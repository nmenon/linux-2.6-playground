/*
 *  kernel/sched/core.c
 *
 *  Kernel scheduler and related syscalls
 *
 *  Copyright (C) 1991-2002  Linus Torvalds
 *
 *  1996-12-23  Modified by Dave Grothe to fix bugs in semaphores and
 *		make semaphores SMP safe
 *  1998-11-19	Implemented schedule_timeout() and related stuff
 *		by Andrea Arcangeli
 *  2002-01-04	New ultra-scalable O(1) scheduler by Ingo Molnar:
 *		hybrid priority-list and round-robin design with
 *		an array-switch method of distributing timeslices
 *		and per-CPU runqueues.  Cleanups and useful suggestions
 *		by Davide Libenzi, preemptible kernel bits by Robert Love.
 *  2003-09-03	Interactivity tuning by Con Kolivas.
 *  2004-04-02	Scheduler domains code by Nick Piggin
 *  2007-04-15  Work begun on replacing all interactivity tuning with a
 *              fair scheduling design by Con Kolivas.
 *  2007-05-05  Load balancing (smp-nice) and other improvements
 *              by Peter Williams
 *  2007-05-06  Interactivity improvements to CFS by Mike Galbraith
 *  2007-07-01  Group scheduling enhancements by Srivatsa Vaddagiri
 *  2007-11-29  RT balancing improvements by Steven Rostedt, Gregory Haskins,
 *              Thomas Gleixner, Mike Kravetz
 */

#include <linux/mm.h>
#include <linux/module.h>
#include <linux/nmi.h>
#include <linux/init.h>
#include <linux/uaccess.h>
#include <linux/highmem.h>
#include <asm/mmu_context.h>
#include <linux/interrupt.h>
#include <linux/capability.h>
#include <linux/completion.h>
#include <linux/kernel_stat.h>
#include <linux/debug_locks.h>
#include <linux/perf_event.h>
#include <linux/security.h>
#include <linux/notifier.h>
#include <linux/profile.h>
#include <linux/freezer.h>
#include <linux/vmalloc.h>
#include <linux/blkdev.h>
#include <linux/delay.h>
#include <linux/pid_namespace.h>
#include <linux/smp.h>
#include <linux/threads.h>
#include <linux/timer.h>
#include <linux/rcupdate.h>
#include <linux/cpu.h>
#include <linux/cpuset.h>
#include <linux/percpu.h>
#include <linux/proc_fs.h>
#include <linux/seq_file.h>
#include <linux/sysctl.h>
#include <linux/syscalls.h>
#include <linux/times.h>
#include <linux/tsacct_kern.h>
#include <linux/kprobes.h>
#include <linux/delayacct.h>
#include <linux/unistd.h>
#include <linux/pagemap.h>
#include <linux/hrtimer.h>
#include <linux/tick.h>
#include <linux/debugfs.h>
#include <linux/ctype.h>
#include <linux/ftrace.h>
#include <linux/slab.h>
#include <linux/init_task.h>
#include <linux/binfmts.h>
#include <linux/context_tracking.h>
#include <linux/compiler.h>

#include <asm/switch_to.h>
#include <asm/tlb.h>
#include <asm/irq_regs.h>
#include <asm/mutex.h>
#ifdef CONFIG_PARAVIRT
#include <asm/paravirt.h>
#endif

#include "sched.h"
#include "../workqueue_internal.h"
#include "../smpboot.h"

#define CREATE_TRACE_POINTS
#include <trace/events/sched.h>

#ifdef smp_mb__before_atomic
void __smp_mb__before_atomic(void)
{
	smp_mb__before_atomic();
}
EXPORT_SYMBOL(__smp_mb__before_atomic);
#endif

#ifdef smp_mb__after_atomic
void __smp_mb__after_atomic(void)
{
	smp_mb__after_atomic();
}
EXPORT_SYMBOL(__smp_mb__after_atomic);
#endif

void start_bandwidth_timer(struct hrtimer *period_timer, ktime_t period)
{
	unsigned long delta;
	ktime_t soft, hard, now;

	for (;;) {
		if (hrtimer_active(period_timer))
			break;

		now = hrtimer_cb_get_time(period_timer);
		hrtimer_forward(period_timer, now, period);

		soft = hrtimer_get_softexpires(period_timer);
		hard = hrtimer_get_expires(period_timer);
		delta = ktime_to_ns(ktime_sub(hard, soft));
		__hrtimer_start_range_ns(period_timer, soft, delta,
					 HRTIMER_MODE_ABS_PINNED, 0);
	}
}

DEFINE_MUTEX(sched_domains_mutex);
DEFINE_PER_CPU_SHARED_ALIGNED(struct rq, runqueues);

static void update_rq_clock_task(struct rq *rq, s64 delta);

void update_rq_clock(struct rq *rq)
{
	s64 delta;

	if (rq->skip_clock_update > 0)
		return;

	delta = sched_clock_cpu(cpu_of(rq)) - rq->clock;
	rq->clock += delta;
	update_rq_clock_task(rq, delta);
}

/*
 * Debugging: various feature bits
 */

#define SCHED_FEAT(name, enabled)	\
	(1UL << __SCHED_FEAT_##name) * enabled |

const_debug unsigned int sysctl_sched_features =
#include "features.h"
	0;

#undef SCHED_FEAT

#ifdef CONFIG_SCHED_DEBUG
#define SCHED_FEAT(name, enabled)	\
	#name ,

static const char * const sched_feat_names[] = {
#include "features.h"
};

#undef SCHED_FEAT

static int sched_feat_show(struct seq_file *m, void *v)
{
	int i;

	for (i = 0; i < __SCHED_FEAT_NR; i++) {
		if (!(sysctl_sched_features & (1UL << i)))
			seq_puts(m, "NO_");
		seq_printf(m, "%s ", sched_feat_names[i]);
	}
	seq_puts(m, "\n");

	return 0;
}

#ifdef HAVE_JUMP_LABEL

#define jump_label_key__true  STATIC_KEY_INIT_TRUE
#define jump_label_key__false STATIC_KEY_INIT_FALSE

#define SCHED_FEAT(name, enabled)	\
	jump_label_key__##enabled ,

struct static_key sched_feat_keys[__SCHED_FEAT_NR] = {
#include "features.h"
};

#undef SCHED_FEAT

static void sched_feat_disable(int i)
{
	if (static_key_enabled(&sched_feat_keys[i]))
		static_key_slow_dec(&sched_feat_keys[i]);
}

static void sched_feat_enable(int i)
{
	if (!static_key_enabled(&sched_feat_keys[i]))
		static_key_slow_inc(&sched_feat_keys[i]);
}
#else
static void sched_feat_disable(int i) { };
static void sched_feat_enable(int i) { };
#endif /* HAVE_JUMP_LABEL */

static int sched_feat_set(char *cmp)
{
	int i;
	int neg = 0;

	if (strncmp(cmp, "NO_", 3) == 0) {
		neg = 1;
		cmp += 3;
	}

	for (i = 0; i < __SCHED_FEAT_NR; i++) {
		if (strcmp(cmp, sched_feat_names[i]) == 0) {
			if (neg) {
				sysctl_sched_features &= ~(1UL << i);
				sched_feat_disable(i);
			} else {
				sysctl_sched_features |= (1UL << i);
				sched_feat_enable(i);
			}
			break;
		}
	}

	return i;
}

static ssize_t
sched_feat_write(struct file *filp, const char __user *ubuf,
		size_t cnt, loff_t *ppos)
{
	char buf[64];
	char *cmp;
	int i;

	if (cnt > 63)
		cnt = 63;

	if (copy_from_user(&buf, ubuf, cnt))
		return -EFAULT;

	buf[cnt] = 0;
	cmp = strstrip(buf);

	i = sched_feat_set(cmp);
	if (i == __SCHED_FEAT_NR)
		return -EINVAL;

	*ppos += cnt;

	return cnt;
}

static int sched_feat_open(struct inode *inode, struct file *filp)
{
	return single_open(filp, sched_feat_show, NULL);
}

static const struct file_operations sched_feat_fops = {
	.open		= sched_feat_open,
	.write		= sched_feat_write,
	.read		= seq_read,
	.llseek		= seq_lseek,
	.release	= single_release,
};

static __init int sched_init_debug(void)
{
	debugfs_create_file("sched_features", 0644, NULL, NULL,
			&sched_feat_fops);

	return 0;
}
late_initcall(sched_init_debug);
#endif /* CONFIG_SCHED_DEBUG */

/*
 * Number of tasks to iterate in a single balance run.
 * Limited because this is done with IRQs disabled.
 */
const_debug unsigned int sysctl_sched_nr_migrate = 32;

/*
 * period over which we average the RT time consumption, measured
 * in ms.
 *
 * default: 1s
 */
const_debug unsigned int sysctl_sched_time_avg = MSEC_PER_SEC;

/*
 * period over which we measure -rt task cpu usage in us.
 * default: 1s
 */
unsigned int sysctl_sched_rt_period = 1000000;

__read_mostly int scheduler_running;

/*
 * part of the period that we allow rt tasks to run in us.
 * default: 0.95s
 */
int sysctl_sched_rt_runtime = 950000;

/*
 * __task_rq_lock - lock the rq @p resides on.
 */
static inline struct rq *__task_rq_lock(struct task_struct *p)
	__acquires(rq->lock)
{
	struct rq *rq;

	lockdep_assert_held(&p->pi_lock);

	for (;;) {
		rq = task_rq(p);
		raw_spin_lock(&rq->lock);
		if (likely(rq == task_rq(p)))
			return rq;
		raw_spin_unlock(&rq->lock);
	}
}

/*
 * task_rq_lock - lock p->pi_lock and lock the rq @p resides on.
 */
static struct rq *task_rq_lock(struct task_struct *p, unsigned long *flags)
	__acquires(p->pi_lock)
	__acquires(rq->lock)
{
	struct rq *rq;

	for (;;) {
		raw_spin_lock_irqsave(&p->pi_lock, *flags);
		rq = task_rq(p);
		raw_spin_lock(&rq->lock);
		if (likely(rq == task_rq(p)))
			return rq;
		raw_spin_unlock(&rq->lock);
		raw_spin_unlock_irqrestore(&p->pi_lock, *flags);
	}
}

static void __task_rq_unlock(struct rq *rq)
	__releases(rq->lock)
{
	raw_spin_unlock(&rq->lock);
}

static inline void
task_rq_unlock(struct rq *rq, struct task_struct *p, unsigned long *flags)
	__releases(rq->lock)
	__releases(p->pi_lock)
{
	raw_spin_unlock(&rq->lock);
	raw_spin_unlock_irqrestore(&p->pi_lock, *flags);
}

/*
 * this_rq_lock - lock this runqueue and disable interrupts.
 */
static struct rq *this_rq_lock(void)
	__acquires(rq->lock)
{
	struct rq *rq;

	local_irq_disable();
	rq = this_rq();
	raw_spin_lock(&rq->lock);

	return rq;
}

#ifdef CONFIG_SCHED_HRTICK
/*
 * Use HR-timers to deliver accurate preemption points.
 */

static void hrtick_clear(struct rq *rq)
{
	if (hrtimer_active(&rq->hrtick_timer))
		hrtimer_cancel(&rq->hrtick_timer);
}

/*
 * High-resolution timer tick.
 * Runs from hardirq context with interrupts disabled.
 */
static enum hrtimer_restart hrtick(struct hrtimer *timer)
{
	struct rq *rq = container_of(timer, struct rq, hrtick_timer);

	WARN_ON_ONCE(cpu_of(rq) != smp_processor_id());

	raw_spin_lock(&rq->lock);
	update_rq_clock(rq);
	rq->curr->sched_class->task_tick(rq, rq->curr, 1);
	raw_spin_unlock(&rq->lock);

	return HRTIMER_NORESTART;
}

#ifdef CONFIG_SMP

static int __hrtick_restart(struct rq *rq)
{
	struct hrtimer *timer = &rq->hrtick_timer;
	ktime_t time = hrtimer_get_softexpires(timer);

	return __hrtimer_start_range_ns(timer, time, 0, HRTIMER_MODE_ABS_PINNED, 0);
}

/*
 * called from hardirq (IPI) context
 */
static void __hrtick_start(void *arg)
{
	struct rq *rq = arg;

	raw_spin_lock(&rq->lock);
	__hrtick_restart(rq);
	rq->hrtick_csd_pending = 0;
	raw_spin_unlock(&rq->lock);
}

/*
 * Called to set the hrtick timer state.
 *
 * called with rq->lock held and irqs disabled
 */
void hrtick_start(struct rq *rq, u64 delay)
{
	struct hrtimer *timer = &rq->hrtick_timer;
	ktime_t time = ktime_add_ns(timer->base->get_time(), delay);

	hrtimer_set_expires(timer, time);

	if (rq == this_rq()) {
		__hrtick_restart(rq);
	} else if (!rq->hrtick_csd_pending) {
		smp_call_function_single_async(cpu_of(rq), &rq->hrtick_csd);
		rq->hrtick_csd_pending = 1;
	}
}

static int
hotplug_hrtick(struct notifier_block *nfb, unsigned long action, void *hcpu)
{
	int cpu = (int)(long)hcpu;

	switch (action) {
	case CPU_UP_CANCELED:
	case CPU_UP_CANCELED_FROZEN:
	case CPU_DOWN_PREPARE:
	case CPU_DOWN_PREPARE_FROZEN:
	case CPU_DEAD:
	case CPU_DEAD_FROZEN:
		hrtick_clear(cpu_rq(cpu));
		return NOTIFY_OK;
	}

	return NOTIFY_DONE;
}

static __init void init_hrtick(void)
{
	hotcpu_notifier(hotplug_hrtick, 0);
}
#else
/*
 * Called to set the hrtick timer state.
 *
 * called with rq->lock held and irqs disabled
 */
void hrtick_start(struct rq *rq, u64 delay)
{
	__hrtimer_start_range_ns(&rq->hrtick_timer, ns_to_ktime(delay), 0,
			HRTIMER_MODE_REL_PINNED, 0);
}

static inline void init_hrtick(void)
{
}
#endif /* CONFIG_SMP */

static void init_rq_hrtick(struct rq *rq)
{
#ifdef CONFIG_SMP
	rq->hrtick_csd_pending = 0;

	rq->hrtick_csd.flags = 0;
	rq->hrtick_csd.func = __hrtick_start;
	rq->hrtick_csd.info = rq;
#endif

	hrtimer_init(&rq->hrtick_timer, CLOCK_MONOTONIC, HRTIMER_MODE_REL);
	rq->hrtick_timer.function = hrtick;
}
#else	/* CONFIG_SCHED_HRTICK */
static inline void hrtick_clear(struct rq *rq)
{
}

static inline void init_rq_hrtick(struct rq *rq)
{
}

static inline void init_hrtick(void)
{
}
#endif	/* CONFIG_SCHED_HRTICK */

/*
 * cmpxchg based fetch_or, macro so it works for different integer types
 */
#define fetch_or(ptr, val)						\
({	typeof(*(ptr)) __old, __val = *(ptr);				\
 	for (;;) {							\
 		__old = cmpxchg((ptr), __val, __val | (val));		\
 		if (__old == __val)					\
 			break;						\
 		__val = __old;						\
 	}								\
 	__old;								\
})

#ifdef TIF_POLLING_NRFLAG
/*
 * Atomically set TIF_NEED_RESCHED and test for TIF_POLLING_NRFLAG,
 * this avoids any races wrt polling state changes and thereby avoids
 * spurious IPIs.
 */
static bool set_nr_and_not_polling(struct task_struct *p)
{
	struct thread_info *ti = task_thread_info(p);
	return !(fetch_or(&ti->flags, _TIF_NEED_RESCHED) & _TIF_POLLING_NRFLAG);
}
#else
static bool set_nr_and_not_polling(struct task_struct *p)
{
	set_tsk_need_resched(p);
	return true;
}
#endif

/*
 * resched_task - mark a task 'to be rescheduled now'.
 *
 * On UP this means the setting of the need_resched flag, on SMP it
 * might also involve a cross-CPU call to trigger the scheduler on
 * the target CPU.
 */
void resched_task(struct task_struct *p)
{
	int cpu;

	lockdep_assert_held(&task_rq(p)->lock);

	if (test_tsk_need_resched(p))
		return;

	cpu = task_cpu(p);

	if (cpu == smp_processor_id()) {
		set_tsk_need_resched(p);
		set_preempt_need_resched();
		return;
	}

	if (set_nr_and_not_polling(p))
		smp_send_reschedule(cpu);
}

void resched_cpu(int cpu)
{
	struct rq *rq = cpu_rq(cpu);
	unsigned long flags;

	if (!raw_spin_trylock_irqsave(&rq->lock, flags))
		return;
	resched_task(cpu_curr(cpu));
	raw_spin_unlock_irqrestore(&rq->lock, flags);
}

#ifdef CONFIG_SMP
#ifdef CONFIG_NO_HZ_COMMON
/*
 * In the semi idle case, use the nearest busy cpu for migrating timers
 * from an idle cpu.  This is good for power-savings.
 *
 * We don't do similar optimization for completely idle system, as
 * selecting an idle cpu will add more delays to the timers than intended
 * (as that cpu's timer base may not be uptodate wrt jiffies etc).
 */
int get_nohz_timer_target(int pinned)
{
	int cpu = smp_processor_id();
	int i;
	struct sched_domain *sd;

	if (pinned || !get_sysctl_timer_migration() || !idle_cpu(cpu))
		return cpu;

	rcu_read_lock();
	for_each_domain(cpu, sd) {
		for_each_cpu(i, sched_domain_span(sd)) {
			if (!idle_cpu(i)) {
				cpu = i;
				goto unlock;
			}
		}
	}
unlock:
	rcu_read_unlock();
	return cpu;
}
/*
 * When add_timer_on() enqueues a timer into the timer wheel of an
 * idle CPU then this timer might expire before the next timer event
 * which is scheduled to wake up that CPU. In case of a completely
 * idle system the next event might even be infinite time into the
 * future. wake_up_idle_cpu() ensures that the CPU is woken up and
 * leaves the inner idle loop so the newly added timer is taken into
 * account when the CPU goes back to idle and evaluates the timer
 * wheel for the next timer event.
 */
static void wake_up_idle_cpu(int cpu)
{
	struct rq *rq = cpu_rq(cpu);

	if (cpu == smp_processor_id())
		return;

	/*
	 * This is safe, as this function is called with the timer
	 * wheel base lock of (cpu) held. When the CPU is on the way
	 * to idle and has not yet set rq->curr to idle then it will
	 * be serialized on the timer wheel base lock and take the new
	 * timer into account automatically.
	 */
	if (rq->curr != rq->idle)
		return;

	/*
	 * We can set TIF_RESCHED on the idle task of the other CPU
	 * lockless. The worst case is that the other CPU runs the
	 * idle task through an additional NOOP schedule()
	 */
	set_tsk_need_resched(rq->idle);

	/* NEED_RESCHED must be visible before we test polling */
	smp_mb();
	if (!tsk_is_polling(rq->idle))
		smp_send_reschedule(cpu);
}

static bool wake_up_full_nohz_cpu(int cpu)
{
	if (tick_nohz_full_cpu(cpu)) {
		if (cpu != smp_processor_id() ||
		    tick_nohz_tick_stopped())
			smp_send_reschedule(cpu);
		return true;
	}

	return false;
}

void wake_up_nohz_cpu(int cpu)
{
	if (!wake_up_full_nohz_cpu(cpu))
		wake_up_idle_cpu(cpu);
}

static inline bool got_nohz_idle_kick(void)
{
	int cpu = smp_processor_id();

	if (!test_bit(NOHZ_BALANCE_KICK, nohz_flags(cpu)))
		return false;

	if (idle_cpu(cpu) && !need_resched())
		return true;

	/*
	 * We can't run Idle Load Balance on this CPU for this time so we
	 * cancel it and clear NOHZ_BALANCE_KICK
	 */
	clear_bit(NOHZ_BALANCE_KICK, nohz_flags(cpu));
	return false;
}

#else /* CONFIG_NO_HZ_COMMON */

static inline bool got_nohz_idle_kick(void)
{
	return false;
}

#endif /* CONFIG_NO_HZ_COMMON */

#ifdef CONFIG_NO_HZ_FULL
bool sched_can_stop_tick(void)
{
       struct rq *rq;

       rq = this_rq();

       /* Make sure rq->nr_running update is visible after the IPI */
       smp_rmb();

       /* More than one running task need preemption */
       if (rq->nr_running > 1)
               return false;

       return true;
}
#endif /* CONFIG_NO_HZ_FULL */

void sched_avg_update(struct rq *rq)
{
	s64 period = sched_avg_period();

	while ((s64)(rq_clock(rq) - rq->age_stamp) > period) {
		/*
		 * Inline assembly required to prevent the compiler
		 * optimising this loop into a divmod call.
		 * See __iter_div_u64_rem() for another example of this.
		 */
		asm("" : "+rm" (rq->age_stamp));
		rq->age_stamp += period;
		rq->rt_avg /= 2;
	}
}

#endif /* CONFIG_SMP */

#if defined(CONFIG_RT_GROUP_SCHED) || (defined(CONFIG_FAIR_GROUP_SCHED) && \
			(defined(CONFIG_SMP) || defined(CONFIG_CFS_BANDWIDTH)))
/*
 * Iterate task_group tree rooted at *from, calling @down when first entering a
 * node and @up when leaving it for the final time.
 *
 * Caller must hold rcu_lock or sufficient equivalent.
 */
int walk_tg_tree_from(struct task_group *from,
			     tg_visitor down, tg_visitor up, void *data)
{
	struct task_group *parent, *child;
	int ret;

	parent = from;

down:
	ret = (*down)(parent, data);
	if (ret)
		goto out;
	list_for_each_entry_rcu(child, &parent->children, siblings) {
		parent = child;
		goto down;

up:
		continue;
	}
	ret = (*up)(parent, data);
	if (ret || parent == from)
		goto out;

	child = parent;
	parent = parent->parent;
	if (parent)
		goto up;
out:
	return ret;
}

int tg_nop(struct task_group *tg, void *data)
{
	return 0;
}
#endif

static void set_load_weight(struct task_struct *p)
{
	int prio = p->static_prio - MAX_RT_PRIO;
	struct load_weight *load = &p->se.load;

	/*
	 * SCHED_IDLE tasks get minimal weight:
	 */
	if (p->policy == SCHED_IDLE) {
		load->weight = scale_load(WEIGHT_IDLEPRIO);
		load->inv_weight = WMULT_IDLEPRIO;
		return;
	}

	load->weight = scale_load(prio_to_weight[prio]);
	load->inv_weight = prio_to_wmult[prio];
}

static void enqueue_task(struct rq *rq, struct task_struct *p, int flags)
{
	update_rq_clock(rq);
	sched_info_queued(rq, p);
	p->sched_class->enqueue_task(rq, p, flags);
}

static void dequeue_task(struct rq *rq, struct task_struct *p, int flags)
{
	update_rq_clock(rq);
	sched_info_dequeued(rq, p);
	p->sched_class->dequeue_task(rq, p, flags);
}

void activate_task(struct rq *rq, struct task_struct *p, int flags)
{
	if (task_contributes_to_load(p))
		rq->nr_uninterruptible--;

	enqueue_task(rq, p, flags);
}

void deactivate_task(struct rq *rq, struct task_struct *p, int flags)
{
	if (task_contributes_to_load(p))
		rq->nr_uninterruptible++;

	dequeue_task(rq, p, flags);
}

static void update_rq_clock_task(struct rq *rq, s64 delta)
{
/*
 * In theory, the compile should just see 0 here, and optimize out the call
 * to sched_rt_avg_update. But I don't trust it...
 */
#if defined(CONFIG_IRQ_TIME_ACCOUNTING) || defined(CONFIG_PARAVIRT_TIME_ACCOUNTING)
	s64 steal = 0, irq_delta = 0;
#endif
#ifdef CONFIG_IRQ_TIME_ACCOUNTING
	irq_delta = irq_time_read(cpu_of(rq)) - rq->prev_irq_time;

	/*
	 * Since irq_time is only updated on {soft,}irq_exit, we might run into
	 * this case when a previous update_rq_clock() happened inside a
	 * {soft,}irq region.
	 *
	 * When this happens, we stop ->clock_task and only update the
	 * prev_irq_time stamp to account for the part that fit, so that a next
	 * update will consume the rest. This ensures ->clock_task is
	 * monotonic.
	 *
	 * It does however cause some slight miss-attribution of {soft,}irq
	 * time, a more accurate solution would be to update the irq_time using
	 * the current rq->clock timestamp, except that would require using
	 * atomic ops.
	 */
	if (irq_delta > delta)
		irq_delta = delta;

	rq->prev_irq_time += irq_delta;
	delta -= irq_delta;
#endif
#ifdef CONFIG_PARAVIRT_TIME_ACCOUNTING
	if (static_key_false((&paravirt_steal_rq_enabled))) {
		steal = paravirt_steal_clock(cpu_of(rq));
		steal -= rq->prev_steal_time_rq;

		if (unlikely(steal > delta))
			steal = delta;

		rq->prev_steal_time_rq += steal;
		delta -= steal;
	}
#endif

	rq->clock_task += delta;

#if defined(CONFIG_IRQ_TIME_ACCOUNTING) || defined(CONFIG_PARAVIRT_TIME_ACCOUNTING)
	if ((irq_delta + steal) && sched_feat(NONTASK_POWER))
		sched_rt_avg_update(rq, irq_delta + steal);
#endif
}

void sched_set_stop_task(int cpu, struct task_struct *stop)
{
	struct sched_param param = { .sched_priority = MAX_RT_PRIO - 1 };
	struct task_struct *old_stop = cpu_rq(cpu)->stop;

	if (stop) {
		/*
		 * Make it appear like a SCHED_FIFO task, its something
		 * userspace knows about and won't get confused about.
		 *
		 * Also, it will make PI more or less work without too
		 * much confusion -- but then, stop work should not
		 * rely on PI working anyway.
		 */
		sched_setscheduler_nocheck(stop, SCHED_FIFO, &param);

		stop->sched_class = &stop_sched_class;
	}

	cpu_rq(cpu)->stop = stop;

	if (old_stop) {
		/*
		 * Reset it back to a normal scheduling class so that
		 * it can die in pieces.
		 */
		old_stop->sched_class = &rt_sched_class;
	}
}

/*
 * __normal_prio - return the priority that is based on the static prio
 */
static inline int __normal_prio(struct task_struct *p)
{
	return p->static_prio;
}

/*
 * Calculate the expected normal priority: i.e. priority
 * without taking RT-inheritance into account. Might be
 * boosted by interactivity modifiers. Changes upon fork,
 * setprio syscalls, and whenever the interactivity
 * estimator recalculates.
 */
static inline int normal_prio(struct task_struct *p)
{
	int prio;

	if (task_has_dl_policy(p))
		prio = MAX_DL_PRIO-1;
	else if (task_has_rt_policy(p))
		prio = MAX_RT_PRIO-1 - p->rt_priority;
	else
		prio = __normal_prio(p);
	return prio;
}

/*
 * Calculate the current priority, i.e. the priority
 * taken into account by the scheduler. This value might
 * be boosted by RT tasks, or might be boosted by
 * interactivity modifiers. Will be RT if the task got
 * RT-boosted. If not then it returns p->normal_prio.
 */
static int effective_prio(struct task_struct *p)
{
	p->normal_prio = normal_prio(p);
	/*
	 * If we are RT tasks or we were boosted to RT priority,
	 * keep the priority unchanged. Otherwise, update priority
	 * to the normal priority:
	 */
	if (!rt_prio(p->prio))
		return p->normal_prio;
	return p->prio;
}

/**
 * task_curr - is this task currently executing on a CPU?
 * @p: the task in question.
 *
 * Return: 1 if the task is currently executing. 0 otherwise.
 */
inline int task_curr(const struct task_struct *p)
{
	return cpu_curr(task_cpu(p)) == p;
}

static inline void check_class_changed(struct rq *rq, struct task_struct *p,
				       const struct sched_class *prev_class,
				       int oldprio)
{
	if (prev_class != p->sched_class) {
		if (prev_class->switched_from)
			prev_class->switched_from(rq, p);
		p->sched_class->switched_to(rq, p);
	} else if (oldprio != p->prio || dl_task(p))
		p->sched_class->prio_changed(rq, p, oldprio);
}

void check_preempt_curr(struct rq *rq, struct task_struct *p, int flags)
{
	const struct sched_class *class;

	if (p->sched_class == rq->curr->sched_class) {
		rq->curr->sched_class->check_preempt_curr(rq, p, flags);
	} else {
		for_each_class(class) {
			if (class == rq->curr->sched_class)
				break;
			if (class == p->sched_class) {
				resched_task(rq->curr);
				break;
			}
		}
	}

	/*
	 * A queue event has occurred, and we're going to schedule.  In
	 * this case, we can save a useless back to back clock update.
	 */
	if (rq->curr->on_rq && test_tsk_need_resched(rq->curr))
		rq->skip_clock_update = 1;
}

#ifdef CONFIG_SMP
void set_task_cpu(struct task_struct *p, unsigned int new_cpu)
{
#ifdef CONFIG_SCHED_DEBUG
	/*
	 * We should never call set_task_cpu() on a blocked task,
	 * ttwu() will sort out the placement.
	 */
	WARN_ON_ONCE(p->state != TASK_RUNNING && p->state != TASK_WAKING &&
			!(task_preempt_count(p) & PREEMPT_ACTIVE));

#ifdef CONFIG_LOCKDEP
	/*
	 * The caller should hold either p->pi_lock or rq->lock, when changing
	 * a task's CPU. ->pi_lock for waking tasks, rq->lock for runnable tasks.
	 *
	 * sched_move_task() holds both and thus holding either pins the cgroup,
	 * see task_group().
	 *
	 * Furthermore, all task_rq users should acquire both locks, see
	 * task_rq_lock().
	 */
	WARN_ON_ONCE(debug_locks && !(lockdep_is_held(&p->pi_lock) ||
				      lockdep_is_held(&task_rq(p)->lock)));
#endif
#endif

	trace_sched_migrate_task(p, new_cpu);

	if (task_cpu(p) != new_cpu) {
		if (p->sched_class->migrate_task_rq)
			p->sched_class->migrate_task_rq(p, new_cpu);
		p->se.nr_migrations++;
		perf_sw_event(PERF_COUNT_SW_CPU_MIGRATIONS, 1, NULL, 0);
	}

	__set_task_cpu(p, new_cpu);
}

static void __migrate_swap_task(struct task_struct *p, int cpu)
{
	if (p->on_rq) {
		struct rq *src_rq, *dst_rq;

		src_rq = task_rq(p);
		dst_rq = cpu_rq(cpu);

		deactivate_task(src_rq, p, 0);
		set_task_cpu(p, cpu);
		activate_task(dst_rq, p, 0);
		check_preempt_curr(dst_rq, p, 0);
	} else {
		/*
		 * Task isn't running anymore; make it appear like we migrated
		 * it before it went to sleep. This means on wakeup we make the
		 * previous cpu our targer instead of where it really is.
		 */
		p->wake_cpu = cpu;
	}
}

struct migration_swap_arg {
	struct task_struct *src_task, *dst_task;
	int src_cpu, dst_cpu;
};

static int migrate_swap_stop(void *data)
{
	struct migration_swap_arg *arg = data;
	struct rq *src_rq, *dst_rq;
	int ret = -EAGAIN;

	src_rq = cpu_rq(arg->src_cpu);
	dst_rq = cpu_rq(arg->dst_cpu);

	double_raw_lock(&arg->src_task->pi_lock,
			&arg->dst_task->pi_lock);
	double_rq_lock(src_rq, dst_rq);
	if (task_cpu(arg->dst_task) != arg->dst_cpu)
		goto unlock;

	if (task_cpu(arg->src_task) != arg->src_cpu)
		goto unlock;

	if (!cpumask_test_cpu(arg->dst_cpu, tsk_cpus_allowed(arg->src_task)))
		goto unlock;

	if (!cpumask_test_cpu(arg->src_cpu, tsk_cpus_allowed(arg->dst_task)))
		goto unlock;

	__migrate_swap_task(arg->src_task, arg->dst_cpu);
	__migrate_swap_task(arg->dst_task, arg->src_cpu);

	ret = 0;

unlock:
	double_rq_unlock(src_rq, dst_rq);
	raw_spin_unlock(&arg->dst_task->pi_lock);
	raw_spin_unlock(&arg->src_task->pi_lock);

	return ret;
}

/*
 * Cross migrate two tasks
 */
int migrate_swap(struct task_struct *cur, struct task_struct *p)
{
	struct migration_swap_arg arg;
	int ret = -EINVAL;

	arg = (struct migration_swap_arg){
		.src_task = cur,
		.src_cpu = task_cpu(cur),
		.dst_task = p,
		.dst_cpu = task_cpu(p),
	};

	if (arg.src_cpu == arg.dst_cpu)
		goto out;

	/*
	 * These three tests are all lockless; this is OK since all of them
	 * will be re-checked with proper locks held further down the line.
	 */
	if (!cpu_active(arg.src_cpu) || !cpu_active(arg.dst_cpu))
		goto out;

	if (!cpumask_test_cpu(arg.dst_cpu, tsk_cpus_allowed(arg.src_task)))
		goto out;

	if (!cpumask_test_cpu(arg.src_cpu, tsk_cpus_allowed(arg.dst_task)))
		goto out;

	trace_sched_swap_numa(cur, arg.src_cpu, p, arg.dst_cpu);
	ret = stop_two_cpus(arg.dst_cpu, arg.src_cpu, migrate_swap_stop, &arg);

out:
	return ret;
}

struct migration_arg {
	struct task_struct *task;
	int dest_cpu;
};

static int migration_cpu_stop(void *data);

/*
 * wait_task_inactive - wait for a thread to unschedule.
 *
 * If @match_state is nonzero, it's the @p->state value just checked and
 * not expected to change.  If it changes, i.e. @p might have woken up,
 * then return zero.  When we succeed in waiting for @p to be off its CPU,
 * we return a positive number (its total switch count).  If a second call
 * a short while later returns the same number, the caller can be sure that
 * @p has remained unscheduled the whole time.
 *
 * The caller must ensure that the task *will* unschedule sometime soon,
 * else this function might spin for a *long* time. This function can't
 * be called with interrupts off, or it may introduce deadlock with
 * smp_call_function() if an IPI is sent by the same process we are
 * waiting to become inactive.
 */
unsigned long wait_task_inactive(struct task_struct *p, long match_state)
{
	unsigned long flags;
	int running, on_rq;
	unsigned long ncsw;
	struct rq *rq;

	for (;;) {
		/*
		 * We do the initial early heuristics without holding
		 * any task-queue locks at all. We'll only try to get
		 * the runqueue lock when things look like they will
		 * work out!
		 */
		rq = task_rq(p);

		/*
		 * If the task is actively running on another CPU
		 * still, just relax and busy-wait without holding
		 * any locks.
		 *
		 * NOTE! Since we don't hold any locks, it's not
		 * even sure that "rq" stays as the right runqueue!
		 * But we don't care, since "task_running()" will
		 * return false if the runqueue has changed and p
		 * is actually now running somewhere else!
		 */
		while (task_running(rq, p)) {
			if (match_state && unlikely(p->state != match_state))
				return 0;
			cpu_relax();
		}

		/*
		 * Ok, time to look more closely! We need the rq
		 * lock now, to be *sure*. If we're wrong, we'll
		 * just go back and repeat.
		 */
		rq = task_rq_lock(p, &flags);
		trace_sched_wait_task(p);
		running = task_running(rq, p);
		on_rq = p->on_rq;
		ncsw = 0;
		if (!match_state || p->state == match_state)
			ncsw = p->nvcsw | LONG_MIN; /* sets MSB */
		task_rq_unlock(rq, p, &flags);

		/*
		 * If it changed from the expected state, bail out now.
		 */
		if (unlikely(!ncsw))
			break;

		/*
		 * Was it really running after all now that we
		 * checked with the proper locks actually held?
		 *
		 * Oops. Go back and try again..
		 */
		if (unlikely(running)) {
			cpu_relax();
			continue;
		}

		/*
		 * It's not enough that it's not actively running,
		 * it must be off the runqueue _entirely_, and not
		 * preempted!
		 *
		 * So if it was still runnable (but just not actively
		 * running right now), it's preempted, and we should
		 * yield - it could be a while.
		 */
		if (unlikely(on_rq)) {
			ktime_t to = ktime_set(0, NSEC_PER_SEC/HZ);

			set_current_state(TASK_UNINTERRUPTIBLE);
			schedule_hrtimeout(&to, HRTIMER_MODE_REL);
			continue;
		}

		/*
		 * Ahh, all good. It wasn't running, and it wasn't
		 * runnable, which means that it will never become
		 * running in the future either. We're all done!
		 */
		break;
	}

	return ncsw;
}

/***
 * kick_process - kick a running thread to enter/exit the kernel
 * @p: the to-be-kicked thread
 *
 * Cause a process which is running on another CPU to enter
 * kernel-mode, without any delay. (to get signals handled.)
 *
 * NOTE: this function doesn't have to take the runqueue lock,
 * because all it wants to ensure is that the remote task enters
 * the kernel. If the IPI races and the task has been migrated
 * to another CPU then no harm is done and the purpose has been
 * achieved as well.
 */
void kick_process(struct task_struct *p)
{
	int cpu;

	preempt_disable();
	cpu = task_cpu(p);
	if ((cpu != smp_processor_id()) && task_curr(p))
		smp_send_reschedule(cpu);
	preempt_enable();
}
EXPORT_SYMBOL_GPL(kick_process);
#endif /* CONFIG_SMP */

#ifdef CONFIG_SMP
/*
 * ->cpus_allowed is protected by both rq->lock and p->pi_lock
 */
static int select_fallback_rq(int cpu, struct task_struct *p)
{
	int nid = cpu_to_node(cpu);
	const struct cpumask *nodemask = NULL;
	enum { cpuset, possible, fail } state = cpuset;
	int dest_cpu;

	/*
	 * If the node that the cpu is on has been offlined, cpu_to_node()
	 * will return -1. There is no cpu on the node, and we should
	 * select the cpu on the other node.
	 */
	if (nid != -1) {
		nodemask = cpumask_of_node(nid);

		/* Look for allowed, online CPU in same node. */
		for_each_cpu(dest_cpu, nodemask) {
			if (!cpu_online(dest_cpu))
				continue;
			if (!cpu_active(dest_cpu))
				continue;
			if (cpumask_test_cpu(dest_cpu, tsk_cpus_allowed(p)))
				return dest_cpu;
		}
	}

	for (;;) {
		/* Any allowed, online CPU? */
		for_each_cpu(dest_cpu, tsk_cpus_allowed(p)) {
			if (!cpu_online(dest_cpu))
				continue;
			if (!cpu_active(dest_cpu))
				continue;
			goto out;
		}

		switch (state) {
		case cpuset:
			/* No more Mr. Nice Guy. */
			cpuset_cpus_allowed_fallback(p);
			state = possible;
			break;

		case possible:
			do_set_cpus_allowed(p, cpu_possible_mask);
			state = fail;
			break;

		case fail:
			BUG();
			break;
		}
	}

out:
	if (state != cpuset) {
		/*
		 * Don't tell them about moving exiting tasks or
		 * kernel threads (both mm NULL), since they never
		 * leave kernel.
		 */
		if (p->mm && printk_ratelimit()) {
			printk_sched("process %d (%s) no longer affine to cpu%d\n",
					task_pid_nr(p), p->comm, cpu);
		}
	}

	return dest_cpu;
}

/*
 * The caller (fork, wakeup) owns p->pi_lock, ->cpus_allowed is stable.
 */
static inline
int select_task_rq(struct task_struct *p, int cpu, int sd_flags, int wake_flags)
{
	cpu = p->sched_class->select_task_rq(p, cpu, sd_flags, wake_flags);

	/*
	 * In order not to call set_task_cpu() on a blocking task we need
	 * to rely on ttwu() to place the task on a valid ->cpus_allowed
	 * cpu.
	 *
	 * Since this is common to all placement strategies, this lives here.
	 *
	 * [ this allows ->select_task() to simply return task_cpu(p) and
	 *   not worry about this generic constraint ]
	 */
	if (unlikely(!cpumask_test_cpu(cpu, tsk_cpus_allowed(p)) ||
		     !cpu_online(cpu)))
		cpu = select_fallback_rq(task_cpu(p), p);

	return cpu;
}

static void update_avg(u64 *avg, u64 sample)
{
	s64 diff = sample - *avg;
	*avg += diff >> 3;
}
#endif

static void
ttwu_stat(struct task_struct *p, int cpu, int wake_flags)
{
#ifdef CONFIG_SCHEDSTATS
	struct rq *rq = this_rq();

#ifdef CONFIG_SMP
	int this_cpu = smp_processor_id();

	if (cpu == this_cpu) {
		schedstat_inc(rq, ttwu_local);
		schedstat_inc(p, se.statistics.nr_wakeups_local);
	} else {
		struct sched_domain *sd;

		schedstat_inc(p, se.statistics.nr_wakeups_remote);
		rcu_read_lock();
		for_each_domain(this_cpu, sd) {
			if (cpumask_test_cpu(cpu, sched_domain_span(sd))) {
				schedstat_inc(sd, ttwu_wake_remote);
				break;
			}
		}
		rcu_read_unlock();
	}

	if (wake_flags & WF_MIGRATED)
		schedstat_inc(p, se.statistics.nr_wakeups_migrate);

#endif /* CONFIG_SMP */

	schedstat_inc(rq, ttwu_count);
	schedstat_inc(p, se.statistics.nr_wakeups);

	if (wake_flags & WF_SYNC)
		schedstat_inc(p, se.statistics.nr_wakeups_sync);

#endif /* CONFIG_SCHEDSTATS */
}

static void ttwu_activate(struct rq *rq, struct task_struct *p, int en_flags)
{
	activate_task(rq, p, en_flags);
	p->on_rq = 1;

	/* if a worker is waking up, notify workqueue */
	if (p->flags & PF_WQ_WORKER)
		wq_worker_waking_up(p, cpu_of(rq));
}

/*
 * Mark the task runnable and perform wakeup-preemption.
 */
static void
ttwu_do_wakeup(struct rq *rq, struct task_struct *p, int wake_flags)
{
	check_preempt_curr(rq, p, wake_flags);
	trace_sched_wakeup(p, true);

	p->state = TASK_RUNNING;
#ifdef CONFIG_SMP
	if (p->sched_class->task_woken)
		p->sched_class->task_woken(rq, p);

	if (rq->idle_stamp) {
		u64 delta = rq_clock(rq) - rq->idle_stamp;
		u64 max = 2*rq->max_idle_balance_cost;

		update_avg(&rq->avg_idle, delta);

		if (rq->avg_idle > max)
			rq->avg_idle = max;

		rq->idle_stamp = 0;
	}
#endif
}

static void
ttwu_do_activate(struct rq *rq, struct task_struct *p, int wake_flags)
{
#ifdef CONFIG_SMP
	if (p->sched_contributes_to_load)
		rq->nr_uninterruptible--;
#endif

	ttwu_activate(rq, p, ENQUEUE_WAKEUP | ENQUEUE_WAKING);
	ttwu_do_wakeup(rq, p, wake_flags);
}

/*
 * Called in case the task @p isn't fully descheduled from its runqueue,
 * in this case we must do a remote wakeup. Its a 'light' wakeup though,
 * since all we need to do is flip p->state to TASK_RUNNING, since
 * the task is still ->on_rq.
 */
static int ttwu_remote(struct task_struct *p, int wake_flags)
{
	struct rq *rq;
	int ret = 0;

	rq = __task_rq_lock(p);
	if (p->on_rq) {
		/* check_preempt_curr() may use rq clock */
		update_rq_clock(rq);
		ttwu_do_wakeup(rq, p, wake_flags);
		ret = 1;
	}
	__task_rq_unlock(rq);

	return ret;
}

#ifdef CONFIG_SMP
static void sched_ttwu_pending(void)
{
	struct rq *rq = this_rq();
	struct llist_node *llist = llist_del_all(&rq->wake_list);
	struct task_struct *p;

	raw_spin_lock(&rq->lock);

	while (llist) {
		p = llist_entry(llist, struct task_struct, wake_entry);
		llist = llist_next(llist);
		ttwu_do_activate(rq, p, 0);
	}

	raw_spin_unlock(&rq->lock);
}

void scheduler_ipi(void)
{
	/*
	 * Fold TIF_NEED_RESCHED into the preempt_count; anybody setting
	 * TIF_NEED_RESCHED remotely (for the first time) will also send
	 * this IPI.
	 */
	preempt_fold_need_resched();

	if (llist_empty(&this_rq()->wake_list)
			&& !tick_nohz_full_cpu(smp_processor_id())
			&& !got_nohz_idle_kick())
		return;

	/*
	 * Not all reschedule IPI handlers call irq_enter/irq_exit, since
	 * traditionally all their work was done from the interrupt return
	 * path. Now that we actually do some work, we need to make sure
	 * we do call them.
	 *
	 * Some archs already do call them, luckily irq_enter/exit nest
	 * properly.
	 *
	 * Arguably we should visit all archs and update all handlers,
	 * however a fair share of IPIs are still resched only so this would
	 * somewhat pessimize the simple resched case.
	 */
	irq_enter();
	tick_nohz_full_check();
	sched_ttwu_pending();

	/*
	 * Check if someone kicked us for doing the nohz idle load balance.
	 */
	if (unlikely(got_nohz_idle_kick())) {
		this_rq()->idle_balance = 1;
		raise_softirq_irqoff(SCHED_SOFTIRQ);
	}
	irq_exit();
}

static void ttwu_queue_remote(struct task_struct *p, int cpu)
{
	if (llist_add(&p->wake_entry, &cpu_rq(cpu)->wake_list))
		smp_send_reschedule(cpu);
}

bool cpus_share_cache(int this_cpu, int that_cpu)
{
	return per_cpu(sd_llc_id, this_cpu) == per_cpu(sd_llc_id, that_cpu);
}
#endif /* CONFIG_SMP */

static void ttwu_queue(struct task_struct *p, int cpu)
{
	struct rq *rq = cpu_rq(cpu);

#if defined(CONFIG_SMP)
	if (sched_feat(TTWU_QUEUE) && !cpus_share_cache(smp_processor_id(), cpu)) {
		sched_clock_cpu(cpu); /* sync clocks x-cpu */
		ttwu_queue_remote(p, cpu);
		return;
	}
#endif

	raw_spin_lock(&rq->lock);
	ttwu_do_activate(rq, p, 0);
	raw_spin_unlock(&rq->lock);
}

/**
 * try_to_wake_up - wake up a thread
 * @p: the thread to be awakened
 * @state: the mask of task states that can be woken
 * @wake_flags: wake modifier flags (WF_*)
 *
 * Put it on the run-queue if it's not already there. The "current"
 * thread is always on the run-queue (except when the actual
 * re-schedule is in progress), and as such you're allowed to do
 * the simpler "current->state = TASK_RUNNING" to mark yourself
 * runnable without the overhead of this.
 *
 * Return: %true if @p was woken up, %false if it was already running.
 * or @state didn't match @p's state.
 */
static int
try_to_wake_up(struct task_struct *p, unsigned int state, int wake_flags)
{
	unsigned long flags;
	int cpu, success = 0;

	/*
	 * If we are going to wake up a thread waiting for CONDITION we
	 * need to ensure that CONDITION=1 done by the caller can not be
	 * reordered with p->state check below. This pairs with mb() in
	 * set_current_state() the waiting thread does.
	 */
	smp_mb__before_spinlock();
	raw_spin_lock_irqsave(&p->pi_lock, flags);
	if (!(p->state & state))
		goto out;

	success = 1; /* we're going to change ->state */
	cpu = task_cpu(p);

	if (p->on_rq && ttwu_remote(p, wake_flags))
		goto stat;

#ifdef CONFIG_SMP
	/*
	 * If the owning (remote) cpu is still in the middle of schedule() with
	 * this task as prev, wait until its done referencing the task.
	 */
	while (p->on_cpu)
		cpu_relax();
	/*
	 * Pairs with the smp_wmb() in finish_lock_switch().
	 */
	smp_rmb();

	p->sched_contributes_to_load = !!task_contributes_to_load(p);
	p->state = TASK_WAKING;

	if (p->sched_class->task_waking)
		p->sched_class->task_waking(p);

	cpu = select_task_rq(p, p->wake_cpu, SD_BALANCE_WAKE, wake_flags);
	if (task_cpu(p) != cpu) {
		wake_flags |= WF_MIGRATED;
		set_task_cpu(p, cpu);
	}
#endif /* CONFIG_SMP */

	ttwu_queue(p, cpu);
stat:
	ttwu_stat(p, cpu, wake_flags);
out:
	raw_spin_unlock_irqrestore(&p->pi_lock, flags);

	return success;
}

/**
 * try_to_wake_up_local - try to wake up a local task with rq lock held
 * @p: the thread to be awakened
 *
 * Put @p on the run-queue if it's not already there. The caller must
 * ensure that this_rq() is locked, @p is bound to this_rq() and not
 * the current task.
 */
static void try_to_wake_up_local(struct task_struct *p)
{
	struct rq *rq = task_rq(p);

	if (WARN_ON_ONCE(rq != this_rq()) ||
	    WARN_ON_ONCE(p == current))
		return;

	lockdep_assert_held(&rq->lock);

	if (!raw_spin_trylock(&p->pi_lock)) {
		raw_spin_unlock(&rq->lock);
		raw_spin_lock(&p->pi_lock);
		raw_spin_lock(&rq->lock);
	}

	if (!(p->state & TASK_NORMAL))
		goto out;

	if (!p->on_rq)
		ttwu_activate(rq, p, ENQUEUE_WAKEUP);

	ttwu_do_wakeup(rq, p, 0);
	ttwu_stat(p, smp_processor_id(), 0);
out:
	raw_spin_unlock(&p->pi_lock);
}

/**
 * wake_up_process - Wake up a specific process
 * @p: The process to be woken up.
 *
 * Attempt to wake up the nominated process and move it to the set of runnable
 * processes.
 *
 * Return: 1 if the process was woken up, 0 if it was already running.
 *
 * It may be assumed that this function implies a write memory barrier before
 * changing the task state if and only if any tasks are woken up.
 */
int wake_up_process(struct task_struct *p)
{
	WARN_ON(task_is_stopped_or_traced(p));
	return try_to_wake_up(p, TASK_NORMAL, 0);
}
EXPORT_SYMBOL(wake_up_process);

int wake_up_state(struct task_struct *p, unsigned int state)
{
	return try_to_wake_up(p, state, 0);
}

/*
 * Perform scheduler related setup for a newly forked process p.
 * p is forked by current.
 *
 * __sched_fork() is basic setup used by init_idle() too:
 */
static void __sched_fork(unsigned long clone_flags, struct task_struct *p)
{
	p->on_rq			= 0;

	p->se.on_rq			= 0;
	p->se.exec_start		= 0;
	p->se.sum_exec_runtime		= 0;
	p->se.prev_sum_exec_runtime	= 0;
	p->se.nr_migrations		= 0;
	p->se.vruntime			= 0;
	INIT_LIST_HEAD(&p->se.group_node);

#ifdef CONFIG_SCHEDSTATS
	memset(&p->se.statistics, 0, sizeof(p->se.statistics));
#endif

	RB_CLEAR_NODE(&p->dl.rb_node);
	hrtimer_init(&p->dl.dl_timer, CLOCK_MONOTONIC, HRTIMER_MODE_REL);
	p->dl.dl_runtime = p->dl.runtime = 0;
	p->dl.dl_deadline = p->dl.deadline = 0;
	p->dl.dl_period = 0;
	p->dl.flags = 0;

	INIT_LIST_HEAD(&p->rt.run_list);

#ifdef CONFIG_PREEMPT_NOTIFIERS
	INIT_HLIST_HEAD(&p->preempt_notifiers);
#endif

#ifdef CONFIG_NUMA_BALANCING
	if (p->mm && atomic_read(&p->mm->mm_users) == 1) {
		p->mm->numa_next_scan = jiffies + msecs_to_jiffies(sysctl_numa_balancing_scan_delay);
		p->mm->numa_scan_seq = 0;
	}

	if (clone_flags & CLONE_VM)
		p->numa_preferred_nid = current->numa_preferred_nid;
	else
		p->numa_preferred_nid = -1;

	p->node_stamp = 0ULL;
	p->numa_scan_seq = p->mm ? p->mm->numa_scan_seq : 0;
	p->numa_scan_period = sysctl_numa_balancing_scan_delay;
	p->numa_work.next = &p->numa_work;
	p->numa_faults_memory = NULL;
	p->numa_faults_buffer_memory = NULL;
	p->last_task_numa_placement = 0;
	p->last_sum_exec_runtime = 0;

	INIT_LIST_HEAD(&p->numa_entry);
	p->numa_group = NULL;
#endif /* CONFIG_NUMA_BALANCING */
}

#ifdef CONFIG_NUMA_BALANCING
#ifdef CONFIG_SCHED_DEBUG
void set_numabalancing_state(bool enabled)
{
	if (enabled)
		sched_feat_set("NUMA");
	else
		sched_feat_set("NO_NUMA");
}
#else
__read_mostly bool numabalancing_enabled;

void set_numabalancing_state(bool enabled)
{
	numabalancing_enabled = enabled;
}
#endif /* CONFIG_SCHED_DEBUG */

#ifdef CONFIG_PROC_SYSCTL
int sysctl_numa_balancing(struct ctl_table *table, int write,
			 void __user *buffer, size_t *lenp, loff_t *ppos)
{
	struct ctl_table t;
	int err;
	int state = numabalancing_enabled;

	if (write && !capable(CAP_SYS_ADMIN))
		return -EPERM;

	t = *table;
	t.data = &state;
	err = proc_dointvec_minmax(&t, write, buffer, lenp, ppos);
	if (err < 0)
		return err;
	if (write)
		set_numabalancing_state(state);
	return err;
}
#endif
#endif

/*
 * fork()/clone()-time setup:
 */
int sched_fork(unsigned long clone_flags, struct task_struct *p)
{
	unsigned long flags;
	int cpu = get_cpu();

	__sched_fork(clone_flags, p);
	/*
	 * We mark the process as running here. This guarantees that
	 * nobody will actually run it, and a signal or other external
	 * event cannot wake it up and insert it on the runqueue either.
	 */
	p->state = TASK_RUNNING;

	/*
	 * Make sure we do not leak PI boosting priority to the child.
	 */
	p->prio = current->normal_prio;

	/*
	 * Revert to default priority/policy on fork if requested.
	 */
	if (unlikely(p->sched_reset_on_fork)) {
		if (task_has_dl_policy(p) || task_has_rt_policy(p)) {
			p->policy = SCHED_NORMAL;
			p->static_prio = NICE_TO_PRIO(0);
			p->rt_priority = 0;
		} else if (PRIO_TO_NICE(p->static_prio) < 0)
			p->static_prio = NICE_TO_PRIO(0);

		p->prio = p->normal_prio = __normal_prio(p);
		set_load_weight(p);

		/*
		 * We don't need the reset flag anymore after the fork. It has
		 * fulfilled its duty:
		 */
		p->sched_reset_on_fork = 0;
	}

	if (dl_prio(p->prio)) {
		put_cpu();
		return -EAGAIN;
	} else if (rt_prio(p->prio)) {
		p->sched_class = &rt_sched_class;
	} else {
		p->sched_class = &fair_sched_class;
	}

	if (p->sched_class->task_fork)
		p->sched_class->task_fork(p);

	/*
	 * The child is not yet in the pid-hash so no cgroup attach races,
	 * and the cgroup is pinned to this child due to cgroup_fork()
	 * is ran before sched_fork().
	 *
	 * Silence PROVE_RCU.
	 */
	raw_spin_lock_irqsave(&p->pi_lock, flags);
	set_task_cpu(p, cpu);
	raw_spin_unlock_irqrestore(&p->pi_lock, flags);

#if defined(CONFIG_SCHEDSTATS) || defined(CONFIG_TASK_DELAY_ACCT)
	if (likely(sched_info_on()))
		memset(&p->sched_info, 0, sizeof(p->sched_info));
#endif
#if defined(CONFIG_SMP)
	p->on_cpu = 0;
#endif
	init_task_preempt_count(p);
#ifdef CONFIG_SMP
	plist_node_init(&p->pushable_tasks, MAX_PRIO);
	RB_CLEAR_NODE(&p->pushable_dl_tasks);
#endif

	put_cpu();
	return 0;
}

unsigned long to_ratio(u64 period, u64 runtime)
{
	if (runtime == RUNTIME_INF)
		return 1ULL << 20;

	/*
	 * Doing this here saves a lot of checks in all
	 * the calling paths, and returning zero seems
	 * safe for them anyway.
	 */
	if (period == 0)
		return 0;

	return div64_u64(runtime << 20, period);
}

#ifdef CONFIG_SMP
inline struct dl_bw *dl_bw_of(int i)
{
	return &cpu_rq(i)->rd->dl_bw;
}

static inline int dl_bw_cpus(int i)
{
	struct root_domain *rd = cpu_rq(i)->rd;
	int cpus = 0;

	for_each_cpu_and(i, rd->span, cpu_active_mask)
		cpus++;

	return cpus;
}
#else
inline struct dl_bw *dl_bw_of(int i)
{
	return &cpu_rq(i)->dl.dl_bw;
}

static inline int dl_bw_cpus(int i)
{
	return 1;
}
#endif

static inline
void __dl_clear(struct dl_bw *dl_b, u64 tsk_bw)
{
	dl_b->total_bw -= tsk_bw;
}

static inline
void __dl_add(struct dl_bw *dl_b, u64 tsk_bw)
{
	dl_b->total_bw += tsk_bw;
}

static inline
bool __dl_overflow(struct dl_bw *dl_b, int cpus, u64 old_bw, u64 new_bw)
{
	return dl_b->bw != -1 &&
	       dl_b->bw * cpus < dl_b->total_bw - old_bw + new_bw;
}

/*
 * We must be sure that accepting a new task (or allowing changing the
 * parameters of an existing one) is consistent with the bandwidth
 * constraints. If yes, this function also accordingly updates the currently
 * allocated bandwidth to reflect the new situation.
 *
 * This function is called while holding p's rq->lock.
 */
static int dl_overflow(struct task_struct *p, int policy,
		       const struct sched_attr *attr)
{

	struct dl_bw *dl_b = dl_bw_of(task_cpu(p));
	u64 period = attr->sched_period ?: attr->sched_deadline;
	u64 runtime = attr->sched_runtime;
	u64 new_bw = dl_policy(policy) ? to_ratio(period, runtime) : 0;
	int cpus, err = -1;

	if (new_bw == p->dl.dl_bw)
		return 0;

	/*
	 * Either if a task, enters, leave, or stays -deadline but changes
	 * its parameters, we may need to update accordingly the total
	 * allocated bandwidth of the container.
	 */
	raw_spin_lock(&dl_b->lock);
	cpus = dl_bw_cpus(task_cpu(p));
	if (dl_policy(policy) && !task_has_dl_policy(p) &&
	    !__dl_overflow(dl_b, cpus, 0, new_bw)) {
		__dl_add(dl_b, new_bw);
		err = 0;
	} else if (dl_policy(policy) && task_has_dl_policy(p) &&
		   !__dl_overflow(dl_b, cpus, p->dl.dl_bw, new_bw)) {
		__dl_clear(dl_b, p->dl.dl_bw);
		__dl_add(dl_b, new_bw);
		err = 0;
	} else if (!dl_policy(policy) && task_has_dl_policy(p)) {
		__dl_clear(dl_b, p->dl.dl_bw);
		err = 0;
	}
	raw_spin_unlock(&dl_b->lock);

	return err;
}

extern void init_dl_bw(struct dl_bw *dl_b);

/*
 * wake_up_new_task - wake up a newly created task for the first time.
 *
 * This function will do some initial scheduler statistics housekeeping
 * that must be done for every newly created context, then puts the task
 * on the runqueue and wakes it.
 */
void wake_up_new_task(struct task_struct *p)
{
	unsigned long flags;
	struct rq *rq;

	raw_spin_lock_irqsave(&p->pi_lock, flags);
#ifdef CONFIG_SMP
	/*
	 * Fork balancing, do it here and not earlier because:
	 *  - cpus_allowed can change in the fork path
	 *  - any previously selected cpu might disappear through hotplug
	 */
	set_task_cpu(p, select_task_rq(p, task_cpu(p), SD_BALANCE_FORK, 0));
#endif

	/* Initialize new task's runnable average */
	init_task_runnable_average(p);
	rq = __task_rq_lock(p);
	activate_task(rq, p, 0);
	p->on_rq = 1;
	trace_sched_wakeup_new(p, true);
	check_preempt_curr(rq, p, WF_FORK);
#ifdef CONFIG_SMP
	if (p->sched_class->task_woken)
		p->sched_class->task_woken(rq, p);
#endif
	task_rq_unlock(rq, p, &flags);
}

#ifdef CONFIG_PREEMPT_NOTIFIERS

/**
 * preempt_notifier_register - tell me when current is being preempted & rescheduled
 * @notifier: notifier struct to register
 */
void preempt_notifier_register(struct preempt_notifier *notifier)
{
	hlist_add_head(&notifier->link, &current->preempt_notifiers);
}
EXPORT_SYMBOL_GPL(preempt_notifier_register);

/**
 * preempt_notifier_unregister - no longer interested in preemption notifications
 * @notifier: notifier struct to unregister
 *
 * This is safe to call from within a preemption notifier.
 */
void preempt_notifier_unregister(struct preempt_notifier *notifier)
{
	hlist_del(&notifier->link);
}
EXPORT_SYMBOL_GPL(preempt_notifier_unregister);

static void fire_sched_in_preempt_notifiers(struct task_struct *curr)
{
	struct preempt_notifier *notifier;

	hlist_for_each_entry(notifier, &curr->preempt_notifiers, link)
		notifier->ops->sched_in(notifier, raw_smp_processor_id());
}

static void
fire_sched_out_preempt_notifiers(struct task_struct *curr,
				 struct task_struct *next)
{
	struct preempt_notifier *notifier;

	hlist_for_each_entry(notifier, &curr->preempt_notifiers, link)
		notifier->ops->sched_out(notifier, next);
}

#else /* !CONFIG_PREEMPT_NOTIFIERS */

static void fire_sched_in_preempt_notifiers(struct task_struct *curr)
{
}

static void
fire_sched_out_preempt_notifiers(struct task_struct *curr,
				 struct task_struct *next)
{
}

#endif /* CONFIG_PREEMPT_NOTIFIERS */

/**
 * prepare_task_switch - prepare to switch tasks
 * @rq: the runqueue preparing to switch
 * @prev: the current task that is being switched out
 * @next: the task we are going to switch to.
 *
 * This is called with the rq lock held and interrupts off. It must
 * be paired with a subsequent finish_task_switch after the context
 * switch.
 *
 * prepare_task_switch sets up locking and calls architecture specific
 * hooks.
 */
static inline void
prepare_task_switch(struct rq *rq, struct task_struct *prev,
		    struct task_struct *next)
{
	trace_sched_switch(prev, next);
	sched_info_switch(rq, prev, next);
	perf_event_task_sched_out(prev, next);
	fire_sched_out_preempt_notifiers(prev, next);
	prepare_lock_switch(rq, next);
	prepare_arch_switch(next);
}

/**
 * finish_task_switch - clean up after a task-switch
 * @rq: runqueue associated with task-switch
 * @prev: the thread we just switched away from.
 *
 * finish_task_switch must be called after the context switch, paired
 * with a prepare_task_switch call before the context switch.
 * finish_task_switch will reconcile locking set up by prepare_task_switch,
 * and do any other architecture-specific cleanup actions.
 *
 * Note that we may have delayed dropping an mm in context_switch(). If
 * so, we finish that here outside of the runqueue lock. (Doing it
 * with the lock held can cause deadlocks; see schedule() for
 * details.)
 */
static void finish_task_switch(struct rq *rq, struct task_struct *prev)
	__releases(rq->lock)
{
	struct mm_struct *mm = rq->prev_mm;
	long prev_state;

	rq->prev_mm = NULL;

	/*
	 * A task struct has one reference for the use as "current".
	 * If a task dies, then it sets TASK_DEAD in tsk->state and calls
	 * schedule one last time. The schedule call will never return, and
	 * the scheduled task must drop that reference.
	 * The test for TASK_DEAD must occur while the runqueue locks are
	 * still held, otherwise prev could be scheduled on another cpu, die
	 * there before we look at prev->state, and then the reference would
	 * be dropped twice.
	 *		Manfred Spraul <manfred@colorfullife.com>
	 */
	prev_state = prev->state;
	vtime_task_switch(prev);
	finish_arch_switch(prev);
	perf_event_task_sched_in(prev, current);
	finish_lock_switch(rq, prev);
	finish_arch_post_lock_switch();

	fire_sched_in_preempt_notifiers(current);
	if (mm)
		mmdrop(mm);
	if (unlikely(prev_state == TASK_DEAD)) {
		if (prev->sched_class->task_dead)
			prev->sched_class->task_dead(prev);

		/*
		 * Remove function-return probe instances associated with this
		 * task and put them back on the free list.
		 */
		kprobe_flush_task(prev);
		put_task_struct(prev);
	}

	tick_nohz_task_switch(current);
}

#ifdef CONFIG_SMP

/* rq->lock is NOT held, but preemption is disabled */
static inline void post_schedule(struct rq *rq)
{
	if (rq->post_schedule) {
		unsigned long flags;

		raw_spin_lock_irqsave(&rq->lock, flags);
		if (rq->curr->sched_class->post_schedule)
			rq->curr->sched_class->post_schedule(rq);
		raw_spin_unlock_irqrestore(&rq->lock, flags);

		rq->post_schedule = 0;
	}
}

#else

static inline void post_schedule(struct rq *rq)
{
}

#endif

/**
 * schedule_tail - first thing a freshly forked thread must call.
 * @prev: the thread we just switched away from.
 */
asmlinkage __visible void schedule_tail(struct task_struct *prev)
	__releases(rq->lock)
{
	struct rq *rq = this_rq();

	finish_task_switch(rq, prev);

	/*
	 * FIXME: do we need to worry about rq being invalidated by the
	 * task_switch?
	 */
	post_schedule(rq);

#ifdef __ARCH_WANT_UNLOCKED_CTXSW
	/* In this case, finish_task_switch does not reenable preemption */
	preempt_enable();
#endif
	if (current->set_child_tid)
		put_user(task_pid_vnr(current), current->set_child_tid);
}

/*
 * context_switch - switch to the new MM and the new
 * thread's register state.
 */
static inline void
context_switch(struct rq *rq, struct task_struct *prev,
	       struct task_struct *next)
{
	struct mm_struct *mm, *oldmm;

	prepare_task_switch(rq, prev, next);

	mm = next->mm;
	oldmm = prev->active_mm;
	/*
	 * For paravirt, this is coupled with an exit in switch_to to
	 * combine the page table reload and the switch backend into
	 * one hypercall.
	 */
	arch_start_context_switch(prev);

	if (!mm) {
		next->active_mm = oldmm;
		atomic_inc(&oldmm->mm_count);
		enter_lazy_tlb(oldmm, next);
	} else
		switch_mm(oldmm, mm, next);

	if (!prev->mm) {
		prev->active_mm = NULL;
		rq->prev_mm = oldmm;
	}
	/*
	 * Since the runqueue lock will be released by the next
	 * task (which is an invalid locking op but in the case
	 * of the scheduler it's an obvious special-case), so we
	 * do an early lockdep release here:
	 */
#ifndef __ARCH_WANT_UNLOCKED_CTXSW
	spin_release(&rq->lock.dep_map, 1, _THIS_IP_);
#endif

	context_tracking_task_switch(prev, next);
	/* Here we just switch the register state and the stack. */
	switch_to(prev, next, prev);

	barrier();
	/*
	 * this_rq must be evaluated again because prev may have moved
	 * CPUs since it called schedule(), thus the 'rq' on its stack
	 * frame will be invalid.
	 */
	finish_task_switch(this_rq(), prev);
}

/*
 * nr_running and nr_context_switches:
 *
 * externally visible scheduler statistics: current number of runnable
 * threads, total number of context switches performed since bootup.
 */
unsigned long nr_running(void)
{
	unsigned long i, sum = 0;

	for_each_online_cpu(i)
		sum += cpu_rq(i)->nr_running;

	return sum;
}

unsigned long long nr_context_switches(void)
{
	int i;
	unsigned long long sum = 0;

	for_each_possible_cpu(i)
		sum += cpu_rq(i)->nr_switches;

	return sum;
}

unsigned long nr_iowait(void)
{
	unsigned long i, sum = 0;

	for_each_possible_cpu(i)
		sum += atomic_read(&cpu_rq(i)->nr_iowait);

	return sum;
}

unsigned long nr_iowait_cpu(int cpu)
{
	struct rq *this = cpu_rq(cpu);
	return atomic_read(&this->nr_iowait);
}

#ifdef CONFIG_SMP

/*
 * sched_exec - execve() is a valuable balancing opportunity, because at
 * this point the task has the smallest effective memory and cache footprint.
 */
void sched_exec(void)
{
	struct task_struct *p = current;
	unsigned long flags;
	int dest_cpu;

	raw_spin_lock_irqsave(&p->pi_lock, flags);
	dest_cpu = p->sched_class->select_task_rq(p, task_cpu(p), SD_BALANCE_EXEC, 0);
	if (dest_cpu == smp_processor_id())
		goto unlock;

	if (likely(cpu_active(dest_cpu))) {
		struct migration_arg arg = { p, dest_cpu };

		raw_spin_unlock_irqrestore(&p->pi_lock, flags);
		stop_one_cpu(task_cpu(p), migration_cpu_stop, &arg);
		return;
	}
unlock:
	raw_spin_unlock_irqrestore(&p->pi_lock, flags);
}

#endif

DEFINE_PER_CPU(struct kernel_stat, kstat);
DEFINE_PER_CPU(struct kernel_cpustat, kernel_cpustat);

EXPORT_PER_CPU_SYMBOL(kstat);
EXPORT_PER_CPU_SYMBOL(kernel_cpustat);

/*
 * Return any ns on the sched_clock that have not yet been accounted in
 * @p in case that task is currently running.
 *
 * Called with task_rq_lock() held on @rq.
 */
static u64 do_task_delta_exec(struct task_struct *p, struct rq *rq)
{
	u64 ns = 0;

	if (task_current(rq, p)) {
		update_rq_clock(rq);
		ns = rq_clock_task(rq) - p->se.exec_start;
		if ((s64)ns < 0)
			ns = 0;
	}

	return ns;
}

unsigned long long task_delta_exec(struct task_struct *p)
{
	unsigned long flags;
	struct rq *rq;
	u64 ns = 0;

	rq = task_rq_lock(p, &flags);
	ns = do_task_delta_exec(p, rq);
	task_rq_unlock(rq, p, &flags);

	return ns;
}

/*
 * Return accounted runtime for the task.
 * In case the task is currently running, return the runtime plus current's
 * pending runtime that have not been accounted yet.
 */
unsigned long long task_sched_runtime(struct task_struct *p)
{
	unsigned long flags;
	struct rq *rq;
	u64 ns = 0;

#if defined(CONFIG_64BIT) && defined(CONFIG_SMP)
	/*
	 * 64-bit doesn't need locks to atomically read a 64bit value.
	 * So we have a optimization chance when the task's delta_exec is 0.
	 * Reading ->on_cpu is racy, but this is ok.
	 *
	 * If we race with it leaving cpu, we'll take a lock. So we're correct.
	 * If we race with it entering cpu, unaccounted time is 0. This is
	 * indistinguishable from the read occurring a few cycles earlier.
	 */
	if (!p->on_cpu)
		return p->se.sum_exec_runtime;
#endif

	rq = task_rq_lock(p, &flags);
	ns = p->se.sum_exec_runtime + do_task_delta_exec(p, rq);
	task_rq_unlock(rq, p, &flags);

	return ns;
}

/*
 * This function gets called by the timer code, with HZ frequency.
 * We call it with interrupts disabled.
 */
void scheduler_tick(void)
{
	int cpu = smp_processor_id();
	struct rq *rq = cpu_rq(cpu);
	struct task_struct *curr = rq->curr;

	sched_clock_tick();

	raw_spin_lock(&rq->lock);
	update_rq_clock(rq);
	curr->sched_class->task_tick(rq, curr, 0);
	update_cpu_load_active(rq);
	raw_spin_unlock(&rq->lock);

	perf_event_task_tick();

#ifdef CONFIG_SMP
	rq->idle_balance = idle_cpu(cpu);
	trigger_load_balance(rq);
#endif
	rq_last_tick_reset(rq);
}

#ifdef CONFIG_NO_HZ_FULL
/**
 * scheduler_tick_max_deferment
 *
 * Keep at least one tick per second when a single
 * active task is running because the scheduler doesn't
 * yet completely support full dynticks environment.
 *
 * This makes sure that uptime, CFS vruntime, load
 * balancing, etc... continue to move forward, even
 * with a very low granularity.
 *
 * Return: Maximum deferment in nanoseconds.
 */
u64 scheduler_tick_max_deferment(void)
{
	struct rq *rq = this_rq();
	unsigned long next, now = ACCESS_ONCE(jiffies);

	next = rq->last_sched_tick + HZ;

	if (time_before_eq(next, now))
		return 0;

	return jiffies_to_nsecs(next - now);
}
#endif

notrace unsigned long get_parent_ip(unsigned long addr)
{
	if (in_lock_functions(addr)) {
		addr = CALLER_ADDR2;
		if (in_lock_functions(addr))
			addr = CALLER_ADDR3;
	}
	return addr;
}

#if defined(CONFIG_PREEMPT) && (defined(CONFIG_DEBUG_PREEMPT) || \
				defined(CONFIG_PREEMPT_TRACER))

void preempt_count_add(int val)
{
#ifdef CONFIG_DEBUG_PREEMPT
	/*
	 * Underflow?
	 */
	if (DEBUG_LOCKS_WARN_ON((preempt_count() < 0)))
		return;
#endif
	__preempt_count_add(val);
#ifdef CONFIG_DEBUG_PREEMPT
	/*
	 * Spinlock count overflowing soon?
	 */
	DEBUG_LOCKS_WARN_ON((preempt_count() & PREEMPT_MASK) >=
				PREEMPT_MASK - 10);
#endif
	if (preempt_count() == val) {
		unsigned long ip = get_parent_ip(CALLER_ADDR1);
#ifdef CONFIG_DEBUG_PREEMPT
		current->preempt_disable_ip = ip;
#endif
		trace_preempt_off(CALLER_ADDR0, ip);
	}
}
EXPORT_SYMBOL(preempt_count_add);
NOKPROBE_SYMBOL(preempt_count_add);

void preempt_count_sub(int val)
{
#ifdef CONFIG_DEBUG_PREEMPT
	/*
	 * Underflow?
	 */
	if (DEBUG_LOCKS_WARN_ON(val > preempt_count()))
		return;
	/*
	 * Is the spinlock portion underflowing?
	 */
	if (DEBUG_LOCKS_WARN_ON((val < PREEMPT_MASK) &&
			!(preempt_count() & PREEMPT_MASK)))
		return;
#endif

	if (preempt_count() == val)
		trace_preempt_on(CALLER_ADDR0, get_parent_ip(CALLER_ADDR1));
	__preempt_count_sub(val);
}
EXPORT_SYMBOL(preempt_count_sub);
NOKPROBE_SYMBOL(preempt_count_sub);

#endif

/*
 * Print scheduling while atomic bug:
 */
static noinline void __schedule_bug(struct task_struct *prev)
{
	if (oops_in_progress)
		return;

	printk(KERN_ERR "BUG: scheduling while atomic: %s/%d/0x%08x\n",
		prev->comm, prev->pid, preempt_count());

	debug_show_held_locks(prev);
	print_modules();
	if (irqs_disabled())
		print_irqtrace_events(prev);
#ifdef CONFIG_DEBUG_PREEMPT
	if (in_atomic_preempt_off()) {
		pr_err("Preemption disabled at:");
		print_ip_sym(current->preempt_disable_ip);
		pr_cont("\n");
	}
#endif
	dump_stack();
	add_taint(TAINT_WARN, LOCKDEP_STILL_OK);
}

/*
 * Various schedule()-time debugging checks and statistics:
 */
static inline void schedule_debug(struct task_struct *prev)
{
	/*
	 * Test if we are atomic. Since do_exit() needs to call into
	 * schedule() atomically, we ignore that path. Otherwise whine
	 * if we are scheduling when we should not.
	 */
	if (unlikely(in_atomic_preempt_off() && prev->state != TASK_DEAD))
		__schedule_bug(prev);
	rcu_sleep_check();

	profile_hit(SCHED_PROFILING, __builtin_return_address(0));

	schedstat_inc(this_rq(), sched_count);
}

/*
 * Pick up the highest-prio task:
 */
static inline struct task_struct *
pick_next_task(struct rq *rq, struct task_struct *prev)
{
	const struct sched_class *class = &fair_sched_class;
	struct task_struct *p;

	/*
	 * Optimization: we know that if all tasks are in
	 * the fair class we can call that function directly:
	 */
	if (likely(prev->sched_class == class &&
		   rq->nr_running == rq->cfs.h_nr_running)) {
		p = fair_sched_class.pick_next_task(rq, prev);
		if (unlikely(p == RETRY_TASK))
			goto again;

		/* assumes fair_sched_class->next == idle_sched_class */
		if (unlikely(!p))
			p = idle_sched_class.pick_next_task(rq, prev);

		return p;
	}

again:
	for_each_class(class) {
		p = class->pick_next_task(rq, prev);
		if (p) {
			if (unlikely(p == RETRY_TASK))
				goto again;
			return p;
		}
	}

	BUG(); /* the idle class will always have a runnable task */
}

/*
 * __schedule() is the main scheduler function.
 *
 * The main means of driving the scheduler and thus entering this function are:
 *
 *   1. Explicit blocking: mutex, semaphore, waitqueue, etc.
 *
 *   2. TIF_NEED_RESCHED flag is checked on interrupt and userspace return
 *      paths. For example, see arch/x86/entry_64.S.
 *
 *      To drive preemption between tasks, the scheduler sets the flag in timer
 *      interrupt handler scheduler_tick().
 *
 *   3. Wakeups don't really cause entry into schedule(). They add a
 *      task to the run-queue and that's it.
 *
 *      Now, if the new task added to the run-queue preempts the current
 *      task, then the wakeup sets TIF_NEED_RESCHED and schedule() gets
 *      called on the nearest possible occasion:
 *
 *       - If the kernel is preemptible (CONFIG_PREEMPT=y):
 *
 *         - in syscall or exception context, at the next outmost
 *           preempt_enable(). (this might be as soon as the wake_up()'s
 *           spin_unlock()!)
 *
 *         - in IRQ context, return from interrupt-handler to
 *           preemptible context
 *
 *       - If the kernel is not preemptible (CONFIG_PREEMPT is not set)
 *         then at the next:
 *
 *          - cond_resched() call
 *          - explicit schedule() call
 *          - return from syscall or exception to user-space
 *          - return from interrupt-handler to user-space
 */
static void __sched __schedule(void)
{
	struct task_struct *prev, *next;
	unsigned long *switch_count;
	struct rq *rq;
	int cpu;

need_resched:
	preempt_disable();
	cpu = smp_processor_id();
	rq = cpu_rq(cpu);
	rcu_note_context_switch(cpu);
	prev = rq->curr;

	schedule_debug(prev);

	if (sched_feat(HRTICK))
		hrtick_clear(rq);

	/*
	 * Make sure that signal_pending_state()->signal_pending() below
	 * can't be reordered with __set_current_state(TASK_INTERRUPTIBLE)
	 * done by the caller to avoid the race with signal_wake_up().
	 */
	smp_mb__before_spinlock();
	raw_spin_lock_irq(&rq->lock);

	switch_count = &prev->nivcsw;
	if (prev->state && !(preempt_count() & PREEMPT_ACTIVE)) {
		if (unlikely(signal_pending_state(prev->state, prev))) {
			prev->state = TASK_RUNNING;
		} else {
			deactivate_task(rq, prev, DEQUEUE_SLEEP);
			prev->on_rq = 0;

			/*
			 * If a worker went to sleep, notify and ask workqueue
			 * whether it wants to wake up a task to maintain
			 * concurrency.
			 */
			if (prev->flags & PF_WQ_WORKER) {
				struct task_struct *to_wakeup;

				to_wakeup = wq_worker_sleeping(prev, cpu);
				if (to_wakeup)
					try_to_wake_up_local(to_wakeup);
			}
		}
		switch_count = &prev->nvcsw;
	}

	if (prev->on_rq || rq->skip_clock_update < 0)
		update_rq_clock(rq);

	next = pick_next_task(rq, prev);
	clear_tsk_need_resched(prev);
	clear_preempt_need_resched();
	rq->skip_clock_update = 0;

	if (likely(prev != next)) {
		rq->nr_switches++;
		rq->curr = next;
		++*switch_count;

		context_switch(rq, prev, next); /* unlocks the rq */
		/*
		 * The context switch have flipped the stack from under us
		 * and restored the local variables which were saved when
		 * this task called schedule() in the past. prev == current
		 * is still correct, but it can be moved to another cpu/rq.
		 */
		cpu = smp_processor_id();
		rq = cpu_rq(cpu);
	} else
		raw_spin_unlock_irq(&rq->lock);

	post_schedule(rq);

	sched_preempt_enable_no_resched();
	if (need_resched())
		goto need_resched;
}

static inline void sched_submit_work(struct task_struct *tsk)
{
	if (!tsk->state || tsk_is_pi_blocked(tsk))
		return;
	/*
	 * If we are going to sleep and we have plugged IO queued,
	 * make sure to submit it to avoid deadlocks.
	 */
	if (blk_needs_flush_plug(tsk))
		blk_schedule_flush_plug(tsk);
}

asmlinkage __visible void __sched schedule(void)
{
	struct task_struct *tsk = current;

	sched_submit_work(tsk);
	__schedule();
}
EXPORT_SYMBOL(schedule);

#ifdef CONFIG_CONTEXT_TRACKING
asmlinkage __visible void __sched schedule_user(void)
{
	/*
	 * If we come here after a random call to set_need_resched(),
	 * or we have been woken up remotely but the IPI has not yet arrived,
	 * we haven't yet exited the RCU idle mode. Do it here manually until
	 * we find a better solution.
	 */
	user_exit();
	schedule();
	user_enter();
}
#endif

/**
 * schedule_preempt_disabled - called with preemption disabled
 *
 * Returns with preemption disabled. Note: preempt_count must be 1
 */
void __sched schedule_preempt_disabled(void)
{
	sched_preempt_enable_no_resched();
	schedule();
	preempt_disable();
}

#ifdef CONFIG_PREEMPT
/*
 * this is the entry point to schedule() from in-kernel preemption
 * off of preempt_enable. Kernel preemptions off return from interrupt
 * occur there and call schedule directly.
 */
asmlinkage __visible void __sched notrace preempt_schedule(void)
{
	/*
	 * If there is a non-zero preempt_count or interrupts are disabled,
	 * we do not want to preempt the current task. Just return..
	 */
	if (likely(!preemptible()))
		return;

	do {
		__preempt_count_add(PREEMPT_ACTIVE);
		__schedule();
		__preempt_count_sub(PREEMPT_ACTIVE);

		/*
		 * Check again in case we missed a preemption opportunity
		 * between schedule and now.
		 */
		barrier();
	} while (need_resched());
}
NOKPROBE_SYMBOL(preempt_schedule);
EXPORT_SYMBOL(preempt_schedule);
#endif /* CONFIG_PREEMPT */

/*
 * this is the entry point to schedule() from kernel preemption
 * off of irq context.
 * Note, that this is called and return with irqs disabled. This will
 * protect us against recursive calling from irq.
 */
asmlinkage __visible void __sched preempt_schedule_irq(void)
{
	enum ctx_state prev_state;

	/* Catch callers which need to be fixed */
	BUG_ON(preempt_count() || !irqs_disabled());

	prev_state = exception_enter();

	do {
		__preempt_count_add(PREEMPT_ACTIVE);
		local_irq_enable();
		__schedule();
		local_irq_disable();
		__preempt_count_sub(PREEMPT_ACTIVE);

		/*
		 * Check again in case we missed a preemption opportunity
		 * between schedule and now.
		 */
		barrier();
	} while (need_resched());

	exception_exit(prev_state);
}

int default_wake_function(wait_queue_t *curr, unsigned mode, int wake_flags,
			  void *key)
{
	return try_to_wake_up(curr->private, mode, wake_flags);
}
EXPORT_SYMBOL(default_wake_function);

#ifdef CONFIG_RT_MUTEXES

/*
 * rt_mutex_setprio - set the current priority of a task
 * @p: task
 * @prio: prio value (kernel-internal form)
 *
 * This function changes the 'effective' priority of a task. It does
 * not touch ->normal_prio like __setscheduler().
 *
 * Used by the rt_mutex code to implement priority inheritance
 * logic. Call site only calls if the priority of the task changed.
 */
void rt_mutex_setprio(struct task_struct *p, int prio)
{
	int oldprio, on_rq, running, enqueue_flag = 0;
	struct rq *rq;
	const struct sched_class *prev_class;

	BUG_ON(prio > MAX_PRIO);

	rq = __task_rq_lock(p);

	/*
	 * Idle task boosting is a nono in general. There is one
	 * exception, when PREEMPT_RT and NOHZ is active:
	 *
	 * The idle task calls get_next_timer_interrupt() and holds
	 * the timer wheel base->lock on the CPU and another CPU wants
	 * to access the timer (probably to cancel it). We can safely
	 * ignore the boosting request, as the idle CPU runs this code
	 * with interrupts disabled and will complete the lock
	 * protected section without being interrupted. So there is no
	 * real need to boost.
	 */
	if (unlikely(p == rq->idle)) {
		WARN_ON(p != rq->curr);
		WARN_ON(p->pi_blocked_on);
		goto out_unlock;
	}

	trace_sched_pi_setprio(p, prio);
	p->pi_top_task = rt_mutex_get_top_task(p);
	oldprio = p->prio;
	prev_class = p->sched_class;
	on_rq = p->on_rq;
	running = task_current(rq, p);
	if (on_rq)
		dequeue_task(rq, p, 0);
	if (running)
		p->sched_class->put_prev_task(rq, p);

	/*
	 * Boosting condition are:
	 * 1. -rt task is running and holds mutex A
	 *      --> -dl task blocks on mutex A
	 *
	 * 2. -dl task is running and holds mutex A
	 *      --> -dl task blocks on mutex A and could preempt the
	 *          running task
	 */
	if (dl_prio(prio)) {
		if (!dl_prio(p->normal_prio) || (p->pi_top_task &&
			dl_entity_preempt(&p->pi_top_task->dl, &p->dl))) {
			p->dl.dl_boosted = 1;
			p->dl.dl_throttled = 0;
			enqueue_flag = ENQUEUE_REPLENISH;
		} else
			p->dl.dl_boosted = 0;
		p->sched_class = &dl_sched_class;
	} else if (rt_prio(prio)) {
		if (dl_prio(oldprio))
			p->dl.dl_boosted = 0;
		if (oldprio < prio)
			enqueue_flag = ENQUEUE_HEAD;
		p->sched_class = &rt_sched_class;
	} else {
		if (dl_prio(oldprio))
			p->dl.dl_boosted = 0;
		p->sched_class = &fair_sched_class;
	}

	p->prio = prio;

	if (running)
		p->sched_class->set_curr_task(rq);
	if (on_rq)
		enqueue_task(rq, p, enqueue_flag);

	check_class_changed(rq, p, prev_class, oldprio);
out_unlock:
	__task_rq_unlock(rq);
}
#endif

void set_user_nice(struct task_struct *p, long nice)
{
	int old_prio, delta, on_rq;
	unsigned long flags;
	struct rq *rq;

	if (task_nice(p) == nice || nice < MIN_NICE || nice > MAX_NICE)
		return;
	/*
	 * We have to be careful, if called from sys_setpriority(),
	 * the task might be in the middle of scheduling on another CPU.
	 */
	rq = task_rq_lock(p, &flags);
	/*
	 * The RT priorities are set via sched_setscheduler(), but we still
	 * allow the 'normal' nice value to be set - but as expected
	 * it wont have any effect on scheduling until the task is
	 * SCHED_DEADLINE, SCHED_FIFO or SCHED_RR:
	 */
	if (task_has_dl_policy(p) || task_has_rt_policy(p)) {
		p->static_prio = NICE_TO_PRIO(nice);
		goto out_unlock;
	}
	on_rq = p->on_rq;
	if (on_rq)
		dequeue_task(rq, p, 0);

	p->static_prio = NICE_TO_PRIO(nice);
	set_load_weight(p);
	old_prio = p->prio;
	p->prio = effective_prio(p);
	delta = p->prio - old_prio;

	if (on_rq) {
		enqueue_task(rq, p, 0);
		/*
		 * If the task increased its priority or is running and
		 * lowered its priority, then reschedule its CPU:
		 */
		if (delta < 0 || (delta > 0 && task_running(rq, p)))
			resched_task(rq->curr);
	}
out_unlock:
	task_rq_unlock(rq, p, &flags);
}
EXPORT_SYMBOL(set_user_nice);

/*
 * can_nice - check if a task can reduce its nice value
 * @p: task
 * @nice: nice value
 */
int can_nice(const struct task_struct *p, const int nice)
{
	/* convert nice value [19,-20] to rlimit style value [1,40] */
	int nice_rlim = nice_to_rlimit(nice);

	return (nice_rlim <= task_rlimit(p, RLIMIT_NICE) ||
		capable(CAP_SYS_NICE));
}

#ifdef __ARCH_WANT_SYS_NICE

/*
 * sys_nice - change the priority of the current process.
 * @increment: priority increment
 *
 * sys_setpriority is a more generic, but much slower function that
 * does similar things.
 */
SYSCALL_DEFINE1(nice, int, increment)
{
	long nice, retval;

	/*
	 * Setpriority might change our priority at the same moment.
	 * We don't have to worry. Conceptually one call occurs first
	 * and we have a single winner.
	 */
	increment = clamp(increment, -NICE_WIDTH, NICE_WIDTH);
	nice = task_nice(current) + increment;

	nice = clamp_val(nice, MIN_NICE, MAX_NICE);
	if (increment < 0 && !can_nice(current, nice))
		return -EPERM;

	retval = security_task_setnice(current, nice);
	if (retval)
		return retval;

	set_user_nice(current, nice);
	return 0;
}

#endif

/**
 * task_prio - return the priority value of a given task.
 * @p: the task in question.
 *
 * Return: The priority value as seen by users in /proc.
 * RT tasks are offset by -200. Normal tasks are centered
 * around 0, value goes from -16 to +15.
 */
int task_prio(const struct task_struct *p)
{
	return p->prio - MAX_RT_PRIO;
}

/**
 * idle_cpu - is a given cpu idle currently?
 * @cpu: the processor in question.
 *
 * Return: 1 if the CPU is currently idle. 0 otherwise.
 */
int idle_cpu(int cpu)
{
	struct rq *rq = cpu_rq(cpu);

	if (rq->curr != rq->idle)
		return 0;

	if (rq->nr_running)
		return 0;

#ifdef CONFIG_SMP
	if (!llist_empty(&rq->wake_list))
		return 0;
#endif

	return 1;
}

/**
 * idle_task - return the idle task for a given cpu.
 * @cpu: the processor in question.
 *
 * Return: The idle task for the cpu @cpu.
 */
struct task_struct *idle_task(int cpu)
{
	return cpu_rq(cpu)->idle;
}

/**
 * find_process_by_pid - find a process with a matching PID value.
 * @pid: the pid in question.
 *
 * The task of @pid, if found. %NULL otherwise.
 */
static struct task_struct *find_process_by_pid(pid_t pid)
{
	return pid ? find_task_by_vpid(pid) : current;
}

/*
 * This function initializes the sched_dl_entity of a newly becoming
 * SCHED_DEADLINE task.
 *
 * Only the static values are considered here, the actual runtime and the
 * absolute deadline will be properly calculated when the task is enqueued
 * for the first time with its new policy.
 */
static void
__setparam_dl(struct task_struct *p, const struct sched_attr *attr)
{
	struct sched_dl_entity *dl_se = &p->dl;

	init_dl_task_timer(dl_se);
	dl_se->dl_runtime = attr->sched_runtime;
	dl_se->dl_deadline = attr->sched_deadline;
	dl_se->dl_period = attr->sched_period ?: dl_se->dl_deadline;
	dl_se->flags = attr->sched_flags;
	dl_se->dl_bw = to_ratio(dl_se->dl_period, dl_se->dl_runtime);
	dl_se->dl_throttled = 0;
	dl_se->dl_new = 1;
	dl_se->dl_yielded = 0;
}

static void __setscheduler_params(struct task_struct *p,
		const struct sched_attr *attr)
{
	int policy = attr->sched_policy;

	if (policy == -1) /* setparam */
		policy = p->policy;

	p->policy = policy;

	if (dl_policy(policy))
		__setparam_dl(p, attr);
	else if (fair_policy(policy))
		p->static_prio = NICE_TO_PRIO(attr->sched_nice);

	/*
	 * __sched_setscheduler() ensures attr->sched_priority == 0 when
	 * !rt_policy. Always setting this ensures that things like
	 * getparam()/getattr() don't report silly values for !rt tasks.
	 */
	p->rt_priority = attr->sched_priority;
	p->normal_prio = normal_prio(p);
	set_load_weight(p);
}

/* Actually do priority change: must hold pi & rq lock. */
static void __setscheduler(struct rq *rq, struct task_struct *p,
			   const struct sched_attr *attr)
{
	__setscheduler_params(p, attr);

	/*
	 * If we get here, there was no pi waiters boosting the
	 * task. It is safe to use the normal prio.
	 */
	p->prio = normal_prio(p);

	if (dl_prio(p->prio))
		p->sched_class = &dl_sched_class;
	else if (rt_prio(p->prio))
		p->sched_class = &rt_sched_class;
	else
		p->sched_class = &fair_sched_class;
}

static void
__getparam_dl(struct task_struct *p, struct sched_attr *attr)
{
	struct sched_dl_entity *dl_se = &p->dl;

	attr->sched_priority = p->rt_priority;
	attr->sched_runtime = dl_se->dl_runtime;
	attr->sched_deadline = dl_se->dl_deadline;
	attr->sched_period = dl_se->dl_period;
	attr->sched_flags = dl_se->flags;
}

/*
 * This function validates the new parameters of a -deadline task.
 * We ask for the deadline not being zero, and greater or equal
 * than the runtime, as well as the period of being zero or
 * greater than deadline. Furthermore, we have to be sure that
 * user parameters are above the internal resolution of 1us (we
 * check sched_runtime only since it is always the smaller one) and
 * below 2^63 ns (we have to check both sched_deadline and
 * sched_period, as the latter can be zero).
 */
static bool
__checkparam_dl(const struct sched_attr *attr)
{
	/* deadline != 0 */
	if (attr->sched_deadline == 0)
		return false;

	/*
	 * Since we truncate DL_SCALE bits, make sure we're at least
	 * that big.
	 */
	if (attr->sched_runtime < (1ULL << DL_SCALE))
		return false;

	/*
	 * Since we use the MSB for wrap-around and sign issues, make
	 * sure it's not set (mind that period can be equal to zero).
	 */
	if (attr->sched_deadline & (1ULL << 63) ||
	    attr->sched_period & (1ULL << 63))
		return false;

	/* runtime <= deadline <= period (if period != 0) */
	if ((attr->sched_period != 0 &&
	     attr->sched_period < attr->sched_deadline) ||
	    attr->sched_deadline < attr->sched_runtime)
		return false;

	return true;
}

/*
 * check the target process has a UID that matches the current process's
 */
static bool check_same_owner(struct task_struct *p)
{
	const struct cred *cred = current_cred(), *pcred;
	bool match;

	rcu_read_lock();
	pcred = __task_cred(p);
	match = (uid_eq(cred->euid, pcred->euid) ||
		 uid_eq(cred->euid, pcred->uid));
	rcu_read_unlock();
	return match;
}

static int __sched_setscheduler(struct task_struct *p,
				const struct sched_attr *attr,
				bool user)
{
	int newprio = dl_policy(attr->sched_policy) ? MAX_DL_PRIO - 1 :
		      MAX_RT_PRIO - 1 - attr->sched_priority;
	int retval, oldprio, oldpolicy = -1, on_rq, running;
	int policy = attr->sched_policy;
	unsigned long flags;
	const struct sched_class *prev_class;
	struct rq *rq;
	int reset_on_fork;

	/* may grab non-irq protected spin_locks */
	BUG_ON(in_interrupt());
recheck:
	/* double check policy once rq lock held */
	if (policy < 0) {
		reset_on_fork = p->sched_reset_on_fork;
		policy = oldpolicy = p->policy;
	} else {
		reset_on_fork = !!(attr->sched_flags & SCHED_FLAG_RESET_ON_FORK);

		if (policy != SCHED_DEADLINE &&
				policy != SCHED_FIFO && policy != SCHED_RR &&
				policy != SCHED_NORMAL && policy != SCHED_BATCH &&
				policy != SCHED_IDLE)
			return -EINVAL;
	}

	if (attr->sched_flags & ~(SCHED_FLAG_RESET_ON_FORK))
		return -EINVAL;

	/*
	 * Valid priorities for SCHED_FIFO and SCHED_RR are
	 * 1..MAX_USER_RT_PRIO-1, valid priority for SCHED_NORMAL,
	 * SCHED_BATCH and SCHED_IDLE is 0.
	 */
	if ((p->mm && attr->sched_priority > MAX_USER_RT_PRIO-1) ||
	    (!p->mm && attr->sched_priority > MAX_RT_PRIO-1))
		return -EINVAL;
	if ((dl_policy(policy) && !__checkparam_dl(attr)) ||
	    (rt_policy(policy) != (attr->sched_priority != 0)))
		return -EINVAL;

	/*
	 * Allow unprivileged RT tasks to decrease priority:
	 */
	if (user && !capable(CAP_SYS_NICE)) {
		if (fair_policy(policy)) {
			if (attr->sched_nice < task_nice(p) &&
			    !can_nice(p, attr->sched_nice))
				return -EPERM;
		}

		if (rt_policy(policy)) {
			unsigned long rlim_rtprio =
					task_rlimit(p, RLIMIT_RTPRIO);

			/* can't set/change the rt policy */
			if (policy != p->policy && !rlim_rtprio)
				return -EPERM;

			/* can't increase priority */
			if (attr->sched_priority > p->rt_priority &&
			    attr->sched_priority > rlim_rtprio)
				return -EPERM;
		}

		 /*
		  * Can't set/change SCHED_DEADLINE policy at all for now
		  * (safest behavior); in the future we would like to allow
		  * unprivileged DL tasks to increase their relative deadline
		  * or reduce their runtime (both ways reducing utilization)
		  */
		if (dl_policy(policy))
			return -EPERM;

		/*
		 * Treat SCHED_IDLE as nice 20. Only allow a switch to
		 * SCHED_NORMAL if the RLIMIT_NICE would normally permit it.
		 */
		if (p->policy == SCHED_IDLE && policy != SCHED_IDLE) {
			if (!can_nice(p, task_nice(p)))
				return -EPERM;
		}

		/* can't change other user's priorities */
		if (!check_same_owner(p))
			return -EPERM;

		/* Normal users shall not reset the sched_reset_on_fork flag */
		if (p->sched_reset_on_fork && !reset_on_fork)
			return -EPERM;
	}

	if (user) {
		retval = security_task_setscheduler(p);
		if (retval)
			return retval;
	}

	/*
	 * make sure no PI-waiters arrive (or leave) while we are
	 * changing the priority of the task:
	 *
	 * To be able to change p->policy safely, the appropriate
	 * runqueue lock must be held.
	 */
	rq = task_rq_lock(p, &flags);

	/*
	 * Changing the policy of the stop threads its a very bad idea
	 */
	if (p == rq->stop) {
		task_rq_unlock(rq, p, &flags);
		return -EINVAL;
	}

	/*
	 * If not changing anything there's no need to proceed further,
	 * but store a possible modification of reset_on_fork.
	 */
	if (unlikely(policy == p->policy)) {
		if (fair_policy(policy) && attr->sched_nice != task_nice(p))
			goto change;
		if (rt_policy(policy) && attr->sched_priority != p->rt_priority)
			goto change;
		if (dl_policy(policy))
			goto change;

		p->sched_reset_on_fork = reset_on_fork;
		task_rq_unlock(rq, p, &flags);
		return 0;
	}
change:

	if (user) {
#ifdef CONFIG_RT_GROUP_SCHED
		/*
		 * Do not allow realtime tasks into groups that have no runtime
		 * assigned.
		 */
		if (rt_bandwidth_enabled() && rt_policy(policy) &&
				task_group(p)->rt_bandwidth.rt_runtime == 0 &&
				!task_group_is_autogroup(task_group(p))) {
			task_rq_unlock(rq, p, &flags);
			return -EPERM;
		}
#endif
#ifdef CONFIG_SMP
		if (dl_bandwidth_enabled() && dl_policy(policy)) {
			cpumask_t *span = rq->rd->span;

			/*
			 * Don't allow tasks with an affinity mask smaller than
			 * the entire root_domain to become SCHED_DEADLINE. We
			 * will also fail if there's no bandwidth available.
			 */
			if (!cpumask_subset(span, &p->cpus_allowed) ||
			    rq->rd->dl_bw.bw == 0) {
				task_rq_unlock(rq, p, &flags);
				return -EPERM;
			}
		}
#endif
	}

	/* recheck policy now with rq lock held */
	if (unlikely(oldpolicy != -1 && oldpolicy != p->policy)) {
		policy = oldpolicy = -1;
		task_rq_unlock(rq, p, &flags);
		goto recheck;
	}

	/*
	 * If setscheduling to SCHED_DEADLINE (or changing the parameters
	 * of a SCHED_DEADLINE task) we need to check if enough bandwidth
	 * is available.
	 */
	if ((dl_policy(policy) || dl_task(p)) && dl_overflow(p, policy, attr)) {
		task_rq_unlock(rq, p, &flags);
		return -EBUSY;
	}

	p->sched_reset_on_fork = reset_on_fork;
	oldprio = p->prio;

	/*
	 * Special case for priority boosted tasks.
	 *
	 * If the new priority is lower or equal (user space view)
	 * than the current (boosted) priority, we just store the new
	 * normal parameters and do not touch the scheduler class and
	 * the runqueue. This will be done when the task deboost
	 * itself.
	 */
	if (rt_mutex_check_prio(p, newprio)) {
		__setscheduler_params(p, attr);
		task_rq_unlock(rq, p, &flags);
		return 0;
	}

	on_rq = p->on_rq;
	running = task_current(rq, p);
	if (on_rq)
		dequeue_task(rq, p, 0);
	if (running)
		p->sched_class->put_prev_task(rq, p);

	prev_class = p->sched_class;
	__setscheduler(rq, p, attr);

	if (running)
		p->sched_class->set_curr_task(rq);
	if (on_rq) {
		/*
		 * We enqueue to tail when the priority of a task is
		 * increased (user space view).
		 */
		enqueue_task(rq, p, oldprio <= p->prio ? ENQUEUE_HEAD : 0);
	}

	check_class_changed(rq, p, prev_class, oldprio);
	task_rq_unlock(rq, p, &flags);

	rt_mutex_adjust_pi(p);

	return 0;
}

static int _sched_setscheduler(struct task_struct *p, int policy,
			       const struct sched_param *param, bool check)
{
	struct sched_attr attr = {
		.sched_policy   = policy,
		.sched_priority = param->sched_priority,
		.sched_nice	= PRIO_TO_NICE(p->static_prio),
	};

	/*
	 * Fixup the legacy SCHED_RESET_ON_FORK hack
	 */
	if (policy & SCHED_RESET_ON_FORK) {
		attr.sched_flags |= SCHED_FLAG_RESET_ON_FORK;
		policy &= ~SCHED_RESET_ON_FORK;
		attr.sched_policy = policy;
	}

	return __sched_setscheduler(p, &attr, check);
}
/**
 * sched_setscheduler - change the scheduling policy and/or RT priority of a thread.
 * @p: the task in question.
 * @policy: new policy.
 * @param: structure containing the new RT priority.
 *
 * Return: 0 on success. An error code otherwise.
 *
 * NOTE that the task may be already dead.
 */
int sched_setscheduler(struct task_struct *p, int policy,
		       const struct sched_param *param)
{
	return _sched_setscheduler(p, policy, param, true);
}
EXPORT_SYMBOL_GPL(sched_setscheduler);

int sched_setattr(struct task_struct *p, const struct sched_attr *attr)
{
	return __sched_setscheduler(p, attr, true);
}
EXPORT_SYMBOL_GPL(sched_setattr);

/**
 * sched_setscheduler_nocheck - change the scheduling policy and/or RT priority of a thread from kernelspace.
 * @p: the task in question.
 * @policy: new policy.
 * @param: structure containing the new RT priority.
 *
 * Just like sched_setscheduler, only don't bother checking if the
 * current context has permission.  For example, this is needed in
 * stop_machine(): we create temporary high priority worker threads,
 * but our caller might not have that capability.
 *
 * Return: 0 on success. An error code otherwise.
 */
int sched_setscheduler_nocheck(struct task_struct *p, int policy,
			       const struct sched_param *param)
{
	return _sched_setscheduler(p, policy, param, false);
}

static int
do_sched_setscheduler(pid_t pid, int policy, struct sched_param __user *param)
{
	struct sched_param lparam;
	struct task_struct *p;
	int retval;

	if (!param || pid < 0)
		return -EINVAL;
	if (copy_from_user(&lparam, param, sizeof(struct sched_param)))
		return -EFAULT;

	rcu_read_lock();
	retval = -ESRCH;
	p = find_process_by_pid(pid);
	if (p != NULL)
		retval = sched_setscheduler(p, policy, &lparam);
	rcu_read_unlock();

	return retval;
}

/*
 * Mimics kernel/events/core.c perf_copy_attr().
 */
static int sched_copy_attr(struct sched_attr __user *uattr,
			   struct sched_attr *attr)
{
	u32 size;
	int ret;

	if (!access_ok(VERIFY_WRITE, uattr, SCHED_ATTR_SIZE_VER0))
		return -EFAULT;

	/*
	 * zero the full structure, so that a short copy will be nice.
	 */
	memset(attr, 0, sizeof(*attr));

	ret = get_user(size, &uattr->size);
	if (ret)
		return ret;

	if (size > PAGE_SIZE)	/* silly large */
		goto err_size;

	if (!size)		/* abi compat */
		size = SCHED_ATTR_SIZE_VER0;

	if (size < SCHED_ATTR_SIZE_VER0)
		goto err_size;

	/*
	 * If we're handed a bigger struct than we know of,
	 * ensure all the unknown bits are 0 - i.e. new
	 * user-space does not rely on any kernel feature
	 * extensions we dont know about yet.
	 */
	if (size > sizeof(*attr)) {
		unsigned char __user *addr;
		unsigned char __user *end;
		unsigned char val;

		addr = (void __user *)uattr + sizeof(*attr);
		end  = (void __user *)uattr + size;

		for (; addr < end; addr++) {
			ret = get_user(val, addr);
			if (ret)
				return ret;
			if (val)
				goto err_size;
		}
		size = sizeof(*attr);
	}

	ret = copy_from_user(attr, uattr, size);
	if (ret)
		return -EFAULT;

	/*
	 * XXX: do we want to be lenient like existing syscalls; or do we want
	 * to be strict and return an error on out-of-bounds values?
	 */
	attr->sched_nice = clamp(attr->sched_nice, MIN_NICE, MAX_NICE);

	return 0;

err_size:
	put_user(sizeof(*attr), &uattr->size);
	return -E2BIG;
}

/**
 * sys_sched_setscheduler - set/change the scheduler policy and RT priority
 * @pid: the pid in question.
 * @policy: new policy.
 * @param: structure containing the new RT priority.
 *
 * Return: 0 on success. An error code otherwise.
 */
SYSCALL_DEFINE3(sched_setscheduler, pid_t, pid, int, policy,
		struct sched_param __user *, param)
{
	/* negative values for policy are not valid */
	if (policy < 0)
		return -EINVAL;

	return do_sched_setscheduler(pid, policy, param);
}

/**
 * sys_sched_setparam - set/change the RT priority of a thread
 * @pid: the pid in question.
 * @param: structure containing the new RT priority.
 *
 * Return: 0 on success. An error code otherwise.
 */
SYSCALL_DEFINE2(sched_setparam, pid_t, pid, struct sched_param __user *, param)
{
	return do_sched_setscheduler(pid, -1, param);
}

/**
 * sys_sched_setattr - same as above, but with extended sched_attr
 * @pid: the pid in question.
 * @uattr: structure containing the extended parameters.
 * @flags: for future extension.
 */
SYSCALL_DEFINE3(sched_setattr, pid_t, pid, struct sched_attr __user *, uattr,
			       unsigned int, flags)
{
	struct sched_attr attr;
	struct task_struct *p;
	int retval;

	if (!uattr || pid < 0 || flags)
		return -EINVAL;

	retval = sched_copy_attr(uattr, &attr);
	if (retval)
		return retval;

	if (attr.sched_policy < 0)
		return -EINVAL;

	rcu_read_lock();
	retval = -ESRCH;
	p = find_process_by_pid(pid);
	if (p != NULL)
		retval = sched_setattr(p, &attr);
	rcu_read_unlock();

	return retval;
}

/**
 * sys_sched_getscheduler - get the policy (scheduling class) of a thread
 * @pid: the pid in question.
 *
 * Return: On success, the policy of the thread. Otherwise, a negative error
 * code.
 */
SYSCALL_DEFINE1(sched_getscheduler, pid_t, pid)
{
	struct task_struct *p;
	int retval;

	if (pid < 0)
		return -EINVAL;

	retval = -ESRCH;
	rcu_read_lock();
	p = find_process_by_pid(pid);
	if (p) {
		retval = security_task_getscheduler(p);
		if (!retval)
			retval = p->policy
				| (p->sched_reset_on_fork ? SCHED_RESET_ON_FORK : 0);
	}
	rcu_read_unlock();
	return retval;
}

/**
 * sys_sched_getparam - get the RT priority of a thread
 * @pid: the pid in question.
 * @param: structure containing the RT priority.
 *
 * Return: On success, 0 and the RT priority is in @param. Otherwise, an error
 * code.
 */
SYSCALL_DEFINE2(sched_getparam, pid_t, pid, struct sched_param __user *, param)
{
	struct sched_param lp = { .sched_priority = 0 };
	struct task_struct *p;
	int retval;

	if (!param || pid < 0)
		return -EINVAL;

	rcu_read_lock();
	p = find_process_by_pid(pid);
	retval = -ESRCH;
	if (!p)
		goto out_unlock;

	retval = security_task_getscheduler(p);
	if (retval)
		goto out_unlock;

	if (task_has_rt_policy(p))
		lp.sched_priority = p->rt_priority;
	rcu_read_unlock();

	/*
	 * This one might sleep, we cannot do it with a spinlock held ...
	 */
	retval = copy_to_user(param, &lp, sizeof(*param)) ? -EFAULT : 0;

	return retval;

out_unlock:
	rcu_read_unlock();
	return retval;
}

static int sched_read_attr(struct sched_attr __user *uattr,
			   struct sched_attr *attr,
			   unsigned int usize)
{
	int ret;

	if (!access_ok(VERIFY_WRITE, uattr, usize))
		return -EFAULT;

	/*
	 * If we're handed a smaller struct than we know of,
	 * ensure all the unknown bits are 0 - i.e. old
	 * user-space does not get uncomplete information.
	 */
	if (usize < sizeof(*attr)) {
		unsigned char *addr;
		unsigned char *end;

		addr = (void *)attr + usize;
		end  = (void *)attr + sizeof(*attr);

		for (; addr < end; addr++) {
			if (*addr)
				return -EFBIG;
		}

		attr->size = usize;
	}

	ret = copy_to_user(uattr, attr, attr->size);
	if (ret)
		return -EFAULT;

	return 0;
}

/**
 * sys_sched_getattr - similar to sched_getparam, but with sched_attr
 * @pid: the pid in question.
 * @uattr: structure containing the extended parameters.
 * @size: sizeof(attr) for fwd/bwd comp.
 * @flags: for future extension.
 */
SYSCALL_DEFINE4(sched_getattr, pid_t, pid, struct sched_attr __user *, uattr,
		unsigned int, size, unsigned int, flags)
{
	struct sched_attr attr = {
		.size = sizeof(struct sched_attr),
	};
	struct task_struct *p;
	int retval;

	if (!uattr || pid < 0 || size > PAGE_SIZE ||
	    size < SCHED_ATTR_SIZE_VER0 || flags)
		return -EINVAL;

	rcu_read_lock();
	p = find_process_by_pid(pid);
	retval = -ESRCH;
	if (!p)
		goto out_unlock;

	retval = security_task_getscheduler(p);
	if (retval)
		goto out_unlock;

	attr.sched_policy = p->policy;
	if (p->sched_reset_on_fork)
		attr.sched_flags |= SCHED_FLAG_RESET_ON_FORK;
	if (task_has_dl_policy(p))
		__getparam_dl(p, &attr);
	else if (task_has_rt_policy(p))
		attr.sched_priority = p->rt_priority;
	else
		attr.sched_nice = task_nice(p);

	rcu_read_unlock();

	retval = sched_read_attr(uattr, &attr, size);
	return retval;

out_unlock:
	rcu_read_unlock();
	return retval;
}

long sched_setaffinity(pid_t pid, const struct cpumask *in_mask)
{
	cpumask_var_t cpus_allowed, new_mask;
	struct task_struct *p;
	int retval;

	rcu_read_lock();

	p = find_process_by_pid(pid);
	if (!p) {
		rcu_read_unlock();
		return -ESRCH;
	}

	/* Prevent p going away */
	get_task_struct(p);
	rcu_read_unlock();

	if (p->flags & PF_NO_SETAFFINITY) {
		retval = -EINVAL;
		goto out_put_task;
	}
	if (!alloc_cpumask_var(&cpus_allowed, GFP_KERNEL)) {
		retval = -ENOMEM;
		goto out_put_task;
	}
	if (!alloc_cpumask_var(&new_mask, GFP_KERNEL)) {
		retval = -ENOMEM;
		goto out_free_cpus_allowed;
	}
	retval = -EPERM;
	if (!check_same_owner(p)) {
		rcu_read_lock();
		if (!ns_capable(__task_cred(p)->user_ns, CAP_SYS_NICE)) {
			rcu_read_unlock();
			goto out_unlock;
		}
		rcu_read_unlock();
	}

	retval = security_task_setscheduler(p);
	if (retval)
		goto out_unlock;


	cpuset_cpus_allowed(p, cpus_allowed);
	cpumask_and(new_mask, in_mask, cpus_allowed);

	/*
	 * Since bandwidth control happens on root_domain basis,
	 * if admission test is enabled, we only admit -deadline
	 * tasks allowed to run on all the CPUs in the task's
	 * root_domain.
	 */
#ifdef CONFIG_SMP
	if (task_has_dl_policy(p)) {
		const struct cpumask *span = task_rq(p)->rd->span;

		if (dl_bandwidth_enabled() && !cpumask_subset(span, new_mask)) {
			retval = -EBUSY;
			goto out_unlock;
		}
	}
#endif
again:
	retval = set_cpus_allowed_ptr(p, new_mask);

	if (!retval) {
		cpuset_cpus_allowed(p, cpus_allowed);
		if (!cpumask_subset(new_mask, cpus_allowed)) {
			/*
			 * We must have raced with a concurrent cpuset
			 * update. Just reset the cpus_allowed to the
			 * cpuset's cpus_allowed
			 */
			cpumask_copy(new_mask, cpus_allowed);
			goto again;
		}
	}
out_unlock:
	free_cpumask_var(new_mask);
out_free_cpus_allowed:
	free_cpumask_var(cpus_allowed);
out_put_task:
	put_task_struct(p);
	return retval;
}

static int get_user_cpu_mask(unsigned long __user *user_mask_ptr, unsigned len,
			     struct cpumask *new_mask)
{
	if (len < cpumask_size())
		cpumask_clear(new_mask);
	else if (len > cpumask_size())
		len = cpumask_size();

	return copy_from_user(new_mask, user_mask_ptr, len) ? -EFAULT : 0;
}

/**
 * sys_sched_setaffinity - set the cpu affinity of a process
 * @pid: pid of the process
 * @len: length in bytes of the bitmask pointed to by user_mask_ptr
 * @user_mask_ptr: user-space pointer to the new cpu mask
 *
 * Return: 0 on success. An error code otherwise.
 */
SYSCALL_DEFINE3(sched_setaffinity, pid_t, pid, unsigned int, len,
		unsigned long __user *, user_mask_ptr)
{
	cpumask_var_t new_mask;
	int retval;

	if (!alloc_cpumask_var(&new_mask, GFP_KERNEL))
		return -ENOMEM;

	retval = get_user_cpu_mask(user_mask_ptr, len, new_mask);
	if (retval == 0)
		retval = sched_setaffinity(pid, new_mask);
	free_cpumask_var(new_mask);
	return retval;
}

long sched_getaffinity(pid_t pid, struct cpumask *mask)
{
	struct task_struct *p;
	unsigned long flags;
	int retval;

	rcu_read_lock();

	retval = -ESRCH;
	p = find_process_by_pid(pid);
	if (!p)
		goto out_unlock;

	retval = security_task_getscheduler(p);
	if (retval)
		goto out_unlock;

	raw_spin_lock_irqsave(&p->pi_lock, flags);
	cpumask_and(mask, &p->cpus_allowed, cpu_active_mask);
	raw_spin_unlock_irqrestore(&p->pi_lock, flags);

out_unlock:
	rcu_read_unlock();

	return retval;
}

/**
 * sys_sched_getaffinity - get the cpu affinity of a process
 * @pid: pid of the process
 * @len: length in bytes of the bitmask pointed to by user_mask_ptr
 * @user_mask_ptr: user-space pointer to hold the current cpu mask
 *
 * Return: 0 on success. An error code otherwise.
 */
SYSCALL_DEFINE3(sched_getaffinity, pid_t, pid, unsigned int, len,
		unsigned long __user *, user_mask_ptr)
{
	int ret;
	cpumask_var_t mask;

	if ((len * BITS_PER_BYTE) < nr_cpu_ids)
		return -EINVAL;
	if (len & (sizeof(unsigned long)-1))
		return -EINVAL;

	if (!alloc_cpumask_var(&mask, GFP_KERNEL))
		return -ENOMEM;

	ret = sched_getaffinity(pid, mask);
	if (ret == 0) {
		size_t retlen = min_t(size_t, len, cpumask_size());

		if (copy_to_user(user_mask_ptr, mask, retlen))
			ret = -EFAULT;
		else
			ret = retlen;
	}
	free_cpumask_var(mask);

	return ret;
}

/**
 * sys_sched_yield - yield the current processor to other threads.
 *
 * This function yields the current CPU to other tasks. If there are no
 * other threads running on this CPU then this function will return.
 *
 * Return: 0.
 */
SYSCALL_DEFINE0(sched_yield)
{
	struct rq *rq = this_rq_lock();

	schedstat_inc(rq, yld_count);
	current->sched_class->yield_task(rq);

	/*
	 * Since we are going to call schedule() anyway, there's
	 * no need to preempt or enable interrupts:
	 */
	__release(rq->lock);
	spin_release(&rq->lock.dep_map, 1, _THIS_IP_);
	do_raw_spin_unlock(&rq->lock);
	sched_preempt_enable_no_resched();

	schedule();

	return 0;
}

static void __cond_resched(void)
{
	__preempt_count_add(PREEMPT_ACTIVE);
	__schedule();
	__preempt_count_sub(PREEMPT_ACTIVE);
}

int __sched _cond_resched(void)
{
	rcu_cond_resched();
	if (should_resched()) {
		__cond_resched();
		return 1;
	}
	return 0;
}
EXPORT_SYMBOL(_cond_resched);

/*
 * __cond_resched_lock() - if a reschedule is pending, drop the given lock,
 * call schedule, and on return reacquire the lock.
 *
 * This works OK both with and without CONFIG_PREEMPT. We do strange low-level
 * operations here to prevent schedule() from being called twice (once via
 * spin_unlock(), once by hand).
 */
int __cond_resched_lock(spinlock_t *lock)
{
	bool need_rcu_resched = rcu_should_resched();
	int resched = should_resched();
	int ret = 0;

	lockdep_assert_held(lock);

	if (spin_needbreak(lock) || resched || need_rcu_resched) {
		spin_unlock(lock);
		if (resched)
			__cond_resched();
		else if (unlikely(need_rcu_resched))
			rcu_resched();
		else
			cpu_relax();
		ret = 1;
		spin_lock(lock);
	}
	return ret;
}
EXPORT_SYMBOL(__cond_resched_lock);

int __sched __cond_resched_softirq(void)
{
	BUG_ON(!in_softirq());

	rcu_cond_resched();  /* BH disabled OK, just recording QSes. */
	if (should_resched()) {
		local_bh_enable();
		__cond_resched();
		local_bh_disable();
		return 1;
	}
	return 0;
}
EXPORT_SYMBOL(__cond_resched_softirq);

/**
 * yield - yield the current processor to other threads.
 *
 * Do not ever use this function, there's a 99% chance you're doing it wrong.
 *
 * The scheduler is at all times free to pick the calling task as the most
 * eligible task to run, if removing the yield() call from your code breaks
 * it, its already broken.
 *
 * Typical broken usage is:
 *
 * while (!event)
 * 	yield();
 *
 * where one assumes that yield() will let 'the other' process run that will
 * make event true. If the current task is a SCHED_FIFO task that will never
 * happen. Never use yield() as a progress guarantee!!
 *
 * If you want to use yield() to wait for something, use wait_event().
 * If you want to use yield() to be 'nice' for others, use cond_resched().
 * If you still want to use yield(), do not!
 */
void __sched yield(void)
{
	set_current_state(TASK_RUNNING);
	sys_sched_yield();
}
EXPORT_SYMBOL(yield);

/**
 * yield_to - yield the current processor to another thread in
 * your thread group, or accelerate that thread toward the
 * processor it's on.
 * @p: target task
 * @preempt: whether task preemption is allowed or not
 *
 * It's the caller's job to ensure that the target task struct
 * can't go away on us before we can do any checks.
 *
 * Return:
 *	true (>0) if we indeed boosted the target task.
 *	false (0) if we failed to boost the target.
 *	-ESRCH if there's no task to yield to.
 */
bool __sched yield_to(struct task_struct *p, bool preempt)
{
	struct task_struct *curr = current;
	struct rq *rq, *p_rq;
	unsigned long flags;
	int yielded = 0;

	local_irq_save(flags);
	rq = this_rq();

again:
	p_rq = task_rq(p);
	/*
	 * If we're the only runnable task on the rq and target rq also
	 * has only one task, there's absolutely no point in yielding.
	 */
	if (rq->nr_running == 1 && p_rq->nr_running == 1) {
		yielded = -ESRCH;
		goto out_irq;
	}

	double_rq_lock(rq, p_rq);
	if (task_rq(p) != p_rq) {
		double_rq_unlock(rq, p_rq);
		goto again;
	}

	if (!curr->sched_class->yield_to_task)
		goto out_unlock;

	if (curr->sched_class != p->sched_class)
		goto out_unlock;

	if (task_running(p_rq, p) || p->state)
		goto out_unlock;

	yielded = curr->sched_class->yield_to_task(rq, p, preempt);
	if (yielded) {
		schedstat_inc(rq, yld_count);
		/*
		 * Make p's CPU reschedule; pick_next_entity takes care of
		 * fairness.
		 */
		if (preempt && rq != p_rq)
			resched_task(p_rq->curr);
	}

out_unlock:
	double_rq_unlock(rq, p_rq);
out_irq:
	local_irq_restore(flags);

	if (yielded > 0)
		schedule();

	return yielded;
}
EXPORT_SYMBOL_GPL(yield_to);

/*
 * This task is about to go to sleep on IO. Increment rq->nr_iowait so
 * that process accounting knows that this is a task in IO wait state.
 */
void __sched io_schedule(void)
{
	struct rq *rq = raw_rq();

	delayacct_blkio_start();
	atomic_inc(&rq->nr_iowait);
	blk_flush_plug(current);
	current->in_iowait = 1;
	schedule();
	current->in_iowait = 0;
	atomic_dec(&rq->nr_iowait);
	delayacct_blkio_end();
}
EXPORT_SYMBOL(io_schedule);

long __sched io_schedule_timeout(long timeout)
{
	struct rq *rq = raw_rq();
	long ret;

	delayacct_blkio_start();
	atomic_inc(&rq->nr_iowait);
	blk_flush_plug(current);
	current->in_iowait = 1;
	ret = schedule_timeout(timeout);
	current->in_iowait = 0;
	atomic_dec(&rq->nr_iowait);
	delayacct_blkio_end();
	return ret;
}

/**
 * sys_sched_get_priority_max - return maximum RT priority.
 * @policy: scheduling class.
 *
 * Return: On success, this syscall returns the maximum
 * rt_priority that can be used by a given scheduling class.
 * On failure, a negative error code is returned.
 */
SYSCALL_DEFINE1(sched_get_priority_max, int, policy)
{
	int ret = -EINVAL;

	switch (policy) {
	case SCHED_FIFO:
	case SCHED_RR:
		ret = MAX_USER_RT_PRIO-1;
		break;
	case SCHED_DEADLINE:
	case SCHED_NORMAL:
	case SCHED_BATCH:
	case SCHED_IDLE:
		ret = 0;
		break;
	}
	return ret;
}

/**
 * sys_sched_get_priority_min - return minimum RT priority.
 * @policy: scheduling class.
 *
 * Return: On success, this syscall returns the minimum
 * rt_priority that can be used by a given scheduling class.
 * On failure, a negative error code is returned.
 */
SYSCALL_DEFINE1(sched_get_priority_min, int, policy)
{
	int ret = -EINVAL;

	switch (policy) {
	case SCHED_FIFO:
	case SCHED_RR:
		ret = 1;
		break;
	case SCHED_DEADLINE:
	case SCHED_NORMAL:
	case SCHED_BATCH:
	case SCHED_IDLE:
		ret = 0;
	}
	return ret;
}

/**
 * sys_sched_rr_get_interval - return the default timeslice of a process.
 * @pid: pid of the process.
 * @interval: userspace pointer to the timeslice value.
 *
 * this syscall writes the default timeslice value of a given process
 * into the user-space timespec buffer. A value of '0' means infinity.
 *
 * Return: On success, 0 and the timeslice is in @interval. Otherwise,
 * an error code.
 */
SYSCALL_DEFINE2(sched_rr_get_interval, pid_t, pid,
		struct timespec __user *, interval)
{
	struct task_struct *p;
	unsigned int time_slice;
	unsigned long flags;
	struct rq *rq;
	int retval;
	struct timespec t;

	if (pid < 0)
		return -EINVAL;

	retval = -ESRCH;
	rcu_read_lock();
	p = find_process_by_pid(pid);
	if (!p)
		goto out_unlock;

	retval = security_task_getscheduler(p);
	if (retval)
		goto out_unlock;

	rq = task_rq_lock(p, &flags);
	time_slice = 0;
	if (p->sched_class->get_rr_interval)
		time_slice = p->sched_class->get_rr_interval(rq, p);
	task_rq_unlock(rq, p, &flags);

	rcu_read_unlock();
	jiffies_to_timespec(time_slice, &t);
	retval = copy_to_user(interval, &t, sizeof(t)) ? -EFAULT : 0;
	return retval;

out_unlock:
	rcu_read_unlock();
	return retval;
}

static const char stat_nam[] = TASK_STATE_TO_CHAR_STR;

void sched_show_task(struct task_struct *p)
{
	unsigned long free = 0;
	int ppid;
	unsigned state;

	state = p->state ? __ffs(p->state) + 1 : 0;
	printk(KERN_INFO "%-15.15s %c", p->comm,
		state < sizeof(stat_nam) - 1 ? stat_nam[state] : '?');
#if BITS_PER_LONG == 32
	if (state == TASK_RUNNING)
		printk(KERN_CONT " running  ");
	else
		printk(KERN_CONT " %08lx ", thread_saved_pc(p));
#else
	if (state == TASK_RUNNING)
		printk(KERN_CONT "  running task    ");
	else
		printk(KERN_CONT " %016lx ", thread_saved_pc(p));
#endif
#ifdef CONFIG_DEBUG_STACK_USAGE
	free = stack_not_used(p);
#endif
	rcu_read_lock();
	ppid = task_pid_nr(rcu_dereference(p->real_parent));
	rcu_read_unlock();
	printk(KERN_CONT "%5lu %5d %6d 0x%08lx\n", free,
		task_pid_nr(p), ppid,
		(unsigned long)task_thread_info(p)->flags);

	print_worker_info(KERN_INFO, p);
	show_stack(p, NULL);
}

void show_state_filter(unsigned long state_filter)
{
	struct task_struct *g, *p;

#if BITS_PER_LONG == 32
	printk(KERN_INFO
		"  task                PC stack   pid father\n");
#else
	printk(KERN_INFO
		"  task                        PC stack   pid father\n");
#endif
	rcu_read_lock();
	do_each_thread(g, p) {
		/*
		 * reset the NMI-timeout, listing all files on a slow
		 * console might take a lot of time:
		 */
		touch_nmi_watchdog();
		if (!state_filter || (p->state & state_filter))
			sched_show_task(p);
	} while_each_thread(g, p);

	touch_all_softlockup_watchdogs();

#ifdef CONFIG_SCHED_DEBUG
	sysrq_sched_debug_show();
#endif
	rcu_read_unlock();
	/*
	 * Only show locks if all tasks are dumped:
	 */
	if (!state_filter)
		debug_show_all_locks();
}

void init_idle_bootup_task(struct task_struct *idle)
{
	idle->sched_class = &idle_sched_class;
}

/**
 * init_idle - set up an idle thread for a given CPU
 * @idle: task in question
 * @cpu: cpu the idle task belongs to
 *
 * NOTE: this function does not set the idle thread's NEED_RESCHED
 * flag, to make booting more robust.
 */
void init_idle(struct task_struct *idle, int cpu)
{
	struct rq *rq = cpu_rq(cpu);
	unsigned long flags;

	raw_spin_lock_irqsave(&rq->lock, flags);

	__sched_fork(0, idle);
	idle->state = TASK_RUNNING;
	idle->se.exec_start = sched_clock();

	do_set_cpus_allowed(idle, cpumask_of(cpu));
	/*
	 * We're having a chicken and egg problem, even though we are
	 * holding rq->lock, the cpu isn't yet set to this cpu so the
	 * lockdep check in task_group() will fail.
	 *
	 * Similar case to sched_fork(). / Alternatively we could
	 * use task_rq_lock() here and obtain the other rq->lock.
	 *
	 * Silence PROVE_RCU
	 */
	rcu_read_lock();
	__set_task_cpu(idle, cpu);
	rcu_read_unlock();

	rq->curr = rq->idle = idle;
	idle->on_rq = 1;
#if defined(CONFIG_SMP)
	idle->on_cpu = 1;
#endif
	raw_spin_unlock_irqrestore(&rq->lock, flags);

	/* Set the preempt count _outside_ the spinlocks! */
	init_idle_preempt_count(idle, cpu);

	/*
	 * The idle tasks have their own, simple scheduling class:
	 */
	idle->sched_class = &idle_sched_class;
	ftrace_graph_init_idle_task(idle, cpu);
	vtime_init_idle(idle, cpu);
#if defined(CONFIG_SMP)
	sprintf(idle->comm, "%s/%d", INIT_TASK_COMM, cpu);
#endif
}

#ifdef CONFIG_SMP
void do_set_cpus_allowed(struct task_struct *p, const struct cpumask *new_mask)
{
	if (p->sched_class && p->sched_class->set_cpus_allowed)
		p->sched_class->set_cpus_allowed(p, new_mask);

	cpumask_copy(&p->cpus_allowed, new_mask);
	p->nr_cpus_allowed = cpumask_weight(new_mask);
}

/*
 * This is how migration works:
 *
 * 1) we invoke migration_cpu_stop() on the target CPU using
 *    stop_one_cpu().
 * 2) stopper starts to run (implicitly forcing the migrated thread
 *    off the CPU)
 * 3) it checks whether the migrated task is still in the wrong runqueue.
 * 4) if it's in the wrong runqueue then the migration thread removes
 *    it and puts it into the right queue.
 * 5) stopper completes and stop_one_cpu() returns and the migration
 *    is done.
 */

/*
 * Change a given task's CPU affinity. Migrate the thread to a
 * proper CPU and schedule it away if the CPU it's executing on
 * is removed from the allowed bitmask.
 *
 * NOTE: the caller must have a valid reference to the task, the
 * task must not exit() & deallocate itself prematurely. The
 * call is not atomic; no spinlocks may be held.
 */
int set_cpus_allowed_ptr(struct task_struct *p, const struct cpumask *new_mask)
{
	unsigned long flags;
	struct rq *rq;
	unsigned int dest_cpu;
	int ret = 0;

	rq = task_rq_lock(p, &flags);

	if (cpumask_equal(&p->cpus_allowed, new_mask))
		goto out;

	if (!cpumask_intersects(new_mask, cpu_active_mask)) {
		ret = -EINVAL;
		goto out;
	}

	do_set_cpus_allowed(p, new_mask);

	/* Can the task run on the task's current CPU? If so, we're done */
	if (cpumask_test_cpu(task_cpu(p), new_mask))
		goto out;

	dest_cpu = cpumask_any_and(cpu_active_mask, new_mask);
	if (p->on_rq) {
		struct migration_arg arg = { p, dest_cpu };
		/* Need help from migration thread: drop lock and wait. */
		task_rq_unlock(rq, p, &flags);
		stop_one_cpu(cpu_of(rq), migration_cpu_stop, &arg);
		tlb_migrate_finish(p->mm);
		return 0;
	}
out:
	task_rq_unlock(rq, p, &flags);

	return ret;
}
EXPORT_SYMBOL_GPL(set_cpus_allowed_ptr);

/*
 * Move (not current) task off this cpu, onto dest cpu. We're doing
 * this because either it can't run here any more (set_cpus_allowed()
 * away from this CPU, or CPU going down), or because we're
 * attempting to rebalance this task on exec (sched_exec).
 *
 * So we race with normal scheduler movements, but that's OK, as long
 * as the task is no longer on this CPU.
 *
 * Returns non-zero if task was successfully migrated.
 */
static int __migrate_task(struct task_struct *p, int src_cpu, int dest_cpu)
{
	struct rq *rq_dest, *rq_src;
	int ret = 0;

	if (unlikely(!cpu_active(dest_cpu)))
		return ret;

	rq_src = cpu_rq(src_cpu);
	rq_dest = cpu_rq(dest_cpu);

	raw_spin_lock(&p->pi_lock);
	double_rq_lock(rq_src, rq_dest);
	/* Already moved. */
	if (task_cpu(p) != src_cpu)
		goto done;
	/* Affinity changed (again). */
	if (!cpumask_test_cpu(dest_cpu, tsk_cpus_allowed(p)))
		goto fail;

	/*
	 * If we're not on a rq, the next wake-up will ensure we're
	 * placed properly.
	 */
	if (p->on_rq) {
		dequeue_task(rq_src, p, 0);
		set_task_cpu(p, dest_cpu);
		enqueue_task(rq_dest, p, 0);
		check_preempt_curr(rq_dest, p, 0);
	}
done:
	ret = 1;
fail:
	double_rq_unlock(rq_src, rq_dest);
	raw_spin_unlock(&p->pi_lock);
	return ret;
}

#ifdef CONFIG_NUMA_BALANCING
/* Migrate current task p to target_cpu */
int migrate_task_to(struct task_struct *p, int target_cpu)
{
	struct migration_arg arg = { p, target_cpu };
	int curr_cpu = task_cpu(p);

	if (curr_cpu == target_cpu)
		return 0;

	if (!cpumask_test_cpu(target_cpu, tsk_cpus_allowed(p)))
		return -EINVAL;

	/* TODO: This is not properly updating schedstats */

	trace_sched_move_numa(p, curr_cpu, target_cpu);
	return stop_one_cpu(curr_cpu, migration_cpu_stop, &arg);
}

/*
 * Requeue a task on a given node and accurately track the number of NUMA
 * tasks on the runqueues
 */
void sched_setnuma(struct task_struct *p, int nid)
{
	struct rq *rq;
	unsigned long flags;
	bool on_rq, running;

	rq = task_rq_lock(p, &flags);
	on_rq = p->on_rq;
	running = task_current(rq, p);

	if (on_rq)
		dequeue_task(rq, p, 0);
	if (running)
		p->sched_class->put_prev_task(rq, p);

	p->numa_preferred_nid = nid;

	if (running)
		p->sched_class->set_curr_task(rq);
	if (on_rq)
		enqueue_task(rq, p, 0);
	task_rq_unlock(rq, p, &flags);
}
#endif

/*
 * migration_cpu_stop - this will be executed by a highprio stopper thread
 * and performs thread migration by bumping thread off CPU then
 * 'pushing' onto another runqueue.
 */
static int migration_cpu_stop(void *data)
{
	struct migration_arg *arg = data;

	/*
	 * The original target cpu might have gone down and we might
	 * be on another cpu but it doesn't matter.
	 */
	local_irq_disable();
	__migrate_task(arg->task, raw_smp_processor_id(), arg->dest_cpu);
	local_irq_enable();
	return 0;
}

#ifdef CONFIG_HOTPLUG_CPU

/*
 * Ensures that the idle task is using init_mm right before its cpu goes
 * offline.
 */
void idle_task_exit(void)
{
	struct mm_struct *mm = current->active_mm;

	BUG_ON(cpu_online(smp_processor_id()));

	if (mm != &init_mm) {
		switch_mm(mm, &init_mm, current);
		finish_arch_post_lock_switch();
	}
	mmdrop(mm);
}

/*
 * Since this CPU is going 'away' for a while, fold any nr_active delta
 * we might have. Assumes we're called after migrate_tasks() so that the
 * nr_active count is stable.
 *
 * Also see the comment "Global load-average calculations".
 */
static void calc_load_migrate(struct rq *rq)
{
	long delta = calc_load_fold_active(rq);
	if (delta)
		atomic_long_add(delta, &calc_load_tasks);
}

static void put_prev_task_fake(struct rq *rq, struct task_struct *prev)
{
}

static const struct sched_class fake_sched_class = {
	.put_prev_task = put_prev_task_fake,
};

static struct task_struct fake_task = {
	/*
	 * Avoid pull_{rt,dl}_task()
	 */
	.prio = MAX_PRIO + 1,
	.sched_class = &fake_sched_class,
};

/*
 * Migrate all tasks from the rq, sleeping tasks will be migrated by
 * try_to_wake_up()->select_task_rq().
 *
 * Called with rq->lock held even though we'er in stop_machine() and
 * there's no concurrency possible, we hold the required locks anyway
 * because of lock validation efforts.
 */
static void migrate_tasks(unsigned int dead_cpu)
{
	struct rq *rq = cpu_rq(dead_cpu);
	struct task_struct *next, *stop = rq->stop;
	int dest_cpu;

	/*
	 * Fudge the rq selection such that the below task selection loop
	 * doesn't get stuck on the currently eligible stop task.
	 *
	 * We're currently inside stop_machine() and the rq is either stuck
	 * in the stop_machine_cpu_stop() loop, or we're executing this code,
	 * either way we should never end up calling schedule() until we're
	 * done here.
	 */
	rq->stop = NULL;

	/*
	 * put_prev_task() and pick_next_task() sched
	 * class method both need to have an up-to-date
	 * value of rq->clock[_task]
	 */
	update_rq_clock(rq);

	for ( ; ; ) {
		/*
		 * There's this thread running, bail when that's the only
		 * remaining thread.
		 */
		if (rq->nr_running == 1)
			break;

		next = pick_next_task(rq, &fake_task);
		BUG_ON(!next);
		next->sched_class->put_prev_task(rq, next);

		/* Find suitable destination for @next, with force if needed. */
		dest_cpu = select_fallback_rq(dead_cpu, next);
		raw_spin_unlock(&rq->lock);

		__migrate_task(next, dead_cpu, dest_cpu);

		raw_spin_lock(&rq->lock);
	}

	rq->stop = stop;
}

#endif /* CONFIG_HOTPLUG_CPU */

#if defined(CONFIG_SCHED_DEBUG) && defined(CONFIG_SYSCTL)

static struct ctl_table sd_ctl_dir[] = {
	{
		.procname	= "sched_domain",
		.mode		= 0555,
	},
	{}
};

static struct ctl_table sd_ctl_root[] = {
	{
		.procname	= "kernel",
		.mode		= 0555,
		.child		= sd_ctl_dir,
	},
	{}
};

static struct ctl_table *sd_alloc_ctl_entry(int n)
{
	struct ctl_table *entry =
		kcalloc(n, sizeof(struct ctl_table), GFP_KERNEL);

	return entry;
}

static void sd_free_ctl_entry(struct ctl_table **tablep)
{
	struct ctl_table *entry;

	/*
	 * In the intermediate directories, both the child directory and
	 * procname are dynamically allocated and could fail but the mode
	 * will always be set. In the lowest directory the names are
	 * static strings and all have proc handlers.
	 */
	for (entry = *tablep; entry->mode; entry++) {
		if (entry->child)
			sd_free_ctl_entry(&entry->child);
		if (entry->proc_handler == NULL)
			kfree(entry->procname);
	}

	kfree(*tablep);
	*tablep = NULL;
}

static int min_load_idx = 0;
static int max_load_idx = CPU_LOAD_IDX_MAX-1;

static void
set_table_entry(struct ctl_table *entry,
		const char *procname, void *data, int maxlen,
		umode_t mode, proc_handler *proc_handler,
		bool load_idx)
{
	entry->procname = procname;
	entry->data = data;
	entry->maxlen = maxlen;
	entry->mode = mode;
	entry->proc_handler = proc_handler;

	if (load_idx) {
		entry->extra1 = &min_load_idx;
		entry->extra2 = &max_load_idx;
	}
}

static struct ctl_table *
sd_alloc_ctl_domain_table(struct sched_domain *sd)
{
	struct ctl_table *table = sd_alloc_ctl_entry(14);

	if (table == NULL)
		return NULL;

	set_table_entry(&table[0], "min_interval", &sd->min_interval,
		sizeof(long), 0644, proc_doulongvec_minmax, false);
	set_table_entry(&table[1], "max_interval", &sd->max_interval,
		sizeof(long), 0644, proc_doulongvec_minmax, false);
	set_table_entry(&table[2], "busy_idx", &sd->busy_idx,
		sizeof(int), 0644, proc_dointvec_minmax, true);
	set_table_entry(&table[3], "idle_idx", &sd->idle_idx,
		sizeof(int), 0644, proc_dointvec_minmax, true);
	set_table_entry(&table[4], "newidle_idx", &sd->newidle_idx,
		sizeof(int), 0644, proc_dointvec_minmax, true);
	set_table_entry(&table[5], "wake_idx", &sd->wake_idx,
		sizeof(int), 0644, proc_dointvec_minmax, true);
	set_table_entry(&table[6], "forkexec_idx", &sd->forkexec_idx,
		sizeof(int), 0644, proc_dointvec_minmax, true);
	set_table_entry(&table[7], "busy_factor", &sd->busy_factor,
		sizeof(int), 0644, proc_dointvec_minmax, false);
	set_table_entry(&table[8], "imbalance_pct", &sd->imbalance_pct,
		sizeof(int), 0644, proc_dointvec_minmax, false);
	set_table_entry(&table[9], "cache_nice_tries",
		&sd->cache_nice_tries,
		sizeof(int), 0644, proc_dointvec_minmax, false);
	set_table_entry(&table[10], "flags", &sd->flags,
		sizeof(int), 0644, proc_dointvec_minmax, false);
	set_table_entry(&table[11], "max_newidle_lb_cost",
		&sd->max_newidle_lb_cost,
		sizeof(long), 0644, proc_doulongvec_minmax, false);
	set_table_entry(&table[12], "name", sd->name,
		CORENAME_MAX_SIZE, 0444, proc_dostring, false);
	/* &table[13] is terminator */

	return table;
}

static struct ctl_table *sd_alloc_ctl_cpu_table(int cpu)
{
	struct ctl_table *entry, *table;
	struct sched_domain *sd;
	int domain_num = 0, i;
	char buf[32];

	for_each_domain(cpu, sd)
		domain_num++;
	entry = table = sd_alloc_ctl_entry(domain_num + 1);
	if (table == NULL)
		return NULL;

	i = 0;
	for_each_domain(cpu, sd) {
		snprintf(buf, 32, "domain%d", i);
		entry->procname = kstrdup(buf, GFP_KERNEL);
		entry->mode = 0555;
		entry->child = sd_alloc_ctl_domain_table(sd);
		entry++;
		i++;
	}
	return table;
}

static struct ctl_table_header *sd_sysctl_header;
static void register_sched_domain_sysctl(void)
{
	int i, cpu_num = num_possible_cpus();
	struct ctl_table *entry = sd_alloc_ctl_entry(cpu_num + 1);
	char buf[32];

	WARN_ON(sd_ctl_dir[0].child);
	sd_ctl_dir[0].child = entry;

	if (entry == NULL)
		return;

	for_each_possible_cpu(i) {
		snprintf(buf, 32, "cpu%d", i);
		entry->procname = kstrdup(buf, GFP_KERNEL);
		entry->mode = 0555;
		entry->child = sd_alloc_ctl_cpu_table(i);
		entry++;
	}

	WARN_ON(sd_sysctl_header);
	sd_sysctl_header = register_sysctl_table(sd_ctl_root);
}

/* may be called multiple times per register */
static void unregister_sched_domain_sysctl(void)
{
	if (sd_sysctl_header)
		unregister_sysctl_table(sd_sysctl_header);
	sd_sysctl_header = NULL;
	if (sd_ctl_dir[0].child)
		sd_free_ctl_entry(&sd_ctl_dir[0].child);
}
#else
static void register_sched_domain_sysctl(void)
{
}
static void unregister_sched_domain_sysctl(void)
{
}
#endif

static void set_rq_online(struct rq *rq)
{
	if (!rq->online) {
		const struct sched_class *class;

		cpumask_set_cpu(rq->cpu, rq->rd->online);
		rq->online = 1;

		for_each_class(class) {
			if (class->rq_online)
				class->rq_online(rq);
		}
	}
}

static void set_rq_offline(struct rq *rq)
{
	if (rq->online) {
		const struct sched_class *class;

		for_each_class(class) {
			if (class->rq_offline)
				class->rq_offline(rq);
		}

		cpumask_clear_cpu(rq->cpu, rq->rd->online);
		rq->online = 0;
	}
}

/*
 * migration_call - callback that gets triggered when a CPU is added.
 * Here we can start up the necessary migration thread for the new CPU.
 */
static int
migration_call(struct notifier_block *nfb, unsigned long action, void *hcpu)
{
	int cpu = (long)hcpu;
	unsigned long flags;
	struct rq *rq = cpu_rq(cpu);

	switch (action & ~CPU_TASKS_FROZEN) {

	case CPU_UP_PREPARE:
		rq->calc_load_update = calc_load_update;
		break;

	case CPU_ONLINE:
		/* Update our root-domain */
		raw_spin_lock_irqsave(&rq->lock, flags);
		if (rq->rd) {
			BUG_ON(!cpumask_test_cpu(cpu, rq->rd->span));

			set_rq_online(rq);
		}
		raw_spin_unlock_irqrestore(&rq->lock, flags);
		break;

#ifdef CONFIG_HOTPLUG_CPU
	case CPU_DYING:
		sched_ttwu_pending();
		/* Update our root-domain */
		raw_spin_lock_irqsave(&rq->lock, flags);
		if (rq->rd) {
			BUG_ON(!cpumask_test_cpu(cpu, rq->rd->span));
			set_rq_offline(rq);
		}
		migrate_tasks(cpu);
		BUG_ON(rq->nr_running != 1); /* the migration thread */
		raw_spin_unlock_irqrestore(&rq->lock, flags);
		break;

	case CPU_DEAD:
		calc_load_migrate(rq);
		break;
#endif
	}

	update_max_interval();

	return NOTIFY_OK;
}

/*
 * Register at high priority so that task migration (migrate_all_tasks)
 * happens before everything else.  This has to be lower priority than
 * the notifier in the perf_event subsystem, though.
 */
static struct notifier_block migration_notifier = {
	.notifier_call = migration_call,
	.priority = CPU_PRI_MIGRATION,
};

static void __cpuinit set_cpu_rq_start_time(void)
{
	int cpu = smp_processor_id();
	struct rq *rq = cpu_rq(cpu);
	rq->age_stamp = sched_clock_cpu(cpu);
}

static int sched_cpu_active(struct notifier_block *nfb,
				      unsigned long action, void *hcpu)
{
	switch (action & ~CPU_TASKS_FROZEN) {
	case CPU_STARTING:
		set_cpu_rq_start_time();
		return NOTIFY_OK;
	case CPU_DOWN_FAILED:
		set_cpu_active((long)hcpu, true);
		return NOTIFY_OK;
	default:
		return NOTIFY_DONE;
	}
}

static int sched_cpu_inactive(struct notifier_block *nfb,
					unsigned long action, void *hcpu)
{
	unsigned long flags;
	long cpu = (long)hcpu;

	switch (action & ~CPU_TASKS_FROZEN) {
	case CPU_DOWN_PREPARE:
		set_cpu_active(cpu, false);

		/* explicitly allow suspend */
		if (!(action & CPU_TASKS_FROZEN)) {
			struct dl_bw *dl_b = dl_bw_of(cpu);
			bool overflow;
			int cpus;

			raw_spin_lock_irqsave(&dl_b->lock, flags);
			cpus = dl_bw_cpus(cpu);
			overflow = __dl_overflow(dl_b, cpus, 0, 0);
			raw_spin_unlock_irqrestore(&dl_b->lock, flags);

			if (overflow)
				return notifier_from_errno(-EBUSY);
		}
		return NOTIFY_OK;
	}

	return NOTIFY_DONE;
}

static int __init migration_init(void)
{
	void *cpu = (void *)(long)smp_processor_id();
	int err;

	/* Initialize migration for the boot CPU */
	err = migration_call(&migration_notifier, CPU_UP_PREPARE, cpu);
	BUG_ON(err == NOTIFY_BAD);
	migration_call(&migration_notifier, CPU_ONLINE, cpu);
	register_cpu_notifier(&migration_notifier);

	/* Register cpu active notifiers */
	cpu_notifier(sched_cpu_active, CPU_PRI_SCHED_ACTIVE);
	cpu_notifier(sched_cpu_inactive, CPU_PRI_SCHED_INACTIVE);

	return 0;
}
early_initcall(migration_init);
#endif

#ifdef CONFIG_SMP

static cpumask_var_t sched_domains_tmpmask; /* sched_domains_mutex */

#ifdef CONFIG_SCHED_DEBUG

static __read_mostly int sched_debug_enabled;

static int __init sched_debug_setup(char *str)
{
	sched_debug_enabled = 1;

	return 0;
}
early_param("sched_debug", sched_debug_setup);

static inline bool sched_debug(void)
{
	return sched_debug_enabled;
}

static int sched_domain_debug_one(struct sched_domain *sd, int cpu, int level,
				  struct cpumask *groupmask)
{
	struct sched_group *group = sd->groups;
	char str[256];

	cpulist_scnprintf(str, sizeof(str), sched_domain_span(sd));
	cpumask_clear(groupmask);

	printk(KERN_DEBUG "%*s domain %d: ", level, "", level);

	if (!(sd->flags & SD_LOAD_BALANCE)) {
		printk("does not load-balance\n");
		if (sd->parent)
			printk(KERN_ERR "ERROR: !SD_LOAD_BALANCE domain"
					" has parent");
		return -1;
	}

	printk(KERN_CONT "span %s level %s\n", str, sd->name);

	if (!cpumask_test_cpu(cpu, sched_domain_span(sd))) {
		printk(KERN_ERR "ERROR: domain->span does not contain "
				"CPU%d\n", cpu);
	}
	if (!cpumask_test_cpu(cpu, sched_group_cpus(group))) {
		printk(KERN_ERR "ERROR: domain->groups does not contain"
				" CPU%d\n", cpu);
	}

	printk(KERN_DEBUG "%*s groups:", level + 1, "");
	do {
		if (!group) {
			printk("\n");
			printk(KERN_ERR "ERROR: group is NULL\n");
			break;
		}

		/*
		 * Even though we initialize ->power to something semi-sane,
		 * we leave power_orig unset. This allows us to detect if
		 * domain iteration is still funny without causing /0 traps.
		 */
		if (!group->sgp->power_orig) {
			printk(KERN_CONT "\n");
			printk(KERN_ERR "ERROR: domain->cpu_power not "
					"set\n");
			break;
		}

		if (!cpumask_weight(sched_group_cpus(group))) {
			printk(KERN_CONT "\n");
			printk(KERN_ERR "ERROR: empty group\n");
			break;
		}

		if (!(sd->flags & SD_OVERLAP) &&
		    cpumask_intersects(groupmask, sched_group_cpus(group))) {
			printk(KERN_CONT "\n");
			printk(KERN_ERR "ERROR: repeated CPUs\n");
			break;
		}

		cpumask_or(groupmask, groupmask, sched_group_cpus(group));

		cpulist_scnprintf(str, sizeof(str), sched_group_cpus(group));

		printk(KERN_CONT " %s", str);
		if (group->sgp->power != SCHED_POWER_SCALE) {
			printk(KERN_CONT " (cpu_power = %d)",
				group->sgp->power);
		}

		group = group->next;
	} while (group != sd->groups);
	printk(KERN_CONT "\n");

	if (!cpumask_equal(sched_domain_span(sd), groupmask))
		printk(KERN_ERR "ERROR: groups don't span domain->span\n");

	if (sd->parent &&
	    !cpumask_subset(groupmask, sched_domain_span(sd->parent)))
		printk(KERN_ERR "ERROR: parent span is not a superset "
			"of domain->span\n");
	return 0;
}

static void sched_domain_debug(struct sched_domain *sd, int cpu)
{
	int level = 0;

	if (!sched_debug_enabled)
		return;

	if (!sd) {
		printk(KERN_DEBUG "CPU%d attaching NULL sched-domain.\n", cpu);
		return;
	}

	printk(KERN_DEBUG "CPU%d attaching sched-domain:\n", cpu);

	for (;;) {
		if (sched_domain_debug_one(sd, cpu, level, sched_domains_tmpmask))
			break;
		level++;
		sd = sd->parent;
		if (!sd)
			break;
	}
}
#else /* !CONFIG_SCHED_DEBUG */
# define sched_domain_debug(sd, cpu) do { } while (0)
static inline bool sched_debug(void)
{
	return false;
}
#endif /* CONFIG_SCHED_DEBUG */

static int sd_degenerate(struct sched_domain *sd)
{
	if (cpumask_weight(sched_domain_span(sd)) == 1)
		return 1;

	/* Following flags need at least 2 groups */
	if (sd->flags & (SD_LOAD_BALANCE |
			 SD_BALANCE_NEWIDLE |
			 SD_BALANCE_FORK |
			 SD_BALANCE_EXEC |
			 SD_SHARE_CPUPOWER |
			 SD_SHARE_PKG_RESOURCES |
			 SD_SHARE_POWERDOMAIN)) {
		if (sd->groups != sd->groups->next)
			return 0;
	}

	/* Following flags don't use groups */
	if (sd->flags & (SD_WAKE_AFFINE))
		return 0;

	return 1;
}

static int
sd_parent_degenerate(struct sched_domain *sd, struct sched_domain *parent)
{
	unsigned long cflags = sd->flags, pflags = parent->flags;

	if (sd_degenerate(parent))
		return 1;

	if (!cpumask_equal(sched_domain_span(sd), sched_domain_span(parent)))
		return 0;

	/* Flags needing groups don't count if only 1 group in parent */
	if (parent->groups == parent->groups->next) {
		pflags &= ~(SD_LOAD_BALANCE |
				SD_BALANCE_NEWIDLE |
				SD_BALANCE_FORK |
				SD_BALANCE_EXEC |
				SD_SHARE_CPUPOWER |
				SD_SHARE_PKG_RESOURCES |
				SD_PREFER_SIBLING |
				SD_SHARE_POWERDOMAIN);
		if (nr_node_ids == 1)
			pflags &= ~SD_SERIALIZE;
	}
	if (~cflags & pflags)
		return 0;

	return 1;
}

static void free_rootdomain(struct rcu_head *rcu)
{
	struct root_domain *rd = container_of(rcu, struct root_domain, rcu);

	cpupri_cleanup(&rd->cpupri);
	cpudl_cleanup(&rd->cpudl);
	free_cpumask_var(rd->dlo_mask);
	free_cpumask_var(rd->rto_mask);
	free_cpumask_var(rd->online);
	free_cpumask_var(rd->span);
	kfree(rd);
}

static void rq_attach_root(struct rq *rq, struct root_domain *rd)
{
	struct root_domain *old_rd = NULL;
	unsigned long flags;

	raw_spin_lock_irqsave(&rq->lock, flags);

	if (rq->rd) {
		old_rd = rq->rd;

		if (cpumask_test_cpu(rq->cpu, old_rd->online))
			set_rq_offline(rq);

		cpumask_clear_cpu(rq->cpu, old_rd->span);

		/*
		 * If we dont want to free the old_rd yet then
		 * set old_rd to NULL to skip the freeing later
		 * in this function:
		 */
		if (!atomic_dec_and_test(&old_rd->refcount))
			old_rd = NULL;
	}

	atomic_inc(&rd->refcount);
	rq->rd = rd;

	cpumask_set_cpu(rq->cpu, rd->span);
	if (cpumask_test_cpu(rq->cpu, cpu_active_mask))
		set_rq_online(rq);

	raw_spin_unlock_irqrestore(&rq->lock, flags);

	if (old_rd)
		call_rcu_sched(&old_rd->rcu, free_rootdomain);
}

static int init_rootdomain(struct root_domain *rd)
{
	memset(rd, 0, sizeof(*rd));

	if (!alloc_cpumask_var(&rd->span, GFP_KERNEL))
		goto out;
	if (!alloc_cpumask_var(&rd->online, GFP_KERNEL))
		goto free_span;
	if (!alloc_cpumask_var(&rd->dlo_mask, GFP_KERNEL))
		goto free_online;
	if (!alloc_cpumask_var(&rd->rto_mask, GFP_KERNEL))
		goto free_dlo_mask;

	init_dl_bw(&rd->dl_bw);
	if (cpudl_init(&rd->cpudl) != 0)
		goto free_dlo_mask;

	if (cpupri_init(&rd->cpupri) != 0)
		goto free_rto_mask;
	return 0;

free_rto_mask:
	free_cpumask_var(rd->rto_mask);
free_dlo_mask:
	free_cpumask_var(rd->dlo_mask);
free_online:
	free_cpumask_var(rd->online);
free_span:
	free_cpumask_var(rd->span);
out:
	return -ENOMEM;
}

/*
 * By default the system creates a single root-domain with all cpus as
 * members (mimicking the global state we have today).
 */
struct root_domain def_root_domain;

static void init_defrootdomain(void)
{
	init_rootdomain(&def_root_domain);

	atomic_set(&def_root_domain.refcount, 1);
}

static struct root_domain *alloc_rootdomain(void)
{
	struct root_domain *rd;

	rd = kmalloc(sizeof(*rd), GFP_KERNEL);
	if (!rd)
		return NULL;

	if (init_rootdomain(rd) != 0) {
		kfree(rd);
		return NULL;
	}

	return rd;
}

static void free_sched_groups(struct sched_group *sg, int free_sgp)
{
	struct sched_group *tmp, *first;

	if (!sg)
		return;

	first = sg;
	do {
		tmp = sg->next;

		if (free_sgp && atomic_dec_and_test(&sg->sgp->ref))
			kfree(sg->sgp);

		kfree(sg);
		sg = tmp;
	} while (sg != first);
}

static void free_sched_domain(struct rcu_head *rcu)
{
	struct sched_domain *sd = container_of(rcu, struct sched_domain, rcu);

	/*
	 * If its an overlapping domain it has private groups, iterate and
	 * nuke them all.
	 */
	if (sd->flags & SD_OVERLAP) {
		free_sched_groups(sd->groups, 1);
	} else if (atomic_dec_and_test(&sd->groups->ref)) {
		kfree(sd->groups->sgp);
		kfree(sd->groups);
	}
	kfree(sd);
}

static void destroy_sched_domain(struct sched_domain *sd, int cpu)
{
	call_rcu(&sd->rcu, free_sched_domain);
}

static void destroy_sched_domains(struct sched_domain *sd, int cpu)
{
	for (; sd; sd = sd->parent)
		destroy_sched_domain(sd, cpu);
}

/*
 * Keep a special pointer to the highest sched_domain that has
 * SD_SHARE_PKG_RESOURCE set (Last Level Cache Domain) for this
 * allows us to avoid some pointer chasing select_idle_sibling().
 *
 * Also keep a unique ID per domain (we use the first cpu number in
 * the cpumask of the domain), this allows us to quickly tell if
 * two cpus are in the same cache domain, see cpus_share_cache().
 */
DEFINE_PER_CPU(struct sched_domain *, sd_llc);
DEFINE_PER_CPU(int, sd_llc_size);
DEFINE_PER_CPU(int, sd_llc_id);
DEFINE_PER_CPU(struct sched_domain *, sd_numa);
DEFINE_PER_CPU(struct sched_domain *, sd_busy);
DEFINE_PER_CPU(struct sched_domain *, sd_asym);

static void update_top_cache_domain(int cpu)
{
	struct sched_domain *sd;
	struct sched_domain *busy_sd = NULL;
	int id = cpu;
	int size = 1;

	sd = highest_flag_domain(cpu, SD_SHARE_PKG_RESOURCES);
	if (sd) {
		id = cpumask_first(sched_domain_span(sd));
		size = cpumask_weight(sched_domain_span(sd));
		busy_sd = sd->parent; /* sd_busy */
	}
	rcu_assign_pointer(per_cpu(sd_busy, cpu), busy_sd);

	rcu_assign_pointer(per_cpu(sd_llc, cpu), sd);
	per_cpu(sd_llc_size, cpu) = size;
	per_cpu(sd_llc_id, cpu) = id;

	sd = lowest_flag_domain(cpu, SD_NUMA);
	rcu_assign_pointer(per_cpu(sd_numa, cpu), sd);

	sd = highest_flag_domain(cpu, SD_ASYM_PACKING);
	rcu_assign_pointer(per_cpu(sd_asym, cpu), sd);
}

/*
 * Attach the domain 'sd' to 'cpu' as its base domain. Callers must
 * hold the hotplug lock.
 */
static void
cpu_attach_domain(struct sched_domain *sd, struct root_domain *rd, int cpu)
{
	struct rq *rq = cpu_rq(cpu);
	struct sched_domain *tmp;

	/* Remove the sched domains which do not contribute to scheduling. */
	for (tmp = sd; tmp; ) {
		struct sched_domain *parent = tmp->parent;
		if (!parent)
			break;

		if (sd_parent_degenerate(tmp, parent)) {
			tmp->parent = parent->parent;
			if (parent->parent)
				parent->parent->child = tmp;
			/*
			 * Transfer SD_PREFER_SIBLING down in case of a
			 * degenerate parent; the spans match for this
			 * so the property transfers.
			 */
			if (parent->flags & SD_PREFER_SIBLING)
				tmp->flags |= SD_PREFER_SIBLING;
			destroy_sched_domain(parent, cpu);
		} else
			tmp = tmp->parent;
	}

	if (sd && sd_degenerate(sd)) {
		tmp = sd;
		sd = sd->parent;
		destroy_sched_domain(tmp, cpu);
		if (sd)
			sd->child = NULL;
	}

	sched_domain_debug(sd, cpu);

	rq_attach_root(rq, rd);
	tmp = rq->sd;
	rcu_assign_pointer(rq->sd, sd);
	destroy_sched_domains(tmp, cpu);

	update_top_cache_domain(cpu);
}

/* cpus with isolated domains */
static cpumask_var_t cpu_isolated_map;

/* Setup the mask of cpus configured for isolated domains */
static int __init isolated_cpu_setup(char *str)
{
	alloc_bootmem_cpumask_var(&cpu_isolated_map);
	cpulist_parse(str, cpu_isolated_map);
	return 1;
}

__setup("isolcpus=", isolated_cpu_setup);

struct s_data {
	struct sched_domain ** __percpu sd;
	struct root_domain	*rd;
};

enum s_alloc {
	sa_rootdomain,
	sa_sd,
	sa_sd_storage,
	sa_none,
};

/*
 * Build an iteration mask that can exclude certain CPUs from the upwards
 * domain traversal.
 *
 * Asymmetric node setups can result in situations where the domain tree is of
 * unequal depth, make sure to skip domains that already cover the entire
 * range.
 *
 * In that case build_sched_domains() will have terminated the iteration early
 * and our sibling sd spans will be empty. Domains should always include the
 * cpu they're built on, so check that.
 *
 */
static void build_group_mask(struct sched_domain *sd, struct sched_group *sg)
{
	const struct cpumask *span = sched_domain_span(sd);
	struct sd_data *sdd = sd->private;
	struct sched_domain *sibling;
	int i;

	for_each_cpu(i, span) {
		sibling = *per_cpu_ptr(sdd->sd, i);
		if (!cpumask_test_cpu(i, sched_domain_span(sibling)))
			continue;

		cpumask_set_cpu(i, sched_group_mask(sg));
	}
}

/*
 * Return the canonical balance cpu for this group, this is the first cpu
 * of this group that's also in the iteration mask.
 */
int group_balance_cpu(struct sched_group *sg)
{
	return cpumask_first_and(sched_group_cpus(sg), sched_group_mask(sg));
}

static int
build_overlap_sched_groups(struct sched_domain *sd, int cpu)
{
	struct sched_group *first = NULL, *last = NULL, *groups = NULL, *sg;
	const struct cpumask *span = sched_domain_span(sd);
	struct cpumask *covered = sched_domains_tmpmask;
	struct sd_data *sdd = sd->private;
	struct sched_domain *child;
	int i;

	cpumask_clear(covered);

	for_each_cpu(i, span) {
		struct cpumask *sg_span;

		if (cpumask_test_cpu(i, covered))
			continue;

		child = *per_cpu_ptr(sdd->sd, i);

		/* See the comment near build_group_mask(). */
		if (!cpumask_test_cpu(i, sched_domain_span(child)))
			continue;

		sg = kzalloc_node(sizeof(struct sched_group) + cpumask_size(),
				GFP_KERNEL, cpu_to_node(cpu));

		if (!sg)
			goto fail;

		sg_span = sched_group_cpus(sg);
		if (child->child) {
			child = child->child;
			cpumask_copy(sg_span, sched_domain_span(child));
		} else
			cpumask_set_cpu(i, sg_span);

		cpumask_or(covered, covered, sg_span);

		sg->sgp = *per_cpu_ptr(sdd->sgp, i);
		if (atomic_inc_return(&sg->sgp->ref) == 1)
			build_group_mask(sd, sg);

		/*
		 * Initialize sgp->power such that even if we mess up the
		 * domains and no possible iteration will get us here, we won't
		 * die on a /0 trap.
		 */
		sg->sgp->power = SCHED_POWER_SCALE * cpumask_weight(sg_span);
		sg->sgp->power_orig = sg->sgp->power;

		/*
		 * Make sure the first group of this domain contains the
		 * canonical balance cpu. Otherwise the sched_domain iteration
		 * breaks. See update_sg_lb_stats().
		 */
		if ((!groups && cpumask_test_cpu(cpu, sg_span)) ||
		    group_balance_cpu(sg) == cpu)
			groups = sg;

		if (!first)
			first = sg;
		if (last)
			last->next = sg;
		last = sg;
		last->next = first;
	}
	sd->groups = groups;

	return 0;

fail:
	free_sched_groups(first, 0);

	return -ENOMEM;
}

static int get_group(int cpu, struct sd_data *sdd, struct sched_group **sg)
{
	struct sched_domain *sd = *per_cpu_ptr(sdd->sd, cpu);
	struct sched_domain *child = sd->child;

	if (child)
		cpu = cpumask_first(sched_domain_span(child));

	if (sg) {
		*sg = *per_cpu_ptr(sdd->sg, cpu);
		(*sg)->sgp = *per_cpu_ptr(sdd->sgp, cpu);
		atomic_set(&(*sg)->sgp->ref, 1); /* for claim_allocations */
	}

	return cpu;
}

/*
 * build_sched_groups will build a circular linked list of the groups
 * covered by the given span, and will set each group's ->cpumask correctly,
 * and ->cpu_power to 0.
 *
 * Assumes the sched_domain tree is fully constructed
 */
static int
build_sched_groups(struct sched_domain *sd, int cpu)
{
	struct sched_group *first = NULL, *last = NULL;
	struct sd_data *sdd = sd->private;
	const struct cpumask *span = sched_domain_span(sd);
	struct cpumask *covered;
	int i;

	get_group(cpu, sdd, &sd->groups);
	atomic_inc(&sd->groups->ref);

	if (cpu != cpumask_first(span))
		return 0;

	lockdep_assert_held(&sched_domains_mutex);
	covered = sched_domains_tmpmask;

	cpumask_clear(covered);

	for_each_cpu(i, span) {
		struct sched_group *sg;
		int group, j;

		if (cpumask_test_cpu(i, covered))
			continue;

		group = get_group(i, sdd, &sg);
		cpumask_setall(sched_group_mask(sg));

		for_each_cpu(j, span) {
			if (get_group(j, sdd, NULL) != group)
				continue;

			cpumask_set_cpu(j, covered);
			cpumask_set_cpu(j, sched_group_cpus(sg));
		}

		if (!first)
			first = sg;
		if (last)
			last->next = sg;
		last = sg;
	}
	last->next = first;

	return 0;
}

/*
 * Initialize sched groups cpu_power.
 *
 * cpu_power indicates the capacity of sched group, which is used while
 * distributing the load between different sched groups in a sched domain.
 * Typically cpu_power for all the groups in a sched domain will be same unless
 * there are asymmetries in the topology. If there are asymmetries, group
 * having more cpu_power will pickup more load compared to the group having
 * less cpu_power.
 */
static void init_sched_groups_power(int cpu, struct sched_domain *sd)
{
	struct sched_group *sg = sd->groups;

	WARN_ON(!sg);

	do {
		sg->group_weight = cpumask_weight(sched_group_cpus(sg));
		sg = sg->next;
	} while (sg != sd->groups);

	if (cpu != group_balance_cpu(sg))
		return;

	update_group_power(sd, cpu);
	atomic_set(&sg->sgp->nr_busy_cpus, sg->group_weight);
}

/*
 * Initializers for schedule domains
 * Non-inlined to reduce accumulated stack pressure in build_sched_domains()
 */

static int default_relax_domain_level = -1;
int sched_domain_level_max;

static int __init setup_relax_domain_level(char *str)
{
	if (kstrtoint(str, 0, &default_relax_domain_level))
		pr_warn("Unable to set relax_domain_level\n");

	return 1;
}
__setup("relax_domain_level=", setup_relax_domain_level);

static void set_domain_attribute(struct sched_domain *sd,
				 struct sched_domain_attr *attr)
{
	int request;

	if (!attr || attr->relax_domain_level < 0) {
		if (default_relax_domain_level < 0)
			return;
		else
			request = default_relax_domain_level;
	} else
		request = attr->relax_domain_level;
	if (request < sd->level) {
		/* turn off idle balance on this domain */
		sd->flags &= ~(SD_BALANCE_WAKE|SD_BALANCE_NEWIDLE);
	} else {
		/* turn on idle balance on this domain */
		sd->flags |= (SD_BALANCE_WAKE|SD_BALANCE_NEWIDLE);
	}
}

static void __sdt_free(const struct cpumask *cpu_map);
static int __sdt_alloc(const struct cpumask *cpu_map);

static void __free_domain_allocs(struct s_data *d, enum s_alloc what,
				 const struct cpumask *cpu_map)
{
	switch (what) {
	case sa_rootdomain:
		if (!atomic_read(&d->rd->refcount))
			free_rootdomain(&d->rd->rcu); /* fall through */
	case sa_sd:
		free_percpu(d->sd); /* fall through */
	case sa_sd_storage:
		__sdt_free(cpu_map); /* fall through */
	case sa_none:
		break;
	}
}

static enum s_alloc __visit_domain_allocation_hell(struct s_data *d,
						   const struct cpumask *cpu_map)
{
	memset(d, 0, sizeof(*d));

	if (__sdt_alloc(cpu_map))
		return sa_sd_storage;
	d->sd = alloc_percpu(struct sched_domain *);
	if (!d->sd)
		return sa_sd_storage;
	d->rd = alloc_rootdomain();
	if (!d->rd)
		return sa_sd;
	return sa_rootdomain;
}

/*
 * NULL the sd_data elements we've used to build the sched_domain and
 * sched_group structure so that the subsequent __free_domain_allocs()
 * will not free the data we're using.
 */
static void claim_allocations(int cpu, struct sched_domain *sd)
{
	struct sd_data *sdd = sd->private;

	WARN_ON_ONCE(*per_cpu_ptr(sdd->sd, cpu) != sd);
	*per_cpu_ptr(sdd->sd, cpu) = NULL;

	if (atomic_read(&(*per_cpu_ptr(sdd->sg, cpu))->ref))
		*per_cpu_ptr(sdd->sg, cpu) = NULL;

	if (atomic_read(&(*per_cpu_ptr(sdd->sgp, cpu))->ref))
		*per_cpu_ptr(sdd->sgp, cpu) = NULL;
}

#ifdef CONFIG_NUMA
static int sched_domains_numa_levels;
static int *sched_domains_numa_distance;
static struct cpumask ***sched_domains_numa_masks;
static int sched_domains_curr_level;
#endif

/*
 * SD_flags allowed in topology descriptions.
 *
 * SD_SHARE_CPUPOWER      - describes SMT topologies
 * SD_SHARE_PKG_RESOURCES - describes shared caches
 * SD_NUMA                - describes NUMA topologies
 * SD_SHARE_POWERDOMAIN   - describes shared power domain
 *
 * Odd one out:
 * SD_ASYM_PACKING        - describes SMT quirks
 */
#define TOPOLOGY_SD_FLAGS		\
	(SD_SHARE_CPUPOWER |		\
	 SD_SHARE_PKG_RESOURCES |	\
	 SD_NUMA |			\
	 SD_ASYM_PACKING |		\
	 SD_SHARE_POWERDOMAIN)

static struct sched_domain *
sd_init(struct sched_domain_topology_level *tl, int cpu)
{
	struct sched_domain *sd = *per_cpu_ptr(tl->data.sd, cpu);
	int sd_weight, sd_flags = 0;

#ifdef CONFIG_NUMA
	/*
	 * Ugly hack to pass state to sd_numa_mask()...
	 */
	sched_domains_curr_level = tl->numa_level;
#endif

	sd_weight = cpumask_weight(tl->mask(cpu));

	if (tl->sd_flags)
		sd_flags = (*tl->sd_flags)();
	if (WARN_ONCE(sd_flags & ~TOPOLOGY_SD_FLAGS,
			"wrong sd_flags in topology description\n"))
		sd_flags &= ~TOPOLOGY_SD_FLAGS;

	*sd = (struct sched_domain){
		.min_interval		= sd_weight,
		.max_interval		= 2*sd_weight,
		.busy_factor		= 32,
		.imbalance_pct		= 125,

		.cache_nice_tries	= 0,
		.busy_idx		= 0,
		.idle_idx		= 0,
		.newidle_idx		= 0,
		.wake_idx		= 0,
		.forkexec_idx		= 0,

		.flags			= 1*SD_LOAD_BALANCE
					| 1*SD_BALANCE_NEWIDLE
					| 1*SD_BALANCE_EXEC
					| 1*SD_BALANCE_FORK
					| 0*SD_BALANCE_WAKE
					| 1*SD_WAKE_AFFINE
					| 0*SD_SHARE_CPUPOWER
					| 0*SD_SHARE_PKG_RESOURCES
					| 0*SD_SERIALIZE
					| 0*SD_PREFER_SIBLING
					| 0*SD_NUMA
					| sd_flags
					,

		.last_balance		= jiffies,
		.balance_interval	= sd_weight,
<<<<<<< HEAD
		.max_newidle_lb_cost	= 0,
		.next_decay_max_lb_cost	= jiffies,
=======
		.smt_gain		= 0,
		.max_newidle_lb_cost	= 0,
		.next_decay_max_lb_cost	= jiffies,
#ifdef CONFIG_SCHED_DEBUG
		.name			= tl->name,
#endif
>>>>>>> aec36eaa
	};

	/*
	 * Convert topological properties into behaviour.
	 */

	if (sd->flags & SD_SHARE_CPUPOWER) {
		sd->imbalance_pct = 110;
		sd->smt_gain = 1178; /* ~15% */

	} else if (sd->flags & SD_SHARE_PKG_RESOURCES) {
		sd->imbalance_pct = 117;
		sd->cache_nice_tries = 1;
		sd->busy_idx = 2;

#ifdef CONFIG_NUMA
	} else if (sd->flags & SD_NUMA) {
		sd->cache_nice_tries = 2;
		sd->busy_idx = 3;
		sd->idle_idx = 2;

		sd->flags |= SD_SERIALIZE;
		if (sched_domains_numa_distance[tl->numa_level] > RECLAIM_DISTANCE) {
			sd->flags &= ~(SD_BALANCE_EXEC |
				       SD_BALANCE_FORK |
				       SD_WAKE_AFFINE);
		}

#endif
	} else {
		sd->flags |= SD_PREFER_SIBLING;
		sd->cache_nice_tries = 1;
		sd->busy_idx = 2;
		sd->idle_idx = 1;
	}

	sd->private = &tl->data;

	return sd;
}

/*
 * Topology list, bottom-up.
 */
static struct sched_domain_topology_level default_topology[] = {
#ifdef CONFIG_SCHED_SMT
	{ cpu_smt_mask, cpu_smt_flags, SD_INIT_NAME(SMT) },
#endif
#ifdef CONFIG_SCHED_MC
	{ cpu_coregroup_mask, cpu_core_flags, SD_INIT_NAME(MC) },
#endif
	{ cpu_cpu_mask, SD_INIT_NAME(DIE) },
	{ NULL, },
};

struct sched_domain_topology_level *sched_domain_topology = default_topology;

#define for_each_sd_topology(tl)			\
	for (tl = sched_domain_topology; tl->mask; tl++)

void set_sched_topology(struct sched_domain_topology_level *tl)
{
	sched_domain_topology = tl;
}

#ifdef CONFIG_NUMA

static const struct cpumask *sd_numa_mask(int cpu)
{
	return sched_domains_numa_masks[sched_domains_curr_level][cpu_to_node(cpu)];
}

static void sched_numa_warn(const char *str)
{
	static int done = false;
	int i,j;

	if (done)
		return;

	done = true;

	printk(KERN_WARNING "ERROR: %s\n\n", str);

	for (i = 0; i < nr_node_ids; i++) {
		printk(KERN_WARNING "  ");
		for (j = 0; j < nr_node_ids; j++)
			printk(KERN_CONT "%02d ", node_distance(i,j));
		printk(KERN_CONT "\n");
	}
	printk(KERN_WARNING "\n");
}

static bool find_numa_distance(int distance)
{
	int i;

	if (distance == node_distance(0, 0))
		return true;

	for (i = 0; i < sched_domains_numa_levels; i++) {
		if (sched_domains_numa_distance[i] == distance)
			return true;
	}

	return false;
}

static void sched_init_numa(void)
{
	int next_distance, curr_distance = node_distance(0, 0);
	struct sched_domain_topology_level *tl;
	int level = 0;
	int i, j, k;

	sched_domains_numa_distance = kzalloc(sizeof(int) * nr_node_ids, GFP_KERNEL);
	if (!sched_domains_numa_distance)
		return;

	/*
	 * O(nr_nodes^2) deduplicating selection sort -- in order to find the
	 * unique distances in the node_distance() table.
	 *
	 * Assumes node_distance(0,j) includes all distances in
	 * node_distance(i,j) in order to avoid cubic time.
	 */
	next_distance = curr_distance;
	for (i = 0; i < nr_node_ids; i++) {
		for (j = 0; j < nr_node_ids; j++) {
			for (k = 0; k < nr_node_ids; k++) {
				int distance = node_distance(i, k);

				if (distance > curr_distance &&
				    (distance < next_distance ||
				     next_distance == curr_distance))
					next_distance = distance;

				/*
				 * While not a strong assumption it would be nice to know
				 * about cases where if node A is connected to B, B is not
				 * equally connected to A.
				 */
				if (sched_debug() && node_distance(k, i) != distance)
					sched_numa_warn("Node-distance not symmetric");

				if (sched_debug() && i && !find_numa_distance(distance))
					sched_numa_warn("Node-0 not representative");
			}
			if (next_distance != curr_distance) {
				sched_domains_numa_distance[level++] = next_distance;
				sched_domains_numa_levels = level;
				curr_distance = next_distance;
			} else break;
		}

		/*
		 * In case of sched_debug() we verify the above assumption.
		 */
		if (!sched_debug())
			break;
	}
	/*
	 * 'level' contains the number of unique distances, excluding the
	 * identity distance node_distance(i,i).
	 *
	 * The sched_domains_numa_distance[] array includes the actual distance
	 * numbers.
	 */

	/*
	 * Here, we should temporarily reset sched_domains_numa_levels to 0.
	 * If it fails to allocate memory for array sched_domains_numa_masks[][],
	 * the array will contain less then 'level' members. This could be
	 * dangerous when we use it to iterate array sched_domains_numa_masks[][]
	 * in other functions.
	 *
	 * We reset it to 'level' at the end of this function.
	 */
	sched_domains_numa_levels = 0;

	sched_domains_numa_masks = kzalloc(sizeof(void *) * level, GFP_KERNEL);
	if (!sched_domains_numa_masks)
		return;

	/*
	 * Now for each level, construct a mask per node which contains all
	 * cpus of nodes that are that many hops away from us.
	 */
	for (i = 0; i < level; i++) {
		sched_domains_numa_masks[i] =
			kzalloc(nr_node_ids * sizeof(void *), GFP_KERNEL);
		if (!sched_domains_numa_masks[i])
			return;

		for (j = 0; j < nr_node_ids; j++) {
			struct cpumask *mask = kzalloc(cpumask_size(), GFP_KERNEL);
			if (!mask)
				return;

			sched_domains_numa_masks[i][j] = mask;

			for (k = 0; k < nr_node_ids; k++) {
				if (node_distance(j, k) > sched_domains_numa_distance[i])
					continue;

				cpumask_or(mask, mask, cpumask_of_node(k));
			}
		}
	}

	/* Compute default topology size */
	for (i = 0; sched_domain_topology[i].mask; i++);

	tl = kzalloc((i + level + 1) *
			sizeof(struct sched_domain_topology_level), GFP_KERNEL);
	if (!tl)
		return;

	/*
	 * Copy the default topology bits..
	 */
	for (i = 0; sched_domain_topology[i].mask; i++)
		tl[i] = sched_domain_topology[i];

	/*
	 * .. and append 'j' levels of NUMA goodness.
	 */
	for (j = 0; j < level; i++, j++) {
		tl[i] = (struct sched_domain_topology_level){
			.mask = sd_numa_mask,
			.sd_flags = cpu_numa_flags,
			.flags = SDTL_OVERLAP,
			.numa_level = j,
			SD_INIT_NAME(NUMA)
		};
	}

	sched_domain_topology = tl;

	sched_domains_numa_levels = level;
}

static void sched_domains_numa_masks_set(int cpu)
{
	int i, j;
	int node = cpu_to_node(cpu);

	for (i = 0; i < sched_domains_numa_levels; i++) {
		for (j = 0; j < nr_node_ids; j++) {
			if (node_distance(j, node) <= sched_domains_numa_distance[i])
				cpumask_set_cpu(cpu, sched_domains_numa_masks[i][j]);
		}
	}
}

static void sched_domains_numa_masks_clear(int cpu)
{
	int i, j;
	for (i = 0; i < sched_domains_numa_levels; i++) {
		for (j = 0; j < nr_node_ids; j++)
			cpumask_clear_cpu(cpu, sched_domains_numa_masks[i][j]);
	}
}

/*
 * Update sched_domains_numa_masks[level][node] array when new cpus
 * are onlined.
 */
static int sched_domains_numa_masks_update(struct notifier_block *nfb,
					   unsigned long action,
					   void *hcpu)
{
	int cpu = (long)hcpu;

	switch (action & ~CPU_TASKS_FROZEN) {
	case CPU_ONLINE:
		sched_domains_numa_masks_set(cpu);
		break;

	case CPU_DEAD:
		sched_domains_numa_masks_clear(cpu);
		break;

	default:
		return NOTIFY_DONE;
	}

	return NOTIFY_OK;
}
#else
static inline void sched_init_numa(void)
{
}

static int sched_domains_numa_masks_update(struct notifier_block *nfb,
					   unsigned long action,
					   void *hcpu)
{
	return 0;
}
#endif /* CONFIG_NUMA */

static int __sdt_alloc(const struct cpumask *cpu_map)
{
	struct sched_domain_topology_level *tl;
	int j;

	for_each_sd_topology(tl) {
		struct sd_data *sdd = &tl->data;

		sdd->sd = alloc_percpu(struct sched_domain *);
		if (!sdd->sd)
			return -ENOMEM;

		sdd->sg = alloc_percpu(struct sched_group *);
		if (!sdd->sg)
			return -ENOMEM;

		sdd->sgp = alloc_percpu(struct sched_group_power *);
		if (!sdd->sgp)
			return -ENOMEM;

		for_each_cpu(j, cpu_map) {
			struct sched_domain *sd;
			struct sched_group *sg;
			struct sched_group_power *sgp;

		       	sd = kzalloc_node(sizeof(struct sched_domain) + cpumask_size(),
					GFP_KERNEL, cpu_to_node(j));
			if (!sd)
				return -ENOMEM;

			*per_cpu_ptr(sdd->sd, j) = sd;

			sg = kzalloc_node(sizeof(struct sched_group) + cpumask_size(),
					GFP_KERNEL, cpu_to_node(j));
			if (!sg)
				return -ENOMEM;

			sg->next = sg;

			*per_cpu_ptr(sdd->sg, j) = sg;

			sgp = kzalloc_node(sizeof(struct sched_group_power) + cpumask_size(),
					GFP_KERNEL, cpu_to_node(j));
			if (!sgp)
				return -ENOMEM;

			*per_cpu_ptr(sdd->sgp, j) = sgp;
		}
	}

	return 0;
}

static void __sdt_free(const struct cpumask *cpu_map)
{
	struct sched_domain_topology_level *tl;
	int j;

	for_each_sd_topology(tl) {
		struct sd_data *sdd = &tl->data;

		for_each_cpu(j, cpu_map) {
			struct sched_domain *sd;

			if (sdd->sd) {
				sd = *per_cpu_ptr(sdd->sd, j);
				if (sd && (sd->flags & SD_OVERLAP))
					free_sched_groups(sd->groups, 0);
				kfree(*per_cpu_ptr(sdd->sd, j));
			}

			if (sdd->sg)
				kfree(*per_cpu_ptr(sdd->sg, j));
			if (sdd->sgp)
				kfree(*per_cpu_ptr(sdd->sgp, j));
		}
		free_percpu(sdd->sd);
		sdd->sd = NULL;
		free_percpu(sdd->sg);
		sdd->sg = NULL;
		free_percpu(sdd->sgp);
		sdd->sgp = NULL;
	}
}

struct sched_domain *build_sched_domain(struct sched_domain_topology_level *tl,
		const struct cpumask *cpu_map, struct sched_domain_attr *attr,
		struct sched_domain *child, int cpu)
{
	struct sched_domain *sd = sd_init(tl, cpu);
	if (!sd)
		return child;

	cpumask_and(sched_domain_span(sd), cpu_map, tl->mask(cpu));
	if (child) {
		sd->level = child->level + 1;
		sched_domain_level_max = max(sched_domain_level_max, sd->level);
		child->parent = sd;
		sd->child = child;
	}
	set_domain_attribute(sd, attr);

	return sd;
}

/*
 * Build sched domains for a given set of cpus and attach the sched domains
 * to the individual cpus
 */
static int build_sched_domains(const struct cpumask *cpu_map,
			       struct sched_domain_attr *attr)
{
	enum s_alloc alloc_state;
	struct sched_domain *sd;
	struct s_data d;
	int i, ret = -ENOMEM;

	alloc_state = __visit_domain_allocation_hell(&d, cpu_map);
	if (alloc_state != sa_rootdomain)
		goto error;

	/* Set up domains for cpus specified by the cpu_map. */
	for_each_cpu(i, cpu_map) {
		struct sched_domain_topology_level *tl;

		sd = NULL;
		for_each_sd_topology(tl) {
			sd = build_sched_domain(tl, cpu_map, attr, sd, i);
			if (tl == sched_domain_topology)
				*per_cpu_ptr(d.sd, i) = sd;
			if (tl->flags & SDTL_OVERLAP || sched_feat(FORCE_SD_OVERLAP))
				sd->flags |= SD_OVERLAP;
			if (cpumask_equal(cpu_map, sched_domain_span(sd)))
				break;
		}
	}

	/* Build the groups for the domains */
	for_each_cpu(i, cpu_map) {
		for (sd = *per_cpu_ptr(d.sd, i); sd; sd = sd->parent) {
			sd->span_weight = cpumask_weight(sched_domain_span(sd));
			if (sd->flags & SD_OVERLAP) {
				if (build_overlap_sched_groups(sd, i))
					goto error;
			} else {
				if (build_sched_groups(sd, i))
					goto error;
			}
		}
	}

	/* Calculate CPU power for physical packages and nodes */
	for (i = nr_cpumask_bits-1; i >= 0; i--) {
		if (!cpumask_test_cpu(i, cpu_map))
			continue;

		for (sd = *per_cpu_ptr(d.sd, i); sd; sd = sd->parent) {
			claim_allocations(i, sd);
			init_sched_groups_power(i, sd);
		}
	}

	/* Attach the domains */
	rcu_read_lock();
	for_each_cpu(i, cpu_map) {
		sd = *per_cpu_ptr(d.sd, i);
		cpu_attach_domain(sd, d.rd, i);
	}
	rcu_read_unlock();

	ret = 0;
error:
	__free_domain_allocs(&d, alloc_state, cpu_map);
	return ret;
}

static cpumask_var_t *doms_cur;	/* current sched domains */
static int ndoms_cur;		/* number of sched domains in 'doms_cur' */
static struct sched_domain_attr *dattr_cur;
				/* attribues of custom domains in 'doms_cur' */

/*
 * Special case: If a kmalloc of a doms_cur partition (array of
 * cpumask) fails, then fallback to a single sched domain,
 * as determined by the single cpumask fallback_doms.
 */
static cpumask_var_t fallback_doms;

/*
 * arch_update_cpu_topology lets virtualized architectures update the
 * cpu core maps. It is supposed to return 1 if the topology changed
 * or 0 if it stayed the same.
 */
int __weak arch_update_cpu_topology(void)
{
	return 0;
}

cpumask_var_t *alloc_sched_domains(unsigned int ndoms)
{
	int i;
	cpumask_var_t *doms;

	doms = kmalloc(sizeof(*doms) * ndoms, GFP_KERNEL);
	if (!doms)
		return NULL;
	for (i = 0; i < ndoms; i++) {
		if (!alloc_cpumask_var(&doms[i], GFP_KERNEL)) {
			free_sched_domains(doms, i);
			return NULL;
		}
	}
	return doms;
}

void free_sched_domains(cpumask_var_t doms[], unsigned int ndoms)
{
	unsigned int i;
	for (i = 0; i < ndoms; i++)
		free_cpumask_var(doms[i]);
	kfree(doms);
}

/*
 * Set up scheduler domains and groups. Callers must hold the hotplug lock.
 * For now this just excludes isolated cpus, but could be used to
 * exclude other special cases in the future.
 */
static int init_sched_domains(const struct cpumask *cpu_map)
{
	int err;

	arch_update_cpu_topology();
	ndoms_cur = 1;
	doms_cur = alloc_sched_domains(ndoms_cur);
	if (!doms_cur)
		doms_cur = &fallback_doms;
	cpumask_andnot(doms_cur[0], cpu_map, cpu_isolated_map);
	err = build_sched_domains(doms_cur[0], NULL);
	register_sched_domain_sysctl();

	return err;
}

/*
 * Detach sched domains from a group of cpus specified in cpu_map
 * These cpus will now be attached to the NULL domain
 */
static void detach_destroy_domains(const struct cpumask *cpu_map)
{
	int i;

	rcu_read_lock();
	for_each_cpu(i, cpu_map)
		cpu_attach_domain(NULL, &def_root_domain, i);
	rcu_read_unlock();
}

/* handle null as "default" */
static int dattrs_equal(struct sched_domain_attr *cur, int idx_cur,
			struct sched_domain_attr *new, int idx_new)
{
	struct sched_domain_attr tmp;

	/* fast path */
	if (!new && !cur)
		return 1;

	tmp = SD_ATTR_INIT;
	return !memcmp(cur ? (cur + idx_cur) : &tmp,
			new ? (new + idx_new) : &tmp,
			sizeof(struct sched_domain_attr));
}

/*
 * Partition sched domains as specified by the 'ndoms_new'
 * cpumasks in the array doms_new[] of cpumasks. This compares
 * doms_new[] to the current sched domain partitioning, doms_cur[].
 * It destroys each deleted domain and builds each new domain.
 *
 * 'doms_new' is an array of cpumask_var_t's of length 'ndoms_new'.
 * The masks don't intersect (don't overlap.) We should setup one
 * sched domain for each mask. CPUs not in any of the cpumasks will
 * not be load balanced. If the same cpumask appears both in the
 * current 'doms_cur' domains and in the new 'doms_new', we can leave
 * it as it is.
 *
 * The passed in 'doms_new' should be allocated using
 * alloc_sched_domains.  This routine takes ownership of it and will
 * free_sched_domains it when done with it. If the caller failed the
 * alloc call, then it can pass in doms_new == NULL && ndoms_new == 1,
 * and partition_sched_domains() will fallback to the single partition
 * 'fallback_doms', it also forces the domains to be rebuilt.
 *
 * If doms_new == NULL it will be replaced with cpu_online_mask.
 * ndoms_new == 0 is a special case for destroying existing domains,
 * and it will not create the default domain.
 *
 * Call with hotplug lock held
 */
void partition_sched_domains(int ndoms_new, cpumask_var_t doms_new[],
			     struct sched_domain_attr *dattr_new)
{
	int i, j, n;
	int new_topology;

	mutex_lock(&sched_domains_mutex);

	/* always unregister in case we don't destroy any domains */
	unregister_sched_domain_sysctl();

	/* Let architecture update cpu core mappings. */
	new_topology = arch_update_cpu_topology();

	n = doms_new ? ndoms_new : 0;

	/* Destroy deleted domains */
	for (i = 0; i < ndoms_cur; i++) {
		for (j = 0; j < n && !new_topology; j++) {
			if (cpumask_equal(doms_cur[i], doms_new[j])
			    && dattrs_equal(dattr_cur, i, dattr_new, j))
				goto match1;
		}
		/* no match - a current sched domain not in new doms_new[] */
		detach_destroy_domains(doms_cur[i]);
match1:
		;
	}

	n = ndoms_cur;
	if (doms_new == NULL) {
		n = 0;
		doms_new = &fallback_doms;
		cpumask_andnot(doms_new[0], cpu_active_mask, cpu_isolated_map);
		WARN_ON_ONCE(dattr_new);
	}

	/* Build new domains */
	for (i = 0; i < ndoms_new; i++) {
		for (j = 0; j < n && !new_topology; j++) {
			if (cpumask_equal(doms_new[i], doms_cur[j])
			    && dattrs_equal(dattr_new, i, dattr_cur, j))
				goto match2;
		}
		/* no match - add a new doms_new */
		build_sched_domains(doms_new[i], dattr_new ? dattr_new + i : NULL);
match2:
		;
	}

	/* Remember the new sched domains */
	if (doms_cur != &fallback_doms)
		free_sched_domains(doms_cur, ndoms_cur);
	kfree(dattr_cur);	/* kfree(NULL) is safe */
	doms_cur = doms_new;
	dattr_cur = dattr_new;
	ndoms_cur = ndoms_new;

	register_sched_domain_sysctl();

	mutex_unlock(&sched_domains_mutex);
}

static int num_cpus_frozen;	/* used to mark begin/end of suspend/resume */

/*
 * Update cpusets according to cpu_active mask.  If cpusets are
 * disabled, cpuset_update_active_cpus() becomes a simple wrapper
 * around partition_sched_domains().
 *
 * If we come here as part of a suspend/resume, don't touch cpusets because we
 * want to restore it back to its original state upon resume anyway.
 */
static int cpuset_cpu_active(struct notifier_block *nfb, unsigned long action,
			     void *hcpu)
{
	switch (action) {
	case CPU_ONLINE_FROZEN:
	case CPU_DOWN_FAILED_FROZEN:

		/*
		 * num_cpus_frozen tracks how many CPUs are involved in suspend
		 * resume sequence. As long as this is not the last online
		 * operation in the resume sequence, just build a single sched
		 * domain, ignoring cpusets.
		 */
		num_cpus_frozen--;
		if (likely(num_cpus_frozen)) {
			partition_sched_domains(1, NULL, NULL);
			break;
		}

		/*
		 * This is the last CPU online operation. So fall through and
		 * restore the original sched domains by considering the
		 * cpuset configurations.
		 */

	case CPU_ONLINE:
	case CPU_DOWN_FAILED:
		cpuset_update_active_cpus(true);
		break;
	default:
		return NOTIFY_DONE;
	}
	return NOTIFY_OK;
}

static int cpuset_cpu_inactive(struct notifier_block *nfb, unsigned long action,
			       void *hcpu)
{
	switch (action) {
	case CPU_DOWN_PREPARE:
		cpuset_update_active_cpus(false);
		break;
	case CPU_DOWN_PREPARE_FROZEN:
		num_cpus_frozen++;
		partition_sched_domains(1, NULL, NULL);
		break;
	default:
		return NOTIFY_DONE;
	}
	return NOTIFY_OK;
}

void __init sched_init_smp(void)
{
	cpumask_var_t non_isolated_cpus;

	alloc_cpumask_var(&non_isolated_cpus, GFP_KERNEL);
	alloc_cpumask_var(&fallback_doms, GFP_KERNEL);

	sched_init_numa();

	/*
	 * There's no userspace yet to cause hotplug operations; hence all the
	 * cpu masks are stable and all blatant races in the below code cannot
	 * happen.
	 */
	mutex_lock(&sched_domains_mutex);
	init_sched_domains(cpu_active_mask);
	cpumask_andnot(non_isolated_cpus, cpu_possible_mask, cpu_isolated_map);
	if (cpumask_empty(non_isolated_cpus))
		cpumask_set_cpu(smp_processor_id(), non_isolated_cpus);
	mutex_unlock(&sched_domains_mutex);

	hotcpu_notifier(sched_domains_numa_masks_update, CPU_PRI_SCHED_ACTIVE);
	hotcpu_notifier(cpuset_cpu_active, CPU_PRI_CPUSET_ACTIVE);
	hotcpu_notifier(cpuset_cpu_inactive, CPU_PRI_CPUSET_INACTIVE);

	init_hrtick();

	/* Move init over to a non-isolated CPU */
	if (set_cpus_allowed_ptr(current, non_isolated_cpus) < 0)
		BUG();
	sched_init_granularity();
	free_cpumask_var(non_isolated_cpus);

	init_sched_rt_class();
	init_sched_dl_class();
}
#else
void __init sched_init_smp(void)
{
	sched_init_granularity();
}
#endif /* CONFIG_SMP */

const_debug unsigned int sysctl_timer_migration = 1;

int in_sched_functions(unsigned long addr)
{
	return in_lock_functions(addr) ||
		(addr >= (unsigned long)__sched_text_start
		&& addr < (unsigned long)__sched_text_end);
}

#ifdef CONFIG_CGROUP_SCHED
/*
 * Default task group.
 * Every task in system belongs to this group at bootup.
 */
struct task_group root_task_group;
LIST_HEAD(task_groups);
#endif

DECLARE_PER_CPU(cpumask_var_t, load_balance_mask);

void __init sched_init(void)
{
	int i, j;
	unsigned long alloc_size = 0, ptr;

#ifdef CONFIG_FAIR_GROUP_SCHED
	alloc_size += 2 * nr_cpu_ids * sizeof(void **);
#endif
#ifdef CONFIG_RT_GROUP_SCHED
	alloc_size += 2 * nr_cpu_ids * sizeof(void **);
#endif
#ifdef CONFIG_CPUMASK_OFFSTACK
	alloc_size += num_possible_cpus() * cpumask_size();
#endif
	if (alloc_size) {
		ptr = (unsigned long)kzalloc(alloc_size, GFP_NOWAIT);

#ifdef CONFIG_FAIR_GROUP_SCHED
		root_task_group.se = (struct sched_entity **)ptr;
		ptr += nr_cpu_ids * sizeof(void **);

		root_task_group.cfs_rq = (struct cfs_rq **)ptr;
		ptr += nr_cpu_ids * sizeof(void **);

#endif /* CONFIG_FAIR_GROUP_SCHED */
#ifdef CONFIG_RT_GROUP_SCHED
		root_task_group.rt_se = (struct sched_rt_entity **)ptr;
		ptr += nr_cpu_ids * sizeof(void **);

		root_task_group.rt_rq = (struct rt_rq **)ptr;
		ptr += nr_cpu_ids * sizeof(void **);

#endif /* CONFIG_RT_GROUP_SCHED */
#ifdef CONFIG_CPUMASK_OFFSTACK
		for_each_possible_cpu(i) {
			per_cpu(load_balance_mask, i) = (void *)ptr;
			ptr += cpumask_size();
		}
#endif /* CONFIG_CPUMASK_OFFSTACK */
	}

	init_rt_bandwidth(&def_rt_bandwidth,
			global_rt_period(), global_rt_runtime());
	init_dl_bandwidth(&def_dl_bandwidth,
			global_rt_period(), global_rt_runtime());

#ifdef CONFIG_SMP
	init_defrootdomain();
#endif

#ifdef CONFIG_RT_GROUP_SCHED
	init_rt_bandwidth(&root_task_group.rt_bandwidth,
			global_rt_period(), global_rt_runtime());
#endif /* CONFIG_RT_GROUP_SCHED */

#ifdef CONFIG_CGROUP_SCHED
	list_add(&root_task_group.list, &task_groups);
	INIT_LIST_HEAD(&root_task_group.children);
	INIT_LIST_HEAD(&root_task_group.siblings);
	autogroup_init(&init_task);

#endif /* CONFIG_CGROUP_SCHED */

	for_each_possible_cpu(i) {
		struct rq *rq;

		rq = cpu_rq(i);
		raw_spin_lock_init(&rq->lock);
		rq->nr_running = 0;
		rq->calc_load_active = 0;
		rq->calc_load_update = jiffies + LOAD_FREQ;
		init_cfs_rq(&rq->cfs);
		init_rt_rq(&rq->rt, rq);
		init_dl_rq(&rq->dl, rq);
#ifdef CONFIG_FAIR_GROUP_SCHED
		root_task_group.shares = ROOT_TASK_GROUP_LOAD;
		INIT_LIST_HEAD(&rq->leaf_cfs_rq_list);
		/*
		 * How much cpu bandwidth does root_task_group get?
		 *
		 * In case of task-groups formed thr' the cgroup filesystem, it
		 * gets 100% of the cpu resources in the system. This overall
		 * system cpu resource is divided among the tasks of
		 * root_task_group and its child task-groups in a fair manner,
		 * based on each entity's (task or task-group's) weight
		 * (se->load.weight).
		 *
		 * In other words, if root_task_group has 10 tasks of weight
		 * 1024) and two child groups A0 and A1 (of weight 1024 each),
		 * then A0's share of the cpu resource is:
		 *
		 *	A0's bandwidth = 1024 / (10*1024 + 1024 + 1024) = 8.33%
		 *
		 * We achieve this by letting root_task_group's tasks sit
		 * directly in rq->cfs (i.e root_task_group->se[] = NULL).
		 */
		init_cfs_bandwidth(&root_task_group.cfs_bandwidth);
		init_tg_cfs_entry(&root_task_group, &rq->cfs, NULL, i, NULL);
#endif /* CONFIG_FAIR_GROUP_SCHED */

		rq->rt.rt_runtime = def_rt_bandwidth.rt_runtime;
#ifdef CONFIG_RT_GROUP_SCHED
		init_tg_rt_entry(&root_task_group, &rq->rt, NULL, i, NULL);
#endif

		for (j = 0; j < CPU_LOAD_IDX_MAX; j++)
			rq->cpu_load[j] = 0;

		rq->last_load_update_tick = jiffies;

#ifdef CONFIG_SMP
		rq->sd = NULL;
		rq->rd = NULL;
		rq->cpu_power = SCHED_POWER_SCALE;
		rq->post_schedule = 0;
		rq->active_balance = 0;
		rq->next_balance = jiffies;
		rq->push_cpu = 0;
		rq->cpu = i;
		rq->online = 0;
		rq->idle_stamp = 0;
		rq->avg_idle = 2*sysctl_sched_migration_cost;
		rq->max_idle_balance_cost = sysctl_sched_migration_cost;

		INIT_LIST_HEAD(&rq->cfs_tasks);

		rq_attach_root(rq, &def_root_domain);
#ifdef CONFIG_NO_HZ_COMMON
		rq->nohz_flags = 0;
#endif
#ifdef CONFIG_NO_HZ_FULL
		rq->last_sched_tick = 0;
#endif
#endif
		init_rq_hrtick(rq);
		atomic_set(&rq->nr_iowait, 0);
	}

	set_load_weight(&init_task);

#ifdef CONFIG_PREEMPT_NOTIFIERS
	INIT_HLIST_HEAD(&init_task.preempt_notifiers);
#endif

	/*
	 * The boot idle thread does lazy MMU switching as well:
	 */
	atomic_inc(&init_mm.mm_count);
	enter_lazy_tlb(&init_mm, current);

	/*
	 * Make us the idle thread. Technically, schedule() should not be
	 * called from this thread, however somewhere below it might be,
	 * but because we are the idle thread, we just pick up running again
	 * when this runqueue becomes "idle".
	 */
	init_idle(current, smp_processor_id());

	calc_load_update = jiffies + LOAD_FREQ;

	/*
	 * During early bootup we pretend to be a normal task:
	 */
	current->sched_class = &fair_sched_class;

#ifdef CONFIG_SMP
	zalloc_cpumask_var(&sched_domains_tmpmask, GFP_NOWAIT);
	/* May be allocated at isolcpus cmdline parse time */
	if (cpu_isolated_map == NULL)
		zalloc_cpumask_var(&cpu_isolated_map, GFP_NOWAIT);
	idle_thread_set_boot_cpu();
	set_cpu_rq_start_time();
#endif
	init_sched_fair_class();

	scheduler_running = 1;
}

#ifdef CONFIG_DEBUG_ATOMIC_SLEEP
static inline int preempt_count_equals(int preempt_offset)
{
	int nested = (preempt_count() & ~PREEMPT_ACTIVE) + rcu_preempt_depth();

	return (nested == preempt_offset);
}

void __might_sleep(const char *file, int line, int preempt_offset)
{
	static unsigned long prev_jiffy;	/* ratelimiting */

	rcu_sleep_check(); /* WARN_ON_ONCE() by default, no rate limit reqd. */
	if ((preempt_count_equals(preempt_offset) && !irqs_disabled() &&
	     !is_idle_task(current)) ||
	    system_state != SYSTEM_RUNNING || oops_in_progress)
		return;
	if (time_before(jiffies, prev_jiffy + HZ) && prev_jiffy)
		return;
	prev_jiffy = jiffies;

	printk(KERN_ERR
		"BUG: sleeping function called from invalid context at %s:%d\n",
			file, line);
	printk(KERN_ERR
		"in_atomic(): %d, irqs_disabled(): %d, pid: %d, name: %s\n",
			in_atomic(), irqs_disabled(),
			current->pid, current->comm);

	debug_show_held_locks(current);
	if (irqs_disabled())
		print_irqtrace_events(current);
#ifdef CONFIG_DEBUG_PREEMPT
	if (!preempt_count_equals(preempt_offset)) {
		pr_err("Preemption disabled at:");
		print_ip_sym(current->preempt_disable_ip);
		pr_cont("\n");
	}
#endif
	dump_stack();
}
EXPORT_SYMBOL(__might_sleep);
#endif

#ifdef CONFIG_MAGIC_SYSRQ
static void normalize_task(struct rq *rq, struct task_struct *p)
{
	const struct sched_class *prev_class = p->sched_class;
	struct sched_attr attr = {
		.sched_policy = SCHED_NORMAL,
	};
	int old_prio = p->prio;
	int on_rq;

	on_rq = p->on_rq;
	if (on_rq)
		dequeue_task(rq, p, 0);
	__setscheduler(rq, p, &attr);
	if (on_rq) {
		enqueue_task(rq, p, 0);
		resched_task(rq->curr);
	}

	check_class_changed(rq, p, prev_class, old_prio);
}

void normalize_rt_tasks(void)
{
	struct task_struct *g, *p;
	unsigned long flags;
	struct rq *rq;

	read_lock_irqsave(&tasklist_lock, flags);
	do_each_thread(g, p) {
		/*
		 * Only normalize user tasks:
		 */
		if (!p->mm)
			continue;

		p->se.exec_start		= 0;
#ifdef CONFIG_SCHEDSTATS
		p->se.statistics.wait_start	= 0;
		p->se.statistics.sleep_start	= 0;
		p->se.statistics.block_start	= 0;
#endif

		if (!dl_task(p) && !rt_task(p)) {
			/*
			 * Renice negative nice level userspace
			 * tasks back to 0:
			 */
			if (task_nice(p) < 0 && p->mm)
				set_user_nice(p, 0);
			continue;
		}

		raw_spin_lock(&p->pi_lock);
		rq = __task_rq_lock(p);

		normalize_task(rq, p);

		__task_rq_unlock(rq);
		raw_spin_unlock(&p->pi_lock);
	} while_each_thread(g, p);

	read_unlock_irqrestore(&tasklist_lock, flags);
}

#endif /* CONFIG_MAGIC_SYSRQ */

#if defined(CONFIG_IA64) || defined(CONFIG_KGDB_KDB)
/*
 * These functions are only useful for the IA64 MCA handling, or kdb.
 *
 * They can only be called when the whole system has been
 * stopped - every CPU needs to be quiescent, and no scheduling
 * activity can take place. Using them for anything else would
 * be a serious bug, and as a result, they aren't even visible
 * under any other configuration.
 */

/**
 * curr_task - return the current task for a given cpu.
 * @cpu: the processor in question.
 *
 * ONLY VALID WHEN THE WHOLE SYSTEM IS STOPPED!
 *
 * Return: The current task for @cpu.
 */
struct task_struct *curr_task(int cpu)
{
	return cpu_curr(cpu);
}

#endif /* defined(CONFIG_IA64) || defined(CONFIG_KGDB_KDB) */

#ifdef CONFIG_IA64
/**
 * set_curr_task - set the current task for a given cpu.
 * @cpu: the processor in question.
 * @p: the task pointer to set.
 *
 * Description: This function must only be used when non-maskable interrupts
 * are serviced on a separate stack. It allows the architecture to switch the
 * notion of the current task on a cpu in a non-blocking manner. This function
 * must be called with all CPU's synchronized, and interrupts disabled, the
 * and caller must save the original value of the current task (see
 * curr_task() above) and restore that value before reenabling interrupts and
 * re-starting the system.
 *
 * ONLY VALID WHEN THE WHOLE SYSTEM IS STOPPED!
 */
void set_curr_task(int cpu, struct task_struct *p)
{
	cpu_curr(cpu) = p;
}

#endif

#ifdef CONFIG_CGROUP_SCHED
/* task_group_lock serializes the addition/removal of task groups */
static DEFINE_SPINLOCK(task_group_lock);

static void free_sched_group(struct task_group *tg)
{
	free_fair_sched_group(tg);
	free_rt_sched_group(tg);
	autogroup_free(tg);
	kfree(tg);
}

/* allocate runqueue etc for a new task group */
struct task_group *sched_create_group(struct task_group *parent)
{
	struct task_group *tg;

	tg = kzalloc(sizeof(*tg), GFP_KERNEL);
	if (!tg)
		return ERR_PTR(-ENOMEM);

	if (!alloc_fair_sched_group(tg, parent))
		goto err;

	if (!alloc_rt_sched_group(tg, parent))
		goto err;

	return tg;

err:
	free_sched_group(tg);
	return ERR_PTR(-ENOMEM);
}

void sched_online_group(struct task_group *tg, struct task_group *parent)
{
	unsigned long flags;

	spin_lock_irqsave(&task_group_lock, flags);
	list_add_rcu(&tg->list, &task_groups);

	WARN_ON(!parent); /* root should already exist */

	tg->parent = parent;
	INIT_LIST_HEAD(&tg->children);
	list_add_rcu(&tg->siblings, &parent->children);
	spin_unlock_irqrestore(&task_group_lock, flags);
}

/* rcu callback to free various structures associated with a task group */
static void free_sched_group_rcu(struct rcu_head *rhp)
{
	/* now it should be safe to free those cfs_rqs */
	free_sched_group(container_of(rhp, struct task_group, rcu));
}

/* Destroy runqueue etc associated with a task group */
void sched_destroy_group(struct task_group *tg)
{
	/* wait for possible concurrent references to cfs_rqs complete */
	call_rcu(&tg->rcu, free_sched_group_rcu);
}

void sched_offline_group(struct task_group *tg)
{
	unsigned long flags;
	int i;

	/* end participation in shares distribution */
	for_each_possible_cpu(i)
		unregister_fair_sched_group(tg, i);

	spin_lock_irqsave(&task_group_lock, flags);
	list_del_rcu(&tg->list);
	list_del_rcu(&tg->siblings);
	spin_unlock_irqrestore(&task_group_lock, flags);
}

/* change task's runqueue when it moves between groups.
 *	The caller of this function should have put the task in its new group
 *	by now. This function just updates tsk->se.cfs_rq and tsk->se.parent to
 *	reflect its new group.
 */
void sched_move_task(struct task_struct *tsk)
{
	struct task_group *tg;
	int on_rq, running;
	unsigned long flags;
	struct rq *rq;

	rq = task_rq_lock(tsk, &flags);

	running = task_current(rq, tsk);
	on_rq = tsk->on_rq;

	if (on_rq)
		dequeue_task(rq, tsk, 0);
	if (unlikely(running))
		tsk->sched_class->put_prev_task(rq, tsk);

	tg = container_of(task_css_check(tsk, cpu_cgrp_id,
				lockdep_is_held(&tsk->sighand->siglock)),
			  struct task_group, css);
	tg = autogroup_task_group(tsk, tg);
	tsk->sched_task_group = tg;

#ifdef CONFIG_FAIR_GROUP_SCHED
	if (tsk->sched_class->task_move_group)
		tsk->sched_class->task_move_group(tsk, on_rq);
	else
#endif
		set_task_rq(tsk, task_cpu(tsk));

	if (unlikely(running))
		tsk->sched_class->set_curr_task(rq);
	if (on_rq)
		enqueue_task(rq, tsk, 0);

	task_rq_unlock(rq, tsk, &flags);
}
#endif /* CONFIG_CGROUP_SCHED */

#ifdef CONFIG_RT_GROUP_SCHED
/*
 * Ensure that the real time constraints are schedulable.
 */
static DEFINE_MUTEX(rt_constraints_mutex);

/* Must be called with tasklist_lock held */
static inline int tg_has_rt_tasks(struct task_group *tg)
{
	struct task_struct *g, *p;

	do_each_thread(g, p) {
		if (rt_task(p) && task_rq(p)->rt.tg == tg)
			return 1;
	} while_each_thread(g, p);

	return 0;
}

struct rt_schedulable_data {
	struct task_group *tg;
	u64 rt_period;
	u64 rt_runtime;
};

static int tg_rt_schedulable(struct task_group *tg, void *data)
{
	struct rt_schedulable_data *d = data;
	struct task_group *child;
	unsigned long total, sum = 0;
	u64 period, runtime;

	period = ktime_to_ns(tg->rt_bandwidth.rt_period);
	runtime = tg->rt_bandwidth.rt_runtime;

	if (tg == d->tg) {
		period = d->rt_period;
		runtime = d->rt_runtime;
	}

	/*
	 * Cannot have more runtime than the period.
	 */
	if (runtime > period && runtime != RUNTIME_INF)
		return -EINVAL;

	/*
	 * Ensure we don't starve existing RT tasks.
	 */
	if (rt_bandwidth_enabled() && !runtime && tg_has_rt_tasks(tg))
		return -EBUSY;

	total = to_ratio(period, runtime);

	/*
	 * Nobody can have more than the global setting allows.
	 */
	if (total > to_ratio(global_rt_period(), global_rt_runtime()))
		return -EINVAL;

	/*
	 * The sum of our children's runtime should not exceed our own.
	 */
	list_for_each_entry_rcu(child, &tg->children, siblings) {
		period = ktime_to_ns(child->rt_bandwidth.rt_period);
		runtime = child->rt_bandwidth.rt_runtime;

		if (child == d->tg) {
			period = d->rt_period;
			runtime = d->rt_runtime;
		}

		sum += to_ratio(period, runtime);
	}

	if (sum > total)
		return -EINVAL;

	return 0;
}

static int __rt_schedulable(struct task_group *tg, u64 period, u64 runtime)
{
	int ret;

	struct rt_schedulable_data data = {
		.tg = tg,
		.rt_period = period,
		.rt_runtime = runtime,
	};

	rcu_read_lock();
	ret = walk_tg_tree(tg_rt_schedulable, tg_nop, &data);
	rcu_read_unlock();

	return ret;
}

static int tg_set_rt_bandwidth(struct task_group *tg,
		u64 rt_period, u64 rt_runtime)
{
	int i, err = 0;

	mutex_lock(&rt_constraints_mutex);
	read_lock(&tasklist_lock);
	err = __rt_schedulable(tg, rt_period, rt_runtime);
	if (err)
		goto unlock;

	raw_spin_lock_irq(&tg->rt_bandwidth.rt_runtime_lock);
	tg->rt_bandwidth.rt_period = ns_to_ktime(rt_period);
	tg->rt_bandwidth.rt_runtime = rt_runtime;

	for_each_possible_cpu(i) {
		struct rt_rq *rt_rq = tg->rt_rq[i];

		raw_spin_lock(&rt_rq->rt_runtime_lock);
		rt_rq->rt_runtime = rt_runtime;
		raw_spin_unlock(&rt_rq->rt_runtime_lock);
	}
	raw_spin_unlock_irq(&tg->rt_bandwidth.rt_runtime_lock);
unlock:
	read_unlock(&tasklist_lock);
	mutex_unlock(&rt_constraints_mutex);

	return err;
}

static int sched_group_set_rt_runtime(struct task_group *tg, long rt_runtime_us)
{
	u64 rt_runtime, rt_period;

	rt_period = ktime_to_ns(tg->rt_bandwidth.rt_period);
	rt_runtime = (u64)rt_runtime_us * NSEC_PER_USEC;
	if (rt_runtime_us < 0)
		rt_runtime = RUNTIME_INF;

	return tg_set_rt_bandwidth(tg, rt_period, rt_runtime);
}

static long sched_group_rt_runtime(struct task_group *tg)
{
	u64 rt_runtime_us;

	if (tg->rt_bandwidth.rt_runtime == RUNTIME_INF)
		return -1;

	rt_runtime_us = tg->rt_bandwidth.rt_runtime;
	do_div(rt_runtime_us, NSEC_PER_USEC);
	return rt_runtime_us;
}

static int sched_group_set_rt_period(struct task_group *tg, long rt_period_us)
{
	u64 rt_runtime, rt_period;

	rt_period = (u64)rt_period_us * NSEC_PER_USEC;
	rt_runtime = tg->rt_bandwidth.rt_runtime;

	if (rt_period == 0)
		return -EINVAL;

	return tg_set_rt_bandwidth(tg, rt_period, rt_runtime);
}

static long sched_group_rt_period(struct task_group *tg)
{
	u64 rt_period_us;

	rt_period_us = ktime_to_ns(tg->rt_bandwidth.rt_period);
	do_div(rt_period_us, NSEC_PER_USEC);
	return rt_period_us;
}
#endif /* CONFIG_RT_GROUP_SCHED */

#ifdef CONFIG_RT_GROUP_SCHED
static int sched_rt_global_constraints(void)
{
	int ret = 0;

	mutex_lock(&rt_constraints_mutex);
	read_lock(&tasklist_lock);
	ret = __rt_schedulable(NULL, 0, 0);
	read_unlock(&tasklist_lock);
	mutex_unlock(&rt_constraints_mutex);

	return ret;
}

static int sched_rt_can_attach(struct task_group *tg, struct task_struct *tsk)
{
	/* Don't accept realtime tasks when there is no way for them to run */
	if (rt_task(tsk) && tg->rt_bandwidth.rt_runtime == 0)
		return 0;

	return 1;
}

#else /* !CONFIG_RT_GROUP_SCHED */
static int sched_rt_global_constraints(void)
{
	unsigned long flags;
	int i, ret = 0;

	raw_spin_lock_irqsave(&def_rt_bandwidth.rt_runtime_lock, flags);
	for_each_possible_cpu(i) {
		struct rt_rq *rt_rq = &cpu_rq(i)->rt;

		raw_spin_lock(&rt_rq->rt_runtime_lock);
		rt_rq->rt_runtime = global_rt_runtime();
		raw_spin_unlock(&rt_rq->rt_runtime_lock);
	}
	raw_spin_unlock_irqrestore(&def_rt_bandwidth.rt_runtime_lock, flags);

	return ret;
}
#endif /* CONFIG_RT_GROUP_SCHED */

static int sched_dl_global_constraints(void)
{
	u64 runtime = global_rt_runtime();
	u64 period = global_rt_period();
	u64 new_bw = to_ratio(period, runtime);
	int cpu, ret = 0;
	unsigned long flags;

	/*
	 * Here we want to check the bandwidth not being set to some
	 * value smaller than the currently allocated bandwidth in
	 * any of the root_domains.
	 *
	 * FIXME: Cycling on all the CPUs is overdoing, but simpler than
	 * cycling on root_domains... Discussion on different/better
	 * solutions is welcome!
	 */
	for_each_possible_cpu(cpu) {
		struct dl_bw *dl_b = dl_bw_of(cpu);

		raw_spin_lock_irqsave(&dl_b->lock, flags);
		if (new_bw < dl_b->total_bw)
			ret = -EBUSY;
		raw_spin_unlock_irqrestore(&dl_b->lock, flags);

		if (ret)
			break;
	}

	return ret;
}

static void sched_dl_do_global(void)
{
	u64 new_bw = -1;
	int cpu;
	unsigned long flags;

	def_dl_bandwidth.dl_period = global_rt_period();
	def_dl_bandwidth.dl_runtime = global_rt_runtime();

	if (global_rt_runtime() != RUNTIME_INF)
		new_bw = to_ratio(global_rt_period(), global_rt_runtime());

	/*
	 * FIXME: As above...
	 */
	for_each_possible_cpu(cpu) {
		struct dl_bw *dl_b = dl_bw_of(cpu);

		raw_spin_lock_irqsave(&dl_b->lock, flags);
		dl_b->bw = new_bw;
		raw_spin_unlock_irqrestore(&dl_b->lock, flags);
	}
}

static int sched_rt_global_validate(void)
{
	if (sysctl_sched_rt_period <= 0)
		return -EINVAL;

	if ((sysctl_sched_rt_runtime != RUNTIME_INF) &&
		(sysctl_sched_rt_runtime > sysctl_sched_rt_period))
		return -EINVAL;

	return 0;
}

static void sched_rt_do_global(void)
{
	def_rt_bandwidth.rt_runtime = global_rt_runtime();
	def_rt_bandwidth.rt_period = ns_to_ktime(global_rt_period());
}

int sched_rt_handler(struct ctl_table *table, int write,
		void __user *buffer, size_t *lenp,
		loff_t *ppos)
{
	int old_period, old_runtime;
	static DEFINE_MUTEX(mutex);
	int ret;

	mutex_lock(&mutex);
	old_period = sysctl_sched_rt_period;
	old_runtime = sysctl_sched_rt_runtime;

	ret = proc_dointvec(table, write, buffer, lenp, ppos);

	if (!ret && write) {
		ret = sched_rt_global_validate();
		if (ret)
			goto undo;

		ret = sched_rt_global_constraints();
		if (ret)
			goto undo;

		ret = sched_dl_global_constraints();
		if (ret)
			goto undo;

		sched_rt_do_global();
		sched_dl_do_global();
	}
	if (0) {
undo:
		sysctl_sched_rt_period = old_period;
		sysctl_sched_rt_runtime = old_runtime;
	}
	mutex_unlock(&mutex);

	return ret;
}

int sched_rr_handler(struct ctl_table *table, int write,
		void __user *buffer, size_t *lenp,
		loff_t *ppos)
{
	int ret;
	static DEFINE_MUTEX(mutex);

	mutex_lock(&mutex);
	ret = proc_dointvec(table, write, buffer, lenp, ppos);
	/* make sure that internally we keep jiffies */
	/* also, writing zero resets timeslice to default */
	if (!ret && write) {
		sched_rr_timeslice = sched_rr_timeslice <= 0 ?
			RR_TIMESLICE : msecs_to_jiffies(sched_rr_timeslice);
	}
	mutex_unlock(&mutex);
	return ret;
}

#ifdef CONFIG_CGROUP_SCHED

static inline struct task_group *css_tg(struct cgroup_subsys_state *css)
{
	return css ? container_of(css, struct task_group, css) : NULL;
}

static struct cgroup_subsys_state *
cpu_cgroup_css_alloc(struct cgroup_subsys_state *parent_css)
{
	struct task_group *parent = css_tg(parent_css);
	struct task_group *tg;

	if (!parent) {
		/* This is early initialization for the top cgroup */
		return &root_task_group.css;
	}

	tg = sched_create_group(parent);
	if (IS_ERR(tg))
		return ERR_PTR(-ENOMEM);

	return &tg->css;
}

static int cpu_cgroup_css_online(struct cgroup_subsys_state *css)
{
	struct task_group *tg = css_tg(css);
	struct task_group *parent = css_tg(css_parent(css));

	if (parent)
		sched_online_group(tg, parent);
	return 0;
}

static void cpu_cgroup_css_free(struct cgroup_subsys_state *css)
{
	struct task_group *tg = css_tg(css);

	sched_destroy_group(tg);
}

static void cpu_cgroup_css_offline(struct cgroup_subsys_state *css)
{
	struct task_group *tg = css_tg(css);

	sched_offline_group(tg);
}

static int cpu_cgroup_can_attach(struct cgroup_subsys_state *css,
				 struct cgroup_taskset *tset)
{
	struct task_struct *task;

	cgroup_taskset_for_each(task, tset) {
#ifdef CONFIG_RT_GROUP_SCHED
		if (!sched_rt_can_attach(css_tg(css), task))
			return -EINVAL;
#else
		/* We don't support RT-tasks being in separate groups */
		if (task->sched_class != &fair_sched_class)
			return -EINVAL;
#endif
	}
	return 0;
}

static void cpu_cgroup_attach(struct cgroup_subsys_state *css,
			      struct cgroup_taskset *tset)
{
	struct task_struct *task;

	cgroup_taskset_for_each(task, tset)
		sched_move_task(task);
}

static void cpu_cgroup_exit(struct cgroup_subsys_state *css,
			    struct cgroup_subsys_state *old_css,
			    struct task_struct *task)
{
	/*
	 * cgroup_exit() is called in the copy_process() failure path.
	 * Ignore this case since the task hasn't ran yet, this avoids
	 * trying to poke a half freed task state from generic code.
	 */
	if (!(task->flags & PF_EXITING))
		return;

	sched_move_task(task);
}

#ifdef CONFIG_FAIR_GROUP_SCHED
static int cpu_shares_write_u64(struct cgroup_subsys_state *css,
				struct cftype *cftype, u64 shareval)
{
	return sched_group_set_shares(css_tg(css), scale_load(shareval));
}

static u64 cpu_shares_read_u64(struct cgroup_subsys_state *css,
			       struct cftype *cft)
{
	struct task_group *tg = css_tg(css);

	return (u64) scale_load_down(tg->shares);
}

#ifdef CONFIG_CFS_BANDWIDTH
static DEFINE_MUTEX(cfs_constraints_mutex);

const u64 max_cfs_quota_period = 1 * NSEC_PER_SEC; /* 1s */
const u64 min_cfs_quota_period = 1 * NSEC_PER_MSEC; /* 1ms */

static int __cfs_schedulable(struct task_group *tg, u64 period, u64 runtime);

static int tg_set_cfs_bandwidth(struct task_group *tg, u64 period, u64 quota)
{
	int i, ret = 0, runtime_enabled, runtime_was_enabled;
	struct cfs_bandwidth *cfs_b = &tg->cfs_bandwidth;

	if (tg == &root_task_group)
		return -EINVAL;

	/*
	 * Ensure we have at some amount of bandwidth every period.  This is
	 * to prevent reaching a state of large arrears when throttled via
	 * entity_tick() resulting in prolonged exit starvation.
	 */
	if (quota < min_cfs_quota_period || period < min_cfs_quota_period)
		return -EINVAL;

	/*
	 * Likewise, bound things on the otherside by preventing insane quota
	 * periods.  This also allows us to normalize in computing quota
	 * feasibility.
	 */
	if (period > max_cfs_quota_period)
		return -EINVAL;

	mutex_lock(&cfs_constraints_mutex);
	ret = __cfs_schedulable(tg, period, quota);
	if (ret)
		goto out_unlock;

	runtime_enabled = quota != RUNTIME_INF;
	runtime_was_enabled = cfs_b->quota != RUNTIME_INF;
	/*
	 * If we need to toggle cfs_bandwidth_used, off->on must occur
	 * before making related changes, and on->off must occur afterwards
	 */
	if (runtime_enabled && !runtime_was_enabled)
		cfs_bandwidth_usage_inc();
	raw_spin_lock_irq(&cfs_b->lock);
	cfs_b->period = ns_to_ktime(period);
	cfs_b->quota = quota;

	__refill_cfs_bandwidth_runtime(cfs_b);
	/* restart the period timer (if active) to handle new period expiry */
	if (runtime_enabled && cfs_b->timer_active) {
		/* force a reprogram */
		cfs_b->timer_active = 0;
		__start_cfs_bandwidth(cfs_b);
	}
	raw_spin_unlock_irq(&cfs_b->lock);

	for_each_possible_cpu(i) {
		struct cfs_rq *cfs_rq = tg->cfs_rq[i];
		struct rq *rq = cfs_rq->rq;

		raw_spin_lock_irq(&rq->lock);
		cfs_rq->runtime_enabled = runtime_enabled;
		cfs_rq->runtime_remaining = 0;

		if (cfs_rq->throttled)
			unthrottle_cfs_rq(cfs_rq);
		raw_spin_unlock_irq(&rq->lock);
	}
	if (runtime_was_enabled && !runtime_enabled)
		cfs_bandwidth_usage_dec();
out_unlock:
	mutex_unlock(&cfs_constraints_mutex);

	return ret;
}

int tg_set_cfs_quota(struct task_group *tg, long cfs_quota_us)
{
	u64 quota, period;

	period = ktime_to_ns(tg->cfs_bandwidth.period);
	if (cfs_quota_us < 0)
		quota = RUNTIME_INF;
	else
		quota = (u64)cfs_quota_us * NSEC_PER_USEC;

	return tg_set_cfs_bandwidth(tg, period, quota);
}

long tg_get_cfs_quota(struct task_group *tg)
{
	u64 quota_us;

	if (tg->cfs_bandwidth.quota == RUNTIME_INF)
		return -1;

	quota_us = tg->cfs_bandwidth.quota;
	do_div(quota_us, NSEC_PER_USEC);

	return quota_us;
}

int tg_set_cfs_period(struct task_group *tg, long cfs_period_us)
{
	u64 quota, period;

	period = (u64)cfs_period_us * NSEC_PER_USEC;
	quota = tg->cfs_bandwidth.quota;

	return tg_set_cfs_bandwidth(tg, period, quota);
}

long tg_get_cfs_period(struct task_group *tg)
{
	u64 cfs_period_us;

	cfs_period_us = ktime_to_ns(tg->cfs_bandwidth.period);
	do_div(cfs_period_us, NSEC_PER_USEC);

	return cfs_period_us;
}

static s64 cpu_cfs_quota_read_s64(struct cgroup_subsys_state *css,
				  struct cftype *cft)
{
	return tg_get_cfs_quota(css_tg(css));
}

static int cpu_cfs_quota_write_s64(struct cgroup_subsys_state *css,
				   struct cftype *cftype, s64 cfs_quota_us)
{
	return tg_set_cfs_quota(css_tg(css), cfs_quota_us);
}

static u64 cpu_cfs_period_read_u64(struct cgroup_subsys_state *css,
				   struct cftype *cft)
{
	return tg_get_cfs_period(css_tg(css));
}

static int cpu_cfs_period_write_u64(struct cgroup_subsys_state *css,
				    struct cftype *cftype, u64 cfs_period_us)
{
	return tg_set_cfs_period(css_tg(css), cfs_period_us);
}

struct cfs_schedulable_data {
	struct task_group *tg;
	u64 period, quota;
};

/*
 * normalize group quota/period to be quota/max_period
 * note: units are usecs
 */
static u64 normalize_cfs_quota(struct task_group *tg,
			       struct cfs_schedulable_data *d)
{
	u64 quota, period;

	if (tg == d->tg) {
		period = d->period;
		quota = d->quota;
	} else {
		period = tg_get_cfs_period(tg);
		quota = tg_get_cfs_quota(tg);
	}

	/* note: these should typically be equivalent */
	if (quota == RUNTIME_INF || quota == -1)
		return RUNTIME_INF;

	return to_ratio(period, quota);
}

static int tg_cfs_schedulable_down(struct task_group *tg, void *data)
{
	struct cfs_schedulable_data *d = data;
	struct cfs_bandwidth *cfs_b = &tg->cfs_bandwidth;
	s64 quota = 0, parent_quota = -1;

	if (!tg->parent) {
		quota = RUNTIME_INF;
	} else {
		struct cfs_bandwidth *parent_b = &tg->parent->cfs_bandwidth;

		quota = normalize_cfs_quota(tg, d);
		parent_quota = parent_b->hierarchal_quota;

		/*
		 * ensure max(child_quota) <= parent_quota, inherit when no
		 * limit is set
		 */
		if (quota == RUNTIME_INF)
			quota = parent_quota;
		else if (parent_quota != RUNTIME_INF && quota > parent_quota)
			return -EINVAL;
	}
	cfs_b->hierarchal_quota = quota;

	return 0;
}

static int __cfs_schedulable(struct task_group *tg, u64 period, u64 quota)
{
	int ret;
	struct cfs_schedulable_data data = {
		.tg = tg,
		.period = period,
		.quota = quota,
	};

	if (quota != RUNTIME_INF) {
		do_div(data.period, NSEC_PER_USEC);
		do_div(data.quota, NSEC_PER_USEC);
	}

	rcu_read_lock();
	ret = walk_tg_tree(tg_cfs_schedulable_down, tg_nop, &data);
	rcu_read_unlock();

	return ret;
}

static int cpu_stats_show(struct seq_file *sf, void *v)
{
	struct task_group *tg = css_tg(seq_css(sf));
	struct cfs_bandwidth *cfs_b = &tg->cfs_bandwidth;

	seq_printf(sf, "nr_periods %d\n", cfs_b->nr_periods);
	seq_printf(sf, "nr_throttled %d\n", cfs_b->nr_throttled);
	seq_printf(sf, "throttled_time %llu\n", cfs_b->throttled_time);

	return 0;
}
#endif /* CONFIG_CFS_BANDWIDTH */
#endif /* CONFIG_FAIR_GROUP_SCHED */

#ifdef CONFIG_RT_GROUP_SCHED
static int cpu_rt_runtime_write(struct cgroup_subsys_state *css,
				struct cftype *cft, s64 val)
{
	return sched_group_set_rt_runtime(css_tg(css), val);
}

static s64 cpu_rt_runtime_read(struct cgroup_subsys_state *css,
			       struct cftype *cft)
{
	return sched_group_rt_runtime(css_tg(css));
}

static int cpu_rt_period_write_uint(struct cgroup_subsys_state *css,
				    struct cftype *cftype, u64 rt_period_us)
{
	return sched_group_set_rt_period(css_tg(css), rt_period_us);
}

static u64 cpu_rt_period_read_uint(struct cgroup_subsys_state *css,
				   struct cftype *cft)
{
	return sched_group_rt_period(css_tg(css));
}
#endif /* CONFIG_RT_GROUP_SCHED */

static struct cftype cpu_files[] = {
#ifdef CONFIG_FAIR_GROUP_SCHED
	{
		.name = "shares",
		.read_u64 = cpu_shares_read_u64,
		.write_u64 = cpu_shares_write_u64,
	},
#endif
#ifdef CONFIG_CFS_BANDWIDTH
	{
		.name = "cfs_quota_us",
		.read_s64 = cpu_cfs_quota_read_s64,
		.write_s64 = cpu_cfs_quota_write_s64,
	},
	{
		.name = "cfs_period_us",
		.read_u64 = cpu_cfs_period_read_u64,
		.write_u64 = cpu_cfs_period_write_u64,
	},
	{
		.name = "stat",
		.seq_show = cpu_stats_show,
	},
#endif
#ifdef CONFIG_RT_GROUP_SCHED
	{
		.name = "rt_runtime_us",
		.read_s64 = cpu_rt_runtime_read,
		.write_s64 = cpu_rt_runtime_write,
	},
	{
		.name = "rt_period_us",
		.read_u64 = cpu_rt_period_read_uint,
		.write_u64 = cpu_rt_period_write_uint,
	},
#endif
	{ }	/* terminate */
};

struct cgroup_subsys cpu_cgrp_subsys = {
	.css_alloc	= cpu_cgroup_css_alloc,
	.css_free	= cpu_cgroup_css_free,
	.css_online	= cpu_cgroup_css_online,
	.css_offline	= cpu_cgroup_css_offline,
	.can_attach	= cpu_cgroup_can_attach,
	.attach		= cpu_cgroup_attach,
	.exit		= cpu_cgroup_exit,
	.base_cftypes	= cpu_files,
	.early_init	= 1,
};

#endif	/* CONFIG_CGROUP_SCHED */

void dump_cpu_task(int cpu)
{
	pr_info("Task dump for CPU %d:\n", cpu);
	sched_show_task(cpu_curr(cpu));
}<|MERGE_RESOLUTION|>--- conflicted
+++ resolved
@@ -6037,17 +6037,12 @@
 
 		.last_balance		= jiffies,
 		.balance_interval	= sd_weight,
-<<<<<<< HEAD
-		.max_newidle_lb_cost	= 0,
-		.next_decay_max_lb_cost	= jiffies,
-=======
 		.smt_gain		= 0,
 		.max_newidle_lb_cost	= 0,
 		.next_decay_max_lb_cost	= jiffies,
 #ifdef CONFIG_SCHED_DEBUG
 		.name			= tl->name,
 #endif
->>>>>>> aec36eaa
 	};
 
 	/*
