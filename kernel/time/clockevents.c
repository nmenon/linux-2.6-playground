/*
 * linux/kernel/time/clockevents.c
 *
 * This file contains functions which manage clock event devices.
 *
 * Copyright(C) 2005-2006, Thomas Gleixner <tglx@linutronix.de>
 * Copyright(C) 2005-2007, Red Hat, Inc., Ingo Molnar
 * Copyright(C) 2006-2007, Timesys Corp., Thomas Gleixner
 *
 * This code is licenced under the GPL version 2. For details see
 * kernel-base/COPYING.
 */

#include <linux/clockchips.h>
#include <linux/hrtimer.h>
#include <linux/init.h>
#include <linux/module.h>
#include <linux/smp.h>
#include <linux/device.h>

#include "tick-internal.h"

/* The registered clock event devices */
static LIST_HEAD(clockevent_devices);
static LIST_HEAD(clockevents_released);
/* Protection for the above */
static DEFINE_RAW_SPINLOCK(clockevents_lock);
/* Protection for unbind operations */
static DEFINE_MUTEX(clockevents_mutex);

struct ce_unbind {
	struct clock_event_device *ce;
	int res;
};

static u64 cev_delta2ns(unsigned long latch, struct clock_event_device *evt,
			bool ismax)
{
	u64 clc = (u64) latch << evt->shift;
	u64 rnd;

	if (unlikely(!evt->mult)) {
		evt->mult = 1;
		WARN_ON(1);
	}
	rnd = (u64) evt->mult - 1;

	/*
	 * Upper bound sanity check. If the backwards conversion is
	 * not equal latch, we know that the above shift overflowed.
	 */
	if ((clc >> evt->shift) != (u64)latch)
		clc = ~0ULL;

	/*
	 * Scaled math oddities:
	 *
	 * For mult <= (1 << shift) we can safely add mult - 1 to
	 * prevent integer rounding loss. So the backwards conversion
	 * from nsec to device ticks will be correct.
	 *
	 * For mult > (1 << shift), i.e. device frequency is > 1GHz we
	 * need to be careful. Adding mult - 1 will result in a value
	 * which when converted back to device ticks can be larger
	 * than latch by up to (mult - 1) >> shift. For the min_delta
	 * calculation we still want to apply this in order to stay
	 * above the minimum device ticks limit. For the upper limit
	 * we would end up with a latch value larger than the upper
	 * limit of the device, so we omit the add to stay below the
	 * device upper boundary.
	 *
	 * Also omit the add if it would overflow the u64 boundary.
	 */
	if ((~0ULL - clc > rnd) &&
	    (!ismax || evt->mult <= (1ULL << evt->shift)))
		clc += rnd;

	do_div(clc, evt->mult);

	/* Deltas less than 1usec are pointless noise */
	return clc > 1000 ? clc : 1000;
}

/**
 * clockevents_delta2ns - Convert a latch value (device ticks) to nanoseconds
 * @latch:	value to convert
 * @evt:	pointer to clock event device descriptor
 *
 * Math helper, returns latch value converted to nanoseconds (bound checked)
 */
u64 clockevent_delta2ns(unsigned long latch, struct clock_event_device *evt)
{
	return cev_delta2ns(latch, evt, false);
}
EXPORT_SYMBOL_GPL(clockevent_delta2ns);

static int __clockevents_switch_state(struct clock_event_device *dev,
				      enum clock_event_state state)
{
	/* Transition with legacy set_mode() callback */
	if (dev->set_mode) {
		/* Legacy callback doesn't support new modes */
		if (state > CLOCK_EVT_STATE_ONESHOT)
			return -ENOSYS;
		/*
		 * 'clock_event_state' and 'clock_event_mode' have 1-to-1
		 * mapping until *_ONESHOT, and so a simple cast will work.
		 */
		dev->set_mode((enum clock_event_mode)state, dev);
		dev->mode = (enum clock_event_mode)state;
		return 0;
	}

	if (dev->features & CLOCK_EVT_FEAT_DUMMY)
		return 0;

	/* Transition with new state-specific callbacks */
	switch (state) {
	case CLOCK_EVT_STATE_DETACHED:
		/* The clockevent device is getting replaced. Shut it down. */

	case CLOCK_EVT_STATE_SHUTDOWN:
		return dev->set_state_shutdown(dev);

	case CLOCK_EVT_STATE_PERIODIC:
		/* Core internal bug */
		if (!(dev->features & CLOCK_EVT_FEAT_PERIODIC))
			return -ENOSYS;
		return dev->set_state_periodic(dev);

	case CLOCK_EVT_STATE_ONESHOT:
		/* Core internal bug */
		if (!(dev->features & CLOCK_EVT_FEAT_ONESHOT))
			return -ENOSYS;
		return dev->set_state_oneshot(dev);

	case CLOCK_EVT_STATE_ONESHOT_STOPPED:
		/* Core internal bug */
		if (WARN_ONCE(!clockevent_state_oneshot(dev),
			      "Current state: %d\n",
			      clockevent_get_state(dev)))
			return -EINVAL;

		if (dev->set_state_oneshot_stopped)
			return dev->set_state_oneshot_stopped(dev);
		else
			return -ENOSYS;

	default:
		return -ENOSYS;
	}
}

/**
 * clockevents_switch_state - set the operating state of a clock event device
 * @dev:	device to modify
 * @state:	new state
 *
 * Must be called with interrupts disabled !
 */
void clockevents_switch_state(struct clock_event_device *dev,
			      enum clock_event_state state)
{
	if (clockevent_get_state(dev) != state) {
		if (__clockevents_switch_state(dev, state))
			return;

		clockevent_set_state(dev, state);

		/*
		 * A nsec2cyc multiplicator of 0 is invalid and we'd crash
		 * on it, so fix it up and emit a warning:
		 */
		if (clockevent_state_oneshot(dev)) {
			if (unlikely(!dev->mult)) {
				dev->mult = 1;
				WARN_ON(1);
			}
		}
	}
}

/**
 * clockevents_shutdown - shutdown the device and clear next_event
 * @dev:	device to shutdown
 */
void clockevents_shutdown(struct clock_event_device *dev)
{
	clockevents_switch_state(dev, CLOCK_EVT_STATE_SHUTDOWN);
	dev->next_event.tv64 = KTIME_MAX;
}

/**
 * clockevents_tick_resume -	Resume the tick device before using it again
 * @dev:			device to resume
 */
int clockevents_tick_resume(struct clock_event_device *dev)
{
	int ret = 0;

	if (dev->set_mode) {
		dev->set_mode(CLOCK_EVT_MODE_RESUME, dev);
		dev->mode = CLOCK_EVT_MODE_RESUME;
	} else if (dev->tick_resume) {
		ret = dev->tick_resume(dev);
	}

	return ret;
}

#ifdef CONFIG_GENERIC_CLOCKEVENTS_MIN_ADJUST

/* Limit min_delta to a jiffie */
#define MIN_DELTA_LIMIT		(NSEC_PER_SEC / HZ)

/**
 * clockevents_increase_min_delta - raise minimum delta of a clock event device
 * @dev:       device to increase the minimum delta
 *
 * Returns 0 on success, -ETIME when the minimum delta reached the limit.
 */
static int clockevents_increase_min_delta(struct clock_event_device *dev)
{
	/* Nothing to do if we already reached the limit */
	if (dev->min_delta_ns >= MIN_DELTA_LIMIT) {
		printk_deferred(KERN_WARNING
				"CE: Reprogramming failure. Giving up\n");
		dev->next_event.tv64 = KTIME_MAX;
		return -ETIME;
	}

	if (dev->min_delta_ns < 5000)
		dev->min_delta_ns = 5000;
	else
		dev->min_delta_ns += dev->min_delta_ns >> 1;

	if (dev->min_delta_ns > MIN_DELTA_LIMIT)
		dev->min_delta_ns = MIN_DELTA_LIMIT;

	printk_deferred(KERN_WARNING
			"CE: %s increased min_delta_ns to %llu nsec\n",
			dev->name ? dev->name : "?",
			(unsigned long long) dev->min_delta_ns);
	return 0;
}

/**
 * clockevents_program_min_delta - Set clock event device to the minimum delay.
 * @dev:	device to program
 *
 * Returns 0 on success, -ETIME when the retry loop failed.
 */
static int clockevents_program_min_delta(struct clock_event_device *dev)
{
	unsigned long long clc;
	int64_t delta;
	int i;

	for (i = 0;;) {
		delta = dev->min_delta_ns;
		dev->next_event = ktime_add_ns(ktime_get(), delta);

		if (clockevent_state_shutdown(dev))
			return 0;

		dev->retries++;
		clc = ((unsigned long long) delta * dev->mult) >> dev->shift;
		if (dev->set_next_event((unsigned long) clc, dev) == 0)
			return 0;

		if (++i > 2) {
			/*
			 * We tried 3 times to program the device with the
			 * given min_delta_ns. Try to increase the minimum
			 * delta, if that fails as well get out of here.
			 */
			if (clockevents_increase_min_delta(dev))
				return -ETIME;
			i = 0;
		}
	}
}

#else  /* CONFIG_GENERIC_CLOCKEVENTS_MIN_ADJUST */

/**
 * clockevents_program_min_delta - Set clock event device to the minimum delay.
 * @dev:	device to program
 *
 * Returns 0 on success, -ETIME when the retry loop failed.
 */
static int clockevents_program_min_delta(struct clock_event_device *dev)
{
	unsigned long long clc;
	int64_t delta;

	delta = dev->min_delta_ns;
	dev->next_event = ktime_add_ns(ktime_get(), delta);

	if (clockevent_state_shutdown(dev))
		return 0;

	dev->retries++;
	clc = ((unsigned long long) delta * dev->mult) >> dev->shift;
	return dev->set_next_event((unsigned long) clc, dev);
}

#endif /* CONFIG_GENERIC_CLOCKEVENTS_MIN_ADJUST */

/**
 * clockevents_program_event - Reprogram the clock event device.
 * @dev:	device to program
 * @expires:	absolute expiry time (monotonic clock)
 * @force:	program minimum delay if expires can not be set
 *
 * Returns 0 on success, -ETIME when the event is in the past.
 */
int clockevents_program_event(struct clock_event_device *dev, ktime_t expires,
			      bool force)
{
	unsigned long long clc;
	int64_t delta;
	int rc;

	if (unlikely(expires.tv64 < 0)) {
		WARN_ON_ONCE(1);
		return -ETIME;
	}

	dev->next_event = expires;

	if (clockevent_state_shutdown(dev))
		return 0;

	/* We must be in ONESHOT state here */
	WARN_ONCE(!clockevent_state_oneshot(dev), "Current state: %d\n",
		  clockevent_get_state(dev));

	/* Shortcut for clockevent devices that can deal with ktime. */
	if (dev->features & CLOCK_EVT_FEAT_KTIME)
		return dev->set_next_ktime(expires, dev);

	delta = ktime_to_ns(ktime_sub(expires, ktime_get()));
	if (delta <= 0)
		return force ? clockevents_program_min_delta(dev) : -ETIME;

	delta = min(delta, (int64_t) dev->max_delta_ns);
	delta = max(delta, (int64_t) dev->min_delta_ns);

	clc = ((unsigned long long) delta * dev->mult) >> dev->shift;
	rc = dev->set_next_event((unsigned long) clc, dev);

	return (rc && force) ? clockevents_program_min_delta(dev) : rc;
}

/*
 * Called after a notify add to make devices available which were
 * released from the notifier call.
 */
static void clockevents_notify_released(void)
{
	struct clock_event_device *dev;

	while (!list_empty(&clockevents_released)) {
		dev = list_entry(clockevents_released.next,
				 struct clock_event_device, list);
		list_del(&dev->list);
		list_add(&dev->list, &clockevent_devices);
		tick_check_new_device(dev);
	}
}

/*
 * Try to install a replacement clock event device
 */
static int clockevents_replace(struct clock_event_device *ced)
{
	struct clock_event_device *dev, *newdev = NULL;

	list_for_each_entry(dev, &clockevent_devices, list) {
		if (dev == ced || !clockevent_state_detached(dev))
			continue;

		if (!tick_check_replacement(newdev, dev))
			continue;

		if (!try_module_get(dev->owner))
			continue;

		if (newdev)
			module_put(newdev->owner);
		newdev = dev;
	}
	if (newdev) {
		tick_install_replacement(newdev);
		list_del_init(&ced->list);
	}
	return newdev ? 0 : -EBUSY;
}

/*
 * Called with clockevents_mutex and clockevents_lock held
 */
static int __clockevents_try_unbind(struct clock_event_device *ced, int cpu)
{
	/* Fast track. Device is unused */
	if (clockevent_state_detached(ced)) {
		list_del_init(&ced->list);
		return 0;
	}

	return ced == per_cpu(tick_cpu_device, cpu).evtdev ? -EAGAIN : -EBUSY;
}

/*
 * SMP function call to unbind a device
 */
static void __clockevents_unbind(void *arg)
{
	struct ce_unbind *cu = arg;
	int res;

	raw_spin_lock(&clockevents_lock);
	res = __clockevents_try_unbind(cu->ce, smp_processor_id());
	if (res == -EAGAIN)
		res = clockevents_replace(cu->ce);
	cu->res = res;
	raw_spin_unlock(&clockevents_lock);
}

/*
 * Issues smp function call to unbind a per cpu device. Called with
 * clockevents_mutex held.
 */
static int clockevents_unbind(struct clock_event_device *ced, int cpu)
{
	struct ce_unbind cu = { .ce = ced, .res = -ENODEV };

	smp_call_function_single(cpu, __clockevents_unbind, &cu, 1);
	return cu.res;
}

/*
 * Unbind a clockevents device.
 */
int clockevents_unbind_device(struct clock_event_device *ced, int cpu)
{
	int ret;

	mutex_lock(&clockevents_mutex);
	ret = clockevents_unbind(ced, cpu);
	mutex_unlock(&clockevents_mutex);
	return ret;
}
EXPORT_SYMBOL_GPL(clockevents_unbind_device);

/* Sanity check of state transition callbacks */
static int clockevents_sanity_check(struct clock_event_device *dev)
{
	/* Legacy set_mode() callback */
	if (dev->set_mode) {
		/* We shouldn't be supporting new modes now */
		WARN_ON(dev->set_state_periodic || dev->set_state_oneshot ||
			dev->set_state_shutdown || dev->tick_resume ||
			dev->set_state_oneshot_stopped);

		BUG_ON(dev->mode != CLOCK_EVT_MODE_UNUSED);
		return 0;
	}

	if (dev->features & CLOCK_EVT_FEAT_DUMMY)
		return 0;

	/* New state-specific callbacks */
	if (!dev->set_state_shutdown)
		return -EINVAL;

	if ((dev->features & CLOCK_EVT_FEAT_PERIODIC) &&
	    !dev->set_state_periodic)
		return -EINVAL;

	if ((dev->features & CLOCK_EVT_FEAT_ONESHOT) &&
	    !dev->set_state_oneshot)
		return -EINVAL;

	return 0;
}

/**
 * clockevents_register_device - register a clock event device
 * @dev:	device to register
 */
void clockevents_register_device(struct clock_event_device *dev)
{
	unsigned long flags;

	BUG_ON(clockevents_sanity_check(dev));

	/* Initialize state to DETACHED */
	clockevent_set_state(dev, CLOCK_EVT_STATE_DETACHED);

	if (!dev->cpumask) {
		WARN_ON(num_possible_cpus() > 1);
		dev->cpumask = cpumask_of(smp_processor_id());
	}

	raw_spin_lock_irqsave(&clockevents_lock, flags);

	list_add(&dev->list, &clockevent_devices);
	tick_check_new_device(dev);
	clockevents_notify_released();

	raw_spin_unlock_irqrestore(&clockevents_lock, flags);
}
EXPORT_SYMBOL_GPL(clockevents_register_device);

void clockevents_config(struct clock_event_device *dev, u32 freq)
{
	u64 sec;

	if (!(dev->features & CLOCK_EVT_FEAT_ONESHOT))
		return;

	/*
	 * Calculate the maximum number of seconds we can sleep. Limit
	 * to 10 minutes for hardware which can program more than
	 * 32bit ticks so we still get reasonable conversion values.
	 */
	sec = dev->max_delta_ticks;
	do_div(sec, freq);
	if (!sec)
		sec = 1;
	else if (sec > 600 && dev->max_delta_ticks > UINT_MAX)
		sec = 600;

	clockevents_calc_mult_shift(dev, freq, sec);
	dev->min_delta_ns = cev_delta2ns(dev->min_delta_ticks, dev, false);
	dev->max_delta_ns = cev_delta2ns(dev->max_delta_ticks, dev, true);
}

/**
 * clockevents_config_and_register - Configure and register a clock event device
 * @dev:	device to register
 * @freq:	The clock frequency
 * @min_delta:	The minimum clock ticks to program in oneshot mode
 * @max_delta:	The maximum clock ticks to program in oneshot mode
 *
 * min/max_delta can be 0 for devices which do not support oneshot mode.
 */
void clockevents_config_and_register(struct clock_event_device *dev,
				     u32 freq, unsigned long min_delta,
				     unsigned long max_delta)
{
	dev->min_delta_ticks = min_delta;
	dev->max_delta_ticks = max_delta;
	clockevents_config(dev, freq);
	clockevents_register_device(dev);
}
EXPORT_SYMBOL_GPL(clockevents_config_and_register);

int __clockevents_update_freq(struct clock_event_device *dev, u32 freq)
{
	clockevents_config(dev, freq);

	if (clockevent_state_oneshot(dev))
		return clockevents_program_event(dev, dev->next_event, false);

	if (clockevent_state_periodic(dev))
		return __clockevents_switch_state(dev, CLOCK_EVT_STATE_PERIODIC);

	return 0;
}

/**
 * clockevents_update_freq - Update frequency and reprogram a clock event device.
 * @dev:	device to modify
 * @freq:	new device frequency
 *
 * Reconfigure and reprogram a clock event device in oneshot
 * mode. Must be called on the cpu for which the device delivers per
 * cpu timer events. If called for the broadcast device the core takes
 * care of serialization.
 *
 * Returns 0 on success, -ETIME when the event is in the past.
 */
int clockevents_update_freq(struct clock_event_device *dev, u32 freq)
{
	unsigned long flags;
	int ret;

	local_irq_save(flags);
	ret = tick_broadcast_update_freq(dev, freq);
	if (ret == -ENODEV)
		ret = __clockevents_update_freq(dev, freq);
	local_irq_restore(flags);
	return ret;
}

/*
 * Noop handler when we shut down an event device
 */
void clockevents_handle_noop(struct clock_event_device *dev)
{
}

/**
 * clockevents_exchange_device - release and request clock devices
 * @old:	device to release (can be NULL)
 * @new:	device to request (can be NULL)
 *
 * Called from various tick functions with clockevents_lock held and
 * interrupts disabled.
 */
void clockevents_exchange_device(struct clock_event_device *old,
				 struct clock_event_device *new)
{
	/*
	 * Caller releases a clock event device. We queue it into the
	 * released list and do a notify add later.
	 */
	if (old) {
		module_put(old->owner);
		clockevents_switch_state(old, CLOCK_EVT_STATE_DETACHED);
		list_del(&old->list);
		list_add(&old->list, &clockevents_released);
	}

	if (new) {
		BUG_ON(!clockevent_state_detached(new));
		clockevents_shutdown(new);
	}
}

/**
 * clockevents_suspend - suspend clock devices
 */
void clockevents_suspend(void)
{
	struct clock_event_device *dev;

	list_for_each_entry_reverse(dev, &clockevent_devices, list)
<<<<<<< HEAD
		if (dev->suspend && dev->mode != CLOCK_EVT_MODE_UNUSED)
=======
		if (dev->suspend && !clockevent_state_detached(dev))
>>>>>>> cbce1a68
			dev->suspend(dev);
}

/**
 * clockevents_resume - resume clock devices
 */
void clockevents_resume(void)
{
	struct clock_event_device *dev;

	list_for_each_entry(dev, &clockevent_devices, list)
<<<<<<< HEAD
		if (dev->resume && dev->mode != CLOCK_EVT_MODE_UNUSED)
=======
		if (dev->resume && !clockevent_state_detached(dev))
>>>>>>> cbce1a68
			dev->resume(dev);
}

#ifdef CONFIG_HOTPLUG_CPU
/**
 * tick_cleanup_dead_cpu - Cleanup the tick and clockevents of a dead cpu
 */
void tick_cleanup_dead_cpu(int cpu)
{
	struct clock_event_device *dev, *tmp;
	unsigned long flags;

	raw_spin_lock_irqsave(&clockevents_lock, flags);

	tick_shutdown_broadcast_oneshot(cpu);
	tick_shutdown_broadcast(cpu);
	tick_shutdown(cpu);
	/*
	 * Unregister the clock event devices which were
	 * released from the users in the notify chain.
	 */
	list_for_each_entry_safe(dev, tmp, &clockevents_released, list)
		list_del(&dev->list);
	/*
	 * Now check whether the CPU has left unused per cpu devices
	 */
	list_for_each_entry_safe(dev, tmp, &clockevent_devices, list) {
		if (cpumask_test_cpu(cpu, dev->cpumask) &&
		    cpumask_weight(dev->cpumask) == 1 &&
		    !tick_is_broadcast_device(dev)) {
			BUG_ON(!clockevent_state_detached(dev));
			list_del(&dev->list);
		}
	}
	raw_spin_unlock_irqrestore(&clockevents_lock, flags);
}
#endif

#ifdef CONFIG_SYSFS
struct bus_type clockevents_subsys = {
	.name		= "clockevents",
	.dev_name       = "clockevent",
};

static DEFINE_PER_CPU(struct device, tick_percpu_dev);
static struct tick_device *tick_get_tick_dev(struct device *dev);

static ssize_t sysfs_show_current_tick_dev(struct device *dev,
					   struct device_attribute *attr,
					   char *buf)
{
	struct tick_device *td;
	ssize_t count = 0;

	raw_spin_lock_irq(&clockevents_lock);
	td = tick_get_tick_dev(dev);
	if (td && td->evtdev)
		count = snprintf(buf, PAGE_SIZE, "%s\n", td->evtdev->name);
	raw_spin_unlock_irq(&clockevents_lock);
	return count;
}
static DEVICE_ATTR(current_device, 0444, sysfs_show_current_tick_dev, NULL);

/* We don't support the abomination of removable broadcast devices */
static ssize_t sysfs_unbind_tick_dev(struct device *dev,
				     struct device_attribute *attr,
				     const char *buf, size_t count)
{
	char name[CS_NAME_LEN];
	ssize_t ret = sysfs_get_uname(buf, name, count);
	struct clock_event_device *ce;

	if (ret < 0)
		return ret;

	ret = -ENODEV;
	mutex_lock(&clockevents_mutex);
	raw_spin_lock_irq(&clockevents_lock);
	list_for_each_entry(ce, &clockevent_devices, list) {
		if (!strcmp(ce->name, name)) {
			ret = __clockevents_try_unbind(ce, dev->id);
			break;
		}
	}
	raw_spin_unlock_irq(&clockevents_lock);
	/*
	 * We hold clockevents_mutex, so ce can't go away
	 */
	if (ret == -EAGAIN)
		ret = clockevents_unbind(ce, dev->id);
	mutex_unlock(&clockevents_mutex);
	return ret ? ret : count;
}
static DEVICE_ATTR(unbind_device, 0200, NULL, sysfs_unbind_tick_dev);

#ifdef CONFIG_GENERIC_CLOCKEVENTS_BROADCAST
static struct device tick_bc_dev = {
	.init_name	= "broadcast",
	.id		= 0,
	.bus		= &clockevents_subsys,
};

static struct tick_device *tick_get_tick_dev(struct device *dev)
{
	return dev == &tick_bc_dev ? tick_get_broadcast_device() :
		&per_cpu(tick_cpu_device, dev->id);
}

static __init int tick_broadcast_init_sysfs(void)
{
	int err = device_register(&tick_bc_dev);

	if (!err)
		err = device_create_file(&tick_bc_dev, &dev_attr_current_device);
	return err;
}
#else
static struct tick_device *tick_get_tick_dev(struct device *dev)
{
	return &per_cpu(tick_cpu_device, dev->id);
}
static inline int tick_broadcast_init_sysfs(void) { return 0; }
#endif

static int __init tick_init_sysfs(void)
{
	int cpu;

	for_each_possible_cpu(cpu) {
		struct device *dev = &per_cpu(tick_percpu_dev, cpu);
		int err;

		dev->id = cpu;
		dev->bus = &clockevents_subsys;
		err = device_register(dev);
		if (!err)
			err = device_create_file(dev, &dev_attr_current_device);
		if (!err)
			err = device_create_file(dev, &dev_attr_unbind_device);
		if (err)
			return err;
	}
	return tick_broadcast_init_sysfs();
}

static int __init clockevents_init_sysfs(void)
{
	int err = subsys_system_register(&clockevents_subsys, NULL);

	if (!err)
		err = tick_init_sysfs();
	return err;
}
device_initcall(clockevents_init_sysfs);
#endif /* SYSFS */<|MERGE_RESOLUTION|>--- conflicted
+++ resolved
@@ -639,11 +639,7 @@
 	struct clock_event_device *dev;
 
 	list_for_each_entry_reverse(dev, &clockevent_devices, list)
-<<<<<<< HEAD
-		if (dev->suspend && dev->mode != CLOCK_EVT_MODE_UNUSED)
-=======
 		if (dev->suspend && !clockevent_state_detached(dev))
->>>>>>> cbce1a68
 			dev->suspend(dev);
 }
 
@@ -655,11 +651,7 @@
 	struct clock_event_device *dev;
 
 	list_for_each_entry(dev, &clockevent_devices, list)
-<<<<<<< HEAD
-		if (dev->resume && dev->mode != CLOCK_EVT_MODE_UNUSED)
-=======
 		if (dev->resume && !clockevent_state_detached(dev))
->>>>>>> cbce1a68
 			dev->resume(dev);
 }
 
