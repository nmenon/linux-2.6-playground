--- conflicted
+++ resolved
@@ -3095,12 +3095,9 @@
  *	In order to save some per-cpu space the list is singular.
  *	Even though it is lockless an access has to be protected by the
  *	per-cpu lock.
-<<<<<<< HEAD
-=======
  * @page_cache_work: A work to refill the cache when it is empty
  * @work_in_progress: Indicates that page_cache_work is running
  * @hrtimer: A hrtimer for scheduling a page_cache_work
->>>>>>> 356006a6
  * @nr_bkv_objs: number of allocated objects at @bkvcache.
  *
  * This is a per-CPU structure.  The reason that it is not included in
@@ -3117,14 +3114,11 @@
 	bool monitor_todo;
 	bool initialized;
 	int count;
-<<<<<<< HEAD
-=======
 
 	struct work_struct page_cache_work;
 	atomic_t work_in_progress;
 	struct hrtimer hrtimer;
 
->>>>>>> 356006a6
 	struct llist_head bkvcache;
 	int nr_bkv_objs;
 };
