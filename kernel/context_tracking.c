--- conflicted
+++ resolved
@@ -86,12 +86,9 @@
 	WARN_ON_ONCE(!current->mm);
 
 	local_irq_save(flags);
-<<<<<<< HEAD
-=======
 	if (!context_tracking_recursion_enter())
 		goto out_irq_restore;
 
->>>>>>> 4b8a8262
 	if ( __this_cpu_read(context_tracking.state) != state) {
 		if (__this_cpu_read(context_tracking.active)) {
 			/*
@@ -158,12 +155,9 @@
 		return;
 
 	local_irq_save(flags);
-<<<<<<< HEAD
-=======
 	if (!context_tracking_recursion_enter())
 		goto out_irq_restore;
 
->>>>>>> 4b8a8262
 	if (__this_cpu_read(context_tracking.state) == state) {
 		if (__this_cpu_read(context_tracking.active)) {
 			/*
