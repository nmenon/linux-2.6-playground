--- conflicted
+++ resolved
@@ -24,15 +24,10 @@
 "1:	ldxr	%w1, %2\n"						\
 	insn "\n"							\
 "2:	stlxr	%w0, %w3, %2\n"						\
-<<<<<<< HEAD
-"	cbnz	%w0, 1b\n"						\
-"	dmb	ish\n"							\
-=======
 "	cbz	%w0, 3f\n"						\
 "	sub	%w4, %w4, %w0\n"					\
 "	cbnz	%w4, 1b\n"						\
 "	mov	%w0, %w7\n"						\
->>>>>>> 0ecfebd2
 "3:\n"									\
 "	dmb	ish\n"							\
 "	.pushsection .fixup,\"ax\"\n"					\
@@ -59,25 +54,6 @@
 
 	switch (op) {
 	case FUTEX_OP_SET:
-<<<<<<< HEAD
-		__futex_atomic_op("mov	%w3, %w4",
-				  ret, oldval, uaddr, tmp, oparg);
-		break;
-	case FUTEX_OP_ADD:
-		__futex_atomic_op("add	%w3, %w1, %w4",
-				  ret, oldval, uaddr, tmp, oparg);
-		break;
-	case FUTEX_OP_OR:
-		__futex_atomic_op("orr	%w3, %w1, %w4",
-				  ret, oldval, uaddr, tmp, oparg);
-		break;
-	case FUTEX_OP_ANDN:
-		__futex_atomic_op("and	%w3, %w1, %w4",
-				  ret, oldval, uaddr, tmp, ~oparg);
-		break;
-	case FUTEX_OP_XOR:
-		__futex_atomic_op("eor	%w3, %w1, %w4",
-=======
 		__futex_atomic_op("mov	%w3, %w5",
 				  ret, oldval, uaddr, tmp, oparg);
 		break;
@@ -95,7 +71,6 @@
 		break;
 	case FUTEX_OP_XOR:
 		__futex_atomic_op("eor	%w3, %w1, %w5",
->>>>>>> 0ecfebd2
 				  ret, oldval, uaddr, tmp, oparg);
 		break;
 	default:
