--- conflicted
+++ resolved
@@ -55,14 +55,10 @@
 #define ARM64_WORKAROUND_CAVIUM_TX2_219_TVM	45
 #define ARM64_WORKAROUND_CAVIUM_TX2_219_PRFM	46
 #define ARM64_WORKAROUND_1542419		47
-<<<<<<< HEAD
 #define ARM64_WORKAROUND_SPECULATIVE_AT_NVHE	48
 #define ARM64_HAS_E0PD				49
-=======
-#define ARM64_WORKAROUND_1319367		48
-#define ARM64_HAS_RNG				49
->>>>>>> 2e8e1ea8
+#define ARM64_HAS_RNG				50
 
-#define ARM64_NCAPS				50
+#define ARM64_NCAPS				51
 
 #endif /* __ASM_CPUCAPS_H */