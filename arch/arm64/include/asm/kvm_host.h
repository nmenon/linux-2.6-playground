--- conflicted
+++ resolved
@@ -61,11 +61,7 @@
 	u64    vmid_gen;
 	u32    vmid;
 
-<<<<<<< HEAD
-	/* 1-level 2nd stage table, protected by kvm->mmu_lock */
-=======
 	/* stage2 entry level table */
->>>>>>> 0fd79184
 	pgd_t *pgd;
 
 	/* VTTBR value associated with above pgd and vmid */
@@ -415,8 +411,6 @@
 	 */
 	BUG_ON(!static_branch_likely(&arm64_const_caps_ready));
 	__kvm_call_hyp((void *)pgd_ptr, hyp_stack_ptr, vector_ptr, tpidr_el2);
-<<<<<<< HEAD
-=======
 
 	/*
 	 * Disabling SSBD on a non-VHE system requires us to enable SSBS
@@ -426,7 +420,6 @@
 	    arm64_get_ssbd_state() == ARM64_SSBD_FORCE_DISABLE) {
 		kvm_call_hyp(__kvm_enable_ssbs);
 	}
->>>>>>> 0fd79184
 }
 
 static inline bool kvm_arch_check_sve_has_vhe(void)
