--- conflicted
+++ resolved
@@ -1330,11 +1330,7 @@
 	return true;
 }
 
-<<<<<<< HEAD
-static bool stage2_is_exec(struct kvm *kvm, phys_addr_t addr, unsigned long sz)
-=======
 static bool stage2_is_exec(struct kvm_s2_mmu *mmu, phys_addr_t addr, unsigned long sz)
->>>>>>> dc18613d
 {
 	pud_t *pudp;
 	pmd_t *pmdp;
@@ -1972,11 +1968,7 @@
 	 */
 	needs_exec = exec_fault ||
 		(fault_status == FSC_PERM &&
-<<<<<<< HEAD
-		 stage2_is_exec(kvm, fault_ipa, vma_pagesize));
-=======
 		 stage2_is_exec(mmu, fault_ipa, vma_pagesize));
->>>>>>> dc18613d
 
 	if (vma_pagesize == PUD_SIZE) {
 		pud_t new_pud = kvm_pfn_pud(pfn, mem_type);
