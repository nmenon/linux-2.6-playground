--- conflicted
+++ resolved
@@ -754,12 +754,8 @@
 	gfn_t gfn;
 	kvm_pfn_t pfn;
 	bool logging_active = memslot_is_logging(memslot);
-<<<<<<< HEAD
-	unsigned long vma_pagesize;
-=======
 	unsigned long fault_level = kvm_vcpu_trap_get_fault_level(vcpu);
 	unsigned long vma_pagesize, fault_granule;
->>>>>>> 356006a6
 	enum kvm_pgtable_prot prot = KVM_PGTABLE_PROT_R;
 	struct kvm_pgtable *pgt;
 
@@ -902,16 +898,12 @@
 	else if (cpus_have_const_cap(ARM64_HAS_CACHE_DIC))
 		prot |= KVM_PGTABLE_PROT_X;
 
-<<<<<<< HEAD
-	if (fault_status == FSC_PERM && !(logging_active && writable)) {
-=======
 	/*
 	 * Under the premise of getting a FSC_PERM fault, we just need to relax
 	 * permissions only if vma_pagesize equals fault_granule. Otherwise,
 	 * kvm_pgtable_stage2_map() should be called to change block size.
 	 */
 	if (fault_status == FSC_PERM && vma_pagesize == fault_granule) {
->>>>>>> 356006a6
 		ret = kvm_pgtable_stage2_relax_perms(pgt, fault_ipa, prot);
 	} else {
 		ret = kvm_pgtable_stage2_map(pgt, fault_ipa, vma_pagesize,
