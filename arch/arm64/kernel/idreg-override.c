// SPDX-License-Identifier: GPL-2.0
/*
 * Early cpufeature override framework
 *
 * Copyright (C) 2020 Google LLC
 * Author: Marc Zyngier <maz@kernel.org>
 */

#include <linux/ctype.h>
#include <linux/kernel.h>
#include <linux/libfdt.h>

#include <asm/cacheflush.h>
#include <asm/cpufeature.h>
#include <asm/setup.h>

#define FTR_DESC_NAME_LEN	20
#define FTR_DESC_FIELD_LEN	10
#define FTR_ALIAS_NAME_LEN	30
#define FTR_ALIAS_OPTION_LEN	116

static u64 __boot_status __initdata;

struct ftr_set_desc {
	char 				name[FTR_DESC_NAME_LEN];
	struct arm64_ftr_override	*override;
	struct {
		char			name[FTR_DESC_FIELD_LEN];
		u8			shift;
		u8			width;
		bool			(*filter)(u64 val);
	} 				fields[];
};

#define FIELD(n, s, f)	{ .name = n, .shift = s, .width = 4, .filter = f }

static bool __init mmfr1_vh_filter(u64 val)
{
	/*
	 * If we ever reach this point while running VHE, we're
	 * guaranteed to be on one of these funky, VHE-stuck CPUs. If
	 * the user was trying to force nVHE on us, proceed with
	 * attitude adjustment.
	 */
	return !(__boot_status == (BOOT_CPU_FLAG_E2H | BOOT_CPU_MODE_EL2) &&
		 val == 0);
}

static const struct ftr_set_desc mmfr1 __initconst = {
	.name		= "id_aa64mmfr1",
	.override	= &id_aa64mmfr1_override,
	.fields		= {
<<<<<<< HEAD
		FIELD("vh", ID_AA64MMFR1_VHE_SHIFT, mmfr1_vh_filter),
=======
		FIELD("vh", ID_AA64MMFR1_EL1_VH_SHIFT, mmfr1_vh_filter),
>>>>>>> 7365df19
		{}
	},
};

static bool __init pfr0_sve_filter(u64 val)
{
	/*
	 * Disabling SVE also means disabling all the features that
	 * are associated with it. The easiest way to do it is just to
	 * override id_aa64zfr0_el1 to be 0.
	 */
	if (!val) {
		id_aa64zfr0_override.val = 0;
		id_aa64zfr0_override.mask = GENMASK(63, 0);
	}

	return true;
}

static const struct ftr_set_desc pfr0 __initconst = {
	.name		= "id_aa64pfr0",
	.override	= &id_aa64pfr0_override,
	.fields		= {
<<<<<<< HEAD
	        FIELD("sve", ID_AA64PFR0_SVE_SHIFT, pfr0_sve_filter),
=======
	        FIELD("sve", ID_AA64PFR0_EL1_SVE_SHIFT, pfr0_sve_filter),
>>>>>>> 7365df19
		{}
	},
};

static bool __init pfr1_sme_filter(u64 val)
{
	/*
	 * Similarly to SVE, disabling SME also means disabling all
	 * the features that are associated with it. Just set
	 * id_aa64smfr0_el1 to 0 and don't look back.
	 */
	if (!val) {
		id_aa64smfr0_override.val = 0;
		id_aa64smfr0_override.mask = GENMASK(63, 0);
	}

	return true;
}

static const struct ftr_set_desc pfr1 __initconst = {
	.name		= "id_aa64pfr1",
	.override	= &id_aa64pfr1_override,
	.fields		= {
<<<<<<< HEAD
		FIELD("bt", ID_AA64PFR1_BT_SHIFT, NULL ),
		FIELD("mte", ID_AA64PFR1_MTE_SHIFT, NULL),
		FIELD("sme", ID_AA64PFR1_SME_SHIFT, pfr1_sme_filter),
=======
		FIELD("bt", ID_AA64PFR1_EL1_BT_SHIFT, NULL ),
		FIELD("mte", ID_AA64PFR1_EL1_MTE_SHIFT, NULL),
		FIELD("sme", ID_AA64PFR1_EL1_SME_SHIFT, pfr1_sme_filter),
>>>>>>> 7365df19
		{}
	},
};

static const struct ftr_set_desc isar1 __initconst = {
	.name		= "id_aa64isar1",
	.override	= &id_aa64isar1_override,
	.fields		= {
		FIELD("gpi", ID_AA64ISAR1_EL1_GPI_SHIFT, NULL),
		FIELD("gpa", ID_AA64ISAR1_EL1_GPA_SHIFT, NULL),
		FIELD("api", ID_AA64ISAR1_EL1_API_SHIFT, NULL),
		FIELD("apa", ID_AA64ISAR1_EL1_APA_SHIFT, NULL),
		{}
	},
};

static const struct ftr_set_desc isar2 __initconst = {
	.name		= "id_aa64isar2",
	.override	= &id_aa64isar2_override,
	.fields		= {
		FIELD("gpa3", ID_AA64ISAR2_EL1_GPA3_SHIFT, NULL),
		FIELD("apa3", ID_AA64ISAR2_EL1_APA3_SHIFT, NULL),
		{}
	},
};

static const struct ftr_set_desc smfr0 __initconst = {
	.name		= "id_aa64smfr0",
	.override	= &id_aa64smfr0_override,
	.fields		= {
		/* FA64 is a one bit field... :-/ */
		{ "fa64", ID_AA64SMFR0_EL1_FA64_SHIFT, 1, },
		{}
	},
};

extern struct arm64_ftr_override kaslr_feature_override;

static const struct ftr_set_desc kaslr __initconst = {
	.name		= "kaslr",
#ifdef CONFIG_RANDOMIZE_BASE
	.override	= &kaslr_feature_override,
#endif
	.fields		= {
		FIELD("disabled", 0, NULL),
		{}
	},
};

static const struct ftr_set_desc * const regs[] __initconst = {
	&mmfr1,
	&pfr0,
	&pfr1,
	&isar1,
	&isar2,
	&smfr0,
	&kaslr,
};

static const struct {
	char	alias[FTR_ALIAS_NAME_LEN];
	char	feature[FTR_ALIAS_OPTION_LEN];
} aliases[] __initconst = {
	{ "kvm-arm.mode=nvhe",		"id_aa64mmfr1.vh=0" },
	{ "kvm-arm.mode=protected",	"id_aa64mmfr1.vh=0" },
	{ "arm64.nosve",		"id_aa64pfr0.sve=0 id_aa64pfr1.sme=0" },
	{ "arm64.nosme",		"id_aa64pfr1.sme=0" },
	{ "arm64.nobti",		"id_aa64pfr1.bt=0" },
	{ "arm64.nopauth",
	  "id_aa64isar1.gpi=0 id_aa64isar1.gpa=0 "
	  "id_aa64isar1.api=0 id_aa64isar1.apa=0 "
	  "id_aa64isar2.gpa3=0 id_aa64isar2.apa3=0"	   },
	{ "arm64.nomte",		"id_aa64pfr1.mte=0" },
	{ "nokaslr",			"kaslr.disabled=1" },
};

static int __init find_field(const char *cmdline,
			     const struct ftr_set_desc *reg, int f, u64 *v)
{
	char opt[FTR_DESC_NAME_LEN + FTR_DESC_FIELD_LEN + 2];
	int len;

	len = snprintf(opt, ARRAY_SIZE(opt), "%s.%s=",
		       reg->name, reg->fields[f].name);

	if (!parameqn(cmdline, opt, len))
		return -1;

	return kstrtou64(cmdline + len, 0, v);
}

static void __init match_options(const char *cmdline)
{
	int i;

	for (i = 0; i < ARRAY_SIZE(regs); i++) {
		int f;

		if (!regs[i]->override)
			continue;

		for (f = 0; strlen(regs[i]->fields[f].name); f++) {
			u64 shift = regs[i]->fields[f].shift;
			u64 width = regs[i]->fields[f].width ?: 4;
			u64 mask = GENMASK_ULL(shift + width - 1, shift);
			u64 v;

			if (find_field(cmdline, regs[i], f, &v))
				continue;

			/*
			 * If an override gets filtered out, advertise
			 * it by setting the value to the all-ones while
			 * clearing the mask... Yes, this is fragile.
			 */
			if (regs[i]->fields[f].filter &&
			    !regs[i]->fields[f].filter(v)) {
				regs[i]->override->val  |= mask;
				regs[i]->override->mask &= ~mask;
				continue;
			}

			regs[i]->override->val  &= ~mask;
			regs[i]->override->val  |= (v << shift) & mask;
			regs[i]->override->mask |= mask;

			return;
		}
	}
}

static __init void __parse_cmdline(const char *cmdline, bool parse_aliases)
{
	do {
		char buf[256];
		size_t len;
		int i;

		cmdline = skip_spaces(cmdline);

		for (len = 0; cmdline[len] && !isspace(cmdline[len]); len++);
		if (!len)
			return;

		len = min(len, ARRAY_SIZE(buf) - 1);
		strncpy(buf, cmdline, len);
		buf[len] = 0;

		if (strcmp(buf, "--") == 0)
			return;

		cmdline += len;

		match_options(buf);

		for (i = 0; parse_aliases && i < ARRAY_SIZE(aliases); i++)
			if (parameq(buf, aliases[i].alias))
				__parse_cmdline(aliases[i].feature, false);
	} while (1);
}

static __init const u8 *get_bootargs_cmdline(void)
{
	const u8 *prop;
	void *fdt;
	int node;

	fdt = get_early_fdt_ptr();
	if (!fdt)
		return NULL;

	node = fdt_path_offset(fdt, "/chosen");
	if (node < 0)
		return NULL;

	prop = fdt_getprop(fdt, node, "bootargs", NULL);
	if (!prop)
		return NULL;

	return strlen(prop) ? prop : NULL;
}

static __init void parse_cmdline(void)
{
	const u8 *prop = get_bootargs_cmdline();

	if (IS_ENABLED(CONFIG_CMDLINE_FORCE) || !prop)
		__parse_cmdline(CONFIG_CMDLINE, true);

	if (!IS_ENABLED(CONFIG_CMDLINE_FORCE) && prop)
		__parse_cmdline(prop, true);
}

/* Keep checkers quiet */
void init_feature_override(u64 boot_status);

asmlinkage void __init init_feature_override(u64 boot_status)
{
	int i;

	for (i = 0; i < ARRAY_SIZE(regs); i++) {
		if (regs[i]->override) {
			regs[i]->override->val  = 0;
			regs[i]->override->mask = 0;
		}
	}

	__boot_status = boot_status;

	parse_cmdline();

	for (i = 0; i < ARRAY_SIZE(regs); i++) {
		if (regs[i]->override)
			dcache_clean_inval_poc((unsigned long)regs[i]->override,
					    (unsigned long)regs[i]->override +
					    sizeof(*regs[i]->override));
	}
}<|MERGE_RESOLUTION|>--- conflicted
+++ resolved
@@ -50,11 +50,7 @@
 	.name		= "id_aa64mmfr1",
 	.override	= &id_aa64mmfr1_override,
 	.fields		= {
-<<<<<<< HEAD
-		FIELD("vh", ID_AA64MMFR1_VHE_SHIFT, mmfr1_vh_filter),
-=======
 		FIELD("vh", ID_AA64MMFR1_EL1_VH_SHIFT, mmfr1_vh_filter),
->>>>>>> 7365df19
 		{}
 	},
 };
@@ -78,11 +74,7 @@
 	.name		= "id_aa64pfr0",
 	.override	= &id_aa64pfr0_override,
 	.fields		= {
-<<<<<<< HEAD
-	        FIELD("sve", ID_AA64PFR0_SVE_SHIFT, pfr0_sve_filter),
-=======
 	        FIELD("sve", ID_AA64PFR0_EL1_SVE_SHIFT, pfr0_sve_filter),
->>>>>>> 7365df19
 		{}
 	},
 };
@@ -106,15 +98,9 @@
 	.name		= "id_aa64pfr1",
 	.override	= &id_aa64pfr1_override,
 	.fields		= {
-<<<<<<< HEAD
-		FIELD("bt", ID_AA64PFR1_BT_SHIFT, NULL ),
-		FIELD("mte", ID_AA64PFR1_MTE_SHIFT, NULL),
-		FIELD("sme", ID_AA64PFR1_SME_SHIFT, pfr1_sme_filter),
-=======
 		FIELD("bt", ID_AA64PFR1_EL1_BT_SHIFT, NULL ),
 		FIELD("mte", ID_AA64PFR1_EL1_MTE_SHIFT, NULL),
 		FIELD("sme", ID_AA64PFR1_EL1_SME_SHIFT, pfr1_sme_filter),
->>>>>>> 7365df19
 		{}
 	},
 };
