// SPDX-License-Identifier: GPL-2.0
/*
 * Device Tree Source for J7200 SoC Family MCU/WAKEUP Domain peripherals
 *
 * Copyright (C) 2020-2021 Texas Instruments Incorporated - https://www.ti.com/
 */

&cbass_mcu_wakeup {
	dmsc: dmsc@44083000 {
		compatible = "ti,k2g-sci";
		ti,host-id = <12>;

		mbox-names = "rx", "tx";

		mboxes= <&secure_proxy_main 11>,
			<&secure_proxy_main 13>;

		reg-names = "debug_messages";
		reg = <0x00 0x44083000 0x00 0x1000>;

		k3_pds: power-controller {
			compatible = "ti,sci-pm-domain";
			#power-domain-cells = <2>;
		};

		k3_clks: clocks {
			compatible = "ti,k2g-sci-clk";
			#clock-cells = <2>;
		};

		k3_reset: reset-controller {
			compatible = "ti,sci-reset";
			#reset-cells = <2>;
		};
	};

	mcu_conf: syscon@40f00000 {
		compatible = "syscon", "simple-mfd";
		reg = <0x00 0x40f00000 0x00 0x20000>;
		#address-cells = <1>;
		#size-cells = <1>;
		ranges = <0x00 0x00 0x40f00000 0x20000>;

		phy_gmii_sel: phy@4040 {
			compatible = "ti,am654-phy-gmii-sel";
			reg = <0x4040 0x4>;
			#phy-cells = <1>;
		};
	};

	chipid@43000014 {
		compatible = "ti,am654-chipid";
		reg = <0x00 0x43000014 0x00 0x4>;
	};

	wkup_pmx0: pinctrl@4301c000 {
		compatible = "pinctrl-single";
		/* Proxy 0 addressing */
		reg = <0x00 0x4301c000 0x00 0x178>;
		#pinctrl-cells = <1>;
		pinctrl-single,register-width = <32>;
		pinctrl-single,function-mask = <0xffffffff>;
	};

	mcu_ram: sram@41c00000 {
		compatible = "mmio-sram";
		reg = <0x00 0x41c00000 0x00 0x100000>;
		ranges = <0x00 0x00 0x41c00000 0x100000>;
		#address-cells = <1>;
		#size-cells = <1>;
	};

	wkup_uart0: serial@42300000 {
		compatible = "ti,j721e-uart", "ti,am654-uart";
		reg = <0x00 0x42300000 0x00 0x100>;
		reg-shift = <2>;
		reg-io-width = <4>;
		interrupts = <GIC_SPI 897 IRQ_TYPE_LEVEL_HIGH>;
		clock-frequency = <48000000>;
		current-speed = <115200>;
		power-domains = <&k3_pds 287 TI_SCI_PD_EXCLUSIVE>;
		clocks = <&k3_clks 287 2>;
		clock-names = "fclk";
	};

	mcu_uart0: serial@40a00000 {
		compatible = "ti,j721e-uart", "ti,am654-uart";
		reg = <0x00 0x40a00000 0x00 0x100>;
		reg-shift = <2>;
		reg-io-width = <4>;
		interrupts = <GIC_SPI 846 IRQ_TYPE_LEVEL_HIGH>;
		clock-frequency = <96000000>;
		current-speed = <115200>;
		power-domains = <&k3_pds 149 TI_SCI_PD_EXCLUSIVE>;
		clocks = <&k3_clks 149 2>;
		clock-names = "fclk";
	};

	wkup_gpio_intr: interrupt-controller2 {
		compatible = "ti,sci-intr";
		ti,intr-trigger-type = <1>;
		interrupt-controller;
		interrupt-parent = <&gic500>;
		#interrupt-cells = <1>;
		ti,sci = <&dmsc>;
		ti,sci-dev-id = <137>;
		ti,interrupt-ranges = <16 960 16>;
	};

	mcu_navss: bus@28380000 {
		compatible = "simple-mfd";
		#address-cells = <2>;
		#size-cells = <2>;
		ranges = <0x00 0x28380000 0x00 0x28380000 0x00 0x03880000>;
		dma-coherent;
		dma-ranges;
		ti,sci-dev-id = <232>;

		mcu_ringacc: ringacc@2b800000 {
			compatible = "ti,am654-navss-ringacc";
			reg =	<0x00 0x2b800000 0x00 0x400000>,
				<0x00 0x2b000000 0x00 0x400000>,
				<0x00 0x28590000 0x00 0x100>,
				<0x00 0x2a500000 0x00 0x40000>;
			reg-names = "rt", "fifos", "proxy_gcfg", "proxy_target";
			ti,num-rings = <286>;
			ti,sci-rm-range-gp-rings = <0x1>; /* GP ring range */
			ti,sci = <&dmsc>;
			ti,sci-dev-id = <235>;
			msi-parent = <&main_udmass_inta>;
		};

		mcu_udmap: dma-controller@285c0000 {
			compatible = "ti,j721e-navss-mcu-udmap";
			reg =	<0x00 0x285c0000 0x00 0x100>,
				<0x00 0x2a800000 0x00 0x40000>,
				<0x00 0x2aa00000 0x00 0x40000>;
			reg-names = "gcfg", "rchanrt", "tchanrt";
			msi-parent = <&main_udmass_inta>;
			#dma-cells = <1>;

			ti,sci = <&dmsc>;
			ti,sci-dev-id = <236>;
			ti,ringacc = <&mcu_ringacc>;

			ti,sci-rm-range-tchan = <0x0d>, /* TX_CHAN */
						<0x0f>; /* TX_HCHAN */
			ti,sci-rm-range-rchan = <0x0a>, /* RX_CHAN */
						<0x0b>; /* RX_HCHAN */
			ti,sci-rm-range-rflow = <0x00>; /* GP RFLOW */
		};
	};

	mcu_cpsw: ethernet@46000000 {
		compatible = "ti,j721e-cpsw-nuss";
		#address-cells = <2>;
		#size-cells = <2>;
		reg = <0x00 0x46000000 0x00 0x200000>;
		reg-names = "cpsw_nuss";
		ranges = <0x00 0x00 0x00 0x46000000 0x00 0x200000>;
		dma-coherent;
		clocks = <&k3_clks 18 21>;
		clock-names = "fck";
		power-domains = <&k3_pds 18 TI_SCI_PD_EXCLUSIVE>;

		dmas = <&mcu_udmap 0xf000>,
		       <&mcu_udmap 0xf001>,
		       <&mcu_udmap 0xf002>,
		       <&mcu_udmap 0xf003>,
		       <&mcu_udmap 0xf004>,
		       <&mcu_udmap 0xf005>,
		       <&mcu_udmap 0xf006>,
		       <&mcu_udmap 0xf007>,
		       <&mcu_udmap 0x7000>;
		dma-names = "tx0", "tx1", "tx2", "tx3",
			    "tx4", "tx5", "tx6", "tx7",
			    "rx";

		ethernet-ports {
			#address-cells = <1>;
			#size-cells = <0>;

			cpsw_port1: port@1 {
				reg = <1>;
				ti,mac-only;
				label = "port1";
				ti,syscon-efuse = <&mcu_conf 0x200>;
				phys = <&phy_gmii_sel 1>;
			};
		};

		davinci_mdio: mdio@f00 {
			compatible = "ti,cpsw-mdio","ti,davinci_mdio";
			reg = <0x00 0xf00 0x00 0x100>;
			#address-cells = <1>;
			#size-cells = <0>;
			clocks = <&k3_clks 18 21>;
			clock-names = "fck";
			bus_freq = <1000000>;
		};

		cpts@3d000 {
			compatible = "ti,am65-cpts";
			reg = <0x00 0x3d000 0x00 0x400>;
			clocks = <&k3_clks 18 2>;
			clock-names = "cpts";
			interrupts-extended = <&gic500 GIC_SPI 858 IRQ_TYPE_LEVEL_HIGH>;
			interrupt-names = "cpts";
			ti,cpts-ext-ts-inputs = <4>;
			ti,cpts-periodic-outputs = <2>;
		};
	};

	mcu_i2c0: i2c@40b00000 {
		compatible = "ti,j721e-i2c", "ti,omap4-i2c";
		reg = <0x00 0x40b00000 0x00 0x100>;
		interrupts = <GIC_SPI 852 IRQ_TYPE_LEVEL_HIGH>;
		#address-cells = <1>;
		#size-cells = <0>;
		clock-names = "fck";
		clocks = <&k3_clks 194 1>;
		power-domains = <&k3_pds 194 TI_SCI_PD_EXCLUSIVE>;
	};

	mcu_i2c1: i2c@40b10000 {
		compatible = "ti,j721e-i2c", "ti,omap4-i2c";
		reg = <0x00 0x40b10000 0x00 0x100>;
		interrupts = <GIC_SPI 853 IRQ_TYPE_LEVEL_HIGH>;
		#address-cells = <1>;
		#size-cells = <0>;
		clock-names = "fck";
		clocks = <&k3_clks 195 1>;
		power-domains = <&k3_pds 195 TI_SCI_PD_EXCLUSIVE>;
	};

	wkup_i2c0: i2c@42120000 {
		compatible = "ti,j721e-i2c", "ti,omap4-i2c";
		reg = <0x00 0x42120000 0x00 0x100>;
		interrupts = <GIC_SPI 896 IRQ_TYPE_LEVEL_HIGH>;
		#address-cells = <1>;
		#size-cells = <0>;
		clock-names = "fck";
		clocks = <&k3_clks 197 1>;
		power-domains = <&k3_pds 197 TI_SCI_PD_SHARED>;
	};

	fss: syscon@47000000 {
		compatible = "syscon", "simple-mfd";
		reg = <0x00 0x47000000 0x00 0x100>;
		#address-cells = <2>;
		#size-cells = <2>;
		ranges;

		hbmc_mux: hbmc-mux {
			compatible = "mmio-mux";
			#mux-control-cells = <1>;
			mux-reg-masks = <0x4 0x2>; /* HBMC select */
		};

		hbmc: hyperbus@47034000 {
			compatible = "ti,am654-hbmc";
			reg = <0x00 0x47034000 0x00 0x100>,
				<0x05 0x00000000 0x01 0x0000000>;
			power-domains = <&k3_pds 102 TI_SCI_PD_EXCLUSIVE>;
			clocks = <&k3_clks 102 0>;
			assigned-clocks = <&k3_clks 102 5>;
			assigned-clock-rates = <333333333>;
			#address-cells = <2>;
			#size-cells = <1>;
			mux-controls = <&hbmc_mux 0>;
		};
	};

	tscadc0: tscadc@40200000 {
		compatible = "ti,am3359-tscadc";
		reg = <0x00 0x40200000 0x00 0x1000>;
		interrupts = <GIC_SPI 860 IRQ_TYPE_LEVEL_HIGH>;
		power-domains = <&k3_pds 0 TI_SCI_PD_EXCLUSIVE>;
		clocks = <&k3_clks 0 1>;
		assigned-clocks = <&k3_clks 0 3>;
		assigned-clock-rates = <60000000>;
		clock-names = "adc_tsc_fck";
		dmas = <&main_udmap 0x7400>,
			<&main_udmap 0x7401>;
		dma-names = "fifo0", "fifo1";

		adc {
			#io-channel-cells = <1>;
			compatible = "ti,am3359-adc";
		};
	};
<<<<<<< HEAD
=======

	mcu_r5fss0: r5fss@41000000 {
		compatible = "ti,j7200-r5fss";
		ti,cluster-mode = <1>;
		#address-cells = <1>;
		#size-cells = <1>;
		ranges = <0x41000000 0x00 0x41000000 0x20000>,
			 <0x41400000 0x00 0x41400000 0x20000>;
		power-domains = <&k3_pds 249 TI_SCI_PD_EXCLUSIVE>;

		mcu_r5fss0_core0: r5f@41000000 {
			compatible = "ti,j7200-r5f";
			reg = <0x41000000 0x00010000>,
			      <0x41010000 0x00010000>;
			reg-names = "atcm", "btcm";
			ti,sci = <&dmsc>;
			ti,sci-dev-id = <250>;
			ti,sci-proc-ids = <0x01 0xff>;
			resets = <&k3_reset 250 1>;
			firmware-name = "j7200-mcu-r5f0_0-fw";
			ti,atcm-enable = <1>;
			ti,btcm-enable = <1>;
			ti,loczrama = <1>;
		};

		mcu_r5fss0_core1: r5f@41400000 {
			compatible = "ti,j7200-r5f";
			reg = <0x41400000 0x00008000>,
			      <0x41410000 0x00008000>;
			reg-names = "atcm", "btcm";
			ti,sci = <&dmsc>;
			ti,sci-dev-id = <251>;
			ti,sci-proc-ids = <0x02 0xff>;
			resets = <&k3_reset 251 1>;
			firmware-name = "j7200-mcu-r5f0_1-fw";
			ti,atcm-enable = <1>;
			ti,btcm-enable = <1>;
			ti,loczrama = <1>;
		};
	};
>>>>>>> 510ce9f9
};<|MERGE_RESOLUTION|>--- conflicted
+++ resolved
@@ -289,8 +289,6 @@
 			compatible = "ti,am3359-adc";
 		};
 	};
-<<<<<<< HEAD
-=======
 
 	mcu_r5fss0: r5fss@41000000 {
 		compatible = "ti,j7200-r5fss";
@@ -331,5 +329,4 @@
 			ti,loczrama = <1>;
 		};
 	};
->>>>>>> 510ce9f9
 };