--- conflicted
+++ resolved
@@ -116,11 +116,7 @@
 		#address-cells = <1>;
 		#size-cells = <0>;
 
-<<<<<<< HEAD
-		pm8150l_lpg: lpg {
-=======
 		pm8150l_lpg: pwm {
->>>>>>> 7365df19
 			compatible = "qcom,pm8150l-lpg";
 
 			#address-cells = <1>;
