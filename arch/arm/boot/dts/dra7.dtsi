/*
 * Copyright (C) 2013 Texas Instruments Incorporated - http://www.ti.com/
 *
 * This program is free software; you can redistribute it and/or modify
 * it under the terms of the GNU General Public License version 2 as
 * published by the Free Software Foundation.
 * Based on "omap4.dtsi"
 */

#include <dt-bindings/interrupt-controller/arm-gic.h>
#include <dt-bindings/pinctrl/dra.h>

#include "skeleton.dtsi"

/ {
	#address-cells = <1>;
	#size-cells = <1>;

	compatible = "ti,dra7xx";
	interrupt-parent = <&gic>;

	aliases {
		i2c0 = &i2c1;
		i2c1 = &i2c2;
		i2c2 = &i2c3;
		i2c3 = &i2c4;
		i2c4 = &i2c5;
		serial0 = &uart1;
		serial1 = &uart2;
		serial2 = &uart3;
		serial3 = &uart4;
		serial4 = &uart5;
		serial5 = &uart6;
	};

	cpus {
		#address-cells = <1>;
		#size-cells = <0>;

		cpu0: cpu@0 {
			device_type = "cpu";
			compatible = "arm,cortex-a15";
			reg = <0>;

			operating-points = <
				/* kHz    uV */
				1000000	1060000
				1176000	1160000
				>;

			clocks = <&dpll_mpu_ck>;
			clock-names = "cpu";

			clock-latency = <300000>; /* From omap-cpufreq driver */
		};
		cpu@1 {
			device_type = "cpu";
			compatible = "arm,cortex-a15";
			reg = <1>;
		};
	};

	timer {
		compatible = "arm,armv7-timer";
		interrupts = <GIC_PPI 13 (GIC_CPU_MASK_SIMPLE(2) | IRQ_TYPE_LEVEL_LOW)>,
			     <GIC_PPI 14 (GIC_CPU_MASK_SIMPLE(2) | IRQ_TYPE_LEVEL_LOW)>,
			     <GIC_PPI 11 (GIC_CPU_MASK_SIMPLE(2) | IRQ_TYPE_LEVEL_LOW)>,
			     <GIC_PPI 10 (GIC_CPU_MASK_SIMPLE(2) | IRQ_TYPE_LEVEL_LOW)>;
	};

	gic: interrupt-controller@48211000 {
		compatible = "arm,cortex-a15-gic";
		interrupt-controller;
		#interrupt-cells = <3>;
		arm,routable-irqs = <192>;
		reg = <0x48211000 0x1000>,
		      <0x48212000 0x1000>,
		      <0x48214000 0x2000>,
		      <0x48216000 0x2000>;
		interrupts = <GIC_PPI 9 (GIC_CPU_MASK_SIMPLE(2) | IRQ_TYPE_LEVEL_HIGH)>;
	};

	/*
	 * The soc node represents the soc top level view. It is used for IPs
	 * that are not memory mapped in the MPU view or for the MPU itself.
	 */
	soc {
		compatible = "ti,omap-infra";
		mpu {
			compatible = "ti,omap5-mpu";
			ti,hwmods = "mpu";
		};
	};

	/*
	 * XXX: Use a flat representation of the SOC interconnect.
	 * The real OMAP interconnect network is quite complex.
	 * Since it will not bring real advantage to represent that in DT for
	 * the moment, just use a fake OCP bus entry to represent the whole bus
	 * hierarchy.
	 */
	ocp {
		compatible = "ti,dra7-l3-noc", "simple-bus";
		#address-cells = <1>;
		#size-cells = <1>;
		ranges;
		ti,hwmods = "l3_main_1", "l3_main_2";
<<<<<<< HEAD
		reg = <0x44000000 0x1000000>,
		      <0x45000000 0x1000>;
		interrupts = <GIC_SPI 9 IRQ_TYPE_LEVEL_HIGH>,
=======
		reg = <0x44000000 0x2000>,
		      <0x44800000 0x3000>;
		interrupts = <GIC_SPI 164 IRQ_TYPE_LEVEL_HIGH>,
>>>>>>> 26552002
			     <GIC_SPI 10 IRQ_TYPE_LEVEL_HIGH>;

		prm: prm@4ae06000 {
			compatible = "ti,dra7-prm";
			reg = <0x4ae06000 0x3000>;

			prm_clocks: clocks {
				#address-cells = <1>;
				#size-cells = <0>;
			};

			prm_clockdomains: clockdomains {
			};
		};

		cm_core_aon: cm_core_aon@4a005000 {
			compatible = "ti,dra7-cm-core-aon";
			reg = <0x4a005000 0x2000>;

			cm_core_aon_clocks: clocks {
				#address-cells = <1>;
				#size-cells = <0>;
			};

			cm_core_aon_clockdomains: clockdomains {
			};
		};

		cm_core: cm_core@4a008000 {
			compatible = "ti,dra7-cm-core";
			reg = <0x4a008000 0x3000>;

			cm_core_clocks: clocks {
				#address-cells = <1>;
				#size-cells = <0>;
			};

			cm_core_clockdomains: clockdomains {
			};
		};

		counter32k: counter@4ae04000 {
			compatible = "ti,omap-counter32k";
			reg = <0x4ae04000 0x40>;
			ti,hwmods = "counter_32k";
		};

		dra7_ctrl_general: tisyscon@4a002e00 {
			compatible = "syscon";
			reg = <0x4a002e00 0x7c>;
		};

		pbias_regulator: pbias_regulator {
			compatible = "ti,pbias-omap";
			reg = <0 0x4>;
			syscon = <&dra7_ctrl_general>;
			pbias_mmc_reg: pbias_mmc_omap5 {
				regulator-name = "pbias_mmc_omap5";
				regulator-min-microvolt = <1800000>;
				regulator-max-microvolt = <3000000>;
			};
		};

		dra7_pmx_core: pinmux@4a003400 {
			compatible = "pinctrl-single";
			reg = <0x4a003400 0x0464>;
			#address-cells = <1>;
			#size-cells = <0>;
			pinctrl-single,register-width = <32>;
			pinctrl-single,function-mask = <0x3fffffff>;
		};

		sdma: dma-controller@4a056000 {
			compatible = "ti,omap4430-sdma";
			reg = <0x4a056000 0x1000>;
			interrupts = <GIC_SPI 167 IRQ_TYPE_LEVEL_HIGH>,
				     <GIC_SPI 168 IRQ_TYPE_LEVEL_HIGH>,
				     <GIC_SPI 169 IRQ_TYPE_LEVEL_HIGH>,
				     <GIC_SPI 170 IRQ_TYPE_LEVEL_HIGH>;
			#dma-cells = <1>;
			#dma-channels = <32>;
			#dma-requests = <127>;
		};

		gpio1: gpio@4ae10000 {
			compatible = "ti,omap4-gpio";
			reg = <0x4ae10000 0x200>;
			interrupts = <GIC_SPI 184 IRQ_TYPE_LEVEL_HIGH>;
			ti,hwmods = "gpio1";
			gpio-controller;
			#gpio-cells = <2>;
			interrupt-controller;
			#interrupt-cells = <1>;
		};

		gpio2: gpio@48055000 {
			compatible = "ti,omap4-gpio";
			reg = <0x48055000 0x200>;
			interrupts = <GIC_SPI 185 IRQ_TYPE_LEVEL_HIGH>;
			ti,hwmods = "gpio2";
			gpio-controller;
			#gpio-cells = <2>;
			interrupt-controller;
			#interrupt-cells = <1>;
		};

		gpio3: gpio@48057000 {
			compatible = "ti,omap4-gpio";
			reg = <0x48057000 0x200>;
			interrupts = <GIC_SPI 186 IRQ_TYPE_LEVEL_HIGH>;
			ti,hwmods = "gpio3";
			gpio-controller;
			#gpio-cells = <2>;
			interrupt-controller;
			#interrupt-cells = <1>;
		};

		gpio4: gpio@48059000 {
			compatible = "ti,omap4-gpio";
			reg = <0x48059000 0x200>;
			interrupts = <GIC_SPI 187 IRQ_TYPE_LEVEL_HIGH>;
			ti,hwmods = "gpio4";
			gpio-controller;
			#gpio-cells = <2>;
			interrupt-controller;
			#interrupt-cells = <1>;
		};

		gpio5: gpio@4805b000 {
			compatible = "ti,omap4-gpio";
			reg = <0x4805b000 0x200>;
			interrupts = <GIC_SPI 188 IRQ_TYPE_LEVEL_HIGH>;
			ti,hwmods = "gpio5";
			gpio-controller;
			#gpio-cells = <2>;
			interrupt-controller;
			#interrupt-cells = <1>;
		};

		gpio6: gpio@4805d000 {
			compatible = "ti,omap4-gpio";
			reg = <0x4805d000 0x200>;
			interrupts = <GIC_SPI 189 IRQ_TYPE_LEVEL_HIGH>;
			ti,hwmods = "gpio6";
			gpio-controller;
			#gpio-cells = <2>;
			interrupt-controller;
			#interrupt-cells = <1>;
		};

		gpio7: gpio@48051000 {
			compatible = "ti,omap4-gpio";
			reg = <0x48051000 0x200>;
			interrupts = <GIC_SPI 190 IRQ_TYPE_LEVEL_HIGH>;
			ti,hwmods = "gpio7";
			gpio-controller;
			#gpio-cells = <2>;
			interrupt-controller;
			#interrupt-cells = <1>;
		};

		gpio8: gpio@48053000 {
			compatible = "ti,omap4-gpio";
			reg = <0x48053000 0x200>;
			interrupts = <GIC_SPI 276 IRQ_TYPE_LEVEL_HIGH>;
			ti,hwmods = "gpio8";
			gpio-controller;
			#gpio-cells = <2>;
			interrupt-controller;
			#interrupt-cells = <1>;
		};

		uart1: serial@4806a000 {
			compatible = "ti,omap4-uart";
			reg = <0x4806a000 0x100>;
			interrupts = <GIC_SPI 227 IRQ_TYPE_LEVEL_HIGH>;
			ti,hwmods = "uart1";
			clock-frequency = <48000000>;
			status = "disabled";
		};

		uart2: serial@4806c000 {
			compatible = "ti,omap4-uart";
			reg = <0x4806c000 0x100>;
			interrupts = <GIC_SPI 228 IRQ_TYPE_LEVEL_HIGH>;
			ti,hwmods = "uart2";
			clock-frequency = <48000000>;
			status = "disabled";
		};

		uart3: serial@48020000 {
			compatible = "ti,omap4-uart";
			reg = <0x48020000 0x100>;
			interrupts = <GIC_SPI 229 IRQ_TYPE_LEVEL_HIGH>;
			ti,hwmods = "uart3";
			clock-frequency = <48000000>;
			status = "disabled";
		};

		uart4: serial@4806e000 {
			compatible = "ti,omap4-uart";
			reg = <0x4806e000 0x100>;
			interrupts = <GIC_SPI 225 IRQ_TYPE_LEVEL_HIGH>;
			ti,hwmods = "uart4";
			clock-frequency = <48000000>;
                        status = "disabled";
		};

		uart5: serial@48066000 {
			compatible = "ti,omap4-uart";
			reg = <0x48066000 0x100>;
			interrupts = <GIC_SPI 260 IRQ_TYPE_LEVEL_HIGH>;
			ti,hwmods = "uart5";
			clock-frequency = <48000000>;
			status = "disabled";
		};

		uart6: serial@48068000 {
			compatible = "ti,omap4-uart";
			reg = <0x48068000 0x100>;
			interrupts = <GIC_SPI 261 IRQ_TYPE_LEVEL_HIGH>;
			ti,hwmods = "uart6";
			clock-frequency = <48000000>;
			status = "disabled";
		};

		uart7: serial@48420000 {
			compatible = "ti,omap4-uart";
			reg = <0x48420000 0x100>;
			interrupts = <GIC_SPI 378 IRQ_TYPE_LEVEL_HIGH>;
			ti,hwmods = "uart7";
			clock-frequency = <48000000>;
			status = "disabled";
		};

		uart8: serial@48422000 {
			compatible = "ti,omap4-uart";
			reg = <0x48422000 0x100>;
			interrupts = <GIC_SPI 379 IRQ_TYPE_LEVEL_HIGH>;
			ti,hwmods = "uart8";
			clock-frequency = <48000000>;
			status = "disabled";
		};

		uart9: serial@48424000 {
			compatible = "ti,omap4-uart";
			reg = <0x48424000 0x100>;
			interrupts = <GIC_SPI 380 IRQ_TYPE_LEVEL_HIGH>;
			ti,hwmods = "uart9";
			clock-frequency = <48000000>;
			status = "disabled";
		};

		uart10: serial@4ae2b000 {
			compatible = "ti,omap4-uart";
			reg = <0x4ae2b000 0x100>;
			interrupts = <GIC_SPI 381 IRQ_TYPE_LEVEL_HIGH>;
			ti,hwmods = "uart10";
			clock-frequency = <48000000>;
			status = "disabled";
		};

		timer1: timer@4ae18000 {
			compatible = "ti,omap5430-timer";
			reg = <0x4ae18000 0x80>;
			interrupts = <GIC_SPI 192 IRQ_TYPE_LEVEL_HIGH>;
			ti,hwmods = "timer1";
			ti,timer-alwon;
		};

		timer2: timer@48032000 {
			compatible = "ti,omap5430-timer";
			reg = <0x48032000 0x80>;
			interrupts = <GIC_SPI 193 IRQ_TYPE_LEVEL_HIGH>;
			ti,hwmods = "timer2";
		};

		timer3: timer@48034000 {
			compatible = "ti,omap5430-timer";
			reg = <0x48034000 0x80>;
			interrupts = <GIC_SPI 194 IRQ_TYPE_LEVEL_HIGH>;
			ti,hwmods = "timer3";
		};

		timer4: timer@48036000 {
			compatible = "ti,omap5430-timer";
			reg = <0x48036000 0x80>;
			interrupts = <GIC_SPI 195 IRQ_TYPE_LEVEL_HIGH>;
			ti,hwmods = "timer4";
		};

		timer5: timer@48820000 {
			compatible = "ti,omap5430-timer";
			reg = <0x48820000 0x80>;
			interrupts = <GIC_SPI 196 IRQ_TYPE_LEVEL_HIGH>;
			ti,hwmods = "timer5";
			ti,timer-dsp;
		};

		timer6: timer@48822000 {
			compatible = "ti,omap5430-timer";
			reg = <0x48822000 0x80>;
			interrupts = <GIC_SPI 197 IRQ_TYPE_LEVEL_HIGH>;
			ti,hwmods = "timer6";
			ti,timer-dsp;
			ti,timer-pwm;
		};

		timer7: timer@48824000 {
			compatible = "ti,omap5430-timer";
			reg = <0x48824000 0x80>;
			interrupts = <GIC_SPI 198 IRQ_TYPE_LEVEL_HIGH>;
			ti,hwmods = "timer7";
			ti,timer-dsp;
		};

		timer8: timer@48826000 {
			compatible = "ti,omap5430-timer";
			reg = <0x48826000 0x80>;
			interrupts = <GIC_SPI 199 IRQ_TYPE_LEVEL_HIGH>;
			ti,hwmods = "timer8";
			ti,timer-dsp;
			ti,timer-pwm;
		};

		timer9: timer@4803e000 {
			compatible = "ti,omap5430-timer";
			reg = <0x4803e000 0x80>;
			interrupts = <GIC_SPI 200 IRQ_TYPE_LEVEL_HIGH>;
			ti,hwmods = "timer9";
		};

		timer10: timer@48086000 {
			compatible = "ti,omap5430-timer";
			reg = <0x48086000 0x80>;
			interrupts = <GIC_SPI 201 IRQ_TYPE_LEVEL_HIGH>;
			ti,hwmods = "timer10";
		};

		timer11: timer@48088000 {
			compatible = "ti,omap5430-timer";
			reg = <0x48088000 0x80>;
			interrupts = <GIC_SPI 202 IRQ_TYPE_LEVEL_HIGH>;
			ti,hwmods = "timer11";
			ti,timer-pwm;
		};

		timer13: timer@48828000 {
			compatible = "ti,omap5430-timer";
			reg = <0x48828000 0x80>;
			interrupts = <GIC_SPI 499 IRQ_TYPE_LEVEL_HIGH>;
			ti,hwmods = "timer13";
			status = "disabled";
		};

		timer14: timer@4882a000 {
			compatible = "ti,omap5430-timer";
			reg = <0x4882a000 0x80>;
			interrupts = <GIC_SPI 500 IRQ_TYPE_LEVEL_HIGH>;
			ti,hwmods = "timer14";
			status = "disabled";
		};

		timer15: timer@4882c000 {
			compatible = "ti,omap5430-timer";
			reg = <0x4882c000 0x80>;
			interrupts = <GIC_SPI 501 IRQ_TYPE_LEVEL_HIGH>;
			ti,hwmods = "timer15";
			status = "disabled";
		};

		timer16: timer@4882e000 {
			compatible = "ti,omap5430-timer";
			reg = <0x4882e000 0x80>;
			interrupts = <GIC_SPI 502 IRQ_TYPE_LEVEL_HIGH>;
			ti,hwmods = "timer16";
			status = "disabled";
		};

		wdt2: wdt@4ae14000 {
			compatible = "ti,omap4-wdt";
			reg = <0x4ae14000 0x80>;
			interrupts = <GIC_SPI 235 IRQ_TYPE_LEVEL_HIGH>;
			ti,hwmods = "wd_timer2";
		};

		hwspinlock: spinlock@4a0f6000 {
			compatible = "ti,omap4-hwspinlock";
			reg = <0x4a0f6000 0x1000>;
			ti,hwmods = "spinlock";
			#hwlock-cells = <1>;
		};

		dmm@4e000000 {
			compatible = "ti,omap5-dmm";
			reg = <0x4e000000 0x800>;
			interrupts = <GIC_SPI 268 IRQ_TYPE_LEVEL_HIGH>;
			ti,hwmods = "dmm";
		};

		i2c1: i2c@48070000 {
			compatible = "ti,omap4-i2c";
			reg = <0x48070000 0x100>;
			interrupts = <GIC_SPI 211 IRQ_TYPE_LEVEL_HIGH>;
			#address-cells = <1>;
			#size-cells = <0>;
			ti,hwmods = "i2c1";
			status = "disabled";
		};

		i2c2: i2c@48072000 {
			compatible = "ti,omap4-i2c";
			reg = <0x48072000 0x100>;
			interrupts = <GIC_SPI 212 IRQ_TYPE_LEVEL_HIGH>;
			#address-cells = <1>;
			#size-cells = <0>;
			ti,hwmods = "i2c2";
			status = "disabled";
		};

		i2c3: i2c@48060000 {
			compatible = "ti,omap4-i2c";
			reg = <0x48060000 0x100>;
			interrupts = <GIC_SPI 216 IRQ_TYPE_LEVEL_HIGH>;
			#address-cells = <1>;
			#size-cells = <0>;
			ti,hwmods = "i2c3";
			status = "disabled";
		};

		i2c4: i2c@4807a000 {
			compatible = "ti,omap4-i2c";
			reg = <0x4807a000 0x100>;
			interrupts = <GIC_SPI 217 IRQ_TYPE_LEVEL_HIGH>;
			#address-cells = <1>;
			#size-cells = <0>;
			ti,hwmods = "i2c4";
			status = "disabled";
		};

		i2c5: i2c@4807c000 {
			compatible = "ti,omap4-i2c";
			reg = <0x4807c000 0x100>;
			interrupts = <GIC_SPI 215 IRQ_TYPE_LEVEL_HIGH>;
			#address-cells = <1>;
			#size-cells = <0>;
			ti,hwmods = "i2c5";
			status = "disabled";
		};

		mmc1: mmc@4809c000 {
			compatible = "ti,omap4-hsmmc";
			reg = <0x4809c000 0x400>;
			interrupts = <GIC_SPI 238 IRQ_TYPE_LEVEL_HIGH>;
			ti,hwmods = "mmc1";
			ti,dual-volt;
			ti,needs-special-reset;
			dmas = <&sdma 61>, <&sdma 62>;
			dma-names = "tx", "rx";
			status = "disabled";
			pbias-supply = <&pbias_mmc_reg>;
		};

		mmc2: mmc@480b4000 {
			compatible = "ti,omap4-hsmmc";
			reg = <0x480b4000 0x400>;
			interrupts = <GIC_SPI 241 IRQ_TYPE_LEVEL_HIGH>;
			ti,hwmods = "mmc2";
			ti,needs-special-reset;
			dmas = <&sdma 47>, <&sdma 48>;
			dma-names = "tx", "rx";
			status = "disabled";
		};

		mmc3: mmc@480ad000 {
			compatible = "ti,omap4-hsmmc";
			reg = <0x480ad000 0x400>;
			interrupts = <GIC_SPI 249 IRQ_TYPE_LEVEL_HIGH>;
			ti,hwmods = "mmc3";
			ti,needs-special-reset;
			dmas = <&sdma 77>, <&sdma 78>;
			dma-names = "tx", "rx";
			status = "disabled";
		};

		mmc4: mmc@480d1000 {
			compatible = "ti,omap4-hsmmc";
			reg = <0x480d1000 0x400>;
			interrupts = <GIC_SPI 251 IRQ_TYPE_LEVEL_HIGH>;
			ti,hwmods = "mmc4";
			ti,needs-special-reset;
			dmas = <&sdma 57>, <&sdma 58>;
			dma-names = "tx", "rx";
			status = "disabled";
		};

		abb_mpu: regulator-abb-mpu {
			compatible = "ti,abb-v3";
			regulator-name = "abb_mpu";
			#address-cells = <0>;
			#size-cells = <0>;
			clocks = <&sys_clkin1>;
			ti,settling-time = <50>;
			ti,clock-cycles = <16>;

			reg = <0x4ae07ddc 0x4>, <0x4ae07de0 0x4>,
			      <0x4ae06014 0x4>, <0x4a003b20 0x8>,
			      <0x4ae0c158 0x4>;
			reg-names = "setup-address", "control-address",
				    "int-address", "efuse-address",
				    "ldo-address";
			ti,tranxdone-status-mask = <0x80>;
			/* LDOVBBMPU_FBB_MUX_CTRL */
			ti,ldovbb-override-mask = <0x400>;
			/* LDOVBBMPU_FBB_VSET_OUT */
			ti,ldovbb-vset-mask = <0x1F>;

			/*
			 * NOTE: only FBB mode used but actual vset will
			 * determine final biasing
			 */
			ti,abb_info = <
			/*uV		ABB	efuse	rbb_m fbb_m	vset_m*/
			1060000		0	0x0	0 0x02000000 0x01F00000
			1160000		0	0x4	0 0x02000000 0x01F00000
			1210000		0	0x8	0 0x02000000 0x01F00000
			>;
		};

		abb_ivahd: regulator-abb-ivahd {
			compatible = "ti,abb-v3";
			regulator-name = "abb_ivahd";
			#address-cells = <0>;
			#size-cells = <0>;
			clocks = <&sys_clkin1>;
			ti,settling-time = <50>;
			ti,clock-cycles = <16>;

			reg = <0x4ae07e34 0x4>, <0x4ae07e24 0x4>,
			      <0x4ae06010 0x4>, <0x4a0025cc 0x8>,
			      <0x4a002470 0x4>;
			reg-names = "setup-address", "control-address",
				    "int-address", "efuse-address",
				    "ldo-address";
			ti,tranxdone-status-mask = <0x40000000>;
			/* LDOVBBIVA_FBB_MUX_CTRL */
			ti,ldovbb-override-mask = <0x400>;
			/* LDOVBBIVA_FBB_VSET_OUT */
			ti,ldovbb-vset-mask = <0x1F>;

			/*
			 * NOTE: only FBB mode used but actual vset will
			 * determine final biasing
			 */
			ti,abb_info = <
			/*uV		ABB	efuse	rbb_m fbb_m	vset_m*/
			1055000		0	0x0	0 0x02000000 0x01F00000
			1150000		0	0x4	0 0x02000000 0x01F00000
			1250000		0	0x8	0 0x02000000 0x01F00000
			>;
		};

		abb_dspeve: regulator-abb-dspeve {
			compatible = "ti,abb-v3";
			regulator-name = "abb_dspeve";
			#address-cells = <0>;
			#size-cells = <0>;
			clocks = <&sys_clkin1>;
			ti,settling-time = <50>;
			ti,clock-cycles = <16>;

			reg = <0x4ae07e30 0x4>, <0x4ae07e20 0x4>,
			      <0x4ae06010 0x4>, <0x4a0025e0 0x8>,
			      <0x4a00246c 0x4>;
			reg-names = "setup-address", "control-address",
				    "int-address", "efuse-address",
				    "ldo-address";
			ti,tranxdone-status-mask = <0x20000000>;
			/* LDOVBBDSPEVE_FBB_MUX_CTRL */
			ti,ldovbb-override-mask = <0x400>;
			/* LDOVBBDSPEVE_FBB_VSET_OUT */
			ti,ldovbb-vset-mask = <0x1F>;

			/*
			 * NOTE: only FBB mode used but actual vset will
			 * determine final biasing
			 */
			ti,abb_info = <
			/*uV		ABB	efuse	rbb_m fbb_m	vset_m*/
			1055000		0	0x0	0 0x02000000 0x01F00000
			1150000		0	0x4	0 0x02000000 0x01F00000
			1250000		0	0x8	0 0x02000000 0x01F00000
			>;
		};

		abb_gpu: regulator-abb-gpu {
			compatible = "ti,abb-v3";
			regulator-name = "abb_gpu";
			#address-cells = <0>;
			#size-cells = <0>;
			clocks = <&sys_clkin1>;
			ti,settling-time = <50>;
			ti,clock-cycles = <16>;

			reg = <0x4ae07de4 0x4>, <0x4ae07de8 0x4>,
			      <0x4ae06010 0x4>, <0x4a003b08 0x8>,
			      <0x4ae0c154 0x4>;
			reg-names = "setup-address", "control-address",
				    "int-address", "efuse-address",
				    "ldo-address";
			ti,tranxdone-status-mask = <0x10000000>;
			/* LDOVBBGPU_FBB_MUX_CTRL */
			ti,ldovbb-override-mask = <0x400>;
			/* LDOVBBGPU_FBB_VSET_OUT */
			ti,ldovbb-vset-mask = <0x1F>;

			/*
			 * NOTE: only FBB mode used but actual vset will
			 * determine final biasing
			 */
			ti,abb_info = <
			/*uV		ABB	efuse	rbb_m fbb_m	vset_m*/
			1090000		0	0x0	0 0x02000000 0x01F00000
			1210000		0	0x4	0 0x02000000 0x01F00000
			1280000		0	0x8	0 0x02000000 0x01F00000
			>;
		};

		mcspi1: spi@48098000 {
			compatible = "ti,omap4-mcspi";
			reg = <0x48098000 0x200>;
			interrupts = <GIC_SPI 220 IRQ_TYPE_LEVEL_HIGH>;
			#address-cells = <1>;
			#size-cells = <0>;
			ti,hwmods = "mcspi1";
			ti,spi-num-cs = <4>;
			dmas = <&sdma 35>,
			       <&sdma 36>,
			       <&sdma 37>,
			       <&sdma 38>,
			       <&sdma 39>,
			       <&sdma 40>,
			       <&sdma 41>,
			       <&sdma 42>;
			dma-names = "tx0", "rx0", "tx1", "rx1",
				    "tx2", "rx2", "tx3", "rx3";
			status = "disabled";
		};

		mcspi2: spi@4809a000 {
			compatible = "ti,omap4-mcspi";
			reg = <0x4809a000 0x200>;
			interrupts = <GIC_SPI 221 IRQ_TYPE_LEVEL_HIGH>;
			#address-cells = <1>;
			#size-cells = <0>;
			ti,hwmods = "mcspi2";
			ti,spi-num-cs = <2>;
			dmas = <&sdma 43>,
			       <&sdma 44>,
			       <&sdma 45>,
			       <&sdma 46>;
			dma-names = "tx0", "rx0", "tx1", "rx1";
			status = "disabled";
		};

		mcspi3: spi@480b8000 {
			compatible = "ti,omap4-mcspi";
			reg = <0x480b8000 0x200>;
			interrupts = <GIC_SPI 246 IRQ_TYPE_LEVEL_HIGH>;
			#address-cells = <1>;
			#size-cells = <0>;
			ti,hwmods = "mcspi3";
			ti,spi-num-cs = <2>;
			dmas = <&sdma 15>, <&sdma 16>;
			dma-names = "tx0", "rx0";
			status = "disabled";
		};

		mcspi4: spi@480ba000 {
			compatible = "ti,omap4-mcspi";
			reg = <0x480ba000 0x200>;
			interrupts = <GIC_SPI 203 IRQ_TYPE_LEVEL_HIGH>;
			#address-cells = <1>;
			#size-cells = <0>;
			ti,hwmods = "mcspi4";
			ti,spi-num-cs = <1>;
			dmas = <&sdma 70>, <&sdma 71>;
			dma-names = "tx0", "rx0";
			status = "disabled";
		};
	};

	crossbar_mpu: crossbar@4a020000 {
		compatible = "ti,irq-crossbar";
		reg = <0x4a002a48 0x130>;
		ti,max-irqs = <160>;
		ti,reg-size = <2>;
		ti,irqs-reserved = <0 1 2 3 5 6 131 132>;
	};
};

/include/ "dra7xx-clocks.dtsi"<|MERGE_RESOLUTION|>--- conflicted
+++ resolved
@@ -105,15 +105,9 @@
 		#size-cells = <1>;
 		ranges;
 		ti,hwmods = "l3_main_1", "l3_main_2";
-<<<<<<< HEAD
 		reg = <0x44000000 0x1000000>,
 		      <0x45000000 0x1000>;
-		interrupts = <GIC_SPI 9 IRQ_TYPE_LEVEL_HIGH>,
-=======
-		reg = <0x44000000 0x2000>,
-		      <0x44800000 0x3000>;
 		interrupts = <GIC_SPI 164 IRQ_TYPE_LEVEL_HIGH>,
->>>>>>> 26552002
 			     <GIC_SPI 10 IRQ_TYPE_LEVEL_HIGH>;
 
 		prm: prm@4ae06000 {
