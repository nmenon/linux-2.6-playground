/*
 * Device Tree for the ST-Ericsson Nomadik 8815 STn8815 SoC
 */

#include <dt-bindings/gpio/gpio.h>
#include "skeleton.dtsi"

/ {
	#address-cells = <1>;
	#size-cells = <1>;

	memory {
		reg = <0x00000000 0x04000000>,
		    <0x08000000 0x04000000>;
	};

	L2: l2-cache {
		compatible = "arm,l210-cache";
		reg = <0x10210000 0x1000>;
		interrupt-parent = <&vica>;
		interrupts = <30>;
		cache-unified;
		cache-level = <2>;
		cache-size = <131072>;
		cache-sets = <512>;
		cache-line-size = <32>;
		/* At full speed latency must be >=2 */
		arm,tag-latency = <2>;
		arm,data-latency = <2 2>;
		arm,dirty-latency = <2>;
	};

	mtu0: mtu@101e2000 {
		/* Nomadik system timer */
		compatible = "st,nomadik-mtu";
		reg = <0x101e2000 0x1000>;
		interrupt-parent = <&vica>;
		interrupts = <4>;
		clocks = <&timclk>, <&pclk>;
		clock-names = "timclk", "apb_pclk";
	};

	mtu1: mtu@101e3000 {
		/* Secondary timer */
		reg = <0x101e3000 0x1000>;
		interrupt-parent = <&vica>;
		interrupts = <5>;
		clocks = <&timclk>, <&pclk>;
		clock-names = "timclk", "apb_pclk";
	};

	gpio0: gpio@101e4000 {
		compatible = "st,nomadik-gpio";
		reg =  <0x101e4000 0x80>;
		interrupt-parent = <&vica>;
		interrupts = <6>;
		interrupt-controller;
		#interrupt-cells = <2>;
		gpio-controller;
		#gpio-cells = <2>;
		gpio-bank = <0>;
		clocks = <&pclk>;
	};

	gpio1: gpio@101e5000 {
		compatible = "st,nomadik-gpio";
		reg =  <0x101e5000 0x80>;
		interrupt-parent = <&vica>;
		interrupts = <7>;
		interrupt-controller;
		#interrupt-cells = <2>;
		gpio-controller;
		#gpio-cells = <2>;
		gpio-bank = <1>;
		clocks = <&pclk>;
	};

	gpio2: gpio@101e6000 {
		compatible = "st,nomadik-gpio";
		reg =  <0x101e6000 0x80>;
		interrupt-parent = <&vica>;
		interrupts = <8>;
		interrupt-controller;
		#interrupt-cells = <2>;
		gpio-controller;
		#gpio-cells = <2>;
		gpio-bank = <2>;
		clocks = <&pclk>;
	};

	gpio3: gpio@101e7000 {
		compatible = "st,nomadik-gpio";
		reg =  <0x101e7000 0x80>;
		interrupt-parent = <&vica>;
		interrupts = <9>;
		interrupt-controller;
		#interrupt-cells = <2>;
		gpio-controller;
		#gpio-cells = <2>;
		gpio-bank = <3>;
		clocks = <&pclk>;
	};

	pinctrl {
		compatible = "stericsson,stn8815-pinctrl";
		/* Pin configurations */
		uart1 {
			uart1_default_mux: uart1_mux {
				u1_default_mux {
					function = "u1";
					groups = "u1_a_1";
				};
			};
		};
		mmcsd {
			mmcsd_default_mux: mmcsd_mux {
				mmcsd_default_mux {
					function = "mmcsd";
					groups = "mmcsd_a_1", "mmcsd_b_1";
				};
			};
			mmcsd_default_mode: mmcsd_default {
				mmcsd_default_cfg1 {
					/* MCCLK */
					pins = "GPIO8_B10";
					ste,output = <0>;
				};
				mmcsd_default_cfg2 {
					/* MCCMDDIR, MCDAT0DIR, MCDAT31DIR, MCDATDIR2 */
					pins = "GPIO10_C11", "GPIO15_A12",
					"GPIO16_C13", "GPIO23_D15";
					ste,output = <1>;
				};
				mmcsd_default_cfg3 {
					/* MCCMD, MCDAT3-0, MCMSFBCLK */
					pins = "GPIO9_A10", "GPIO11_B11",
					"GPIO12_A11", "GPIO13_C12",
					"GPIO14_B12", "GPIO24_C15";
					ste,input = <1>;
				};
			};
		};
		i2c0 {
			i2c0_default_mux: i2c0_mux {
				i2c0_default_mux {
					function = "i2c0";
					groups = "i2c0_a_1";
				};
			};
			i2c0_default_mode: i2c0_default {
				i2c0_default_cfg {
					pins = "GPIO62_D3", "GPIO63_D2";
					ste,input = <0>;
				};
			};
		};
		i2c1 {
			i2c1_default_mux: i2c1_mux {
				i2c1_default_mux {
					function = "i2c1";
					groups = "i2c1_a_1";
				};
			};
			i2c1_default_mode: i2c1_default {
				i2c1_default_cfg {
					pins = "GPIO53_L4", "GPIO54_L3";
					ste,input = <0>;
				};
			};
		};
	};

	src: src@101e0000 {
		compatible = "stericsson,nomadik-src";
		reg = <0x101e0000 0x1000>;

		/*
		 * MXTAL "Main Chrystal" is a chrystal oscillator @19.2 MHz
		 * that is parent of TIMCLK, PLL1 and PLL2
		 */
		mxtal: mxtal@19.2M {
			#clock-cells = <0>;
			compatible = "fixed-clock";
			clock-frequency = <19200000>;
		};

		/*
		 * The 2.4 MHz TIMCLK reference clock is active at
		 * boot time, this is actually the MXTALCLK @19.2 MHz
		 * divided by 8. This clock is used by the timers and
		 * watchdog. See page 105 ff.
		 */
		timclk: timclk@2.4M {
			#clock-cells = <0>;
			compatible = "fixed-factor-clock";
			clock-div = <8>;
			clock-mult = <1>;
			clocks = <&mxtal>;
		};

		/* PLL1 is locked to MXTALI and variable from 20.4 to 334 MHz */
		pll1: pll1@0 {
			#clock-cells = <0>;
			compatible = "st,nomadik-pll-clock";
			pll-id = <1>;
			clocks = <&mxtal>;
		};

		/* HCLK divides the PLL1 with 1,2,3 or 4 */
		hclk: hclk@0 {
			#clock-cells = <0>;
			compatible = "st,nomadik-hclk-clock";
			clocks = <&pll1>;
		};
		/* The PCLK domain uses HCLK right off */
		pclk: pclk@0 {
			#clock-cells = <0>;
			compatible = "fixed-factor-clock";
			clock-div = <1>;
			clock-mult = <1>;
			clocks = <&hclk>;
		};

		/* PLL2 is usually 864 MHz and divided into a few fixed rates */
		pll2: pll2@0 {
			#clock-cells = <0>;
			compatible = "st,nomadik-pll-clock";
			pll-id = <2>;
			clocks = <&mxtal>;
		};
		clk216: clk216@216M {
			#clock-cells = <0>;
			compatible = "fixed-factor-clock";
			clock-div = <4>;
			clock-mult = <1>;
			clocks = <&pll2>;
		};
		clk108: clk108@108M {
			#clock-cells = <0>;
			compatible = "fixed-factor-clock";
			clock-div = <2>;
			clock-mult = <1>;
			clocks = <&clk216>;
		};
		clk72: clk72@72M {
			#clock-cells = <0>;
			compatible = "fixed-factor-clock";
			/* The data sheet does not say how this is derived */
			clock-div = <12>;
			clock-mult = <1>;
			clocks = <&pll2>;
		};
		clk48: clk48@48M {
			#clock-cells = <0>;
			compatible = "fixed-factor-clock";
			/* The data sheet does not say how this is derived */
			clock-div = <18>;
			clock-mult = <1>;
			clocks = <&pll2>;
		};
		clk27: clk27@27M {
			#clock-cells = <0>;
			compatible = "fixed-factor-clock";
			clock-div = <4>;
			clock-mult = <1>;
			clocks = <&clk108>;
		};

		/* This apparently exists as well */
		ulpiclk: ulpiclk@60M {
			#clock-cells = <0>;
			compatible = "fixed-clock";
			clock-frequency = <60000000>;
		};

		/*
		 * IP AMBA bus clocks, driving the bus side of the
		 * peripheral clocking, clock gates.
		 */

		hclkdma0: hclkdma0@48M {
			#clock-cells = <0>;
			compatible = "st,nomadik-src-clock";
			clock-id = <0>;
			clocks = <&hclk>;
		};
		hclksmc: hclksmc@48M {
			#clock-cells = <0>;
			compatible = "st,nomadik-src-clock";
			clock-id = <1>;
			clocks = <&hclk>;
		};
		hclksdram: hclksdram@48M {
			#clock-cells = <0>;
			compatible = "st,nomadik-src-clock";
			clock-id = <2>;
			clocks = <&hclk>;
		};
		hclkdma1: hclkdma1@48M {
			#clock-cells = <0>;
			compatible = "st,nomadik-src-clock";
			clock-id = <3>;
			clocks = <&hclk>;
		};
		hclkclcd: hclkclcd@48M {
			#clock-cells = <0>;
			compatible = "st,nomadik-src-clock";
			clock-id = <4>;
			clocks = <&hclk>;
		};
		pclkirda: pclkirda@48M {
			#clock-cells = <0>;
			compatible = "st,nomadik-src-clock";
			clock-id = <5>;
			clocks = <&pclk>;
		};
		pclkssp: pclkssp@48M {
			#clock-cells = <0>;
			compatible = "st,nomadik-src-clock";
			clock-id = <6>;
			clocks = <&pclk>;
		};
		pclkuart0: pclkuart0@48M {
			#clock-cells = <0>;
			compatible = "st,nomadik-src-clock";
			clock-id = <7>;
			clocks = <&pclk>;
		};
		pclksdi: pclksdi@48M {
			#clock-cells = <0>;
			compatible = "st,nomadik-src-clock";
			clock-id = <8>;
			clocks = <&pclk>;
		};
		pclki2c0: pclki2c0@48M {
			#clock-cells = <0>;
			compatible = "st,nomadik-src-clock";
			clock-id = <9>;
			clocks = <&pclk>;
		};
		pclki2c1: pclki2c1@48M {
			#clock-cells = <0>;
			compatible = "st,nomadik-src-clock";
			clock-id = <10>;
			clocks = <&pclk>;
		};
		pclkuart1: pclkuart1@48M {
			#clock-cells = <0>;
			compatible = "st,nomadik-src-clock";
			clock-id = <11>;
			clocks = <&pclk>;
		};
		pclkmsp0: pclkmsp0@48M {
			#clock-cells = <0>;
			compatible = "st,nomadik-src-clock";
			clock-id = <12>;
			clocks = <&pclk>;
		};
		hclkusb: hclkusb@48M {
			#clock-cells = <0>;
			compatible = "st,nomadik-src-clock";
			clock-id = <13>;
			clocks = <&hclk>;
		};
		hclkdif: hclkdif@48M {
			#clock-cells = <0>;
			compatible = "st,nomadik-src-clock";
			clock-id = <14>;
			clocks = <&hclk>;
		};
		hclksaa: hclksaa@48M {
			#clock-cells = <0>;
			compatible = "st,nomadik-src-clock";
			clock-id = <15>;
			clocks = <&hclk>;
		};
		hclksva: hclksva@48M {
			#clock-cells = <0>;
			compatible = "st,nomadik-src-clock";
			clock-id = <16>;
			clocks = <&hclk>;
		};
		pclkhsi: pclkhsi@48M {
			#clock-cells = <0>;
			compatible = "st,nomadik-src-clock";
			clock-id = <17>;
			clocks = <&pclk>;
		};
		pclkxti: pclkxti@48M {
			#clock-cells = <0>;
			compatible = "st,nomadik-src-clock";
			clock-id = <18>;
			clocks = <&pclk>;
		};
		pclkuart2: pclkuart2@48M {
			#clock-cells = <0>;
			compatible = "st,nomadik-src-clock";
			clock-id = <19>;
			clocks = <&pclk>;
		};
		pclkmsp1: pclkmsp1@48M {
			#clock-cells = <0>;
			compatible = "st,nomadik-src-clock";
			clock-id = <20>;
			clocks = <&pclk>;
		};
		pclkmsp2: pclkmsp2@48M {
			#clock-cells = <0>;
			compatible = "st,nomadik-src-clock";
			clock-id = <21>;
			clocks = <&pclk>;
		};
		pclkowm: pclkowm@48M {
			#clock-cells = <0>;
			compatible = "st,nomadik-src-clock";
			clock-id = <22>;
			clocks = <&pclk>;
		};
		hclkhpi: hclkhpi@48M {
			#clock-cells = <0>;
			compatible = "st,nomadik-src-clock";
			clock-id = <23>;
			clocks = <&hclk>;
		};
		pclkske: pclkske@48M {
			#clock-cells = <0>;
			compatible = "st,nomadik-src-clock";
			clock-id = <24>;
			clocks = <&pclk>;
		};
		pclkhsem: pclkhsem@48M {
			#clock-cells = <0>;
			compatible = "st,nomadik-src-clock";
			clock-id = <25>;
			clocks = <&pclk>;
		};
		hclk3d: hclk3d@48M {
			#clock-cells = <0>;
			compatible = "st,nomadik-src-clock";
			clock-id = <26>;
			clocks = <&hclk>;
		};
		hclkhash: hclkhash@48M {
			#clock-cells = <0>;
			compatible = "st,nomadik-src-clock";
			clock-id = <27>;
			clocks = <&hclk>;
		};
		hclkcryp: hclkcryp@48M {
			#clock-cells = <0>;
			compatible = "st,nomadik-src-clock";
			clock-id = <28>;
			clocks = <&hclk>;
		};
		pclkmshc: pclkmshc@48M {
			#clock-cells = <0>;
			compatible = "st,nomadik-src-clock";
			clock-id = <29>;
			clocks = <&pclk>;
		};
		hclkusbm: hclkusbm@48M {
			#clock-cells = <0>;
			compatible = "st,nomadik-src-clock";
			clock-id = <30>;
			clocks = <&hclk>;
		};
		hclkrng: hclkrng@48M {
			#clock-cells = <0>;
			compatible = "st,nomadik-src-clock";
			clock-id = <31>;
			clocks = <&hclk>;
		};

		/* IP kernel clocks */
		clcdclk: clcdclk@0 {
			#clock-cells = <0>;
			compatible = "st,nomadik-src-clock";
			clock-id = <36>;
			clocks = <&clk72 &clk48>;
		};
		irdaclk: irdaclk@48M {
			#clock-cells = <0>;
			compatible = "st,nomadik-src-clock";
			clock-id = <37>;
			clocks = <&clk48>;
		};
		sspiclk: sspiclk@48M {
			#clock-cells = <0>;
			compatible = "st,nomadik-src-clock";
			clock-id = <38>;
			clocks = <&clk48>;
		};
		uart0clk: uart0clk@48M {
			#clock-cells = <0>;
			compatible = "st,nomadik-src-clock";
			clock-id = <39>;
			clocks = <&clk48>;
		};
		sdiclk: sdiclk@48M {
			/* Also called MCCLK in some documents */
			#clock-cells = <0>;
			compatible = "st,nomadik-src-clock";
			clock-id = <40>;
			clocks = <&clk48>;
		};
		i2c0clk: i2c0clk@48M {
			#clock-cells = <0>;
			compatible = "st,nomadik-src-clock";
			clock-id = <41>;
			clocks = <&clk48>;
		};
		i2c1clk: i2c1clk@48M {
			#clock-cells = <0>;
			compatible = "st,nomadik-src-clock";
			clock-id = <42>;
			clocks = <&clk48>;
		};
		uart1clk: uart1clk@48M {
			#clock-cells = <0>;
			compatible = "st,nomadik-src-clock";
			clock-id = <43>;
			clocks = <&clk48>;
		};
		mspclk0: mspclk0@48M {
			#clock-cells = <0>;
			compatible = "st,nomadik-src-clock";
			clock-id = <44>;
			clocks = <&clk48>;
		};
		usbclk: usbclk@48M {
			#clock-cells = <0>;
			compatible = "st,nomadik-src-clock";
			clock-id = <45>;
			clocks = <&clk48>; /* 48 MHz not ULPI */
		};
		difclk: difclk@72M {
			#clock-cells = <0>;
			compatible = "st,nomadik-src-clock";
			clock-id = <46>;
			clocks = <&clk72>;
		};
		ipi2cclk: ipi2cclk@48M {
			#clock-cells = <0>;
			compatible = "st,nomadik-src-clock";
			clock-id = <47>;
			clocks = <&clk48>; /* Guess */
		};
		ipbmcclk: ipbmcclk@48M {
			#clock-cells = <0>;
			compatible = "st,nomadik-src-clock";
			clock-id = <48>;
			clocks = <&clk48>; /* Guess */
		};
		hsiclkrx: hsiclkrx@216M {
			#clock-cells = <0>;
			compatible = "st,nomadik-src-clock";
			clock-id = <49>;
			clocks = <&clk216>;
		};
		hsiclktx: hsiclktx@108M {
			#clock-cells = <0>;
			compatible = "st,nomadik-src-clock";
			clock-id = <50>;
			clocks = <&clk108>;
		};
		uart2clk: uart2clk@48M {
			#clock-cells = <0>;
			compatible = "st,nomadik-src-clock";
			clock-id = <51>;
			clocks = <&clk48>;
		};
		mspclk1: mspclk1@48M {
			#clock-cells = <0>;
			compatible = "st,nomadik-src-clock";
			clock-id = <52>;
			clocks = <&clk48>;
		};
		mspclk2: mspclk2@48M {
			#clock-cells = <0>;
			compatible = "st,nomadik-src-clock";
			clock-id = <53>;
			clocks = <&clk48>;
		};
		owmclk: owmclk@48M {
			#clock-cells = <0>;
			compatible = "st,nomadik-src-clock";
			clock-id = <54>;
			clocks = <&clk48>; /* Guess */
		};
		skeclk: skeclk@48M {
			#clock-cells = <0>;
			compatible = "st,nomadik-src-clock";
			clock-id = <56>;
			clocks = <&clk48>; /* Guess */
		};
		x3dclk: x3dclk@48M {
			#clock-cells = <0>;
			compatible = "st,nomadik-src-clock";
			clock-id = <58>;
			clocks = <&clk48>; /* Guess */
		};
		pclkmsp3: pclkmsp3@48M {
			#clock-cells = <0>;
			compatible = "st,nomadik-src-clock";
			clock-id = <59>;
			clocks = <&pclk>;
		};
		mspclk3: mspclk3@48M {
			#clock-cells = <0>;
			compatible = "st,nomadik-src-clock";
			clock-id = <60>;
			clocks = <&clk48>;
		};
		mshcclk: mshcclk@48M {
			#clock-cells = <0>;
			compatible = "st,nomadik-src-clock";
			clock-id = <61>;
			clocks = <&clk48>; /* Guess */
		};
		usbmclk: usbmclk@48M {
			#clock-cells = <0>;
			compatible = "st,nomadik-src-clock";
			clock-id = <62>;
			/* Stated as "48 MHz not ULPI clock" */
			clocks = <&clk48>;
		};
		rngcclk: rngcclk@48M {
			#clock-cells = <0>;
			compatible = "st,nomadik-src-clock";
			clock-id = <63>;
			clocks = <&clk48>; /* Guess */
		};
	};

	/* A NAND flash of 128 MiB */
	fsmc: flash@40000000 {
		compatible = "stericsson,fsmc-nand";
		#address-cells = <1>;
		#size-cells = <1>;
		reg = <0x10100000 0x1000>,	/* FSMC Register*/
			<0x40000000 0x2000>,	/* NAND Base DATA */
			<0x41000000 0x2000>,	/* NAND Base ADDR */
			<0x40800000 0x2000>;	/* NAND Base CMD */
		reg-names = "fsmc_regs", "nand_data", "nand_addr", "nand_cmd";
		clocks = <&hclksmc>;
		status = "okay";
		timings = /bits/ 8 <0 0 0 0x10 0x0a 0>;

		partition@0 {
		label = "X-Loader(NAND)";
			reg = <0x0 0x40000>;
		};
		partition@40000 {
			label = "MemInit(NAND)";
			reg = <0x40000 0x40000>;
		};
		partition@80000 {
			label = "BootLoader(NAND)";
			reg = <0x80000 0x200000>;
		};
		partition@280000 {
			label = "Kernel zImage(NAND)";
			reg = <0x280000 0x300000>;
		};
		partition@580000 {
			label = "Root Filesystem(NAND)";
			reg = <0x580000 0x1600000>;
		};
		partition@1b80000 {
			label = "User Filesystem(NAND)";
			reg = <0x1b80000 0x6480000>;
		};
	};

	/* I2C0 connected to the STw4811 power management chip */
	i2c0 {
		compatible = "st,nomadik-i2c", "arm,primecell";
		reg = <0x101f8000 0x1000>;
		interrupt-parent = <&vica>;
		interrupts = <20>;
		clock-frequency = <100000>;
		#address-cells = <1>;
		#size-cells = <0>;
		clocks = <&i2c0clk>, <&pclki2c0>;
		clock-names = "mclk", "apb_pclk";
		pinctrl-names = "default";
		pinctrl-0 = <&i2c0_default_mux>, <&i2c0_default_mode>;

		stw4811@2d {
			compatible = "st,stw4811";
			reg = <0x2d>;
			vmmc_regulator: vmmc {
				compatible = "st,stw481x-vmmc";
				regulator-name = "VMMC";
				regulator-min-microvolt = <1800000>;
				regulator-max-microvolt = <3300000>;
			};
		};
	};

	/* I2C1 connected to various sensors */
	i2c1 {
		compatible = "st,nomadik-i2c", "arm,primecell";
		reg = <0x101f7000 0x1000>;
		interrupt-parent = <&vica>;
		interrupts = <21>;
		clock-frequency = <100000>;
		#address-cells = <1>;
		#size-cells = <0>;
		clocks = <&i2c1clk>, <&pclki2c1>;
		clock-names = "mclk", "apb_pclk";
		pinctrl-names = "default";
		pinctrl-0 = <&i2c1_default_mux>, <&i2c1_default_mode>;

		camera@2d {
			   compatible = "st,camera";
			   reg = <0x10>;
		};
		stw5095@1a {
			   compatible = "st,stw5095";
			   reg = <0x1a>;
		};
<<<<<<< HEAD
		lis3lv02dl@1d {
			/* Accelerometer */
			compatible = "st,lis3lv02dl-accel";
			reg = <0x1d>;
		};
=======
>>>>>>> 9fe8ecca
	};

	amba {
		compatible = "arm,amba-bus";
		#address-cells = <1>;
		#size-cells = <1>;
		ranges;

		vica: intc@10140000 {
			compatible = "arm,versatile-vic";
			interrupt-controller;
			#interrupt-cells = <1>;
			reg = <0x10140000 0x20>;
		};

		vicb: intc@10140020 {
			compatible = "arm,versatile-vic";
			interrupt-controller;
			#interrupt-cells = <1>;
			reg = <0x10140020 0x20>;
		};

		uart0: uart@101fd000 {
			compatible = "arm,pl011", "arm,primecell";
			reg = <0x101fd000 0x1000>;
			interrupt-parent = <&vica>;
			interrupts = <12>;
			clocks = <&uart0clk>, <&pclkuart0>;
			clock-names = "uartclk", "apb_pclk";
<<<<<<< HEAD
			pinctrl-names = "default";
			pinctrl-0 = <&uart0_default_mux>;
=======
>>>>>>> 9fe8ecca
			status = "disabled";
		};

		uart1: uart@101fb000 {
			compatible = "arm,pl011", "arm,primecell";
			reg = <0x101fb000 0x1000>;
			interrupt-parent = <&vica>;
			interrupts = <17>;
			clocks = <&uart1clk>, <&pclkuart1>;
			clock-names = "uartclk", "apb_pclk";
			pinctrl-names = "default";
			pinctrl-0 = <&uart1_default_mux>;
		};

		uart2: uart@101f2000 {
			compatible = "arm,pl011", "arm,primecell";
			reg = <0x101f2000 0x1000>;
			interrupt-parent = <&vica>;
			interrupts = <28>;
			clocks = <&uart2clk>, <&pclkuart2>;
			clock-names = "uartclk", "apb_pclk";
			status = "disabled";
		};

		rng: rng@101b0000 {
			compatible = "arm,primecell";
			reg = <0x101b0000 0x1000>;
			clocks = <&rngcclk>, <&hclkrng>;
			clock-names = "rng", "apb_pclk";
		};

		rtc: rtc@101e8000 {
			compatible = "arm,pl031", "arm,primecell";
			reg = <0x101e8000 0x1000>;
			clocks = <&pclk>;
			clock-names = "apb_pclk";
			interrupt-parent = <&vica>;
			interrupts = <10>;
		};

		mmcsd: sdi@101f6000 {
			compatible = "arm,pl18x", "arm,primecell";
			reg = <0x101f6000 0x1000>;
			clocks = <&sdiclk>, <&pclksdi>;
			clock-names = "mclk", "apb_pclk";
			interrupt-parent = <&vica>;
			interrupts = <22>;
			max-frequency = <48000000>;
			bus-width = <4>;
			cap-mmc-highspeed;
			cap-sd-highspeed;
			pinctrl-names = "default";
			pinctrl-0 = <&mmcsd_default_mux>, <&mmcsd_default_mode>;
			vmmc-supply = <&vmmc_regulator>;
		};
	};
};<|MERGE_RESOLUTION|>--- conflicted
+++ resolved
@@ -720,14 +720,6 @@
 			   compatible = "st,stw5095";
 			   reg = <0x1a>;
 		};
-<<<<<<< HEAD
-		lis3lv02dl@1d {
-			/* Accelerometer */
-			compatible = "st,lis3lv02dl-accel";
-			reg = <0x1d>;
-		};
-=======
->>>>>>> 9fe8ecca
 	};
 
 	amba {
@@ -757,11 +749,6 @@
 			interrupts = <12>;
 			clocks = <&uart0clk>, <&pclkuart0>;
 			clock-names = "uartclk", "apb_pclk";
-<<<<<<< HEAD
-			pinctrl-names = "default";
-			pinctrl-0 = <&uart0_default_mux>;
-=======
->>>>>>> 9fe8ecca
 			status = "disabled";
 		};
 
