--- conflicted
+++ resolved
@@ -329,13 +329,10 @@
 		ARM: sti: Add DEBUG_LL console support
 		ARM: stih41x: Add B2000 board support
 		ARM: stih41x: Add B2020 board support
-<<<<<<< HEAD
 	rensas/sh-sci
 		git://git.kernel.org/pub/scm/linux/kernel/git/horms/renesas.git tags/renesas-sh-sci-for-v3.11
-=======
-	ptches
+	patches
 		ARM: ux500: bail out on alien cpus
 
 PATCH DIRECTLY ON for-next:
-	ARM: Make multi_v7_defconfig usable on hardware
->>>>>>> 685f7264
+	ARM: Make multi_v7_defconfig usable on hardware