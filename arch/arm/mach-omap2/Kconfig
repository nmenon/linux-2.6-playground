--- conflicted
+++ resolved
@@ -178,29 +178,6 @@
 	default y
 	select OMAP_PACKAGE_CBB
 
-<<<<<<< HEAD
-config MACH_OMAP3530_LV_SOM
-	bool "OMAP3 Logic 3530 LV SOM board"
-	depends on ARCH_OMAP3
-	default y
-	select OMAP_PACKAGE_CBB
-	help
-	 Support for the LogicPD OMAP3530 SOM Development kit
-	 for full description please see the products webpage at
-	 http://www.logicpd.com/products/development-kits/texas-instruments-zoom%E2%84%A2-omap35x-development-kit
-
-config MACH_OMAP3_TORPEDO
-	bool "OMAP3 Logic 35x Torpedo board"
-	depends on ARCH_OMAP3
-	default y
-	select OMAP_PACKAGE_CBB
-	help
-	 Support for the LogicPD OMAP35x Torpedo Development kit
-	 for full description please see the products webpage at
-	 http://www.logicpd.com/products/development-kits/zoom-omap35x-torpedo-development-kit
-
-=======
->>>>>>> 9fe8ecca
 config MACH_OMAP3517EVM
 	bool "OMAP3517/ AM3517 EVM board"
 	depends on ARCH_OMAP3
