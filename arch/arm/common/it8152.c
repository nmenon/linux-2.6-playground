/*
 * linux/arch/arm/common/it8152.c
 *
 * Copyright Compulab Ltd, 2002-2007
 * Mike Rapoport <mike@compulab.co.il>
 *
 * The DMA bouncing part is taken from arch/arm/mach-ixp4xx/common-pci.c
 * (see this file for respective copyrights)
 *
 * Thanks to Guennadi Liakhovetski <gl@dsa-ac.de> for IRQ enumberation
 * and demux code.
 *
 * This program is free software; you can redistribute it and/or modify
 * it under the terms of the GNU General Public License version 2 as
 * published by the Free Software Foundation.
 */

#include <linux/sched.h>
#include <linux/kernel.h>
#include <linux/pci.h>
#include <linux/ptrace.h>
#include <linux/interrupt.h>
#include <linux/mm.h>
#include <linux/init.h>
#include <linux/ioport.h>
#include <linux/irq.h>
#include <linux/io.h>
#include <linux/export.h>

#include <asm/mach/pci.h>
#include <asm/hardware/it8152.h>

#define MAX_SLOTS		21

static void it8152_mask_irq(struct irq_data *d)
{
	unsigned int irq = d->irq;

       if (irq >= IT8152_LD_IRQ(0)) {
	       __raw_writel((__raw_readl(IT8152_INTC_LDCNIMR) |
			    (1 << (irq - IT8152_LD_IRQ(0)))),
			    IT8152_INTC_LDCNIMR);
       } else if (irq >= IT8152_LP_IRQ(0)) {
	       __raw_writel((__raw_readl(IT8152_INTC_LPCNIMR) |
			    (1 << (irq - IT8152_LP_IRQ(0)))),
			    IT8152_INTC_LPCNIMR);
       } else if (irq >= IT8152_PD_IRQ(0)) {
	       __raw_writel((__raw_readl(IT8152_INTC_PDCNIMR) |
			    (1 << (irq - IT8152_PD_IRQ(0)))),
			    IT8152_INTC_PDCNIMR);
       }
}

static void it8152_unmask_irq(struct irq_data *d)
{
	unsigned int irq = d->irq;

       if (irq >= IT8152_LD_IRQ(0)) {
	       __raw_writel((__raw_readl(IT8152_INTC_LDCNIMR) &
			     ~(1 << (irq - IT8152_LD_IRQ(0)))),
			    IT8152_INTC_LDCNIMR);
       } else if (irq >= IT8152_LP_IRQ(0)) {
	       __raw_writel((__raw_readl(IT8152_INTC_LPCNIMR) &
			     ~(1 << (irq - IT8152_LP_IRQ(0)))),
			    IT8152_INTC_LPCNIMR);
       } else if (irq >= IT8152_PD_IRQ(0)) {
	       __raw_writel((__raw_readl(IT8152_INTC_PDCNIMR) &
			     ~(1 << (irq - IT8152_PD_IRQ(0)))),
			    IT8152_INTC_PDCNIMR);
       }
}

static struct irq_chip it8152_irq_chip = {
	.name		= "it8152",
	.irq_ack	= it8152_mask_irq,
	.irq_mask	= it8152_mask_irq,
	.irq_unmask	= it8152_unmask_irq,
};

void it8152_init_irq(void)
{
	int irq;

	__raw_writel((0xffff), IT8152_INTC_PDCNIMR);
	__raw_writel((0), IT8152_INTC_PDCNIRR);
	__raw_writel((0xffff), IT8152_INTC_LPCNIMR);
	__raw_writel((0), IT8152_INTC_LPCNIRR);
	__raw_writel((0xffff), IT8152_INTC_LDCNIMR);
	__raw_writel((0), IT8152_INTC_LDCNIRR);

	for (irq = IT8152_IRQ(0); irq <= IT8152_LAST_IRQ; irq++) {
		irq_set_chip_and_handler(irq, &it8152_irq_chip,
					 handle_level_irq);
		set_irq_flags(irq, IRQF_VALID | IRQF_PROBE);
	}
}

void it8152_irq_demux(unsigned int irq, struct irq_desc *desc)
{
       int bits_pd, bits_lp, bits_ld;
       int i;

       while (1) {
	       /* Read all */
	       bits_pd = __raw_readl(IT8152_INTC_PDCNIRR);
	       bits_lp = __raw_readl(IT8152_INTC_LPCNIRR);
	       bits_ld = __raw_readl(IT8152_INTC_LDCNIRR);

	       /* Ack */
	       __raw_writel((~bits_pd), IT8152_INTC_PDCNIRR);
	       __raw_writel((~bits_lp), IT8152_INTC_LPCNIRR);
	       __raw_writel((~bits_ld), IT8152_INTC_LDCNIRR);

	       if (!(bits_ld | bits_lp | bits_pd)) {
		       /* Re-read to guarantee, that there was a moment of
			  time, when they all three were 0. */
		       bits_pd = __raw_readl(IT8152_INTC_PDCNIRR);
		       bits_lp = __raw_readl(IT8152_INTC_LPCNIRR);
		       bits_ld = __raw_readl(IT8152_INTC_LDCNIRR);
		       if (!(bits_ld | bits_lp | bits_pd))
			       return;
	       }

	       bits_pd &= ((1 << IT8152_PD_IRQ_COUNT) - 1);
	       while (bits_pd) {
		       i = __ffs(bits_pd);
		       generic_handle_irq(IT8152_PD_IRQ(i));
		       bits_pd &= ~(1 << i);
	       }

	       bits_lp &= ((1 << IT8152_LP_IRQ_COUNT) - 1);
	       while (bits_lp) {
		       i = __ffs(bits_lp);
		       generic_handle_irq(IT8152_LP_IRQ(i));
		       bits_lp &= ~(1 << i);
	       }

	       bits_ld &= ((1 << IT8152_LD_IRQ_COUNT) - 1);
	       while (bits_ld) {
		       i = __ffs(bits_ld);
		       generic_handle_irq(IT8152_LD_IRQ(i));
		       bits_ld &= ~(1 << i);
	       }
       }
}

/* mapping for on-chip devices */
int __init it8152_pci_map_irq(const struct pci_dev *dev, u8 slot, u8 pin)
{
	if ((dev->vendor == PCI_VENDOR_ID_ITE) &&
	    (dev->device == PCI_DEVICE_ID_ITE_8152)) {
		if ((dev->class >> 8) == PCI_CLASS_MULTIMEDIA_AUDIO)
			return IT8152_AUDIO_INT;
		if ((dev->class >> 8) == PCI_CLASS_SERIAL_USB)
			return IT8152_USB_INT;
		if ((dev->class >> 8) == PCI_CLASS_SYSTEM_DMA)
			return IT8152_CDMA_INT;
	}

	return 0;
}

static unsigned long it8152_pci_dev_base_address(struct pci_bus *bus,
						 unsigned int devfn)
{
	unsigned long addr = 0;

	if (bus->number == 0) {
			if (devfn < PCI_DEVFN(MAX_SLOTS, 0))
				addr = (devfn << 8);
	} else
		addr = (bus->number << 16) | (devfn << 8);

	return addr;
}

static int it8152_pci_read_config(struct pci_bus *bus,
				  unsigned int devfn, int where,
				  int size, u32 *value)
{
	unsigned long addr = it8152_pci_dev_base_address(bus, devfn);
	u32 v;
	int shift;

	shift = (where & 3);

	__raw_writel((addr + where), IT8152_PCI_CFG_ADDR);
	v = (__raw_readl(IT8152_PCI_CFG_DATA)  >> (8 * (shift)));

	*value = v;

	return PCIBIOS_SUCCESSFUL;
}

static int it8152_pci_write_config(struct pci_bus *bus,
				   unsigned int devfn, int where,
				   int size, u32 value)
{
	unsigned long addr = it8152_pci_dev_base_address(bus, devfn);
	u32 v, vtemp, mask = 0;
	int shift;

	if (size == 1)
		mask = 0xff;
	if (size == 2)
		mask = 0xffff;

	shift = (where & 3);

	__raw_writel((addr + where), IT8152_PCI_CFG_ADDR);
	vtemp = __raw_readl(IT8152_PCI_CFG_DATA);

	if (mask)
		vtemp &= ~(mask << (8 * shift));
	else
		vtemp = 0;

	v = (value << (8 * shift));
	__raw_writel((addr + where), IT8152_PCI_CFG_ADDR);
	__raw_writel((v | vtemp), IT8152_PCI_CFG_DATA);

	return PCIBIOS_SUCCESSFUL;
}

static struct pci_ops it8152_ops = {
	.read = it8152_pci_read_config,
	.write = it8152_pci_write_config,
};

static struct resource it8152_io = {
	.name	= "IT8152 PCI I/O region",
	.flags	= IORESOURCE_IO,
};

static struct resource it8152_mem = {
	.name	= "IT8152 PCI memory region",
	.start	= 0x10000000,
	.end	= 0x13e00000,
	.flags	= IORESOURCE_MEM,
};

/*
 * The following functions are needed for DMA bouncing.
 * ITE8152 chip can address up to 64MByte, so all the devices
 * connected to ITE8152 (PCI and USB) should have limited DMA window
 */
static int it8152_needs_bounce(struct device *dev, dma_addr_t dma_addr, size_t size)
{
	dev_dbg(dev, "%s: dma_addr %08x, size %08x\n",
		__func__, dma_addr, size);
	return (dma_addr + size - PHYS_OFFSET) >= SZ_64M;
}

/*
 * Setup DMA mask to 64MB on devices connected to ITE8152. Ignore all
 * other devices.
 */
static int it8152_pci_platform_notify(struct device *dev)
{
	if (dev->bus == &pci_bus_type) {
		if (dev->dma_mask)
			*dev->dma_mask = (SZ_64M - 1) | PHYS_OFFSET;
		dev->coherent_dma_mask = (SZ_64M - 1) | PHYS_OFFSET;
		dmabounce_register_dev(dev, 2048, 4096, it8152_needs_bounce);
	}
	return 0;
}

static int it8152_pci_platform_notify_remove(struct device *dev)
{
	if (dev->bus == &pci_bus_type)
		dmabounce_unregister_dev(dev);

	return 0;
}

int dma_set_coherent_mask(struct device *dev, u64 mask)
{
	if (mask >= PHYS_OFFSET + SZ_64M - 1)
		return 0;

	return -EIO;
}

int __init it8152_pci_setup(int nr, struct pci_sys_data *sys)
{
	it8152_io.start = IT8152_IO_BASE + 0x12000;
	it8152_io.end	= IT8152_IO_BASE + 0x12000 + 0x100000;

	sys->mem_offset = 0x10000000;
	sys->io_offset  = IT8152_IO_BASE;

	if (request_resource(&ioport_resource, &it8152_io)) {
		printk(KERN_ERR "PCI: unable to allocate IO region\n");
		goto err0;
	}
	if (request_resource(&iomem_resource, &it8152_mem)) {
		printk(KERN_ERR "PCI: unable to allocate memory region\n");
		goto err1;
	}

	pci_add_resource(&sys->resources, &it8152_io);
	pci_add_resource(&sys->resources, &it8152_mem);

	if (platform_notify || platform_notify_remove) {
		printk(KERN_ERR "PCI: Can't use platform_notify\n");
		goto err2;
	}

	platform_notify = it8152_pci_platform_notify;
	platform_notify_remove = it8152_pci_platform_notify_remove;

	return 1;

err2:
	release_resource(&it8152_io);
err1:
	release_resource(&it8152_mem);
err0:
	return -EBUSY;
}

<<<<<<< HEAD
/*
 * If we set up a device for bus mastering, we need to check the latency
 * timer as we don't have even crappy BIOSes to set it properly.
 * The implementation is from arch/i386/pci/i386.c
 */
unsigned int pcibios_max_latency = 255;

=======
>>>>>>> c16fa4f2
/* ITE bridge requires setting latency timer to avoid early bus access
   termination by PCI bus master devices
*/
void pcibios_set_master(struct pci_dev *dev)
{
	u8 lat;

	/* no need to update on-chip OHCI controller */
	if ((dev->vendor == PCI_VENDOR_ID_ITE) &&
	    (dev->device == PCI_DEVICE_ID_ITE_8152) &&
	    ((dev->class >> 8) == PCI_CLASS_SERIAL_USB))
		return;

	pci_read_config_byte(dev, PCI_LATENCY_TIMER, &lat);
	if (lat < 16)
		lat = (64 <= pcibios_max_latency) ? 64 : pcibios_max_latency;
	else if (lat > pcibios_max_latency)
		lat = pcibios_max_latency;
	else
		return;
	printk(KERN_DEBUG "PCI: Setting latency timer of device %s to %d\n",
	       pci_name(dev), lat);
	pci_write_config_byte(dev, PCI_LATENCY_TIMER, lat);
}


struct pci_bus * __init it8152_pci_scan_bus(int nr, struct pci_sys_data *sys)
{
	return pci_scan_root_bus(NULL, nr, &it8152_ops, sys, &sys->resources);
}

EXPORT_SYMBOL(dma_set_coherent_mask);<|MERGE_RESOLUTION|>--- conflicted
+++ resolved
@@ -320,16 +320,6 @@
 	return -EBUSY;
 }
 
-<<<<<<< HEAD
-/*
- * If we set up a device for bus mastering, we need to check the latency
- * timer as we don't have even crappy BIOSes to set it properly.
- * The implementation is from arch/i386/pci/i386.c
- */
-unsigned int pcibios_max_latency = 255;
-
-=======
->>>>>>> c16fa4f2
 /* ITE bridge requires setting latency timer to avoid early bus access
    termination by PCI bus master devices
 */
