/*
 * arch/arm/plat-omap/include/mach/entry-macro.S
 *
 * Low-level IRQ helper macros for OMAP-based platforms
 *
 * Copyright (C) 2009 Texas Instruments
 * Added OMAP4 support - Santosh Shilimkar <santosh.shilimkar@ti.com>
 *
 * This file is licensed under  the terms of the GNU General Public
 * License version 2. This program is licensed "as is" without any
 * warranty of any kind, whether express or implied.
 */
#include <mach/hardware.h>
#include <mach/io.h>
#include <mach/irqs.h>
#include <asm/hardware/gic.h>

#if defined(CONFIG_ARCH_OMAP1)

#if defined(CONFIG_ARCH_OMAP730) && \
	(defined(CONFIG_ARCH_OMAP15XX) || defined(CONFIG_ARCH_OMAP16XX))
#error "FIXME: OMAP730 doesn't support multiple-OMAP"
#elif defined(CONFIG_ARCH_OMAP730)
#define INT_IH2_IRQ		INT_730_IH2_IRQ
#elif defined(CONFIG_ARCH_OMAP15XX)
#define INT_IH2_IRQ		INT_1510_IH2_IRQ
#elif defined(CONFIG_ARCH_OMAP16XX)
#define INT_IH2_IRQ		INT_1610_IH2_IRQ
#else
#warning "IH2 IRQ defaulted"
#define INT_IH2_IRQ		INT_1510_IH2_IRQ
#endif

 		.macro	disable_fiq
		.endm

		.macro  get_irqnr_preamble, base, tmp
		.endm

		.macro  arch_ret_to_user, tmp1, tmp2
		.endm

		.macro	get_irqnr_and_base, irqnr, irqstat, base, tmp
		ldr	\base, =IO_ADDRESS(OMAP_IH1_BASE)
		ldr	\irqnr, [\base, #IRQ_ITR_REG_OFFSET]
		ldr	\tmp, [\base, #IRQ_MIR_REG_OFFSET]
		mov	\irqstat, #0xffffffff
		bic	\tmp, \irqstat, \tmp
		tst	\irqnr, \tmp
		beq	1510f

		ldr	\irqnr, [\base, #IRQ_SIR_FIQ_REG_OFFSET]
		cmp	\irqnr, #0
		ldreq	\irqnr, [\base, #IRQ_SIR_IRQ_REG_OFFSET]
		cmpeq	\irqnr, #INT_IH2_IRQ
		ldreq	\base, =IO_ADDRESS(OMAP_IH2_BASE)
		ldreq	\irqnr, [\base, #IRQ_SIR_IRQ_REG_OFFSET]
		addeqs	\irqnr, \irqnr, #32
1510:
		.endm

#endif
#if defined(CONFIG_ARCH_OMAP24XX) || defined(CONFIG_ARCH_OMAP34XX) || \
			defined(CONFIG_ARCH_OMAP4)

#include <mach/omap24xx.h>
#include <mach/omap34xx.h>

/* REVISIT: This should be set dynamically if CONFIG_MULTI_OMAP2 is selected */
#if defined(CONFIG_ARCH_OMAP2420) || defined(CONFIG_ARCH_OMAP2430)
#define OMAP2_VA_IC_BASE		IO_ADDRESS(OMAP24XX_IC_BASE)
#elif defined(CONFIG_ARCH_OMAP34XX)
#define OMAP2_VA_IC_BASE		IO_ADDRESS(OMAP34XX_IC_BASE)
#endif
#if defined(CONFIG_ARCH_OMAP4)
#include <mach/omap44xx.h>
#endif
#define INTCPS_SIR_IRQ_OFFSET	0x0040		/* Active interrupt offset */
#define	ACTIVEIRQ_MASK		0x7f		/* Active interrupt bits */

		.macro	disable_fiq
		.endm

		.macro  get_irqnr_preamble, base, tmp
		.endm

		.macro  arch_ret_to_user, tmp1, tmp2
		.endm

#ifndef CONFIG_ARCH_OMAP4
		.macro	get_irqnr_and_base, irqnr, irqstat, base, tmp
		ldr	\base, =OMAP2_VA_IC_BASE
		ldr	\irqnr, [\base, #0x98] /* IRQ pending reg 1 */
		cmp	\irqnr, #0x0
		bne	2222f
		ldr	\irqnr, [\base, #0xb8] /* IRQ pending reg 2 */
		cmp	\irqnr, #0x0
		bne	2222f
		ldr	\irqnr, [\base, #0xd8] /* IRQ pending reg 3 */
		cmp	\irqnr, #0x0
2222:
		ldrne	\irqnr, [\base, #INTCPS_SIR_IRQ_OFFSET]
		and	\irqnr, \irqnr, #ACTIVEIRQ_MASK /* Clear spurious bits */

		.endm
#else
		/*
		 * The interrupt numbering scheme is defined in the
		 * interrupt controller spec.  To wit:
		 *
		 * Interrupts 0-15 are IPI
		 * 16-28 are reserved
		 * 29-31 are local.  We allow 30 to be used for the watchdog.
		 * 32-1020 are global
		 * 1021-1022 are reserved
		 * 1023 is "spurious" (no interrupt)
		 *
		 * For now, we ignore all local interrupts so only return an
		 * interrupt if it's between 30 and 1020.  The test_for_ipi
		 * routine below will pick up on IPIs.
		 * A simple read from the controller will tell us the number
		 * of the highest priority enabled interrupt.
		 * We then just need to check whether it is in the
		 * valid range for an IRQ (30-1020 inclusive).
		 */
		.macro  get_irqnr_and_base, irqnr, irqstat, base, tmp
		ldr     \base, =OMAP44XX_VA_GIC_CPU_BASE
		ldr     \irqstat, [\base, #GIC_CPU_INTACK]

		ldr     \tmp, =1021

		bic     \irqnr, \irqstat, #0x1c00

		cmp     \irqnr, #29
		cmpcc   \irqnr, \irqnr
		cmpne   \irqnr, \tmp
		cmpcs   \irqnr, \irqnr
		.endm
<<<<<<< HEAD
=======

		/* We assume that irqstat (the raw value of the IRQ acknowledge
		 * register) is preserved from the macro above.
		 * If there is an IPI, we immediately signal end of interrupt
		 * on the controller, since this requires the original irqstat
		 * value which we won't easily be able to recreate later.
		 */

		.macro test_for_ipi, irqnr, irqstat, base, tmp
		bic	\irqnr, \irqstat, #0x1c00
		cmp	\irqnr, #16
		it	cc
		strcc	\irqstat, [\base, #GIC_CPU_EOI]
		it	cs
		cmpcs	\irqnr, \irqnr
		.endm

		/* As above, this assumes that irqstat and base are preserved */

		.macro test_for_ltirq, irqnr, irqstat, base, tmp
		bic	\irqnr, \irqstat, #0x1c00
		mov 	\tmp, #0
		cmp	\irqnr, #29
		itt	eq
		moveq	\tmp, #1
		streq	\irqstat, [\base, #GIC_CPU_EOI]
		cmp	\tmp, #0
		.endm
>>>>>>> 28d0325c
#endif

		.macro	irq_prio_table
		.endm

#endif<|MERGE_RESOLUTION|>--- conflicted
+++ resolved
@@ -136,8 +136,6 @@
 		cmpne   \irqnr, \tmp
 		cmpcs   \irqnr, \irqnr
 		.endm
-<<<<<<< HEAD
-=======
 
 		/* We assume that irqstat (the raw value of the IRQ acknowledge
 		 * register) is preserved from the macro above.
@@ -166,7 +164,6 @@
 		streq	\irqstat, [\base, #GIC_CPU_EOI]
 		cmp	\tmp, #0
 		.endm
->>>>>>> 28d0325c
 #endif
 
 		.macro	irq_prio_table
