--- conflicted
+++ resolved
@@ -854,7 +854,10 @@
 	H19_34XX_GPIO164_OUT,
 	J25_34XX_GPIO170,
 
-<<<<<<< HEAD
+	/* OMAP3 SDRC CKE signals to SDR/DDR ram chips */
+	H16_34XX_SDRC_CKE0,
+	H17_34XX_SDRC_CKE1,
+
 	/* MMC1 */
 	N28_3430_MMC1_CLK,
 	M27_3430_MMC1_CMD,
@@ -882,11 +885,6 @@
 	AH9_3430_MMC3_DAT1,
 	AF13_3430_MMC3_DAT2,
 	AF13_3430_MMC3_DAT3,
-=======
-	/* OMAP3 SDRC CKE signals to SDR/DDR ram chips */
-	H16_34XX_SDRC_CKE0,
-	H17_34XX_SDRC_CKE1,
->>>>>>> 3c82e229
 };
 
 struct omap_mux_cfg {
