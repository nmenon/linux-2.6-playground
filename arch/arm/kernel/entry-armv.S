--- conflicted
+++ resolved
@@ -280,6 +280,7 @@
 	mrs	r9, cpsr
 	tst	r3, #PSR_I_BIT
 	biceq	r9, r9, #PSR_I_BIT
+	msr	cpsr_c, r9
 
 	@
 	@ set args, then call main handler
@@ -287,15 +288,7 @@
 	@  r0 - address of faulting instruction
 	@  r1 - pointer to registers on stack
 	@
-#ifdef MULTI_PABORT
-	mov	r0, r2			@ pass address of aborted instruction.
-	ldr	r4, .LCprocfns
-	mov	lr, pc
-	ldr	pc, [r4, #]
-#else
-	CPU_PABORT_HANDLER(r0, r2)
-#endif
-	msr	cpsr_c, r9			@ Maybe enable interrupts
+	mov	r0, r2				@ address (pc)
 	mov	r1, sp				@ regs
 	bl	do_PrefetchAbort		@ call abort handler
 
@@ -449,6 +442,8 @@
 __und_usr:
 	usr_entry
 
+	tst	r3, #PSR_T_BIT			@ Thumb mode?
+	bne	__und_usr_unknown		@ ignore FP
 	sub	r4, r2, #4
 
 	@
@@ -460,26 +455,7 @@
 	@
 	adr	r9, ret_from_exception
 	adr	lr, __und_usr_unknown
-<<<<<<< HEAD
-
-	tst	r3, #PSR_T_BIT			@ Thumb mode?
-1:	ldreqt	r0, [r4]
-	beq	call_fpe
-	@ Thumb instruction
-#if __LINUX_ARM_ARCH__ >= 7
-2:	ldrht	r5, [r4], #2
-	and	r0, r5, #0xee
-	cmp	r0, #0xee
-	bne	__und_usr_unknown
-3:	ldrht	r0, [r4]
-	orr	r0, r0, r5, lsl #16
-#else
-	b	__und_usr_unknown
-#endif
-
-=======
 1:	ldrt	r0, [r4]
->>>>>>> da8cadb3
 	@
 	@ fallthrough to call_fpe
 	@
@@ -488,14 +464,10 @@
  * The out of line fixup for the ldrt above.
  */
 	.section .fixup, "ax"
-4:	mov	pc, r9
+2:	mov	pc, r9
 	.previous
 	.section __ex_table,"a"
-	.long	1b, 4b
-#if __LINUX_ARM_ARCH__ >= 7
-	.long	2b, 4b
-	.long	3b, 4b
-#endif
+	.long	1b, 2b
 	.previous
 
 /*
@@ -507,13 +479,6 @@
  * defined.  The only instructions that should fault are the
  * co-processor instructions.  However, we have to watch out
  * for the ARM6/ARM7 SWI bug.
- *
- * Neon is a special case that has to be handled here. Not all
- * Neon instructions are co-processor instructions, so we have
- * to make a special case of checking for them. Plus, there's
- * five groups of them, so we have a table of mask/opcode pairs
- * to check against, and if any match then we branch off into the
- * Neon handler code.
  *
  * Emulators may wish to make use of the following registers:
  *  r0  = instruction opcode.
@@ -523,21 +488,6 @@
  *  lr  = unrecognised instruction return address
  */
 call_fpe:
-#ifdef CONFIG_NEON
-	adr	r6, .LCneon_opcodes
-2:
-	ldr	r7, [r6],#4			@ mask value
-	cmp	r7, #0
-	beq	1f				@ if mask is 0 then we've done
-	and	r8, r0, r7
-	ldr	r7, [r6],#4			@ opcode bits matching in mask
-	cmp	r8, r7
-	bne	2b
-	get_thread_info r10
-	enable_irq
-	b	do_vfp				@ Let VFP handler handle this
-1:
-#endif
 	tst	r0, #0x08000000			@ only CDP/CPRT/LDC/STC have bit 27
 #if defined(CONFIG_CPU_ARM610) || defined(CONFIG_CPU_ARM710)
 	and	r8, r0, #0x0f000000		@ mask out op-code bits
@@ -587,29 +537,6 @@
 	mov	pc, lr				@ CP#14 (Debug)
 	mov	pc, lr				@ CP#15 (Control)
 
-#ifdef CONFIG_NEON
-	.align	6
-
-.LCneon_opcodes:
-	.word	0xfe000000			@ mask
-	.word	0xf2000000			@ opcode
-
-	.word	0x0e000f00			@ mask
-	.word	0x0c000b00			@ opcode
-
-	.word	0xff100000			@ mask
-	.word	0xf4000000			@ opcode
-
-	.word	0x0f000f10			@ mask
-	.word	0x0e000b10			@ opcode
-
-	.word	0x0fe00fd0			@ mask
-	.word	0x0c400b10			@ opcode
-
-	.word	0x00000000			@ mask
-	.word	0x00000000			@ opcode
-#endif
-
 do_fpe:
 	enable_irq
 	ldr	r4, .LCfp
@@ -641,15 +568,8 @@
 __pabt_usr:
 	usr_entry
 
-#ifdef MULTI_PABORT
-	mov	r0, r2			@ pass address of aborted instruction.
-	ldr	r4, .LCprocfns
-	mov	lr, pc
-	ldr	pc, [r4, #]
-#else
-	CPU_PABORT_HANDLER(r0, r2)
-#endif
 	enable_irq				@ Enable interrupts
+	mov	r0, r2				@ address (pc)
 	mov	r1, sp				@ regs
 	bl	do_PrefetchAbort		@ call abort handler
 	/* fall through */
@@ -670,12 +590,6 @@
 	add	ip, r1, #TI_CPU_SAVE
 	ldr	r3, [r2, #TI_TP_VALUE]
 	stmia	ip!, {r4 - sl, fp, sp, lr}	@ Store most regs on stack
-#ifdef CONFIG_ARM_XENON
-	mrc	p14, 6, r4, c1, c0, 0		@ current xenon state
-	ldr	r5, [r2, #TI_XENONSTATE]	@ value to restore
-	str	r4, [r1, #TI_XENONSTATE]	@ save current
-	mcr	p14, 6, r5, c1, c0, 0		@ restore new value
-#endif
 #ifdef CONFIG_MMU
 	ldr	r6, [r2, #TI_CPU_DOMAIN]
 #endif
