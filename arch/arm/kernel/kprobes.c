/*
 * arch/arm/kernel/kprobes.c
 *
 * Kprobes on ARM
 *
 * Abhishek Sagar <sagar.abhishek@gmail.com>
 * Copyright (C) 2006, 2007 Motorola Inc.
 *
 * Nicolas Pitre <nico@marvell.com>
 * Copyright (C) 2007 Marvell Ltd.
 *
 * This program is free software; you can redistribute it and/or modify
 * it under the terms of the GNU General Public License version 2 as
 * published by the Free Software Foundation.
 *
 * This program is distributed in the hope that it will be useful,
 * but WITHOUT ANY WARRANTY; without even the implied warranty of
 * MERCHANTABILITY or FITNESS FOR A PARTICULAR PURPOSE.  See the GNU
 * General Public License for more details.
 */

#include <linux/kernel.h>
#include <linux/kprobes.h>
#include <linux/module.h>
#include <linux/slab.h>
#include <linux/stop_machine.h>
#include <linux/stringify.h>
#include <asm/traps.h>
#include <asm/opcodes.h>
#include <asm/cacheflush.h>
#include <linux/percpu.h>
#include <linux/bug.h>

#include "kprobes.h"
#include "probes-arm.h"
#include "probes-thumb.h"
#include "patch.h"

#define MIN_STACK_SIZE(addr) 				\
	min((unsigned long)MAX_STACK_SIZE,		\
	    (unsigned long)current_thread_info() + THREAD_START_SP - (addr))

#define flush_insns(addr, size)				\
	flush_icache_range((unsigned long)(addr),	\
			   (unsigned long)(addr) +	\
			   (size))

/* Used as a marker in ARM_pc to note when we're in a jprobe. */
#define JPROBE_MAGIC_ADDR		0xffffffff

DEFINE_PER_CPU(struct kprobe *, current_kprobe) = NULL;
DEFINE_PER_CPU(struct kprobe_ctlblk, kprobe_ctlblk);


int __kprobes arch_prepare_kprobe(struct kprobe *p)
{
	kprobe_opcode_t insn;
	kprobe_opcode_t tmp_insn[MAX_INSN_SIZE];
	unsigned long addr = (unsigned long)p->addr;
	bool thumb;
	kprobe_decode_insn_t *decode_insn;
	const union decode_action *actions;
	int is;

	if (in_exception_text(addr))
		return -EINVAL;

#ifdef CONFIG_THUMB2_KERNEL
	thumb = true;
	addr &= ~1; /* Bit 0 would normally be set to indicate Thumb code */
	insn = __mem_to_opcode_thumb16(((u16 *)addr)[0]);
	if (is_wide_instruction(insn)) {
<<<<<<< HEAD
		insn <<= 16;
		insn |= ((u16 *)addr)[1];
=======
		u16 inst2 = __mem_to_opcode_thumb16(((u16 *)addr)[1]);
		insn = __opcode_thumb32_compose(insn, inst2);
>>>>>>> 59841a0c
		decode_insn = thumb32_probes_decode_insn;
		actions = kprobes_t32_actions;
	} else {
		decode_insn = thumb16_probes_decode_insn;
		actions = kprobes_t16_actions;
	}
#else /* !CONFIG_THUMB2_KERNEL */
	thumb = false;
	if (addr & 0x3)
		return -EINVAL;
<<<<<<< HEAD
	insn = *p->addr;
=======
	insn = __mem_to_opcode_arm(*p->addr);
>>>>>>> 59841a0c
	decode_insn = arm_probes_decode_insn;
	actions = kprobes_arm_actions;
#endif

	p->opcode = insn;
	p->ainsn.insn = tmp_insn;

	switch ((*decode_insn)(insn, &p->ainsn, true, actions)) {
	case INSN_REJECTED:	/* not supported */
		return -EINVAL;

	case INSN_GOOD:		/* instruction uses slot */
		p->ainsn.insn = get_insn_slot();
		if (!p->ainsn.insn)
			return -ENOMEM;
		for (is = 0; is < MAX_INSN_SIZE; ++is)
			p->ainsn.insn[is] = tmp_insn[is];
		flush_insns(p->ainsn.insn,
				sizeof(p->ainsn.insn[0]) * MAX_INSN_SIZE);
		p->ainsn.insn_fn = (probes_insn_fn_t *)
					((uintptr_t)p->ainsn.insn | thumb);
		break;

	case INSN_GOOD_NO_SLOT:	/* instruction doesn't need insn slot */
		p->ainsn.insn = NULL;
		break;
	}

	return 0;
}

void __kprobes arch_arm_kprobe(struct kprobe *p)
{
	unsigned int brkp;
	void *addr;

	if (IS_ENABLED(CONFIG_THUMB2_KERNEL)) {
		/* Remove any Thumb flag */
		addr = (void *)((uintptr_t)p->addr & ~1);

		if (is_wide_instruction(p->opcode))
			brkp = KPROBE_THUMB32_BREAKPOINT_INSTRUCTION;
		else
			brkp = KPROBE_THUMB16_BREAKPOINT_INSTRUCTION;
	} else {
		kprobe_opcode_t insn = p->opcode;

		addr = p->addr;
		brkp = KPROBE_ARM_BREAKPOINT_INSTRUCTION;

		if (insn >= 0xe0000000)
			brkp |= 0xe0000000;  /* Unconditional instruction */
		else
			brkp |= insn & 0xf0000000;  /* Copy condition from insn */
	}

	patch_text(addr, brkp);
}

/*
 * The actual disarming is done here on each CPU and synchronized using
 * stop_machine. This synchronization is necessary on SMP to avoid removing
 * a probe between the moment the 'Undefined Instruction' exception is raised
 * and the moment the exception handler reads the faulting instruction from
 * memory. It is also needed to atomically set the two half-words of a 32-bit
 * Thumb breakpoint.
 */
int __kprobes __arch_disarm_kprobe(void *p)
{
	struct kprobe *kp = p;
	void *addr = (void *)((uintptr_t)kp->addr & ~1);

	__patch_text(addr, kp->opcode);

	return 0;
}

void __kprobes arch_disarm_kprobe(struct kprobe *p)
{
	stop_machine(__arch_disarm_kprobe, p, cpu_online_mask);
}

void __kprobes arch_remove_kprobe(struct kprobe *p)
{
	if (p->ainsn.insn) {
		free_insn_slot(p->ainsn.insn, 0);
		p->ainsn.insn = NULL;
	}
}

static void __kprobes save_previous_kprobe(struct kprobe_ctlblk *kcb)
{
	kcb->prev_kprobe.kp = kprobe_running();
	kcb->prev_kprobe.status = kcb->kprobe_status;
}

static void __kprobes restore_previous_kprobe(struct kprobe_ctlblk *kcb)
{
	__this_cpu_write(current_kprobe, kcb->prev_kprobe.kp);
	kcb->kprobe_status = kcb->prev_kprobe.status;
}

static void __kprobes set_current_kprobe(struct kprobe *p)
{
	__this_cpu_write(current_kprobe, p);
}

static void __kprobes
singlestep_skip(struct kprobe *p, struct pt_regs *regs)
{
#ifdef CONFIG_THUMB2_KERNEL
	regs->ARM_cpsr = it_advance(regs->ARM_cpsr);
	if (is_wide_instruction(p->opcode))
		regs->ARM_pc += 4;
	else
		regs->ARM_pc += 2;
#else
	regs->ARM_pc += 4;
#endif
}

static inline void __kprobes
singlestep(struct kprobe *p, struct pt_regs *regs, struct kprobe_ctlblk *kcb)
{
	p->ainsn.insn_singlestep(p->opcode, &p->ainsn, regs);
}

/*
 * Called with IRQs disabled. IRQs must remain disabled from that point
 * all the way until processing this kprobe is complete.  The current
 * kprobes implementation cannot process more than one nested level of
 * kprobe, and that level is reserved for user kprobe handlers, so we can't
 * risk encountering a new kprobe in an interrupt handler.
 */
void __kprobes kprobe_handler(struct pt_regs *regs)
{
	struct kprobe *p, *cur;
	struct kprobe_ctlblk *kcb;

	kcb = get_kprobe_ctlblk();
	cur = kprobe_running();

#ifdef CONFIG_THUMB2_KERNEL
	/*
	 * First look for a probe which was registered using an address with
	 * bit 0 set, this is the usual situation for pointers to Thumb code.
	 * If not found, fallback to looking for one with bit 0 clear.
	 */
	p = get_kprobe((kprobe_opcode_t *)(regs->ARM_pc | 1));
	if (!p)
		p = get_kprobe((kprobe_opcode_t *)regs->ARM_pc);

#else /* ! CONFIG_THUMB2_KERNEL */
	p = get_kprobe((kprobe_opcode_t *)regs->ARM_pc);
#endif

	if (p) {
		if (cur) {
			/* Kprobe is pending, so we're recursing. */
			switch (kcb->kprobe_status) {
			case KPROBE_HIT_ACTIVE:
			case KPROBE_HIT_SSDONE:
				/* A pre- or post-handler probe got us here. */
				kprobes_inc_nmissed_count(p);
				save_previous_kprobe(kcb);
				set_current_kprobe(p);
				kcb->kprobe_status = KPROBE_REENTER;
				singlestep(p, regs, kcb);
				restore_previous_kprobe(kcb);
				break;
			default:
				/* impossible cases */
				BUG();
			}
		} else if (p->ainsn.insn_check_cc(regs->ARM_cpsr)) {
			/* Probe hit and conditional execution check ok. */
			set_current_kprobe(p);
			kcb->kprobe_status = KPROBE_HIT_ACTIVE;

			/*
			 * If we have no pre-handler or it returned 0, we
			 * continue with normal processing.  If we have a
			 * pre-handler and it returned non-zero, it prepped
			 * for calling the break_handler below on re-entry,
			 * so get out doing nothing more here.
			 */
			if (!p->pre_handler || !p->pre_handler(p, regs)) {
				kcb->kprobe_status = KPROBE_HIT_SS;
				singlestep(p, regs, kcb);
				if (p->post_handler) {
					kcb->kprobe_status = KPROBE_HIT_SSDONE;
					p->post_handler(p, regs, 0);
				}
				reset_current_kprobe();
			}
		} else {
			/*
			 * Probe hit but conditional execution check failed,
			 * so just skip the instruction and continue as if
			 * nothing had happened.
			 */
			singlestep_skip(p, regs);
		}
	} else if (cur) {
		/* We probably hit a jprobe.  Call its break handler. */
		if (cur->break_handler && cur->break_handler(cur, regs)) {
			kcb->kprobe_status = KPROBE_HIT_SS;
			singlestep(cur, regs, kcb);
			if (cur->post_handler) {
				kcb->kprobe_status = KPROBE_HIT_SSDONE;
				cur->post_handler(cur, regs, 0);
			}
		}
		reset_current_kprobe();
	} else {
		/*
		 * The probe was removed and a race is in progress.
		 * There is nothing we can do about it.  Let's restart
		 * the instruction.  By the time we can restart, the
		 * real instruction will be there.
		 */
	}
}

static int __kprobes kprobe_trap_handler(struct pt_regs *regs, unsigned int instr)
{
	unsigned long flags;
	local_irq_save(flags);
	kprobe_handler(regs);
	local_irq_restore(flags);
	return 0;
}

int __kprobes kprobe_fault_handler(struct pt_regs *regs, unsigned int fsr)
{
	struct kprobe *cur = kprobe_running();
	struct kprobe_ctlblk *kcb = get_kprobe_ctlblk();

	switch (kcb->kprobe_status) {
	case KPROBE_HIT_SS:
	case KPROBE_REENTER:
		/*
		 * We are here because the instruction being single
		 * stepped caused a page fault. We reset the current
		 * kprobe and the PC to point back to the probe address
		 * and allow the page fault handler to continue as a
		 * normal page fault.
		 */
		regs->ARM_pc = (long)cur->addr;
		if (kcb->kprobe_status == KPROBE_REENTER) {
			restore_previous_kprobe(kcb);
		} else {
			reset_current_kprobe();
		}
		break;

	case KPROBE_HIT_ACTIVE:
	case KPROBE_HIT_SSDONE:
		/*
		 * We increment the nmissed count for accounting,
		 * we can also use npre/npostfault count for accounting
		 * these specific fault cases.
		 */
		kprobes_inc_nmissed_count(cur);

		/*
		 * We come here because instructions in the pre/post
		 * handler caused the page_fault, this could happen
		 * if handler tries to access user space by
		 * copy_from_user(), get_user() etc. Let the
		 * user-specified handler try to fix it.
		 */
		if (cur->fault_handler && cur->fault_handler(cur, regs, fsr))
			return 1;
		break;

	default:
		break;
	}

	return 0;
}

int __kprobes kprobe_exceptions_notify(struct notifier_block *self,
				       unsigned long val, void *data)
{
	/*
	 * notify_die() is currently never called on ARM,
	 * so this callback is currently empty.
	 */
	return NOTIFY_DONE;
}

/*
 * When a retprobed function returns, trampoline_handler() is called,
 * calling the kretprobe's handler. We construct a struct pt_regs to
 * give a view of registers r0-r11 to the user return-handler.  This is
 * not a complete pt_regs structure, but that should be plenty sufficient
 * for kretprobe handlers which should normally be interested in r0 only
 * anyway.
 */
void __naked __kprobes kretprobe_trampoline(void)
{
	__asm__ __volatile__ (
		"stmdb	sp!, {r0 - r11}		\n\t"
		"mov	r0, sp			\n\t"
		"bl	trampoline_handler	\n\t"
		"mov	lr, r0			\n\t"
		"ldmia	sp!, {r0 - r11}		\n\t"
#ifdef CONFIG_THUMB2_KERNEL
		"bx	lr			\n\t"
#else
		"mov	pc, lr			\n\t"
#endif
		: : : "memory");
}

/* Called from kretprobe_trampoline */
static __used __kprobes void *trampoline_handler(struct pt_regs *regs)
{
	struct kretprobe_instance *ri = NULL;
	struct hlist_head *head, empty_rp;
	struct hlist_node *tmp;
	unsigned long flags, orig_ret_address = 0;
	unsigned long trampoline_address = (unsigned long)&kretprobe_trampoline;

	INIT_HLIST_HEAD(&empty_rp);
	kretprobe_hash_lock(current, &head, &flags);

	/*
	 * It is possible to have multiple instances associated with a given
	 * task either because multiple functions in the call path have
	 * a return probe installed on them, and/or more than one return
	 * probe was registered for a target function.
	 *
	 * We can handle this because:
	 *     - instances are always inserted at the head of the list
	 *     - when multiple return probes are registered for the same
	 *       function, the first instance's ret_addr will point to the
	 *       real return address, and all the rest will point to
	 *       kretprobe_trampoline
	 */
	hlist_for_each_entry_safe(ri, tmp, head, hlist) {
		if (ri->task != current)
			/* another task is sharing our hash bucket */
			continue;

		if (ri->rp && ri->rp->handler) {
			__this_cpu_write(current_kprobe, &ri->rp->kp);
			get_kprobe_ctlblk()->kprobe_status = KPROBE_HIT_ACTIVE;
			ri->rp->handler(ri, regs);
			__this_cpu_write(current_kprobe, NULL);
		}

		orig_ret_address = (unsigned long)ri->ret_addr;
		recycle_rp_inst(ri, &empty_rp);

		if (orig_ret_address != trampoline_address)
			/*
			 * This is the real return address. Any other
			 * instances associated with this task are for
			 * other calls deeper on the call stack
			 */
			break;
	}

	kretprobe_assert(ri, orig_ret_address, trampoline_address);
	kretprobe_hash_unlock(current, &flags);

	hlist_for_each_entry_safe(ri, tmp, &empty_rp, hlist) {
		hlist_del(&ri->hlist);
		kfree(ri);
	}

	return (void *)orig_ret_address;
}

void __kprobes arch_prepare_kretprobe(struct kretprobe_instance *ri,
				      struct pt_regs *regs)
{
	ri->ret_addr = (kprobe_opcode_t *)regs->ARM_lr;

	/* Replace the return addr with trampoline addr. */
	regs->ARM_lr = (unsigned long)&kretprobe_trampoline;
}

int __kprobes setjmp_pre_handler(struct kprobe *p, struct pt_regs *regs)
{
	struct jprobe *jp = container_of(p, struct jprobe, kp);
	struct kprobe_ctlblk *kcb = get_kprobe_ctlblk();
	long sp_addr = regs->ARM_sp;
	long cpsr;

	kcb->jprobe_saved_regs = *regs;
	memcpy(kcb->jprobes_stack, (void *)sp_addr, MIN_STACK_SIZE(sp_addr));
	regs->ARM_pc = (long)jp->entry;

	cpsr = regs->ARM_cpsr | PSR_I_BIT;
#ifdef CONFIG_THUMB2_KERNEL
	/* Set correct Thumb state in cpsr */
	if (regs->ARM_pc & 1)
		cpsr |= PSR_T_BIT;
	else
		cpsr &= ~PSR_T_BIT;
#endif
	regs->ARM_cpsr = cpsr;

	preempt_disable();
	return 1;
}

void __kprobes jprobe_return(void)
{
	struct kprobe_ctlblk *kcb = get_kprobe_ctlblk();

	__asm__ __volatile__ (
		/*
		 * Setup an empty pt_regs. Fill SP and PC fields as
		 * they're needed by longjmp_break_handler.
		 *
		 * We allocate some slack between the original SP and start of
		 * our fabricated regs. To be precise we want to have worst case
		 * covered which is STMFD with all 16 regs so we allocate 2 *
		 * sizeof(struct_pt_regs)).
		 *
		 * This is to prevent any simulated instruction from writing
		 * over the regs when they are accessing the stack.
		 */
#ifdef CONFIG_THUMB2_KERNEL
		"sub    r0, %0, %1		\n\t"
		"mov    sp, r0			\n\t"
#else
		"sub    sp, %0, %1		\n\t"
#endif
		"ldr    r0, ="__stringify(JPROBE_MAGIC_ADDR)"\n\t"
		"str    %0, [sp, %2]		\n\t"
		"str    r0, [sp, %3]		\n\t"
		"mov    r0, sp			\n\t"
		"bl     kprobe_handler		\n\t"

		/*
		 * Return to the context saved by setjmp_pre_handler
		 * and restored by longjmp_break_handler.
		 */
#ifdef CONFIG_THUMB2_KERNEL
		"ldr	lr, [sp, %2]		\n\t" /* lr = saved sp */
		"ldrd	r0, r1, [sp, %5]	\n\t" /* r0,r1 = saved lr,pc */
		"ldr	r2, [sp, %4]		\n\t" /* r2 = saved psr */
		"stmdb	lr!, {r0, r1, r2}	\n\t" /* push saved lr and */
						      /* rfe context */
		"ldmia	sp, {r0 - r12}		\n\t"
		"mov	sp, lr			\n\t"
		"ldr	lr, [sp], #4		\n\t"
		"rfeia	sp!			\n\t"
#else
		"ldr	r0, [sp, %4]		\n\t"
		"msr	cpsr_cxsf, r0		\n\t"
		"ldmia	sp, {r0 - pc}		\n\t"
#endif
		:
		: "r" (kcb->jprobe_saved_regs.ARM_sp),
		  "I" (sizeof(struct pt_regs) * 2),
		  "J" (offsetof(struct pt_regs, ARM_sp)),
		  "J" (offsetof(struct pt_regs, ARM_pc)),
		  "J" (offsetof(struct pt_regs, ARM_cpsr)),
		  "J" (offsetof(struct pt_regs, ARM_lr))
		: "memory", "cc");
}

int __kprobes longjmp_break_handler(struct kprobe *p, struct pt_regs *regs)
{
	struct kprobe_ctlblk *kcb = get_kprobe_ctlblk();
	long stack_addr = kcb->jprobe_saved_regs.ARM_sp;
	long orig_sp = regs->ARM_sp;
	struct jprobe *jp = container_of(p, struct jprobe, kp);

	if (regs->ARM_pc == JPROBE_MAGIC_ADDR) {
		if (orig_sp != stack_addr) {
			struct pt_regs *saved_regs =
				(struct pt_regs *)kcb->jprobe_saved_regs.ARM_sp;
			printk("current sp %lx does not match saved sp %lx\n",
			       orig_sp, stack_addr);
			printk("Saved registers for jprobe %p\n", jp);
			show_regs(saved_regs);
			printk("Current registers\n");
			show_regs(regs);
			BUG();
		}
		*regs = kcb->jprobe_saved_regs;
		memcpy((void *)stack_addr, kcb->jprobes_stack,
		       MIN_STACK_SIZE(stack_addr));
		preempt_enable_no_resched();
		return 1;
	}
	return 0;
}

int __kprobes arch_trampoline_kprobe(struct kprobe *p)
{
	return 0;
}

#ifdef CONFIG_THUMB2_KERNEL

static struct undef_hook kprobes_thumb16_break_hook = {
	.instr_mask	= 0xffff,
	.instr_val	= KPROBE_THUMB16_BREAKPOINT_INSTRUCTION,
	.cpsr_mask	= MODE_MASK,
	.cpsr_val	= SVC_MODE,
	.fn		= kprobe_trap_handler,
};

static struct undef_hook kprobes_thumb32_break_hook = {
	.instr_mask	= 0xffffffff,
	.instr_val	= KPROBE_THUMB32_BREAKPOINT_INSTRUCTION,
	.cpsr_mask	= MODE_MASK,
	.cpsr_val	= SVC_MODE,
	.fn		= kprobe_trap_handler,
};

#else  /* !CONFIG_THUMB2_KERNEL */

static struct undef_hook kprobes_arm_break_hook = {
	.instr_mask	= 0x0fffffff,
	.instr_val	= KPROBE_ARM_BREAKPOINT_INSTRUCTION,
	.cpsr_mask	= MODE_MASK,
	.cpsr_val	= SVC_MODE,
	.fn		= kprobe_trap_handler,
};

#endif /* !CONFIG_THUMB2_KERNEL */

int __init arch_init_kprobes()
{
	arm_probes_decode_init();
#ifdef CONFIG_THUMB2_KERNEL
	register_undef_hook(&kprobes_thumb16_break_hook);
	register_undef_hook(&kprobes_thumb32_break_hook);
#else
	register_undef_hook(&kprobes_arm_break_hook);
#endif
	return 0;
}<|MERGE_RESOLUTION|>--- conflicted
+++ resolved
@@ -70,13 +70,8 @@
 	addr &= ~1; /* Bit 0 would normally be set to indicate Thumb code */
 	insn = __mem_to_opcode_thumb16(((u16 *)addr)[0]);
 	if (is_wide_instruction(insn)) {
-<<<<<<< HEAD
-		insn <<= 16;
-		insn |= ((u16 *)addr)[1];
-=======
 		u16 inst2 = __mem_to_opcode_thumb16(((u16 *)addr)[1]);
 		insn = __opcode_thumb32_compose(insn, inst2);
->>>>>>> 59841a0c
 		decode_insn = thumb32_probes_decode_insn;
 		actions = kprobes_t32_actions;
 	} else {
@@ -87,11 +82,7 @@
 	thumb = false;
 	if (addr & 0x3)
 		return -EINVAL;
-<<<<<<< HEAD
-	insn = *p->addr;
-=======
 	insn = __mem_to_opcode_arm(*p->addr);
->>>>>>> 59841a0c
 	decode_insn = arm_probes_decode_insn;
 	actions = kprobes_arm_actions;
 #endif
