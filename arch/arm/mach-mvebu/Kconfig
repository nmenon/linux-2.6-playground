--- conflicted
+++ resolved
@@ -37,12 +37,9 @@
 	select ARM_ERRATA_753970
 	select ARM_GIC
 	select ARMADA_375_CLK
-<<<<<<< HEAD
-=======
 	select HAVE_ARM_SCU
 	select HAVE_ARM_TWD if SMP
 	select HAVE_SMP
->>>>>>> 96c2ac4c
 	select MACH_MVEBU_V7
 	select PINCTRL_ARMADA_375
 	help
@@ -55,12 +52,9 @@
 	select ARM_ERRATA_753970
 	select ARM_GIC
 	select ARMADA_38X_CLK
-<<<<<<< HEAD
-=======
 	select HAVE_ARM_SCU
 	select HAVE_ARM_TWD if SMP
 	select HAVE_SMP
->>>>>>> 96c2ac4c
 	select MACH_MVEBU_V7
 	select PINCTRL_ARMADA_38X
 	help
