--- conflicted
+++ resolved
@@ -12,12 +12,4 @@
 endif
 
 obj-$(CONFIG_MACH_DOVE)		 += dove.o
-<<<<<<< HEAD
-obj-$(CONFIG_MACH_KIRKWOOD)	 += kirkwood.o kirkwood-pm.o
-obj-$(CONFIG_MACH_T5325)	 += board-t5325.o
-=======
-obj-$(CONFIG_ARCH_MVEBU)	 += coherency.o coherency_ll.o pmsu.o
-obj-$(CONFIG_SMP)                += platsmp.o headsmp.o platsmp-a9.o headsmp-a9.o
-obj-$(CONFIG_HOTPLUG_CPU)        += hotplug.o
-obj-$(CONFIG_MACH_KIRKWOOD)	 += kirkwood.o kirkwood-pm.o
->>>>>>> 76813842
+obj-$(CONFIG_MACH_KIRKWOOD)	 += kirkwood.o kirkwood-pm.o