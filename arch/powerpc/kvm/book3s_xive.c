--- conflicted
+++ resolved
@@ -1268,29 +1268,13 @@
 		return -EPERM;
 	if (vcpu->arch.irq_type != KVMPPC_IRQ_DEFAULT)
 		return -EBUSY;
-<<<<<<< HEAD
-	if (cpu >= (KVM_MAX_VCPUS * vcpu->kvm->arch.emul_smt_mode)) {
-		pr_devel("Out of bounds !\n");
-		return -EINVAL;
-	}
-=======
->>>>>>> 348b80b2
 
 	/* We need to synchronize with queue provisioning */
 	mutex_lock(&xive->lock);
 
-<<<<<<< HEAD
-	vp_id = kvmppc_xive_vp(xive, cpu);
-	if (kvmppc_xive_vp_in_use(xive->kvm, vp_id)) {
-		pr_devel("Duplicate !\n");
-		r = -EEXIST;
-		goto bail;
-	}
-=======
 	r = kvmppc_xive_compute_vp_id(xive, cpu, &vp_id);
 	if (r)
 		goto bail;
->>>>>>> 348b80b2
 
 	xc = kzalloc(sizeof(*xc), GFP_KERNEL);
 	if (!xc) {
