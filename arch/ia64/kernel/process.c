/*
 * Architecture-specific setup.
 *
 * Copyright (C) 1998-2003 Hewlett-Packard Co
 *	David Mosberger-Tang <davidm@hpl.hp.com>
 * 04/11/17 Ashok Raj	<ashok.raj@intel.com> Added CPU Hotplug Support
 *
 * 2005-10-07 Keith Owens <kaos@sgi.com>
 *	      Add notify_die() hooks.
 */
#include <linux/cpu.h>
#include <linux/pm.h>
#include <linux/elf.h>
#include <linux/errno.h>
#include <linux/kallsyms.h>
#include <linux/kernel.h>
#include <linux/mm.h>
#include <linux/slab.h>
#include <linux/module.h>
#include <linux/notifier.h>
#include <linux/personality.h>
#include <linux/sched.h>
#include <linux/stddef.h>
#include <linux/thread_info.h>
#include <linux/unistd.h>
#include <linux/efi.h>
#include <linux/interrupt.h>
#include <linux/delay.h>
#include <linux/kdebug.h>
#include <linux/utsname.h>
#include <linux/tracehook.h>
#include <linux/rcupdate.h>

#include <asm/cpu.h>
#include <asm/delay.h>
#include <asm/elf.h>
#include <asm/irq.h>
#include <asm/kexec.h>
#include <asm/pgalloc.h>
#include <asm/processor.h>
#include <asm/sal.h>
#include <asm/switch_to.h>
#include <asm/tlbflush.h>
#include <asm/uaccess.h>
#include <asm/unwind.h>
#include <asm/user.h>

#include "entry.h"

#ifdef CONFIG_PERFMON
# include <asm/perfmon.h>
#endif

#include "sigframe.h"

void (*ia64_mark_idle)(int);

unsigned long boot_option_idle_override = IDLE_NO_OVERRIDE;
EXPORT_SYMBOL(boot_option_idle_override);
void (*pm_power_off) (void);
EXPORT_SYMBOL(pm_power_off);

void
ia64_do_show_stack (struct unw_frame_info *info, void *arg)
{
	unsigned long ip, sp, bsp;
	char buf[128];			/* don't make it so big that it overflows the stack! */

	printk("\nCall Trace:\n");
	do {
		unw_get_ip(info, &ip);
		if (ip == 0)
			break;

		unw_get_sp(info, &sp);
		unw_get_bsp(info, &bsp);
		snprintf(buf, sizeof(buf),
			 " [<%016lx>] %%s\n"
			 "                                sp=%016lx bsp=%016lx\n",
			 ip, sp, bsp);
		print_symbol(buf, ip);
	} while (unw_unwind(info) >= 0);
}

void
show_stack (struct task_struct *task, unsigned long *sp)
{
	if (!task)
		unw_init_running(ia64_do_show_stack, NULL);
	else {
		struct unw_frame_info info;

		unw_init_from_blocked_task(&info, task);
		ia64_do_show_stack(&info, NULL);
	}
}

void
show_regs (struct pt_regs *regs)
{
	unsigned long ip = regs->cr_iip + ia64_psr(regs)->ri;

	print_modules();
	printk("\n");
	show_regs_print_info(KERN_DEFAULT);
	printk("psr : %016lx ifs : %016lx ip  : [<%016lx>]    %s (%s)\n",
	       regs->cr_ipsr, regs->cr_ifs, ip, print_tainted(),
	       init_utsname()->release);
	print_symbol("ip is at %s\n", ip);
	printk("unat: %016lx pfs : %016lx rsc : %016lx\n",
	       regs->ar_unat, regs->ar_pfs, regs->ar_rsc);
	printk("rnat: %016lx bsps: %016lx pr  : %016lx\n",
	       regs->ar_rnat, regs->ar_bspstore, regs->pr);
	printk("ldrs: %016lx ccv : %016lx fpsr: %016lx\n",
	       regs->loadrs, regs->ar_ccv, regs->ar_fpsr);
	printk("csd : %016lx ssd : %016lx\n", regs->ar_csd, regs->ar_ssd);
	printk("b0  : %016lx b6  : %016lx b7  : %016lx\n", regs->b0, regs->b6, regs->b7);
	printk("f6  : %05lx%016lx f7  : %05lx%016lx\n",
	       regs->f6.u.bits[1], regs->f6.u.bits[0],
	       regs->f7.u.bits[1], regs->f7.u.bits[0]);
	printk("f8  : %05lx%016lx f9  : %05lx%016lx\n",
	       regs->f8.u.bits[1], regs->f8.u.bits[0],
	       regs->f9.u.bits[1], regs->f9.u.bits[0]);
	printk("f10 : %05lx%016lx f11 : %05lx%016lx\n",
	       regs->f10.u.bits[1], regs->f10.u.bits[0],
	       regs->f11.u.bits[1], regs->f11.u.bits[0]);

	printk("r1  : %016lx r2  : %016lx r3  : %016lx\n", regs->r1, regs->r2, regs->r3);
	printk("r8  : %016lx r9  : %016lx r10 : %016lx\n", regs->r8, regs->r9, regs->r10);
	printk("r11 : %016lx r12 : %016lx r13 : %016lx\n", regs->r11, regs->r12, regs->r13);
	printk("r14 : %016lx r15 : %016lx r16 : %016lx\n", regs->r14, regs->r15, regs->r16);
	printk("r17 : %016lx r18 : %016lx r19 : %016lx\n", regs->r17, regs->r18, regs->r19);
	printk("r20 : %016lx r21 : %016lx r22 : %016lx\n", regs->r20, regs->r21, regs->r22);
	printk("r23 : %016lx r24 : %016lx r25 : %016lx\n", regs->r23, regs->r24, regs->r25);
	printk("r26 : %016lx r27 : %016lx r28 : %016lx\n", regs->r26, regs->r27, regs->r28);
	printk("r29 : %016lx r30 : %016lx r31 : %016lx\n", regs->r29, regs->r30, regs->r31);

	if (user_mode(regs)) {
		/* print the stacked registers */
		unsigned long val, *bsp, ndirty;
		int i, sof, is_nat = 0;

		sof = regs->cr_ifs & 0x7f;	/* size of frame */
		ndirty = (regs->loadrs >> 19);
		bsp = ia64_rse_skip_regs((unsigned long *) regs->ar_bspstore, ndirty);
		for (i = 0; i < sof; ++i) {
			get_user(val, (unsigned long __user *) ia64_rse_skip_regs(bsp, i));
			printk("r%-3u:%c%016lx%s", 32 + i, is_nat ? '*' : ' ', val,
			       ((i == sof - 1) || (i % 3) == 2) ? "\n" : " ");
		}
	} else
		show_stack(NULL, NULL);
}

/* local support for deprecated console_print */
void
console_print(const char *s)
{
	printk(KERN_EMERG "%s", s);
}

void
do_notify_resume_user(sigset_t *unused, struct sigscratch *scr, long in_syscall)
{
	if (fsys_mode(current, &scr->pt)) {
		/*
		 * defer signal-handling etc. until we return to
		 * privilege-level 0.
		 */
		if (!ia64_psr(&scr->pt)->lp)
			ia64_psr(&scr->pt)->lp = 1;
		return;
	}

#ifdef CONFIG_PERFMON
	if (current->thread.pfm_needs_checking)
		/*
		 * Note: pfm_handle_work() allow us to call it with interrupts
		 * disabled, and may enable interrupts within the function.
		 */
		pfm_handle_work();
#endif

	/* deal with pending signal delivery */
	if (test_thread_flag(TIF_SIGPENDING)) {
		local_irq_enable();	/* force interrupt enable */
		ia64_do_signal(scr, in_syscall);
	}

	if (test_and_clear_thread_flag(TIF_NOTIFY_RESUME)) {
		local_irq_enable();	/* force interrupt enable */
		tracehook_notify_resume(&scr->pt);
	}

	/* copy user rbs to kernel rbs */
	if (unlikely(test_thread_flag(TIF_RESTORE_RSE))) {
		local_irq_enable();	/* force interrupt enable */
		ia64_sync_krbs();
	}

	local_irq_disable();	/* force interrupt disable */
}

static int __init nohalt_setup(char * str)
{
	cpu_idle_poll_ctrl(true);
	return 1;
}
__setup("nohalt", nohalt_setup);

#ifdef CONFIG_HOTPLUG_CPU
/* We don't actually take CPU down, just spin without interrupts. */
static inline void play_dead(void)
{
	unsigned int this_cpu = smp_processor_id();

	/* Ack it */
	__get_cpu_var(cpu_state) = CPU_DEAD;

	max_xtp();
	local_irq_disable();
	idle_task_exit();
	ia64_jump_to_sal(&sal_boot_rendez_state[this_cpu]);
	/*
	 * The above is a point of no-return, the processor is
	 * expected to be in SAL loop now.
	 */
	BUG();
}
#else
static inline void play_dead(void)
{
	BUG();
}
#endif /* CONFIG_HOTPLUG_CPU */

void arch_cpu_idle_dead(void)
{
	play_dead();
}

void arch_cpu_idle(void)
{
	void (*mark_idle)(int) = ia64_mark_idle;

<<<<<<< HEAD
		if (!need_resched()) {
=======
>>>>>>> f722406f
#ifdef CONFIG_SMP
	min_xtp();
#endif
<<<<<<< HEAD
			rmb();
			if (mark_idle)
				(*mark_idle)(1);

			default_idle();
			if (mark_idle)
				(*mark_idle)(0);
=======
	rmb();
	if (mark_idle)
		(*mark_idle)(1);

	safe_halt();

	if (mark_idle)
		(*mark_idle)(0);
>>>>>>> f722406f
#ifdef CONFIG_SMP
	normal_xtp();
#endif
}

void
ia64_save_extra (struct task_struct *task)
{
#ifdef CONFIG_PERFMON
	unsigned long info;
#endif

	if ((task->thread.flags & IA64_THREAD_DBG_VALID) != 0)
		ia64_save_debug_regs(&task->thread.dbr[0]);

#ifdef CONFIG_PERFMON
	if ((task->thread.flags & IA64_THREAD_PM_VALID) != 0)
		pfm_save_regs(task);

	info = __get_cpu_var(pfm_syst_info);
	if (info & PFM_CPUINFO_SYST_WIDE)
		pfm_syst_wide_update_task(task, info, 0);
#endif
}

void
ia64_load_extra (struct task_struct *task)
{
#ifdef CONFIG_PERFMON
	unsigned long info;
#endif

	if ((task->thread.flags & IA64_THREAD_DBG_VALID) != 0)
		ia64_load_debug_regs(&task->thread.dbr[0]);

#ifdef CONFIG_PERFMON
	if ((task->thread.flags & IA64_THREAD_PM_VALID) != 0)
		pfm_load_regs(task);

	info = __get_cpu_var(pfm_syst_info);
	if (info & PFM_CPUINFO_SYST_WIDE) 
		pfm_syst_wide_update_task(task, info, 1);
#endif
}

/*
 * Copy the state of an ia-64 thread.
 *
 * We get here through the following  call chain:
 *
 *	from user-level:	from kernel:
 *
 *	<clone syscall>	        <some kernel call frames>
 *	sys_clone		   :
 *	do_fork			do_fork
 *	copy_thread		copy_thread
 *
 * This means that the stack layout is as follows:
 *
 *	+---------------------+ (highest addr)
 *	|   struct pt_regs    |
 *	+---------------------+
 *	| struct switch_stack |
 *	+---------------------+
 *	|                     |
 *	|    memory stack     |
 *	|                     | <-- sp (lowest addr)
 *	+---------------------+
 *
 * Observe that we copy the unat values that are in pt_regs and switch_stack.  Spilling an
 * integer to address X causes bit N in ar.unat to be set to the NaT bit of the register,
 * with N=(X & 0x1ff)/8.  Thus, copying the unat value preserves the NaT bits ONLY if the
 * pt_regs structure in the parent is congruent to that of the child, modulo 512.  Since
 * the stack is page aligned and the page size is at least 4KB, this is always the case,
 * so there is nothing to worry about.
 */
int
copy_thread(unsigned long clone_flags,
	     unsigned long user_stack_base, unsigned long user_stack_size,
	     struct task_struct *p)
{
	extern char ia64_ret_from_clone;
	struct switch_stack *child_stack, *stack;
	unsigned long rbs, child_rbs, rbs_size;
	struct pt_regs *child_ptregs;
	struct pt_regs *regs = current_pt_regs();
	int retval = 0;

	child_ptregs = (struct pt_regs *) ((unsigned long) p + IA64_STK_OFFSET) - 1;
	child_stack = (struct switch_stack *) child_ptregs - 1;

	rbs = (unsigned long) current + IA64_RBS_OFFSET;
	child_rbs = (unsigned long) p + IA64_RBS_OFFSET;

	/* copy parts of thread_struct: */
	p->thread.ksp = (unsigned long) child_stack - 16;

	/*
	 * NOTE: The calling convention considers all floating point
	 * registers in the high partition (fph) to be scratch.  Since
	 * the only way to get to this point is through a system call,
	 * we know that the values in fph are all dead.  Hence, there
	 * is no need to inherit the fph state from the parent to the
	 * child and all we have to do is to make sure that
	 * IA64_THREAD_FPH_VALID is cleared in the child.
	 *
	 * XXX We could push this optimization a bit further by
	 * clearing IA64_THREAD_FPH_VALID on ANY system call.
	 * However, it's not clear this is worth doing.  Also, it
	 * would be a slight deviation from the normal Linux system
	 * call behavior where scratch registers are preserved across
	 * system calls (unless used by the system call itself).
	 */
#	define THREAD_FLAGS_TO_CLEAR	(IA64_THREAD_FPH_VALID | IA64_THREAD_DBG_VALID \
					 | IA64_THREAD_PM_VALID)
#	define THREAD_FLAGS_TO_SET	0
	p->thread.flags = ((current->thread.flags & ~THREAD_FLAGS_TO_CLEAR)
			   | THREAD_FLAGS_TO_SET);

	ia64_drop_fpu(p);	/* don't pick up stale state from a CPU's fph */

	if (unlikely(p->flags & PF_KTHREAD)) {
		if (unlikely(!user_stack_base)) {
			/* fork_idle() called us */
			return 0;
		}
		memset(child_stack, 0, sizeof(*child_ptregs) + sizeof(*child_stack));
		child_stack->r4 = user_stack_base;	/* payload */
		child_stack->r5 = user_stack_size;	/* argument */
		/*
		 * Preserve PSR bits, except for bits 32-34 and 37-45,
		 * which we can't read.
		 */
		child_ptregs->cr_ipsr = ia64_getreg(_IA64_REG_PSR) | IA64_PSR_BN;
		/* mark as valid, empty frame */
		child_ptregs->cr_ifs = 1UL << 63;
		child_stack->ar_fpsr = child_ptregs->ar_fpsr
			= ia64_getreg(_IA64_REG_AR_FPSR);
		child_stack->pr = (1 << PRED_KERNEL_STACK);
		child_stack->ar_bspstore = child_rbs;
		child_stack->b0 = (unsigned long) &ia64_ret_from_clone;

		/* stop some PSR bits from being inherited.
		 * the psr.up/psr.pp bits must be cleared on fork but inherited on execve()
		 * therefore we must specify them explicitly here and not include them in
		 * IA64_PSR_BITS_TO_CLEAR.
		 */
		child_ptregs->cr_ipsr = ((child_ptregs->cr_ipsr | IA64_PSR_BITS_TO_SET)
				 & ~(IA64_PSR_BITS_TO_CLEAR | IA64_PSR_PP | IA64_PSR_UP));

		return 0;
	}
	stack = ((struct switch_stack *) regs) - 1;
	/* copy parent's switch_stack & pt_regs to child: */
	memcpy(child_stack, stack, sizeof(*child_ptregs) + sizeof(*child_stack));

	/* copy the parent's register backing store to the child: */
	rbs_size = stack->ar_bspstore - rbs;
	memcpy((void *) child_rbs, (void *) rbs, rbs_size);
	if (clone_flags & CLONE_SETTLS)
		child_ptregs->r13 = regs->r16;	/* see sys_clone2() in entry.S */
	if (user_stack_base) {
		child_ptregs->r12 = user_stack_base + user_stack_size - 16;
		child_ptregs->ar_bspstore = user_stack_base;
		child_ptregs->ar_rnat = 0;
		child_ptregs->loadrs = 0;
	}
	child_stack->ar_bspstore = child_rbs + rbs_size;
	child_stack->b0 = (unsigned long) &ia64_ret_from_clone;

	/* stop some PSR bits from being inherited.
	 * the psr.up/psr.pp bits must be cleared on fork but inherited on execve()
	 * therefore we must specify them explicitly here and not include them in
	 * IA64_PSR_BITS_TO_CLEAR.
	 */
	child_ptregs->cr_ipsr = ((child_ptregs->cr_ipsr | IA64_PSR_BITS_TO_SET)
				 & ~(IA64_PSR_BITS_TO_CLEAR | IA64_PSR_PP | IA64_PSR_UP));

#ifdef CONFIG_PERFMON
	if (current->thread.pfm_context)
		pfm_inherit(p, child_ptregs);
#endif
	return retval;
}

static void
do_copy_task_regs (struct task_struct *task, struct unw_frame_info *info, void *arg)
{
	unsigned long mask, sp, nat_bits = 0, ar_rnat, urbs_end, cfm;
	unsigned long uninitialized_var(ip);	/* GCC be quiet */
	elf_greg_t *dst = arg;
	struct pt_regs *pt;
	char nat;
	int i;

	memset(dst, 0, sizeof(elf_gregset_t));	/* don't leak any kernel bits to user-level */

	if (unw_unwind_to_user(info) < 0)
		return;

	unw_get_sp(info, &sp);
	pt = (struct pt_regs *) (sp + 16);

	urbs_end = ia64_get_user_rbs_end(task, pt, &cfm);

	if (ia64_sync_user_rbs(task, info->sw, pt->ar_bspstore, urbs_end) < 0)
		return;

	ia64_peek(task, info->sw, urbs_end, (long) ia64_rse_rnat_addr((long *) urbs_end),
		  &ar_rnat);

	/*
	 * coredump format:
	 *	r0-r31
	 *	NaT bits (for r0-r31; bit N == 1 iff rN is a NaT)
	 *	predicate registers (p0-p63)
	 *	b0-b7
	 *	ip cfm user-mask
	 *	ar.rsc ar.bsp ar.bspstore ar.rnat
	 *	ar.ccv ar.unat ar.fpsr ar.pfs ar.lc ar.ec
	 */

	/* r0 is zero */
	for (i = 1, mask = (1UL << i); i < 32; ++i) {
		unw_get_gr(info, i, &dst[i], &nat);
		if (nat)
			nat_bits |= mask;
		mask <<= 1;
	}
	dst[32] = nat_bits;
	unw_get_pr(info, &dst[33]);

	for (i = 0; i < 8; ++i)
		unw_get_br(info, i, &dst[34 + i]);

	unw_get_rp(info, &ip);
	dst[42] = ip + ia64_psr(pt)->ri;
	dst[43] = cfm;
	dst[44] = pt->cr_ipsr & IA64_PSR_UM;

	unw_get_ar(info, UNW_AR_RSC, &dst[45]);
	/*
	 * For bsp and bspstore, unw_get_ar() would return the kernel
	 * addresses, but we need the user-level addresses instead:
	 */
	dst[46] = urbs_end;	/* note: by convention PT_AR_BSP points to the end of the urbs! */
	dst[47] = pt->ar_bspstore;
	dst[48] = ar_rnat;
	unw_get_ar(info, UNW_AR_CCV, &dst[49]);
	unw_get_ar(info, UNW_AR_UNAT, &dst[50]);
	unw_get_ar(info, UNW_AR_FPSR, &dst[51]);
	dst[52] = pt->ar_pfs;	/* UNW_AR_PFS is == to pt->cr_ifs for interrupt frames */
	unw_get_ar(info, UNW_AR_LC, &dst[53]);
	unw_get_ar(info, UNW_AR_EC, &dst[54]);
	unw_get_ar(info, UNW_AR_CSD, &dst[55]);
	unw_get_ar(info, UNW_AR_SSD, &dst[56]);
}

void
do_dump_task_fpu (struct task_struct *task, struct unw_frame_info *info, void *arg)
{
	elf_fpreg_t *dst = arg;
	int i;

	memset(dst, 0, sizeof(elf_fpregset_t));	/* don't leak any "random" bits */

	if (unw_unwind_to_user(info) < 0)
		return;

	/* f0 is 0.0, f1 is 1.0 */

	for (i = 2; i < 32; ++i)
		unw_get_fr(info, i, dst + i);

	ia64_flush_fph(task);
	if ((task->thread.flags & IA64_THREAD_FPH_VALID) != 0)
		memcpy(dst + 32, task->thread.fph, 96*16);
}

void
do_copy_regs (struct unw_frame_info *info, void *arg)
{
	do_copy_task_regs(current, info, arg);
}

void
do_dump_fpu (struct unw_frame_info *info, void *arg)
{
	do_dump_task_fpu(current, info, arg);
}

void
ia64_elf_core_copy_regs (struct pt_regs *pt, elf_gregset_t dst)
{
	unw_init_running(do_copy_regs, dst);
}

int
dump_fpu (struct pt_regs *pt, elf_fpregset_t dst)
{
	unw_init_running(do_dump_fpu, dst);
	return 1;	/* f0-f31 are always valid so we always return 1 */
}

/*
 * Flush thread state.  This is called when a thread does an execve().
 */
void
flush_thread (void)
{
	/* drop floating-point and debug-register state if it exists: */
	current->thread.flags &= ~(IA64_THREAD_FPH_VALID | IA64_THREAD_DBG_VALID);
	ia64_drop_fpu(current);
}

/*
 * Clean up state associated with current thread.  This is called when
 * the thread calls exit().
 */
void
exit_thread (void)
{

	ia64_drop_fpu(current);
#ifdef CONFIG_PERFMON
       /* if needed, stop monitoring and flush state to perfmon context */
	if (current->thread.pfm_context)
		pfm_exit_thread(current);

	/* free debug register resources */
	if (current->thread.flags & IA64_THREAD_DBG_VALID)
		pfm_release_debug_registers(current);
#endif
}

unsigned long
get_wchan (struct task_struct *p)
{
	struct unw_frame_info info;
	unsigned long ip;
	int count = 0;

	if (!p || p == current || p->state == TASK_RUNNING)
		return 0;

	/*
	 * Note: p may not be a blocked task (it could be current or
	 * another process running on some other CPU.  Rather than
	 * trying to determine if p is really blocked, we just assume
	 * it's blocked and rely on the unwind routines to fail
	 * gracefully if the process wasn't really blocked after all.
	 * --davidm 99/12/15
	 */
	unw_init_from_blocked_task(&info, p);
	do {
		if (p->state == TASK_RUNNING)
			return 0;
		if (unw_unwind(&info) < 0)
			return 0;
		unw_get_ip(&info, &ip);
		if (!in_sched_functions(ip))
			return ip;
	} while (count++ < 16);
	return 0;
}

void
cpu_halt (void)
{
	pal_power_mgmt_info_u_t power_info[8];
	unsigned long min_power;
	int i, min_power_state;

	if (ia64_pal_halt_info(power_info) != 0)
		return;

	min_power_state = 0;
	min_power = power_info[0].pal_power_mgmt_info_s.power_consumption;
	for (i = 1; i < 8; ++i)
		if (power_info[i].pal_power_mgmt_info_s.im
		    && power_info[i].pal_power_mgmt_info_s.power_consumption < min_power) {
			min_power = power_info[i].pal_power_mgmt_info_s.power_consumption;
			min_power_state = i;
		}

	while (1)
		ia64_pal_halt(min_power_state);
}

void machine_shutdown(void)
{
#ifdef CONFIG_HOTPLUG_CPU
	int cpu;

	for_each_online_cpu(cpu) {
		if (cpu != smp_processor_id())
			cpu_down(cpu);
	}
#endif
#ifdef CONFIG_KEXEC
	kexec_disable_iosapic();
#endif
}

void
machine_restart (char *restart_cmd)
{
	(void) notify_die(DIE_MACHINE_RESTART, restart_cmd, NULL, 0, 0, 0);
	(*efi.reset_system)(EFI_RESET_WARM, 0, 0, NULL);
}

void
machine_halt (void)
{
	(void) notify_die(DIE_MACHINE_HALT, "", NULL, 0, 0, 0);
	cpu_halt();
}

void
machine_power_off (void)
{
	if (pm_power_off)
		pm_power_off();
	machine_halt();
}
<|MERGE_RESOLUTION|>--- conflicted
+++ resolved
@@ -243,22 +243,9 @@
 {
 	void (*mark_idle)(int) = ia64_mark_idle;
 
-<<<<<<< HEAD
-		if (!need_resched()) {
-=======
->>>>>>> f722406f
 #ifdef CONFIG_SMP
 	min_xtp();
 #endif
-<<<<<<< HEAD
-			rmb();
-			if (mark_idle)
-				(*mark_idle)(1);
-
-			default_idle();
-			if (mark_idle)
-				(*mark_idle)(0);
-=======
 	rmb();
 	if (mark_idle)
 		(*mark_idle)(1);
@@ -267,7 +254,6 @@
 
 	if (mark_idle)
 		(*mark_idle)(0);
->>>>>>> f722406f
 #ifdef CONFIG_SMP
 	normal_xtp();
 #endif
