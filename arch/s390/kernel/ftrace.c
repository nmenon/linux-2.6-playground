--- conflicted
+++ resolved
@@ -110,22 +110,9 @@
 		return -EFAULT;
 	if (addr == MCOUNT_ADDR) {
 		/* Initial code replacement */
-<<<<<<< HEAD
-#ifdef CC_USING_HOTPATCH
-		/* We expect to see brcl 0,0 */
-		ftrace_generate_nop_insn(&orig);
-#else
-		/* We expect to see stg r14,8(r15) */
-		orig.opc = 0xe3e0;
-		orig.disp = 0xf0080024;
-#endif
-		ftrace_generate_nop_insn(&new);
-	} else if (old.opc == BREAKPOINT_INSTRUCTION) {
-=======
 		ftrace_generate_orig_insn(&orig);
 		ftrace_generate_nop_insn(&new);
 	} else if (is_kprobe_on_ftrace(&old)) {
->>>>>>> 007760cf
 		/*
 		 * If we find a breakpoint instruction, a kprobe has been
 		 * placed at the beginning of the function. We write the
@@ -133,14 +120,8 @@
 		 * bytes of the original instruction so that the kprobes
 		 * handler can execute a nop, if it reaches this breakpoint.
 		 */
-<<<<<<< HEAD
-		new.opc = orig.opc = BREAKPOINT_INSTRUCTION;
-		orig.disp = KPROBE_ON_FTRACE_CALL;
-		new.disp = KPROBE_ON_FTRACE_NOP;
-=======
 		ftrace_generate_kprobe_call_insn(&orig);
 		ftrace_generate_kprobe_nop_insn(&new);
->>>>>>> 007760cf
 	} else {
 		/* Replace ftrace call with a nop. */
 		ftrace_generate_call_insn(&orig, rec->ip);
@@ -160,11 +141,7 @@
 
 	if (probe_kernel_read(&old, (void *) rec->ip, sizeof(old)))
 		return -EFAULT;
-<<<<<<< HEAD
-	if (old.opc == BREAKPOINT_INSTRUCTION) {
-=======
 	if (is_kprobe_on_ftrace(&old)) {
->>>>>>> 007760cf
 		/*
 		 * If we find a breakpoint instruction, a kprobe has been
 		 * placed at the beginning of the function. We write the
@@ -172,14 +149,8 @@
 		 * bytes of the original instruction so that the kprobes
 		 * handler can execute a brasl if it reaches this breakpoint.
 		 */
-<<<<<<< HEAD
-		new.opc = orig.opc = BREAKPOINT_INSTRUCTION;
-		orig.disp = KPROBE_ON_FTRACE_NOP;
-		new.disp = KPROBE_ON_FTRACE_CALL;
-=======
 		ftrace_generate_kprobe_nop_insn(&orig);
 		ftrace_generate_kprobe_call_insn(&new);
->>>>>>> 007760cf
 	} else {
 		/* Replace nop with an ftrace call. */
 		ftrace_generate_nop_insn(&orig);
