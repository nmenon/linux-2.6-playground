--- conflicted
+++ resolved
@@ -228,10 +228,6 @@
 	.previous
 
 	_ASM_EXTABLE(1b,12b)
-<<<<<<< HEAD
-	CFI_ENDPROC
-=======
->>>>>>> 539f5113
 ENDPROC(copy_user_enhanced_fast_string)
 
 /*
@@ -239,10 +235,6 @@
  * This will force destination/source out of cache for more performance.
  */
 ENTRY(__copy_user_nocache)
-<<<<<<< HEAD
-	CFI_STARTPROC
-=======
->>>>>>> 539f5113
 	ASM_STAC
 	cmpl $8,%edx
 	jb 20f		/* less then 8 bytes, go to byte copy loop */
@@ -326,8 +318,4 @@
 	_ASM_EXTABLE(19b,40b)
 	_ASM_EXTABLE(21b,50b)
 	_ASM_EXTABLE(22b,50b)
-<<<<<<< HEAD
-	CFI_ENDPROC
-=======
->>>>>>> 539f5113
 ENDPROC(__copy_user_nocache)