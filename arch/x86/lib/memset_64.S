/* Copyright 2002 Andi Kleen, SuSE Labs */

#include <linux/linkage.h>
#include <asm/dwarf2.h>
#include <asm/cpufeature.h>
#include <asm/alternative-asm.h>

.weak memset

/*
 * ISO C memset - set a memory block to a byte value. This function uses fast
 * string to get better performance than the original function. The code is
 * simpler and shorter than the orignal function as well.
 *
 * rdi   destination
 * rsi   value (char)
 * rdx   count (bytes)
 *
 * rax   original destination
 */
ENTRY(memset)
ENTRY(__memset)
	/*
	 * Some CPUs support enhanced REP MOVSB/STOSB feature. It is recommended
	 * to use it when possible. If not available, use fast string instructions.
	 *
	 * Otherwise, use original memset function.
	 */
	ALTERNATIVE_2 "jmp memset_orig", "", X86_FEATURE_REP_GOOD, \
		      "jmp memset_erms", X86_FEATURE_ERMS

	movq %rdi,%r9
	movq %rdx,%rcx
	andl $7,%edx
	shrq $3,%rcx
	/* expand byte value  */
	movzbl %sil,%esi
	movabs $0x0101010101010101,%rax
	imulq %rsi,%rax
	rep stosq
	movl %edx,%ecx
	rep stosb
	movq %r9,%rax
	ret
ENDPROC(memset)
ENDPROC(__memset)

/*
 * ISO C memset - set a memory block to a byte value. This function uses
 * enhanced rep stosb to override the fast string function.
 * The code is simpler and shorter than the fast string function as well.
 *
 * rdi   destination
 * rsi   value (char)
 * rdx   count (bytes)
 *
 * rax   original destination
 */
ENTRY(memset_erms)
	movq %rdi,%r9
	movb %sil,%al
	movq %rdx,%rcx
	rep stosb
	movq %r9,%rax
	ret
ENDPROC(memset_erms)

<<<<<<< HEAD
.weak memset

ENTRY(memset)
ENTRY(__memset)
=======
ENTRY(memset_orig)
>>>>>>> 007760cf
	CFI_STARTPROC
	movq %rdi,%r10

	/* expand byte value  */
	movzbl %sil,%ecx
	movabs $0x0101010101010101,%rax
	imulq  %rcx,%rax

	/* align dst */
	movl  %edi,%r9d
	andl  $7,%r9d
	jnz  .Lbad_alignment
	CFI_REMEMBER_STATE
.Lafter_bad_alignment:

	movq  %rdx,%rcx
	shrq  $6,%rcx
	jz	 .Lhandle_tail

	.p2align 4
.Lloop_64:
	decq  %rcx
	movq  %rax,(%rdi)
	movq  %rax,8(%rdi)
	movq  %rax,16(%rdi)
	movq  %rax,24(%rdi)
	movq  %rax,32(%rdi)
	movq  %rax,40(%rdi)
	movq  %rax,48(%rdi)
	movq  %rax,56(%rdi)
	leaq  64(%rdi),%rdi
	jnz    .Lloop_64

	/* Handle tail in loops. The loops should be faster than hard
	   to predict jump tables. */
	.p2align 4
.Lhandle_tail:
	movl	%edx,%ecx
	andl    $63&(~7),%ecx
	jz 		.Lhandle_7
	shrl	$3,%ecx
	.p2align 4
.Lloop_8:
	decl   %ecx
	movq  %rax,(%rdi)
	leaq  8(%rdi),%rdi
	jnz    .Lloop_8

.Lhandle_7:
	andl	$7,%edx
	jz      .Lende
	.p2align 4
.Lloop_1:
	decl    %edx
	movb 	%al,(%rdi)
	leaq	1(%rdi),%rdi
	jnz     .Lloop_1

.Lende:
	movq	%r10,%rax
	ret

	CFI_RESTORE_STATE
.Lbad_alignment:
	cmpq $7,%rdx
	jbe	.Lhandle_7
	movq %rax,(%rdi)	/* unaligned store */
	movq $8,%r8
	subq %r9,%r8
	addq %r8,%rdi
	subq %r8,%rdx
	jmp .Lafter_bad_alignment
.Lfinal:
	CFI_ENDPROC
<<<<<<< HEAD
ENDPROC(memset)
ENDPROC(__memset)

	/* Some CPUs support enhanced REP MOVSB/STOSB feature.
	 * It is recommended to use this when possible.
	 *
	 * If enhanced REP MOVSB/STOSB feature is not available, use fast string
	 * instructions.
	 *
	 * Otherwise, use original memset function.
	 *
	 * In .altinstructions section, ERMS feature is placed after REG_GOOD
         * feature to implement the right patch order.
	 */
	.section .altinstructions,"a"
	altinstruction_entry __memset,.Lmemset_c,X86_FEATURE_REP_GOOD,\
			     .Lfinal-__memset,.Lmemset_e-.Lmemset_c
	altinstruction_entry __memset,.Lmemset_c_e,X86_FEATURE_ERMS, \
			     .Lfinal-__memset,.Lmemset_e_e-.Lmemset_c_e
	.previous
=======
ENDPROC(memset_orig)
>>>>>>> 007760cf
<|MERGE_RESOLUTION|>--- conflicted
+++ resolved
@@ -65,14 +65,7 @@
 	ret
 ENDPROC(memset_erms)
 
-<<<<<<< HEAD
-.weak memset
-
-ENTRY(memset)
-ENTRY(__memset)
-=======
 ENTRY(memset_orig)
->>>>>>> 007760cf
 	CFI_STARTPROC
 	movq %rdi,%r10
 
@@ -147,27 +140,4 @@
 	jmp .Lafter_bad_alignment
 .Lfinal:
 	CFI_ENDPROC
-<<<<<<< HEAD
-ENDPROC(memset)
-ENDPROC(__memset)
-
-	/* Some CPUs support enhanced REP MOVSB/STOSB feature.
-	 * It is recommended to use this when possible.
-	 *
-	 * If enhanced REP MOVSB/STOSB feature is not available, use fast string
-	 * instructions.
-	 *
-	 * Otherwise, use original memset function.
-	 *
-	 * In .altinstructions section, ERMS feature is placed after REG_GOOD
-         * feature to implement the right patch order.
-	 */
-	.section .altinstructions,"a"
-	altinstruction_entry __memset,.Lmemset_c,X86_FEATURE_REP_GOOD,\
-			     .Lfinal-__memset,.Lmemset_e-.Lmemset_c
-	altinstruction_entry __memset,.Lmemset_c_e,X86_FEATURE_ERMS, \
-			     .Lfinal-__memset,.Lmemset_e_e-.Lmemset_c_e
-	.previous
-=======
-ENDPROC(memset_orig)
->>>>>>> 007760cf
+ENDPROC(memset_orig)