--- conflicted
+++ resolved
@@ -794,15 +794,8 @@
 static int rfc4106_init(struct crypto_aead *aead)
 {
 	struct cryptd_aead *cryptd_tfm;
-<<<<<<< HEAD
-	struct aesni_rfc4106_gcm_ctx *ctx = (struct aesni_rfc4106_gcm_ctx *)
-		PTR_ALIGN((u8 *)crypto_tfm_ctx(tfm), AESNI_ALIGN);
-	struct crypto_aead *cryptd_child;
-	struct aesni_rfc4106_gcm_ctx *child_ctx;
-=======
 	struct cryptd_aead **ctx = crypto_aead_ctx(aead);
 
->>>>>>> 4b8a8262
 	cryptd_tfm = cryptd_alloc_aead("__driver-gcm-aes-aesni",
 				       CRYPTO_ALG_INTERNAL,
 				       CRYPTO_ALG_INTERNAL);
@@ -895,14 +888,7 @@
 static int common_rfc4106_set_key(struct crypto_aead *aead, const u8 *key,
 				  unsigned int key_len)
 {
-<<<<<<< HEAD
-	int ret = 0;
-	struct crypto_tfm *tfm = crypto_aead_tfm(aead);
 	struct aesni_rfc4106_gcm_ctx *ctx = aesni_rfc4106_gcm_ctx_get(aead);
-	u8 *new_key_align, *new_key_mem = NULL;
-=======
-	struct aesni_rfc4106_gcm_ctx *ctx = aesni_rfc4106_gcm_ctx_get(aead);
->>>>>>> 4b8a8262
 
 	if (key_len < 4) {
 		crypto_aead_set_flags(aead, CRYPTO_TFM_RES_BAD_KEY_LEN);
@@ -924,54 +910,12 @@
 	struct cryptd_aead **ctx = crypto_aead_ctx(parent);
 	struct cryptd_aead *cryptd_tfm = *ctx;
 
-<<<<<<< HEAD
-	if (!irq_fpu_usable())
-		ret = crypto_aes_expand_key(&(ctx->aes_key_expanded),
-		key, key_len);
-	else {
-		kernel_fpu_begin();
-		ret = aesni_set_key(&(ctx->aes_key_expanded), key, key_len);
-		kernel_fpu_end();
-	}
-	/*This must be on a 16 byte boundary!*/
-	if ((unsigned long)(&(ctx->hash_subkey[0])) % AESNI_ALIGN) {
-		ret = -EINVAL;
-		goto exit;
-	}
-	ret = rfc4106_set_hash_subkey(ctx->hash_subkey, key, key_len);
-exit:
-	kfree(new_key_mem);
-	return ret;
-}
-
-static int rfc4106_set_key(struct crypto_aead *parent, const u8 *key,
-			   unsigned int key_len)
-{
-	struct aesni_rfc4106_gcm_ctx *ctx = aesni_rfc4106_gcm_ctx_get(parent);
-	struct crypto_aead *child = cryptd_aead_child(ctx->cryptd_tfm);
-	struct aesni_rfc4106_gcm_ctx *c_ctx = aesni_rfc4106_gcm_ctx_get(child);
-	struct cryptd_aead *cryptd_tfm = ctx->cryptd_tfm;
-	int ret;
-
-	ret = crypto_aead_setkey(child, key, key_len);
-	if (!ret) {
-		memcpy(ctx, c_ctx, sizeof(*ctx));
-		ctx->cryptd_tfm = cryptd_tfm;
-	}
-	return ret;
+	return crypto_aead_setkey(&cryptd_tfm->base, key, key_len);
 }
 
 static int common_rfc4106_set_authsize(struct crypto_aead *aead,
 				       unsigned int authsize)
 {
-=======
-	return crypto_aead_setkey(&cryptd_tfm->base, key, key_len);
-}
-
-static int common_rfc4106_set_authsize(struct crypto_aead *aead,
-				       unsigned int authsize)
-{
->>>>>>> 4b8a8262
 	switch (authsize) {
 	case 8:
 	case 12:
@@ -980,37 +924,19 @@
 	default:
 		return -EINVAL;
 	}
-<<<<<<< HEAD
-	crypto_aead_crt(aead)->authsize = authsize;
+
 	return 0;
 }
 
-=======
-
-	return 0;
-}
-
->>>>>>> 4b8a8262
 /* This is the Integrity Check Value (aka the authentication tag length and can
  * be 8, 12 or 16 bytes long. */
 static int rfc4106_set_authsize(struct crypto_aead *parent,
 				unsigned int authsize)
 {
-<<<<<<< HEAD
-	struct aesni_rfc4106_gcm_ctx *ctx = aesni_rfc4106_gcm_ctx_get(parent);
-	struct crypto_aead *child = cryptd_aead_child(ctx->cryptd_tfm);
-	int ret;
-
-	ret = crypto_aead_setauthsize(child, authsize);
-	if (!ret)
-		crypto_aead_crt(parent)->authsize = authsize;
-	return ret;
-=======
 	struct cryptd_aead **ctx = crypto_aead_ctx(parent);
 	struct cryptd_aead *cryptd_tfm = *ctx;
 
 	return crypto_aead_setauthsize(&cryptd_tfm->base, authsize);
->>>>>>> 4b8a8262
 }
 
 static int helper_rfc4106_encrypt(struct aead_request *req)
@@ -1176,25 +1102,6 @@
 
 static int rfc4106_encrypt(struct aead_request *req)
 {
-<<<<<<< HEAD
-	int ret;
-	struct crypto_aead *tfm = crypto_aead_reqtfm(req);
-	struct aesni_rfc4106_gcm_ctx *ctx = aesni_rfc4106_gcm_ctx_get(tfm);
-
-	if (!irq_fpu_usable()) {
-		struct aead_request *cryptd_req =
-			(struct aead_request *) aead_request_ctx(req);
-
-		memcpy(cryptd_req, req, sizeof(*req));
-		aead_request_set_tfm(cryptd_req, &ctx->cryptd_tfm->base);
-		ret = crypto_aead_encrypt(cryptd_req);
-	} else {
-		kernel_fpu_begin();
-		ret = __driver_rfc4106_encrypt(req);
-		kernel_fpu_end();
-	}
-	return ret;
-=======
 	struct crypto_aead *tfm = crypto_aead_reqtfm(req);
 	struct cryptd_aead **ctx = crypto_aead_ctx(tfm);
 	struct cryptd_aead *cryptd_tfm = *ctx;
@@ -1211,60 +1118,10 @@
 	aead_request_set_ad(subreq, req->assoclen);
 
 	return crypto_aead_encrypt(subreq);
->>>>>>> 4b8a8262
 }
 
 static int rfc4106_decrypt(struct aead_request *req)
 {
-<<<<<<< HEAD
-	int ret;
-	struct crypto_aead *tfm = crypto_aead_reqtfm(req);
-	struct aesni_rfc4106_gcm_ctx *ctx = aesni_rfc4106_gcm_ctx_get(tfm);
-
-	if (!irq_fpu_usable()) {
-		struct aead_request *cryptd_req =
-			(struct aead_request *) aead_request_ctx(req);
-
-		memcpy(cryptd_req, req, sizeof(*req));
-		aead_request_set_tfm(cryptd_req, &ctx->cryptd_tfm->base);
-		ret = crypto_aead_decrypt(cryptd_req);
-	} else {
-		kernel_fpu_begin();
-		ret = __driver_rfc4106_decrypt(req);
-		kernel_fpu_end();
-	}
-	return ret;
-}
-
-static int helper_rfc4106_encrypt(struct aead_request *req)
-{
-	int ret;
-
-	if (unlikely(!irq_fpu_usable())) {
-		WARN_ONCE(1, "__gcm-aes-aesni alg used in invalid context");
-		ret = -EINVAL;
-	} else {
-		kernel_fpu_begin();
-		ret = __driver_rfc4106_encrypt(req);
-		kernel_fpu_end();
-	}
-	return ret;
-}
-
-static int helper_rfc4106_decrypt(struct aead_request *req)
-{
-	int ret;
-
-	if (unlikely(!irq_fpu_usable())) {
-		WARN_ONCE(1, "__gcm-aes-aesni alg used in invalid context");
-		ret = -EINVAL;
-	} else {
-		kernel_fpu_begin();
-		ret = __driver_rfc4106_decrypt(req);
-		kernel_fpu_end();
-	}
-	return ret;
-=======
 	struct crypto_aead *tfm = crypto_aead_reqtfm(req);
 	struct cryptd_aead **ctx = crypto_aead_ctx(tfm);
 	struct cryptd_aead *cryptd_tfm = *ctx;
@@ -1281,7 +1138,6 @@
 	aead_request_set_ad(subreq, req->assoclen);
 
 	return crypto_aead_decrypt(subreq);
->>>>>>> 4b8a8262
 }
 #endif
 
@@ -1454,54 +1310,6 @@
 			.geniv		= "chainiv",
 		},
 	},
-<<<<<<< HEAD
-}, {
-	.cra_name		= "__gcm-aes-aesni",
-	.cra_driver_name	= "__driver-gcm-aes-aesni",
-	.cra_priority		= 0,
-	.cra_flags		= CRYPTO_ALG_TYPE_AEAD | CRYPTO_ALG_INTERNAL,
-	.cra_blocksize		= 1,
-	.cra_ctxsize		= sizeof(struct aesni_rfc4106_gcm_ctx) +
-				  AESNI_ALIGN,
-	.cra_alignmask		= 0,
-	.cra_type		= &crypto_aead_type,
-	.cra_module		= THIS_MODULE,
-	.cra_u = {
-		.aead = {
-			.setkey		= common_rfc4106_set_key,
-			.setauthsize	= common_rfc4106_set_authsize,
-			.encrypt	= helper_rfc4106_encrypt,
-			.decrypt	= helper_rfc4106_decrypt,
-			.ivsize		= 8,
-			.maxauthsize	= 16,
-		},
-	},
-}, {
-	.cra_name		= "rfc4106(gcm(aes))",
-	.cra_driver_name	= "rfc4106-gcm-aesni",
-	.cra_priority		= 400,
-	.cra_flags		= CRYPTO_ALG_TYPE_AEAD | CRYPTO_ALG_ASYNC,
-	.cra_blocksize		= 1,
-	.cra_ctxsize		= sizeof(struct aesni_rfc4106_gcm_ctx) +
-				  AESNI_ALIGN,
-	.cra_alignmask		= 0,
-	.cra_type		= &crypto_nivaead_type,
-	.cra_module		= THIS_MODULE,
-	.cra_init		= rfc4106_init,
-	.cra_exit		= rfc4106_exit,
-	.cra_u = {
-		.aead = {
-			.setkey		= rfc4106_set_key,
-			.setauthsize	= rfc4106_set_authsize,
-			.encrypt	= rfc4106_encrypt,
-			.decrypt	= rfc4106_decrypt,
-			.geniv		= "seqiv",
-			.ivsize		= 8,
-			.maxauthsize	= 16,
-		},
-	},
-=======
->>>>>>> 4b8a8262
 #endif
 #if IS_ENABLED(CONFIG_CRYPTO_PCBC)
 }, {
