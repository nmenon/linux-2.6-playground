--- conflicted
+++ resolved
@@ -2076,22 +2076,7 @@
 	 * of which one step is to perform a VMLOAD. Since hardware does not
 	 * perform a VMSAVE on VMRUN, the host savearea must be updated.
 	 */
-<<<<<<< HEAD
-	asm volatile(__ex("vmsave %0") : : "a" (__sme_page_pa(sd->save_area)) : "memory");
-
-	/*
-	 * Certain MSRs are restored on VMEXIT, only save ones that aren't
-	 * restored.
-	 */
-	for (i = 0; i < NR_HOST_SAVE_USER_MSRS; i++) {
-		if (host_save_user_msrs[i].sev_es_restored)
-			continue;
-
-		rdmsrl(host_save_user_msrs[i].index, svm->host_user_msrs[i]);
-	}
-=======
 	vmsave(__sme_page_pa(sd->save_area));
->>>>>>> 7cea2a3c
 
 	/* XCR0 is restored on VMEXIT, save the current host value */
 	hostsa = (struct vmcb_save_area *)(page_address(sd->save_area) + 0x400);
@@ -2119,31 +2104,5 @@
 	 * the guest will set the CS and RIP. Set SW_EXIT_INFO_2 to a
 	 * non-zero value.
 	 */
-<<<<<<< HEAD
-	for (i = 0; i < NR_HOST_SAVE_USER_MSRS; i++) {
-		if (host_save_user_msrs[i].sev_es_restored)
-			continue;
-
-		wrmsrl(host_save_user_msrs[i].index, svm->host_user_msrs[i]);
-	}
-}
-
-void sev_vcpu_deliver_sipi_vector(struct kvm_vcpu *vcpu, u8 vector)
-{
-	struct vcpu_svm *svm = to_svm(vcpu);
-
-	/* First SIPI: Use the values as initially set by the VMM */
-	if (!svm->received_first_sipi) {
-		svm->received_first_sipi = true;
-		return;
-	}
-
-	/*
-	 * Subsequent SIPI: Return from an AP Reset Hold VMGEXIT, where
-	 * the guest will set the CS and RIP. Set SW_EXIT_INFO_2 to a
-	 * non-zero value.
-	 */
-=======
->>>>>>> 7cea2a3c
 	ghcb_set_sw_exit_info_2(svm->ghcb, 1);
 }