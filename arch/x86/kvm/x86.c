// SPDX-License-Identifier: GPL-2.0-only
/*
 * Kernel-based Virtual Machine driver for Linux
 *
 * derived from drivers/kvm/kvm_main.c
 *
 * Copyright (C) 2006 Qumranet, Inc.
 * Copyright (C) 2008 Qumranet, Inc.
 * Copyright IBM Corporation, 2008
 * Copyright 2010 Red Hat, Inc. and/or its affiliates.
 *
 * Authors:
 *   Avi Kivity   <avi@qumranet.com>
 *   Yaniv Kamay  <yaniv@qumranet.com>
 *   Amit Shah    <amit.shah@qumranet.com>
 *   Ben-Ami Yassour <benami@il.ibm.com>
 */

#include <linux/kvm_host.h>
#include "irq.h"
#include "ioapic.h"
#include "mmu.h"
#include "i8254.h"
#include "tss.h"
#include "kvm_cache_regs.h"
#include "kvm_emulate.h"
#include "x86.h"
#include "cpuid.h"
#include "pmu.h"
#include "hyperv.h"
#include "lapic.h"
#include "xen.h"

#include <linux/clocksource.h>
#include <linux/interrupt.h>
#include <linux/kvm.h>
#include <linux/fs.h>
#include <linux/vmalloc.h>
#include <linux/export.h>
#include <linux/moduleparam.h>
#include <linux/mman.h>
#include <linux/highmem.h>
#include <linux/iommu.h>
#include <linux/intel-iommu.h>
#include <linux/cpufreq.h>
#include <linux/user-return-notifier.h>
#include <linux/srcu.h>
#include <linux/slab.h>
#include <linux/perf_event.h>
#include <linux/uaccess.h>
#include <linux/hash.h>
#include <linux/pci.h>
#include <linux/timekeeper_internal.h>
#include <linux/pvclock_gtod.h>
#include <linux/kvm_irqfd.h>
#include <linux/irqbypass.h>
#include <linux/sched/stat.h>
#include <linux/sched/isolation.h>
#include <linux/mem_encrypt.h>
#include <linux/entry-kvm.h>

#include <trace/events/kvm.h>

#include <asm/debugreg.h>
#include <asm/msr.h>
#include <asm/desc.h>
#include <asm/mce.h>
#include <linux/kernel_stat.h>
#include <asm/fpu/internal.h> /* Ugh! */
#include <asm/pvclock.h>
#include <asm/div64.h>
#include <asm/irq_remapping.h>
#include <asm/mshyperv.h>
#include <asm/hypervisor.h>
#include <asm/tlbflush.h>
#include <asm/intel_pt.h>
#include <asm/emulate_prefix.h>
#include <asm/sgx.h>
#include <clocksource/hyperv_timer.h>

#define CREATE_TRACE_POINTS
#include "trace.h"

#define MAX_IO_MSRS 256
#define KVM_MAX_MCE_BANKS 32
u64 __read_mostly kvm_mce_cap_supported = MCG_CTL_P | MCG_SER_P;
EXPORT_SYMBOL_GPL(kvm_mce_cap_supported);

#define emul_to_vcpu(ctxt) \
	((struct kvm_vcpu *)(ctxt)->vcpu)

/* EFER defaults:
 * - enable syscall per default because its emulated by KVM
 * - enable LME and LMA per default on 64 bit KVM
 */
#ifdef CONFIG_X86_64
static
u64 __read_mostly efer_reserved_bits = ~((u64)(EFER_SCE | EFER_LME | EFER_LMA));
#else
static u64 __read_mostly efer_reserved_bits = ~((u64)EFER_SCE);
#endif

static u64 __read_mostly cr4_reserved_bits = CR4_RESERVED_BITS;

#define KVM_X2APIC_API_VALID_FLAGS (KVM_X2APIC_API_USE_32BIT_IDS | \
                                    KVM_X2APIC_API_DISABLE_BROADCAST_QUIRK)

static void update_cr8_intercept(struct kvm_vcpu *vcpu);
static void process_nmi(struct kvm_vcpu *vcpu);
static void process_smi(struct kvm_vcpu *vcpu);
static void enter_smm(struct kvm_vcpu *vcpu);
static void __kvm_set_rflags(struct kvm_vcpu *vcpu, unsigned long rflags);
static void store_regs(struct kvm_vcpu *vcpu);
static int sync_regs(struct kvm_vcpu *vcpu);

struct kvm_x86_ops kvm_x86_ops __read_mostly;
EXPORT_SYMBOL_GPL(kvm_x86_ops);

#define KVM_X86_OP(func)					     \
	DEFINE_STATIC_CALL_NULL(kvm_x86_##func,			     \
				*(((struct kvm_x86_ops *)0)->func));
#define KVM_X86_OP_NULL KVM_X86_OP
#include <asm/kvm-x86-ops.h>
EXPORT_STATIC_CALL_GPL(kvm_x86_get_cs_db_l_bits);
EXPORT_STATIC_CALL_GPL(kvm_x86_cache_reg);
EXPORT_STATIC_CALL_GPL(kvm_x86_tlb_flush_current);

static bool __read_mostly ignore_msrs = 0;
module_param(ignore_msrs, bool, S_IRUGO | S_IWUSR);

bool __read_mostly report_ignored_msrs = true;
module_param(report_ignored_msrs, bool, S_IRUGO | S_IWUSR);
EXPORT_SYMBOL_GPL(report_ignored_msrs);

unsigned int min_timer_period_us = 200;
module_param(min_timer_period_us, uint, S_IRUGO | S_IWUSR);

static bool __read_mostly kvmclock_periodic_sync = true;
module_param(kvmclock_periodic_sync, bool, S_IRUGO);

bool __read_mostly kvm_has_tsc_control;
EXPORT_SYMBOL_GPL(kvm_has_tsc_control);
u32  __read_mostly kvm_max_guest_tsc_khz;
EXPORT_SYMBOL_GPL(kvm_max_guest_tsc_khz);
u8   __read_mostly kvm_tsc_scaling_ratio_frac_bits;
EXPORT_SYMBOL_GPL(kvm_tsc_scaling_ratio_frac_bits);
u64  __read_mostly kvm_max_tsc_scaling_ratio;
EXPORT_SYMBOL_GPL(kvm_max_tsc_scaling_ratio);
u64 __read_mostly kvm_default_tsc_scaling_ratio;
EXPORT_SYMBOL_GPL(kvm_default_tsc_scaling_ratio);
bool __read_mostly kvm_has_bus_lock_exit;
EXPORT_SYMBOL_GPL(kvm_has_bus_lock_exit);

/* tsc tolerance in parts per million - default to 1/2 of the NTP threshold */
static u32 __read_mostly tsc_tolerance_ppm = 250;
module_param(tsc_tolerance_ppm, uint, S_IRUGO | S_IWUSR);

/*
 * lapic timer advance (tscdeadline mode only) in nanoseconds.  '-1' enables
 * adaptive tuning starting from default advancement of 1000ns.  '0' disables
 * advancement entirely.  Any other value is used as-is and disables adaptive
 * tuning, i.e. allows privileged userspace to set an exact advancement time.
 */
static int __read_mostly lapic_timer_advance_ns = -1;
module_param(lapic_timer_advance_ns, int, S_IRUGO | S_IWUSR);

static bool __read_mostly vector_hashing = true;
module_param(vector_hashing, bool, S_IRUGO);

bool __read_mostly enable_vmware_backdoor = false;
module_param(enable_vmware_backdoor, bool, S_IRUGO);
EXPORT_SYMBOL_GPL(enable_vmware_backdoor);

static bool __read_mostly force_emulation_prefix = false;
module_param(force_emulation_prefix, bool, S_IRUGO);

int __read_mostly pi_inject_timer = -1;
module_param(pi_inject_timer, bint, S_IRUGO | S_IWUSR);

/*
 * Restoring the host value for MSRs that are only consumed when running in
 * usermode, e.g. SYSCALL MSRs and TSC_AUX, can be deferred until the CPU
 * returns to userspace, i.e. the kernel can run with the guest's value.
 */
#define KVM_MAX_NR_USER_RETURN_MSRS 16

struct kvm_user_return_msrs_global {
	int nr;
	u32 msrs[KVM_MAX_NR_USER_RETURN_MSRS];
};

struct kvm_user_return_msrs {
	struct user_return_notifier urn;
	bool registered;
	struct kvm_user_return_msr_values {
		u64 host;
		u64 curr;
	} values[KVM_MAX_NR_USER_RETURN_MSRS];
};

static struct kvm_user_return_msrs_global __read_mostly user_return_msrs_global;
static struct kvm_user_return_msrs __percpu *user_return_msrs;

#define KVM_SUPPORTED_XCR0     (XFEATURE_MASK_FP | XFEATURE_MASK_SSE \
				| XFEATURE_MASK_YMM | XFEATURE_MASK_BNDREGS \
				| XFEATURE_MASK_BNDCSR | XFEATURE_MASK_AVX512 \
				| XFEATURE_MASK_PKRU)

u64 __read_mostly host_efer;
EXPORT_SYMBOL_GPL(host_efer);

bool __read_mostly allow_smaller_maxphyaddr = 0;
EXPORT_SYMBOL_GPL(allow_smaller_maxphyaddr);

u64 __read_mostly host_xss;
EXPORT_SYMBOL_GPL(host_xss);
u64 __read_mostly supported_xss;
EXPORT_SYMBOL_GPL(supported_xss);

struct kvm_stats_debugfs_item debugfs_entries[] = {
	VCPU_STAT("pf_fixed", pf_fixed),
	VCPU_STAT("pf_guest", pf_guest),
	VCPU_STAT("tlb_flush", tlb_flush),
	VCPU_STAT("invlpg", invlpg),
	VCPU_STAT("exits", exits),
	VCPU_STAT("io_exits", io_exits),
	VCPU_STAT("mmio_exits", mmio_exits),
	VCPU_STAT("signal_exits", signal_exits),
	VCPU_STAT("irq_window", irq_window_exits),
	VCPU_STAT("nmi_window", nmi_window_exits),
	VCPU_STAT("halt_exits", halt_exits),
	VCPU_STAT("halt_successful_poll", halt_successful_poll),
	VCPU_STAT("halt_attempted_poll", halt_attempted_poll),
	VCPU_STAT("halt_poll_invalid", halt_poll_invalid),
	VCPU_STAT("halt_wakeup", halt_wakeup),
	VCPU_STAT("hypercalls", hypercalls),
	VCPU_STAT("request_irq", request_irq_exits),
	VCPU_STAT("irq_exits", irq_exits),
	VCPU_STAT("host_state_reload", host_state_reload),
	VCPU_STAT("fpu_reload", fpu_reload),
	VCPU_STAT("insn_emulation", insn_emulation),
	VCPU_STAT("insn_emulation_fail", insn_emulation_fail),
	VCPU_STAT("irq_injections", irq_injections),
	VCPU_STAT("nmi_injections", nmi_injections),
	VCPU_STAT("req_event", req_event),
	VCPU_STAT("l1d_flush", l1d_flush),
	VCPU_STAT("halt_poll_success_ns", halt_poll_success_ns),
	VCPU_STAT("halt_poll_fail_ns", halt_poll_fail_ns),
	VCPU_STAT("nested_run", nested_run),
	VCPU_STAT("directed_yield_attempted", directed_yield_attempted),
	VCPU_STAT("directed_yield_successful", directed_yield_successful),
	VM_STAT("mmu_shadow_zapped", mmu_shadow_zapped),
	VM_STAT("mmu_pte_write", mmu_pte_write),
	VM_STAT("mmu_pde_zapped", mmu_pde_zapped),
	VM_STAT("mmu_flooded", mmu_flooded),
	VM_STAT("mmu_recycled", mmu_recycled),
	VM_STAT("mmu_cache_miss", mmu_cache_miss),
	VM_STAT("mmu_unsync", mmu_unsync),
	VM_STAT("remote_tlb_flush", remote_tlb_flush),
	VM_STAT("largepages", lpages, .mode = 0444),
	VM_STAT("nx_largepages_splitted", nx_lpage_splits, .mode = 0444),
	VM_STAT("max_mmu_page_hash_collisions", max_mmu_page_hash_collisions),
	{ NULL }
};

u64 __read_mostly host_xcr0;
u64 __read_mostly supported_xcr0;
EXPORT_SYMBOL_GPL(supported_xcr0);

static struct kmem_cache *x86_fpu_cache;

static struct kmem_cache *x86_emulator_cache;

/*
 * When called, it means the previous get/set msr reached an invalid msr.
 * Return true if we want to ignore/silent this failed msr access.
 */
static bool kvm_msr_ignored_check(u32 msr, u64 data, bool write)
{
	const char *op = write ? "wrmsr" : "rdmsr";

	if (ignore_msrs) {
		if (report_ignored_msrs)
			kvm_pr_unimpl("ignored %s: 0x%x data 0x%llx\n",
				      op, msr, data);
		/* Mask the error */
		return true;
	} else {
		kvm_debug_ratelimited("unhandled %s: 0x%x data 0x%llx\n",
				      op, msr, data);
		return false;
	}
}

static struct kmem_cache *kvm_alloc_emulator_cache(void)
{
	unsigned int useroffset = offsetof(struct x86_emulate_ctxt, src);
	unsigned int size = sizeof(struct x86_emulate_ctxt);

	return kmem_cache_create_usercopy("x86_emulator", size,
					  __alignof__(struct x86_emulate_ctxt),
					  SLAB_ACCOUNT, useroffset,
					  size - useroffset, NULL);
}

static int emulator_fix_hypercall(struct x86_emulate_ctxt *ctxt);

static inline void kvm_async_pf_hash_reset(struct kvm_vcpu *vcpu)
{
	int i;
	for (i = 0; i < ASYNC_PF_PER_VCPU; i++)
		vcpu->arch.apf.gfns[i] = ~0;
}

static void kvm_on_user_return(struct user_return_notifier *urn)
{
	unsigned slot;
	struct kvm_user_return_msrs *msrs
		= container_of(urn, struct kvm_user_return_msrs, urn);
	struct kvm_user_return_msr_values *values;
	unsigned long flags;

	/*
	 * Disabling irqs at this point since the following code could be
	 * interrupted and executed through kvm_arch_hardware_disable()
	 */
	local_irq_save(flags);
	if (msrs->registered) {
		msrs->registered = false;
		user_return_notifier_unregister(urn);
	}
	local_irq_restore(flags);
	for (slot = 0; slot < user_return_msrs_global.nr; ++slot) {
		values = &msrs->values[slot];
		if (values->host != values->curr) {
			wrmsrl(user_return_msrs_global.msrs[slot], values->host);
			values->curr = values->host;
		}
	}
}

void kvm_define_user_return_msr(unsigned slot, u32 msr)
{
	BUG_ON(slot >= KVM_MAX_NR_USER_RETURN_MSRS);
	user_return_msrs_global.msrs[slot] = msr;
	if (slot >= user_return_msrs_global.nr)
		user_return_msrs_global.nr = slot + 1;
}
EXPORT_SYMBOL_GPL(kvm_define_user_return_msr);

static void kvm_user_return_msr_cpu_online(void)
{
	unsigned int cpu = smp_processor_id();
	struct kvm_user_return_msrs *msrs = per_cpu_ptr(user_return_msrs, cpu);
	u64 value;
	int i;

	for (i = 0; i < user_return_msrs_global.nr; ++i) {
		rdmsrl_safe(user_return_msrs_global.msrs[i], &value);
		msrs->values[i].host = value;
		msrs->values[i].curr = value;
	}
}

int kvm_set_user_return_msr(unsigned slot, u64 value, u64 mask)
{
	unsigned int cpu = smp_processor_id();
	struct kvm_user_return_msrs *msrs = per_cpu_ptr(user_return_msrs, cpu);
	int err;

	value = (value & mask) | (msrs->values[slot].host & ~mask);
	if (value == msrs->values[slot].curr)
		return 0;
	err = wrmsrl_safe(user_return_msrs_global.msrs[slot], value);
	if (err)
		return 1;

	msrs->values[slot].curr = value;
	if (!msrs->registered) {
		msrs->urn.on_user_return = kvm_on_user_return;
		user_return_notifier_register(&msrs->urn);
		msrs->registered = true;
	}
	return 0;
}
EXPORT_SYMBOL_GPL(kvm_set_user_return_msr);

static void drop_user_return_notifiers(void)
{
	unsigned int cpu = smp_processor_id();
	struct kvm_user_return_msrs *msrs = per_cpu_ptr(user_return_msrs, cpu);

	if (msrs->registered)
		kvm_on_user_return(&msrs->urn);
}

u64 kvm_get_apic_base(struct kvm_vcpu *vcpu)
{
	return vcpu->arch.apic_base;
}
EXPORT_SYMBOL_GPL(kvm_get_apic_base);

enum lapic_mode kvm_get_apic_mode(struct kvm_vcpu *vcpu)
{
	return kvm_apic_mode(kvm_get_apic_base(vcpu));
}
EXPORT_SYMBOL_GPL(kvm_get_apic_mode);

int kvm_set_apic_base(struct kvm_vcpu *vcpu, struct msr_data *msr_info)
{
	enum lapic_mode old_mode = kvm_get_apic_mode(vcpu);
	enum lapic_mode new_mode = kvm_apic_mode(msr_info->data);
	u64 reserved_bits = kvm_vcpu_reserved_gpa_bits_raw(vcpu) | 0x2ff |
		(guest_cpuid_has(vcpu, X86_FEATURE_X2APIC) ? 0 : X2APIC_ENABLE);

	if ((msr_info->data & reserved_bits) != 0 || new_mode == LAPIC_MODE_INVALID)
		return 1;
	if (!msr_info->host_initiated) {
		if (old_mode == LAPIC_MODE_X2APIC && new_mode == LAPIC_MODE_XAPIC)
			return 1;
		if (old_mode == LAPIC_MODE_DISABLED && new_mode == LAPIC_MODE_X2APIC)
			return 1;
	}

	kvm_lapic_set_base(vcpu, msr_info->data);
	kvm_recalculate_apic_map(vcpu->kvm);
	return 0;
}
EXPORT_SYMBOL_GPL(kvm_set_apic_base);

asmlinkage __visible noinstr void kvm_spurious_fault(void)
{
	/* Fault while not rebooting.  We want the trace. */
	BUG_ON(!kvm_rebooting);
}
EXPORT_SYMBOL_GPL(kvm_spurious_fault);

#define EXCPT_BENIGN		0
#define EXCPT_CONTRIBUTORY	1
#define EXCPT_PF		2

static int exception_class(int vector)
{
	switch (vector) {
	case PF_VECTOR:
		return EXCPT_PF;
	case DE_VECTOR:
	case TS_VECTOR:
	case NP_VECTOR:
	case SS_VECTOR:
	case GP_VECTOR:
		return EXCPT_CONTRIBUTORY;
	default:
		break;
	}
	return EXCPT_BENIGN;
}

#define EXCPT_FAULT		0
#define EXCPT_TRAP		1
#define EXCPT_ABORT		2
#define EXCPT_INTERRUPT		3

static int exception_type(int vector)
{
	unsigned int mask;

	if (WARN_ON(vector > 31 || vector == NMI_VECTOR))
		return EXCPT_INTERRUPT;

	mask = 1 << vector;

	/* #DB is trap, as instruction watchpoints are handled elsewhere */
	if (mask & ((1 << DB_VECTOR) | (1 << BP_VECTOR) | (1 << OF_VECTOR)))
		return EXCPT_TRAP;

	if (mask & ((1 << DF_VECTOR) | (1 << MC_VECTOR)))
		return EXCPT_ABORT;

	/* Reserved exceptions will result in fault */
	return EXCPT_FAULT;
}

void kvm_deliver_exception_payload(struct kvm_vcpu *vcpu)
{
	unsigned nr = vcpu->arch.exception.nr;
	bool has_payload = vcpu->arch.exception.has_payload;
	unsigned long payload = vcpu->arch.exception.payload;

	if (!has_payload)
		return;

	switch (nr) {
	case DB_VECTOR:
		/*
		 * "Certain debug exceptions may clear bit 0-3.  The
		 * remaining contents of the DR6 register are never
		 * cleared by the processor".
		 */
		vcpu->arch.dr6 &= ~DR_TRAP_BITS;
		/*
		 * In order to reflect the #DB exception payload in guest
		 * dr6, three components need to be considered: active low
		 * bit, FIXED_1 bits and active high bits (e.g. DR6_BD,
		 * DR6_BS and DR6_BT)
		 * DR6_ACTIVE_LOW contains the FIXED_1 and active low bits.
		 * In the target guest dr6:
		 * FIXED_1 bits should always be set.
		 * Active low bits should be cleared if 1-setting in payload.
		 * Active high bits should be set if 1-setting in payload.
		 *
		 * Note, the payload is compatible with the pending debug
		 * exceptions/exit qualification under VMX, that active_low bits
		 * are active high in payload.
		 * So they need to be flipped for DR6.
		 */
		vcpu->arch.dr6 |= DR6_ACTIVE_LOW;
		vcpu->arch.dr6 |= payload;
		vcpu->arch.dr6 ^= payload & DR6_ACTIVE_LOW;

		/*
		 * The #DB payload is defined as compatible with the 'pending
		 * debug exceptions' field under VMX, not DR6. While bit 12 is
		 * defined in the 'pending debug exceptions' field (enabled
		 * breakpoint), it is reserved and must be zero in DR6.
		 */
		vcpu->arch.dr6 &= ~BIT(12);
		break;
	case PF_VECTOR:
		vcpu->arch.cr2 = payload;
		break;
	}

	vcpu->arch.exception.has_payload = false;
	vcpu->arch.exception.payload = 0;
}
EXPORT_SYMBOL_GPL(kvm_deliver_exception_payload);

static void kvm_multiple_exception(struct kvm_vcpu *vcpu,
		unsigned nr, bool has_error, u32 error_code,
	        bool has_payload, unsigned long payload, bool reinject)
{
	u32 prev_nr;
	int class1, class2;

	kvm_make_request(KVM_REQ_EVENT, vcpu);

	if (!vcpu->arch.exception.pending && !vcpu->arch.exception.injected) {
	queue:
		if (reinject) {
			/*
			 * On vmentry, vcpu->arch.exception.pending is only
			 * true if an event injection was blocked by
			 * nested_run_pending.  In that case, however,
			 * vcpu_enter_guest requests an immediate exit,
			 * and the guest shouldn't proceed far enough to
			 * need reinjection.
			 */
			WARN_ON_ONCE(vcpu->arch.exception.pending);
			vcpu->arch.exception.injected = true;
			if (WARN_ON_ONCE(has_payload)) {
				/*
				 * A reinjected event has already
				 * delivered its payload.
				 */
				has_payload = false;
				payload = 0;
			}
		} else {
			vcpu->arch.exception.pending = true;
			vcpu->arch.exception.injected = false;
		}
		vcpu->arch.exception.has_error_code = has_error;
		vcpu->arch.exception.nr = nr;
		vcpu->arch.exception.error_code = error_code;
		vcpu->arch.exception.has_payload = has_payload;
		vcpu->arch.exception.payload = payload;
		if (!is_guest_mode(vcpu))
			kvm_deliver_exception_payload(vcpu);
		return;
	}

	/* to check exception */
	prev_nr = vcpu->arch.exception.nr;
	if (prev_nr == DF_VECTOR) {
		/* triple fault -> shutdown */
		kvm_make_request(KVM_REQ_TRIPLE_FAULT, vcpu);
		return;
	}
	class1 = exception_class(prev_nr);
	class2 = exception_class(nr);
	if ((class1 == EXCPT_CONTRIBUTORY && class2 == EXCPT_CONTRIBUTORY)
		|| (class1 == EXCPT_PF && class2 != EXCPT_BENIGN)) {
		/*
		 * Generate double fault per SDM Table 5-5.  Set
		 * exception.pending = true so that the double fault
		 * can trigger a nested vmexit.
		 */
		vcpu->arch.exception.pending = true;
		vcpu->arch.exception.injected = false;
		vcpu->arch.exception.has_error_code = true;
		vcpu->arch.exception.nr = DF_VECTOR;
		vcpu->arch.exception.error_code = 0;
		vcpu->arch.exception.has_payload = false;
		vcpu->arch.exception.payload = 0;
	} else
		/* replace previous exception with a new one in a hope
		   that instruction re-execution will regenerate lost
		   exception */
		goto queue;
}

void kvm_queue_exception(struct kvm_vcpu *vcpu, unsigned nr)
{
	kvm_multiple_exception(vcpu, nr, false, 0, false, 0, false);
}
EXPORT_SYMBOL_GPL(kvm_queue_exception);

void kvm_requeue_exception(struct kvm_vcpu *vcpu, unsigned nr)
{
	kvm_multiple_exception(vcpu, nr, false, 0, false, 0, true);
}
EXPORT_SYMBOL_GPL(kvm_requeue_exception);

void kvm_queue_exception_p(struct kvm_vcpu *vcpu, unsigned nr,
			   unsigned long payload)
{
	kvm_multiple_exception(vcpu, nr, false, 0, true, payload, false);
}
EXPORT_SYMBOL_GPL(kvm_queue_exception_p);

static void kvm_queue_exception_e_p(struct kvm_vcpu *vcpu, unsigned nr,
				    u32 error_code, unsigned long payload)
{
	kvm_multiple_exception(vcpu, nr, true, error_code,
			       true, payload, false);
}

int kvm_complete_insn_gp(struct kvm_vcpu *vcpu, int err)
{
	if (err)
		kvm_inject_gp(vcpu, 0);
	else
		return kvm_skip_emulated_instruction(vcpu);

	return 1;
}
EXPORT_SYMBOL_GPL(kvm_complete_insn_gp);

void kvm_inject_page_fault(struct kvm_vcpu *vcpu, struct x86_exception *fault)
{
	++vcpu->stat.pf_guest;
	vcpu->arch.exception.nested_apf =
		is_guest_mode(vcpu) && fault->async_page_fault;
	if (vcpu->arch.exception.nested_apf) {
		vcpu->arch.apf.nested_apf_token = fault->address;
		kvm_queue_exception_e(vcpu, PF_VECTOR, fault->error_code);
	} else {
		kvm_queue_exception_e_p(vcpu, PF_VECTOR, fault->error_code,
					fault->address);
	}
}
EXPORT_SYMBOL_GPL(kvm_inject_page_fault);

bool kvm_inject_emulated_page_fault(struct kvm_vcpu *vcpu,
				    struct x86_exception *fault)
{
	struct kvm_mmu *fault_mmu;
	WARN_ON_ONCE(fault->vector != PF_VECTOR);

	fault_mmu = fault->nested_page_fault ? vcpu->arch.mmu :
					       vcpu->arch.walk_mmu;

	/*
	 * Invalidate the TLB entry for the faulting address, if it exists,
	 * else the access will fault indefinitely (and to emulate hardware).
	 */
	if ((fault->error_code & PFERR_PRESENT_MASK) &&
	    !(fault->error_code & PFERR_RSVD_MASK))
		kvm_mmu_invalidate_gva(vcpu, fault_mmu, fault->address,
				       fault_mmu->root_hpa);

	fault_mmu->inject_page_fault(vcpu, fault);
	return fault->nested_page_fault;
}
EXPORT_SYMBOL_GPL(kvm_inject_emulated_page_fault);

void kvm_inject_nmi(struct kvm_vcpu *vcpu)
{
	atomic_inc(&vcpu->arch.nmi_queued);
	kvm_make_request(KVM_REQ_NMI, vcpu);
}
EXPORT_SYMBOL_GPL(kvm_inject_nmi);

void kvm_queue_exception_e(struct kvm_vcpu *vcpu, unsigned nr, u32 error_code)
{
	kvm_multiple_exception(vcpu, nr, true, error_code, false, 0, false);
}
EXPORT_SYMBOL_GPL(kvm_queue_exception_e);

void kvm_requeue_exception_e(struct kvm_vcpu *vcpu, unsigned nr, u32 error_code)
{
	kvm_multiple_exception(vcpu, nr, true, error_code, false, 0, true);
}
EXPORT_SYMBOL_GPL(kvm_requeue_exception_e);

/*
 * Checks if cpl <= required_cpl; if true, return true.  Otherwise queue
 * a #GP and return false.
 */
bool kvm_require_cpl(struct kvm_vcpu *vcpu, int required_cpl)
{
	if (static_call(kvm_x86_get_cpl)(vcpu) <= required_cpl)
		return true;
	kvm_queue_exception_e(vcpu, GP_VECTOR, 0);
	return false;
}
EXPORT_SYMBOL_GPL(kvm_require_cpl);

bool kvm_require_dr(struct kvm_vcpu *vcpu, int dr)
{
	if ((dr != 4 && dr != 5) || !kvm_read_cr4_bits(vcpu, X86_CR4_DE))
		return true;

	kvm_queue_exception(vcpu, UD_VECTOR);
	return false;
}
EXPORT_SYMBOL_GPL(kvm_require_dr);

/*
 * This function will be used to read from the physical memory of the currently
 * running guest. The difference to kvm_vcpu_read_guest_page is that this function
 * can read from guest physical or from the guest's guest physical memory.
 */
int kvm_read_guest_page_mmu(struct kvm_vcpu *vcpu, struct kvm_mmu *mmu,
			    gfn_t ngfn, void *data, int offset, int len,
			    u32 access)
{
	struct x86_exception exception;
	gfn_t real_gfn;
	gpa_t ngpa;

	ngpa     = gfn_to_gpa(ngfn);
	real_gfn = mmu->translate_gpa(vcpu, ngpa, access, &exception);
	if (real_gfn == UNMAPPED_GVA)
		return -EFAULT;

	real_gfn = gpa_to_gfn(real_gfn);

	return kvm_vcpu_read_guest_page(vcpu, real_gfn, data, offset, len);
}
EXPORT_SYMBOL_GPL(kvm_read_guest_page_mmu);

static int kvm_read_nested_guest_page(struct kvm_vcpu *vcpu, gfn_t gfn,
			       void *data, int offset, int len, u32 access)
{
	return kvm_read_guest_page_mmu(vcpu, vcpu->arch.walk_mmu, gfn,
				       data, offset, len, access);
}

static inline u64 pdptr_rsvd_bits(struct kvm_vcpu *vcpu)
{
	return vcpu->arch.reserved_gpa_bits | rsvd_bits(5, 8) | rsvd_bits(1, 2);
}

/*
 * Load the pae pdptrs.  Return 1 if they are all valid, 0 otherwise.
 */
int load_pdptrs(struct kvm_vcpu *vcpu, struct kvm_mmu *mmu, unsigned long cr3)
{
	gfn_t pdpt_gfn = cr3 >> PAGE_SHIFT;
	unsigned offset = ((cr3 & (PAGE_SIZE-1)) >> 5) << 2;
	int i;
	int ret;
	u64 pdpte[ARRAY_SIZE(mmu->pdptrs)];

	ret = kvm_read_guest_page_mmu(vcpu, mmu, pdpt_gfn, pdpte,
				      offset * sizeof(u64), sizeof(pdpte),
				      PFERR_USER_MASK|PFERR_WRITE_MASK);
	if (ret < 0) {
		ret = 0;
		goto out;
	}
	for (i = 0; i < ARRAY_SIZE(pdpte); ++i) {
		if ((pdpte[i] & PT_PRESENT_MASK) &&
		    (pdpte[i] & pdptr_rsvd_bits(vcpu))) {
			ret = 0;
			goto out;
		}
	}
	ret = 1;

	memcpy(mmu->pdptrs, pdpte, sizeof(mmu->pdptrs));
	kvm_register_mark_dirty(vcpu, VCPU_EXREG_PDPTR);

out:

	return ret;
}
EXPORT_SYMBOL_GPL(load_pdptrs);

bool pdptrs_changed(struct kvm_vcpu *vcpu)
{
	u64 pdpte[ARRAY_SIZE(vcpu->arch.walk_mmu->pdptrs)];
	int offset;
	gfn_t gfn;
	int r;

	if (!is_pae_paging(vcpu))
		return false;

	if (!kvm_register_is_available(vcpu, VCPU_EXREG_PDPTR))
		return true;

	gfn = (kvm_read_cr3(vcpu) & 0xffffffe0ul) >> PAGE_SHIFT;
	offset = (kvm_read_cr3(vcpu) & 0xffffffe0ul) & (PAGE_SIZE - 1);
	r = kvm_read_nested_guest_page(vcpu, gfn, pdpte, offset, sizeof(pdpte),
				       PFERR_USER_MASK | PFERR_WRITE_MASK);
	if (r < 0)
		return true;

	return memcmp(pdpte, vcpu->arch.walk_mmu->pdptrs, sizeof(pdpte)) != 0;
}
EXPORT_SYMBOL_GPL(pdptrs_changed);

void kvm_post_set_cr0(struct kvm_vcpu *vcpu, unsigned long old_cr0, unsigned long cr0)
{
	unsigned long update_bits = X86_CR0_PG | X86_CR0_WP;

	if ((cr0 ^ old_cr0) & X86_CR0_PG) {
		kvm_clear_async_pf_completion_queue(vcpu);
		kvm_async_pf_hash_reset(vcpu);
	}

	if ((cr0 ^ old_cr0) & update_bits)
		kvm_mmu_reset_context(vcpu);

	if (((cr0 ^ old_cr0) & X86_CR0_CD) &&
	    kvm_arch_has_noncoherent_dma(vcpu->kvm) &&
	    !kvm_check_has_quirk(vcpu->kvm, KVM_X86_QUIRK_CD_NW_CLEARED))
		kvm_zap_gfn_range(vcpu->kvm, 0, ~0ULL);
}
EXPORT_SYMBOL_GPL(kvm_post_set_cr0);

int kvm_set_cr0(struct kvm_vcpu *vcpu, unsigned long cr0)
{
	unsigned long old_cr0 = kvm_read_cr0(vcpu);
	unsigned long pdptr_bits = X86_CR0_CD | X86_CR0_NW | X86_CR0_PG;

	cr0 |= X86_CR0_ET;

#ifdef CONFIG_X86_64
	if (cr0 & 0xffffffff00000000UL)
		return 1;
#endif

	cr0 &= ~CR0_RESERVED_BITS;

	if ((cr0 & X86_CR0_NW) && !(cr0 & X86_CR0_CD))
		return 1;

	if ((cr0 & X86_CR0_PG) && !(cr0 & X86_CR0_PE))
		return 1;

#ifdef CONFIG_X86_64
	if ((vcpu->arch.efer & EFER_LME) && !is_paging(vcpu) &&
	    (cr0 & X86_CR0_PG)) {
		int cs_db, cs_l;

		if (!is_pae(vcpu))
			return 1;
		static_call(kvm_x86_get_cs_db_l_bits)(vcpu, &cs_db, &cs_l);
		if (cs_l)
			return 1;
	}
#endif
	if (!(vcpu->arch.efer & EFER_LME) && (cr0 & X86_CR0_PG) &&
	    is_pae(vcpu) && ((cr0 ^ old_cr0) & pdptr_bits) &&
	    !load_pdptrs(vcpu, vcpu->arch.walk_mmu, kvm_read_cr3(vcpu)))
		return 1;

	if (!(cr0 & X86_CR0_PG) && kvm_read_cr4_bits(vcpu, X86_CR4_PCIDE))
		return 1;

	static_call(kvm_x86_set_cr0)(vcpu, cr0);

	kvm_post_set_cr0(vcpu, old_cr0, cr0);

	return 0;
}
EXPORT_SYMBOL_GPL(kvm_set_cr0);

void kvm_lmsw(struct kvm_vcpu *vcpu, unsigned long msw)
{
	(void)kvm_set_cr0(vcpu, kvm_read_cr0_bits(vcpu, ~0x0eul) | (msw & 0x0f));
}
EXPORT_SYMBOL_GPL(kvm_lmsw);

void kvm_load_guest_xsave_state(struct kvm_vcpu *vcpu)
{
	if (vcpu->arch.guest_state_protected)
		return;

	if (kvm_read_cr4_bits(vcpu, X86_CR4_OSXSAVE)) {

		if (vcpu->arch.xcr0 != host_xcr0)
			xsetbv(XCR_XFEATURE_ENABLED_MASK, vcpu->arch.xcr0);

		if (vcpu->arch.xsaves_enabled &&
		    vcpu->arch.ia32_xss != host_xss)
			wrmsrl(MSR_IA32_XSS, vcpu->arch.ia32_xss);
	}

	if (static_cpu_has(X86_FEATURE_PKU) &&
	    (kvm_read_cr4_bits(vcpu, X86_CR4_PKE) ||
	     (vcpu->arch.xcr0 & XFEATURE_MASK_PKRU)) &&
	    vcpu->arch.pkru != vcpu->arch.host_pkru)
		__write_pkru(vcpu->arch.pkru);
}
EXPORT_SYMBOL_GPL(kvm_load_guest_xsave_state);

void kvm_load_host_xsave_state(struct kvm_vcpu *vcpu)
{
	if (vcpu->arch.guest_state_protected)
		return;

	if (static_cpu_has(X86_FEATURE_PKU) &&
	    (kvm_read_cr4_bits(vcpu, X86_CR4_PKE) ||
	     (vcpu->arch.xcr0 & XFEATURE_MASK_PKRU))) {
		vcpu->arch.pkru = rdpkru();
		if (vcpu->arch.pkru != vcpu->arch.host_pkru)
			__write_pkru(vcpu->arch.host_pkru);
	}

	if (kvm_read_cr4_bits(vcpu, X86_CR4_OSXSAVE)) {

		if (vcpu->arch.xcr0 != host_xcr0)
			xsetbv(XCR_XFEATURE_ENABLED_MASK, host_xcr0);

		if (vcpu->arch.xsaves_enabled &&
		    vcpu->arch.ia32_xss != host_xss)
			wrmsrl(MSR_IA32_XSS, host_xss);
	}

}
EXPORT_SYMBOL_GPL(kvm_load_host_xsave_state);

static int __kvm_set_xcr(struct kvm_vcpu *vcpu, u32 index, u64 xcr)
{
	u64 xcr0 = xcr;
	u64 old_xcr0 = vcpu->arch.xcr0;
	u64 valid_bits;

	/* Only support XCR_XFEATURE_ENABLED_MASK(xcr0) now  */
	if (index != XCR_XFEATURE_ENABLED_MASK)
		return 1;
	if (!(xcr0 & XFEATURE_MASK_FP))
		return 1;
	if ((xcr0 & XFEATURE_MASK_YMM) && !(xcr0 & XFEATURE_MASK_SSE))
		return 1;

	/*
	 * Do not allow the guest to set bits that we do not support
	 * saving.  However, xcr0 bit 0 is always set, even if the
	 * emulated CPU does not support XSAVE (see fx_init).
	 */
	valid_bits = vcpu->arch.guest_supported_xcr0 | XFEATURE_MASK_FP;
	if (xcr0 & ~valid_bits)
		return 1;

	if ((!(xcr0 & XFEATURE_MASK_BNDREGS)) !=
	    (!(xcr0 & XFEATURE_MASK_BNDCSR)))
		return 1;

	if (xcr0 & XFEATURE_MASK_AVX512) {
		if (!(xcr0 & XFEATURE_MASK_YMM))
			return 1;
		if ((xcr0 & XFEATURE_MASK_AVX512) != XFEATURE_MASK_AVX512)
			return 1;
	}
	vcpu->arch.xcr0 = xcr0;

	if ((xcr0 ^ old_xcr0) & XFEATURE_MASK_EXTEND)
		kvm_update_cpuid_runtime(vcpu);
	return 0;
}

int kvm_emulate_xsetbv(struct kvm_vcpu *vcpu)
{
	if (static_call(kvm_x86_get_cpl)(vcpu) != 0 ||
	    __kvm_set_xcr(vcpu, kvm_rcx_read(vcpu), kvm_read_edx_eax(vcpu))) {
		kvm_inject_gp(vcpu, 0);
		return 1;
	}

	return kvm_skip_emulated_instruction(vcpu);
}
EXPORT_SYMBOL_GPL(kvm_emulate_xsetbv);

bool kvm_is_valid_cr4(struct kvm_vcpu *vcpu, unsigned long cr4)
{
	if (cr4 & cr4_reserved_bits)
		return false;

	if (cr4 & vcpu->arch.cr4_guest_rsvd_bits)
		return false;

	return static_call(kvm_x86_is_valid_cr4)(vcpu, cr4);
}
EXPORT_SYMBOL_GPL(kvm_is_valid_cr4);

void kvm_post_set_cr4(struct kvm_vcpu *vcpu, unsigned long old_cr4, unsigned long cr4)
{
	unsigned long mmu_role_bits = X86_CR4_PGE | X86_CR4_PSE | X86_CR4_PAE |
				      X86_CR4_SMEP | X86_CR4_SMAP | X86_CR4_PKE;

	if (((cr4 ^ old_cr4) & mmu_role_bits) ||
	    (!(cr4 & X86_CR4_PCIDE) && (old_cr4 & X86_CR4_PCIDE)))
		kvm_mmu_reset_context(vcpu);
}
EXPORT_SYMBOL_GPL(kvm_post_set_cr4);

int kvm_set_cr4(struct kvm_vcpu *vcpu, unsigned long cr4)
{
	unsigned long old_cr4 = kvm_read_cr4(vcpu);
	unsigned long pdptr_bits = X86_CR4_PGE | X86_CR4_PSE | X86_CR4_PAE |
				   X86_CR4_SMEP;

	if (!kvm_is_valid_cr4(vcpu, cr4))
		return 1;

	if (is_long_mode(vcpu)) {
		if (!(cr4 & X86_CR4_PAE))
			return 1;
		if ((cr4 ^ old_cr4) & X86_CR4_LA57)
			return 1;
	} else if (is_paging(vcpu) && (cr4 & X86_CR4_PAE)
		   && ((cr4 ^ old_cr4) & pdptr_bits)
		   && !load_pdptrs(vcpu, vcpu->arch.walk_mmu,
				   kvm_read_cr3(vcpu)))
		return 1;

	if ((cr4 & X86_CR4_PCIDE) && !(old_cr4 & X86_CR4_PCIDE)) {
		if (!guest_cpuid_has(vcpu, X86_FEATURE_PCID))
			return 1;

		/* PCID can not be enabled when cr3[11:0]!=000H or EFER.LMA=0 */
		if ((kvm_read_cr3(vcpu) & X86_CR3_PCID_MASK) || !is_long_mode(vcpu))
			return 1;
	}

	static_call(kvm_x86_set_cr4)(vcpu, cr4);

	kvm_post_set_cr4(vcpu, old_cr4, cr4);

	return 0;
}
EXPORT_SYMBOL_GPL(kvm_set_cr4);

int kvm_set_cr3(struct kvm_vcpu *vcpu, unsigned long cr3)
{
	bool skip_tlb_flush = false;
#ifdef CONFIG_X86_64
	bool pcid_enabled = kvm_read_cr4_bits(vcpu, X86_CR4_PCIDE);

	if (pcid_enabled) {
		skip_tlb_flush = cr3 & X86_CR3_PCID_NOFLUSH;
		cr3 &= ~X86_CR3_PCID_NOFLUSH;
	}
#endif

	if (cr3 == kvm_read_cr3(vcpu) && !pdptrs_changed(vcpu)) {
		if (!skip_tlb_flush) {
			kvm_mmu_sync_roots(vcpu);
			kvm_make_request(KVM_REQ_TLB_FLUSH_CURRENT, vcpu);
		}
		return 0;
	}

	if (is_long_mode(vcpu) && kvm_vcpu_is_illegal_gpa(vcpu, cr3))
		return 1;
	else if (is_pae_paging(vcpu) &&
		 !load_pdptrs(vcpu, vcpu->arch.walk_mmu, cr3))
		return 1;

	kvm_mmu_new_pgd(vcpu, cr3, skip_tlb_flush, skip_tlb_flush);
	vcpu->arch.cr3 = cr3;
	kvm_register_mark_available(vcpu, VCPU_EXREG_CR3);

	return 0;
}
EXPORT_SYMBOL_GPL(kvm_set_cr3);

int kvm_set_cr8(struct kvm_vcpu *vcpu, unsigned long cr8)
{
	if (cr8 & CR8_RESERVED_BITS)
		return 1;
	if (lapic_in_kernel(vcpu))
		kvm_lapic_set_tpr(vcpu, cr8);
	else
		vcpu->arch.cr8 = cr8;
	return 0;
}
EXPORT_SYMBOL_GPL(kvm_set_cr8);

unsigned long kvm_get_cr8(struct kvm_vcpu *vcpu)
{
	if (lapic_in_kernel(vcpu))
		return kvm_lapic_get_cr8(vcpu);
	else
		return vcpu->arch.cr8;
}
EXPORT_SYMBOL_GPL(kvm_get_cr8);

static void kvm_update_dr0123(struct kvm_vcpu *vcpu)
{
	int i;

	if (!(vcpu->guest_debug & KVM_GUESTDBG_USE_HW_BP)) {
		for (i = 0; i < KVM_NR_DB_REGS; i++)
			vcpu->arch.eff_db[i] = vcpu->arch.db[i];
		vcpu->arch.switch_db_regs |= KVM_DEBUGREG_RELOAD;
	}
}

void kvm_update_dr7(struct kvm_vcpu *vcpu)
{
	unsigned long dr7;

	if (vcpu->guest_debug & KVM_GUESTDBG_USE_HW_BP)
		dr7 = vcpu->arch.guest_debug_dr7;
	else
		dr7 = vcpu->arch.dr7;
	static_call(kvm_x86_set_dr7)(vcpu, dr7);
	vcpu->arch.switch_db_regs &= ~KVM_DEBUGREG_BP_ENABLED;
	if (dr7 & DR7_BP_EN_MASK)
		vcpu->arch.switch_db_regs |= KVM_DEBUGREG_BP_ENABLED;
}
EXPORT_SYMBOL_GPL(kvm_update_dr7);

static u64 kvm_dr6_fixed(struct kvm_vcpu *vcpu)
{
	u64 fixed = DR6_FIXED_1;

	if (!guest_cpuid_has(vcpu, X86_FEATURE_RTM))
		fixed |= DR6_RTM;
	return fixed;
}

int kvm_set_dr(struct kvm_vcpu *vcpu, int dr, unsigned long val)
{
	size_t size = ARRAY_SIZE(vcpu->arch.db);

	switch (dr) {
	case 0 ... 3:
		vcpu->arch.db[array_index_nospec(dr, size)] = val;
		if (!(vcpu->guest_debug & KVM_GUESTDBG_USE_HW_BP))
			vcpu->arch.eff_db[dr] = val;
		break;
	case 4:
	case 6:
		if (!kvm_dr6_valid(val))
			return 1; /* #GP */
		vcpu->arch.dr6 = (val & DR6_VOLATILE) | kvm_dr6_fixed(vcpu);
		break;
	case 5:
	default: /* 7 */
		if (!kvm_dr7_valid(val))
			return 1; /* #GP */
		vcpu->arch.dr7 = (val & DR7_VOLATILE) | DR7_FIXED_1;
		kvm_update_dr7(vcpu);
		break;
	}

	return 0;
}
EXPORT_SYMBOL_GPL(kvm_set_dr);

void kvm_get_dr(struct kvm_vcpu *vcpu, int dr, unsigned long *val)
{
	size_t size = ARRAY_SIZE(vcpu->arch.db);

	switch (dr) {
	case 0 ... 3:
		*val = vcpu->arch.db[array_index_nospec(dr, size)];
		break;
	case 4:
	case 6:
		*val = vcpu->arch.dr6;
		break;
	case 5:
	default: /* 7 */
		*val = vcpu->arch.dr7;
		break;
	}
}
EXPORT_SYMBOL_GPL(kvm_get_dr);

int kvm_emulate_rdpmc(struct kvm_vcpu *vcpu)
{
	u32 ecx = kvm_rcx_read(vcpu);
	u64 data;

	if (kvm_pmu_rdpmc(vcpu, ecx, &data)) {
		kvm_inject_gp(vcpu, 0);
		return 1;
	}

	kvm_rax_write(vcpu, (u32)data);
	kvm_rdx_write(vcpu, data >> 32);
	return kvm_skip_emulated_instruction(vcpu);
}
EXPORT_SYMBOL_GPL(kvm_emulate_rdpmc);

/*
 * List of msr numbers which we expose to userspace through KVM_GET_MSRS
 * and KVM_SET_MSRS, and KVM_GET_MSR_INDEX_LIST.
 *
 * The three MSR lists(msrs_to_save, emulated_msrs, msr_based_features)
 * extract the supported MSRs from the related const lists.
 * msrs_to_save is selected from the msrs_to_save_all to reflect the
 * capabilities of the host cpu. This capabilities test skips MSRs that are
 * kvm-specific. Those are put in emulated_msrs_all; filtering of emulated_msrs
 * may depend on host virtualization features rather than host cpu features.
 */

static const u32 msrs_to_save_all[] = {
	MSR_IA32_SYSENTER_CS, MSR_IA32_SYSENTER_ESP, MSR_IA32_SYSENTER_EIP,
	MSR_STAR,
#ifdef CONFIG_X86_64
	MSR_CSTAR, MSR_KERNEL_GS_BASE, MSR_SYSCALL_MASK, MSR_LSTAR,
#endif
	MSR_IA32_TSC, MSR_IA32_CR_PAT, MSR_VM_HSAVE_PA,
	MSR_IA32_FEAT_CTL, MSR_IA32_BNDCFGS, MSR_TSC_AUX,
	MSR_IA32_SPEC_CTRL,
	MSR_IA32_RTIT_CTL, MSR_IA32_RTIT_STATUS, MSR_IA32_RTIT_CR3_MATCH,
	MSR_IA32_RTIT_OUTPUT_BASE, MSR_IA32_RTIT_OUTPUT_MASK,
	MSR_IA32_RTIT_ADDR0_A, MSR_IA32_RTIT_ADDR0_B,
	MSR_IA32_RTIT_ADDR1_A, MSR_IA32_RTIT_ADDR1_B,
	MSR_IA32_RTIT_ADDR2_A, MSR_IA32_RTIT_ADDR2_B,
	MSR_IA32_RTIT_ADDR3_A, MSR_IA32_RTIT_ADDR3_B,
	MSR_IA32_UMWAIT_CONTROL,

	MSR_ARCH_PERFMON_FIXED_CTR0, MSR_ARCH_PERFMON_FIXED_CTR1,
	MSR_ARCH_PERFMON_FIXED_CTR0 + 2, MSR_ARCH_PERFMON_FIXED_CTR0 + 3,
	MSR_CORE_PERF_FIXED_CTR_CTRL, MSR_CORE_PERF_GLOBAL_STATUS,
	MSR_CORE_PERF_GLOBAL_CTRL, MSR_CORE_PERF_GLOBAL_OVF_CTRL,
	MSR_ARCH_PERFMON_PERFCTR0, MSR_ARCH_PERFMON_PERFCTR1,
	MSR_ARCH_PERFMON_PERFCTR0 + 2, MSR_ARCH_PERFMON_PERFCTR0 + 3,
	MSR_ARCH_PERFMON_PERFCTR0 + 4, MSR_ARCH_PERFMON_PERFCTR0 + 5,
	MSR_ARCH_PERFMON_PERFCTR0 + 6, MSR_ARCH_PERFMON_PERFCTR0 + 7,
	MSR_ARCH_PERFMON_PERFCTR0 + 8, MSR_ARCH_PERFMON_PERFCTR0 + 9,
	MSR_ARCH_PERFMON_PERFCTR0 + 10, MSR_ARCH_PERFMON_PERFCTR0 + 11,
	MSR_ARCH_PERFMON_PERFCTR0 + 12, MSR_ARCH_PERFMON_PERFCTR0 + 13,
	MSR_ARCH_PERFMON_PERFCTR0 + 14, MSR_ARCH_PERFMON_PERFCTR0 + 15,
	MSR_ARCH_PERFMON_PERFCTR0 + 16, MSR_ARCH_PERFMON_PERFCTR0 + 17,
	MSR_ARCH_PERFMON_EVENTSEL0, MSR_ARCH_PERFMON_EVENTSEL1,
	MSR_ARCH_PERFMON_EVENTSEL0 + 2, MSR_ARCH_PERFMON_EVENTSEL0 + 3,
	MSR_ARCH_PERFMON_EVENTSEL0 + 4, MSR_ARCH_PERFMON_EVENTSEL0 + 5,
	MSR_ARCH_PERFMON_EVENTSEL0 + 6, MSR_ARCH_PERFMON_EVENTSEL0 + 7,
	MSR_ARCH_PERFMON_EVENTSEL0 + 8, MSR_ARCH_PERFMON_EVENTSEL0 + 9,
	MSR_ARCH_PERFMON_EVENTSEL0 + 10, MSR_ARCH_PERFMON_EVENTSEL0 + 11,
	MSR_ARCH_PERFMON_EVENTSEL0 + 12, MSR_ARCH_PERFMON_EVENTSEL0 + 13,
	MSR_ARCH_PERFMON_EVENTSEL0 + 14, MSR_ARCH_PERFMON_EVENTSEL0 + 15,
	MSR_ARCH_PERFMON_EVENTSEL0 + 16, MSR_ARCH_PERFMON_EVENTSEL0 + 17,
};

static u32 msrs_to_save[ARRAY_SIZE(msrs_to_save_all)];
static unsigned num_msrs_to_save;

static const u32 emulated_msrs_all[] = {
	MSR_KVM_SYSTEM_TIME, MSR_KVM_WALL_CLOCK,
	MSR_KVM_SYSTEM_TIME_NEW, MSR_KVM_WALL_CLOCK_NEW,
	HV_X64_MSR_GUEST_OS_ID, HV_X64_MSR_HYPERCALL,
	HV_X64_MSR_TIME_REF_COUNT, HV_X64_MSR_REFERENCE_TSC,
	HV_X64_MSR_TSC_FREQUENCY, HV_X64_MSR_APIC_FREQUENCY,
	HV_X64_MSR_CRASH_P0, HV_X64_MSR_CRASH_P1, HV_X64_MSR_CRASH_P2,
	HV_X64_MSR_CRASH_P3, HV_X64_MSR_CRASH_P4, HV_X64_MSR_CRASH_CTL,
	HV_X64_MSR_RESET,
	HV_X64_MSR_VP_INDEX,
	HV_X64_MSR_VP_RUNTIME,
	HV_X64_MSR_SCONTROL,
	HV_X64_MSR_STIMER0_CONFIG,
	HV_X64_MSR_VP_ASSIST_PAGE,
	HV_X64_MSR_REENLIGHTENMENT_CONTROL, HV_X64_MSR_TSC_EMULATION_CONTROL,
	HV_X64_MSR_TSC_EMULATION_STATUS,
	HV_X64_MSR_SYNDBG_OPTIONS,
	HV_X64_MSR_SYNDBG_CONTROL, HV_X64_MSR_SYNDBG_STATUS,
	HV_X64_MSR_SYNDBG_SEND_BUFFER, HV_X64_MSR_SYNDBG_RECV_BUFFER,
	HV_X64_MSR_SYNDBG_PENDING_BUFFER,

	MSR_KVM_ASYNC_PF_EN, MSR_KVM_STEAL_TIME,
	MSR_KVM_PV_EOI_EN, MSR_KVM_ASYNC_PF_INT, MSR_KVM_ASYNC_PF_ACK,

	MSR_IA32_TSC_ADJUST,
	MSR_IA32_TSC_DEADLINE,
	MSR_IA32_ARCH_CAPABILITIES,
	MSR_IA32_PERF_CAPABILITIES,
	MSR_IA32_MISC_ENABLE,
	MSR_IA32_MCG_STATUS,
	MSR_IA32_MCG_CTL,
	MSR_IA32_MCG_EXT_CTL,
	MSR_IA32_SMBASE,
	MSR_SMI_COUNT,
	MSR_PLATFORM_INFO,
	MSR_MISC_FEATURES_ENABLES,
	MSR_AMD64_VIRT_SPEC_CTRL,
	MSR_IA32_POWER_CTL,
	MSR_IA32_UCODE_REV,

	/*
	 * The following list leaves out MSRs whose values are determined
	 * by arch/x86/kvm/vmx/nested.c based on CPUID or other MSRs.
	 * We always support the "true" VMX control MSRs, even if the host
	 * processor does not, so I am putting these registers here rather
	 * than in msrs_to_save_all.
	 */
	MSR_IA32_VMX_BASIC,
	MSR_IA32_VMX_TRUE_PINBASED_CTLS,
	MSR_IA32_VMX_TRUE_PROCBASED_CTLS,
	MSR_IA32_VMX_TRUE_EXIT_CTLS,
	MSR_IA32_VMX_TRUE_ENTRY_CTLS,
	MSR_IA32_VMX_MISC,
	MSR_IA32_VMX_CR0_FIXED0,
	MSR_IA32_VMX_CR4_FIXED0,
	MSR_IA32_VMX_VMCS_ENUM,
	MSR_IA32_VMX_PROCBASED_CTLS2,
	MSR_IA32_VMX_EPT_VPID_CAP,
	MSR_IA32_VMX_VMFUNC,

	MSR_K7_HWCR,
	MSR_KVM_POLL_CONTROL,
};

static u32 emulated_msrs[ARRAY_SIZE(emulated_msrs_all)];
static unsigned num_emulated_msrs;

/*
 * List of msr numbers which are used to expose MSR-based features that
 * can be used by a hypervisor to validate requested CPU features.
 */
static const u32 msr_based_features_all[] = {
	MSR_IA32_VMX_BASIC,
	MSR_IA32_VMX_TRUE_PINBASED_CTLS,
	MSR_IA32_VMX_PINBASED_CTLS,
	MSR_IA32_VMX_TRUE_PROCBASED_CTLS,
	MSR_IA32_VMX_PROCBASED_CTLS,
	MSR_IA32_VMX_TRUE_EXIT_CTLS,
	MSR_IA32_VMX_EXIT_CTLS,
	MSR_IA32_VMX_TRUE_ENTRY_CTLS,
	MSR_IA32_VMX_ENTRY_CTLS,
	MSR_IA32_VMX_MISC,
	MSR_IA32_VMX_CR0_FIXED0,
	MSR_IA32_VMX_CR0_FIXED1,
	MSR_IA32_VMX_CR4_FIXED0,
	MSR_IA32_VMX_CR4_FIXED1,
	MSR_IA32_VMX_VMCS_ENUM,
	MSR_IA32_VMX_PROCBASED_CTLS2,
	MSR_IA32_VMX_EPT_VPID_CAP,
	MSR_IA32_VMX_VMFUNC,

	MSR_F10H_DECFG,
	MSR_IA32_UCODE_REV,
	MSR_IA32_ARCH_CAPABILITIES,
	MSR_IA32_PERF_CAPABILITIES,
};

static u32 msr_based_features[ARRAY_SIZE(msr_based_features_all)];
static unsigned int num_msr_based_features;

static u64 kvm_get_arch_capabilities(void)
{
	u64 data = 0;

	if (boot_cpu_has(X86_FEATURE_ARCH_CAPABILITIES))
		rdmsrl(MSR_IA32_ARCH_CAPABILITIES, data);

	/*
	 * If nx_huge_pages is enabled, KVM's shadow paging will ensure that
	 * the nested hypervisor runs with NX huge pages.  If it is not,
	 * L1 is anyway vulnerable to ITLB_MULTIHIT exploits from other
	 * L1 guests, so it need not worry about its own (L2) guests.
	 */
	data |= ARCH_CAP_PSCHANGE_MC_NO;

	/*
	 * If we're doing cache flushes (either "always" or "cond")
	 * we will do one whenever the guest does a vmlaunch/vmresume.
	 * If an outer hypervisor is doing the cache flush for us
	 * (VMENTER_L1D_FLUSH_NESTED_VM), we can safely pass that
	 * capability to the guest too, and if EPT is disabled we're not
	 * vulnerable.  Overall, only VMENTER_L1D_FLUSH_NEVER will
	 * require a nested hypervisor to do a flush of its own.
	 */
	if (l1tf_vmx_mitigation != VMENTER_L1D_FLUSH_NEVER)
		data |= ARCH_CAP_SKIP_VMENTRY_L1DFLUSH;

	if (!boot_cpu_has_bug(X86_BUG_CPU_MELTDOWN))
		data |= ARCH_CAP_RDCL_NO;
	if (!boot_cpu_has_bug(X86_BUG_SPEC_STORE_BYPASS))
		data |= ARCH_CAP_SSB_NO;
	if (!boot_cpu_has_bug(X86_BUG_MDS))
		data |= ARCH_CAP_MDS_NO;

	if (!boot_cpu_has(X86_FEATURE_RTM)) {
		/*
		 * If RTM=0 because the kernel has disabled TSX, the host might
		 * have TAA_NO or TSX_CTRL.  Clear TAA_NO (the guest sees RTM=0
		 * and therefore knows that there cannot be TAA) but keep
		 * TSX_CTRL: some buggy userspaces leave it set on tsx=on hosts,
		 * and we want to allow migrating those guests to tsx=off hosts.
		 */
		data &= ~ARCH_CAP_TAA_NO;
	} else if (!boot_cpu_has_bug(X86_BUG_TAA)) {
		data |= ARCH_CAP_TAA_NO;
	} else {
		/*
		 * Nothing to do here; we emulate TSX_CTRL if present on the
		 * host so the guest can choose between disabling TSX or
		 * using VERW to clear CPU buffers.
		 */
	}

	return data;
}

static int kvm_get_msr_feature(struct kvm_msr_entry *msr)
{
	switch (msr->index) {
	case MSR_IA32_ARCH_CAPABILITIES:
		msr->data = kvm_get_arch_capabilities();
		break;
	case MSR_IA32_UCODE_REV:
		rdmsrl_safe(msr->index, &msr->data);
		break;
	default:
		return static_call(kvm_x86_get_msr_feature)(msr);
	}
	return 0;
}

static int do_get_msr_feature(struct kvm_vcpu *vcpu, unsigned index, u64 *data)
{
	struct kvm_msr_entry msr;
	int r;

	msr.index = index;
	r = kvm_get_msr_feature(&msr);

	if (r == KVM_MSR_RET_INVALID) {
		/* Unconditionally clear the output for simplicity */
		*data = 0;
		if (kvm_msr_ignored_check(index, 0, false))
			r = 0;
	}

	if (r)
		return r;

	*data = msr.data;

	return 0;
}

static bool __kvm_valid_efer(struct kvm_vcpu *vcpu, u64 efer)
{
	if (efer & EFER_FFXSR && !guest_cpuid_has(vcpu, X86_FEATURE_FXSR_OPT))
		return false;

	if (efer & EFER_SVME && !guest_cpuid_has(vcpu, X86_FEATURE_SVM))
		return false;

	if (efer & (EFER_LME | EFER_LMA) &&
	    !guest_cpuid_has(vcpu, X86_FEATURE_LM))
		return false;

	if (efer & EFER_NX && !guest_cpuid_has(vcpu, X86_FEATURE_NX))
		return false;

	return true;

}
bool kvm_valid_efer(struct kvm_vcpu *vcpu, u64 efer)
{
	if (efer & efer_reserved_bits)
		return false;

	return __kvm_valid_efer(vcpu, efer);
}
EXPORT_SYMBOL_GPL(kvm_valid_efer);

static int set_efer(struct kvm_vcpu *vcpu, struct msr_data *msr_info)
{
	u64 old_efer = vcpu->arch.efer;
	u64 efer = msr_info->data;
	int r;

	if (efer & efer_reserved_bits)
		return 1;

	if (!msr_info->host_initiated) {
		if (!__kvm_valid_efer(vcpu, efer))
			return 1;

		if (is_paging(vcpu) &&
		    (vcpu->arch.efer & EFER_LME) != (efer & EFER_LME))
			return 1;
	}

	efer &= ~EFER_LMA;
	efer |= vcpu->arch.efer & EFER_LMA;

	r = static_call(kvm_x86_set_efer)(vcpu, efer);
	if (r) {
		WARN_ON(r > 0);
		return r;
	}

	/* Update reserved bits */
	if ((efer ^ old_efer) & EFER_NX)
		kvm_mmu_reset_context(vcpu);

	return 0;
}

void kvm_enable_efer_bits(u64 mask)
{
       efer_reserved_bits &= ~mask;
}
EXPORT_SYMBOL_GPL(kvm_enable_efer_bits);

bool kvm_msr_allowed(struct kvm_vcpu *vcpu, u32 index, u32 type)
{
	struct kvm_x86_msr_filter *msr_filter;
	struct msr_bitmap_range *ranges;
	struct kvm *kvm = vcpu->kvm;
	bool allowed;
	int idx;
	u32 i;

	/* x2APIC MSRs do not support filtering. */
	if (index >= 0x800 && index <= 0x8ff)
		return true;

	idx = srcu_read_lock(&kvm->srcu);

	msr_filter = srcu_dereference(kvm->arch.msr_filter, &kvm->srcu);
	if (!msr_filter) {
		allowed = true;
		goto out;
	}

	allowed = msr_filter->default_allow;
	ranges = msr_filter->ranges;

	for (i = 0; i < msr_filter->count; i++) {
		u32 start = ranges[i].base;
		u32 end = start + ranges[i].nmsrs;
		u32 flags = ranges[i].flags;
		unsigned long *bitmap = ranges[i].bitmap;

		if ((index >= start) && (index < end) && (flags & type)) {
			allowed = !!test_bit(index - start, bitmap);
			break;
		}
	}

out:
	srcu_read_unlock(&kvm->srcu, idx);

	return allowed;
}
EXPORT_SYMBOL_GPL(kvm_msr_allowed);

/*
 * Write @data into the MSR specified by @index.  Select MSR specific fault
 * checks are bypassed if @host_initiated is %true.
 * Returns 0 on success, non-0 otherwise.
 * Assumes vcpu_load() was already called.
 */
static int __kvm_set_msr(struct kvm_vcpu *vcpu, u32 index, u64 data,
			 bool host_initiated)
{
	struct msr_data msr;

	if (!host_initiated && !kvm_msr_allowed(vcpu, index, KVM_MSR_FILTER_WRITE))
		return KVM_MSR_RET_FILTERED;

	switch (index) {
	case MSR_FS_BASE:
	case MSR_GS_BASE:
	case MSR_KERNEL_GS_BASE:
	case MSR_CSTAR:
	case MSR_LSTAR:
		if (is_noncanonical_address(data, vcpu))
			return 1;
		break;
	case MSR_IA32_SYSENTER_EIP:
	case MSR_IA32_SYSENTER_ESP:
		/*
		 * IA32_SYSENTER_ESP and IA32_SYSENTER_EIP cause #GP if
		 * non-canonical address is written on Intel but not on
		 * AMD (which ignores the top 32-bits, because it does
		 * not implement 64-bit SYSENTER).
		 *
		 * 64-bit code should hence be able to write a non-canonical
		 * value on AMD.  Making the address canonical ensures that
		 * vmentry does not fail on Intel after writing a non-canonical
		 * value, and that something deterministic happens if the guest
		 * invokes 64-bit SYSENTER.
		 */
		data = get_canonical(data, vcpu_virt_addr_bits(vcpu));
	}

	msr.data = data;
	msr.index = index;
	msr.host_initiated = host_initiated;

	return static_call(kvm_x86_set_msr)(vcpu, &msr);
}

static int kvm_set_msr_ignored_check(struct kvm_vcpu *vcpu,
				     u32 index, u64 data, bool host_initiated)
{
	int ret = __kvm_set_msr(vcpu, index, data, host_initiated);

	if (ret == KVM_MSR_RET_INVALID)
		if (kvm_msr_ignored_check(index, data, true))
			ret = 0;

	return ret;
}

/*
 * Read the MSR specified by @index into @data.  Select MSR specific fault
 * checks are bypassed if @host_initiated is %true.
 * Returns 0 on success, non-0 otherwise.
 * Assumes vcpu_load() was already called.
 */
int __kvm_get_msr(struct kvm_vcpu *vcpu, u32 index, u64 *data,
		  bool host_initiated)
{
	struct msr_data msr;
	int ret;

	if (!host_initiated && !kvm_msr_allowed(vcpu, index, KVM_MSR_FILTER_READ))
		return KVM_MSR_RET_FILTERED;

	msr.index = index;
	msr.host_initiated = host_initiated;

	ret = static_call(kvm_x86_get_msr)(vcpu, &msr);
	if (!ret)
		*data = msr.data;
	return ret;
}

static int kvm_get_msr_ignored_check(struct kvm_vcpu *vcpu,
				     u32 index, u64 *data, bool host_initiated)
{
	int ret = __kvm_get_msr(vcpu, index, data, host_initiated);

	if (ret == KVM_MSR_RET_INVALID) {
		/* Unconditionally clear *data for simplicity */
		*data = 0;
		if (kvm_msr_ignored_check(index, 0, false))
			ret = 0;
	}

	return ret;
}

int kvm_get_msr(struct kvm_vcpu *vcpu, u32 index, u64 *data)
{
	return kvm_get_msr_ignored_check(vcpu, index, data, false);
}
EXPORT_SYMBOL_GPL(kvm_get_msr);

int kvm_set_msr(struct kvm_vcpu *vcpu, u32 index, u64 data)
{
	return kvm_set_msr_ignored_check(vcpu, index, data, false);
}
EXPORT_SYMBOL_GPL(kvm_set_msr);

static int complete_emulated_rdmsr(struct kvm_vcpu *vcpu)
{
	int err = vcpu->run->msr.error;
	if (!err) {
		kvm_rax_write(vcpu, (u32)vcpu->run->msr.data);
		kvm_rdx_write(vcpu, vcpu->run->msr.data >> 32);
	}

	return static_call(kvm_x86_complete_emulated_msr)(vcpu, err);
}

static int complete_emulated_wrmsr(struct kvm_vcpu *vcpu)
{
	return static_call(kvm_x86_complete_emulated_msr)(vcpu, vcpu->run->msr.error);
}

static u64 kvm_msr_reason(int r)
{
	switch (r) {
	case KVM_MSR_RET_INVALID:
		return KVM_MSR_EXIT_REASON_UNKNOWN;
	case KVM_MSR_RET_FILTERED:
		return KVM_MSR_EXIT_REASON_FILTER;
	default:
		return KVM_MSR_EXIT_REASON_INVAL;
	}
}

static int kvm_msr_user_space(struct kvm_vcpu *vcpu, u32 index,
			      u32 exit_reason, u64 data,
			      int (*completion)(struct kvm_vcpu *vcpu),
			      int r)
{
	u64 msr_reason = kvm_msr_reason(r);

	/* Check if the user wanted to know about this MSR fault */
	if (!(vcpu->kvm->arch.user_space_msr_mask & msr_reason))
		return 0;

	vcpu->run->exit_reason = exit_reason;
	vcpu->run->msr.error = 0;
	memset(vcpu->run->msr.pad, 0, sizeof(vcpu->run->msr.pad));
	vcpu->run->msr.reason = msr_reason;
	vcpu->run->msr.index = index;
	vcpu->run->msr.data = data;
	vcpu->arch.complete_userspace_io = completion;

	return 1;
}

static int kvm_get_msr_user_space(struct kvm_vcpu *vcpu, u32 index, int r)
{
	return kvm_msr_user_space(vcpu, index, KVM_EXIT_X86_RDMSR, 0,
				   complete_emulated_rdmsr, r);
}

static int kvm_set_msr_user_space(struct kvm_vcpu *vcpu, u32 index, u64 data, int r)
{
	return kvm_msr_user_space(vcpu, index, KVM_EXIT_X86_WRMSR, data,
				   complete_emulated_wrmsr, r);
}

int kvm_emulate_rdmsr(struct kvm_vcpu *vcpu)
{
	u32 ecx = kvm_rcx_read(vcpu);
	u64 data;
	int r;

	r = kvm_get_msr(vcpu, ecx, &data);

	/* MSR read failed? See if we should ask user space */
	if (r && kvm_get_msr_user_space(vcpu, ecx, r)) {
		/* Bounce to user space */
		return 0;
	}

	if (!r) {
		trace_kvm_msr_read(ecx, data);

		kvm_rax_write(vcpu, data & -1u);
		kvm_rdx_write(vcpu, (data >> 32) & -1u);
	} else {
		trace_kvm_msr_read_ex(ecx);
	}

	return static_call(kvm_x86_complete_emulated_msr)(vcpu, r);
}
EXPORT_SYMBOL_GPL(kvm_emulate_rdmsr);

int kvm_emulate_wrmsr(struct kvm_vcpu *vcpu)
{
	u32 ecx = kvm_rcx_read(vcpu);
	u64 data = kvm_read_edx_eax(vcpu);
	int r;

	r = kvm_set_msr(vcpu, ecx, data);

	/* MSR write failed? See if we should ask user space */
	if (r && kvm_set_msr_user_space(vcpu, ecx, data, r))
		/* Bounce to user space */
		return 0;

	/* Signal all other negative errors to userspace */
	if (r < 0)
		return r;

	if (!r)
		trace_kvm_msr_write(ecx, data);
	else
		trace_kvm_msr_write_ex(ecx, data);

	return static_call(kvm_x86_complete_emulated_msr)(vcpu, r);
}
EXPORT_SYMBOL_GPL(kvm_emulate_wrmsr);

int kvm_emulate_as_nop(struct kvm_vcpu *vcpu)
{
	return kvm_skip_emulated_instruction(vcpu);
}
EXPORT_SYMBOL_GPL(kvm_emulate_as_nop);

int kvm_emulate_invd(struct kvm_vcpu *vcpu)
{
	/* Treat an INVD instruction as a NOP and just skip it. */
	return kvm_emulate_as_nop(vcpu);
}
EXPORT_SYMBOL_GPL(kvm_emulate_invd);

int kvm_emulate_mwait(struct kvm_vcpu *vcpu)
{
	pr_warn_once("kvm: MWAIT instruction emulated as NOP!\n");
	return kvm_emulate_as_nop(vcpu);
}
EXPORT_SYMBOL_GPL(kvm_emulate_mwait);

int kvm_handle_invalid_op(struct kvm_vcpu *vcpu)
{
	kvm_queue_exception(vcpu, UD_VECTOR);
	return 1;
}
EXPORT_SYMBOL_GPL(kvm_handle_invalid_op);

int kvm_emulate_monitor(struct kvm_vcpu *vcpu)
{
	pr_warn_once("kvm: MONITOR instruction emulated as NOP!\n");
	return kvm_emulate_as_nop(vcpu);
}
EXPORT_SYMBOL_GPL(kvm_emulate_monitor);

static inline bool kvm_vcpu_exit_request(struct kvm_vcpu *vcpu)
{
	xfer_to_guest_mode_prepare();
	return vcpu->mode == EXITING_GUEST_MODE || kvm_request_pending(vcpu) ||
		xfer_to_guest_mode_work_pending();
}

/*
 * The fast path for frequent and performance sensitive wrmsr emulation,
 * i.e. the sending of IPI, sending IPI early in the VM-Exit flow reduces
 * the latency of virtual IPI by avoiding the expensive bits of transitioning
 * from guest to host, e.g. reacquiring KVM's SRCU lock. In contrast to the
 * other cases which must be called after interrupts are enabled on the host.
 */
static int handle_fastpath_set_x2apic_icr_irqoff(struct kvm_vcpu *vcpu, u64 data)
{
	if (!lapic_in_kernel(vcpu) || !apic_x2apic_mode(vcpu->arch.apic))
		return 1;

	if (((data & APIC_SHORT_MASK) == APIC_DEST_NOSHORT) &&
		((data & APIC_DEST_MASK) == APIC_DEST_PHYSICAL) &&
		((data & APIC_MODE_MASK) == APIC_DM_FIXED) &&
		((u32)(data >> 32) != X2APIC_BROADCAST)) {

		data &= ~(1 << 12);
		kvm_apic_send_ipi(vcpu->arch.apic, (u32)data, (u32)(data >> 32));
		kvm_lapic_set_reg(vcpu->arch.apic, APIC_ICR2, (u32)(data >> 32));
		kvm_lapic_set_reg(vcpu->arch.apic, APIC_ICR, (u32)data);
		trace_kvm_apic_write(APIC_ICR, (u32)data);
		return 0;
	}

	return 1;
}

static int handle_fastpath_set_tscdeadline(struct kvm_vcpu *vcpu, u64 data)
{
	if (!kvm_can_use_hv_timer(vcpu))
		return 1;

	kvm_set_lapic_tscdeadline_msr(vcpu, data);
	return 0;
}

fastpath_t handle_fastpath_set_msr_irqoff(struct kvm_vcpu *vcpu)
{
	u32 msr = kvm_rcx_read(vcpu);
	u64 data;
	fastpath_t ret = EXIT_FASTPATH_NONE;

	switch (msr) {
	case APIC_BASE_MSR + (APIC_ICR >> 4):
		data = kvm_read_edx_eax(vcpu);
		if (!handle_fastpath_set_x2apic_icr_irqoff(vcpu, data)) {
			kvm_skip_emulated_instruction(vcpu);
			ret = EXIT_FASTPATH_EXIT_HANDLED;
		}
		break;
	case MSR_IA32_TSC_DEADLINE:
		data = kvm_read_edx_eax(vcpu);
		if (!handle_fastpath_set_tscdeadline(vcpu, data)) {
			kvm_skip_emulated_instruction(vcpu);
			ret = EXIT_FASTPATH_REENTER_GUEST;
		}
		break;
	default:
		break;
	}

	if (ret != EXIT_FASTPATH_NONE)
		trace_kvm_msr_write(msr, data);

	return ret;
}
EXPORT_SYMBOL_GPL(handle_fastpath_set_msr_irqoff);

/*
 * Adapt set_msr() to msr_io()'s calling convention
 */
static int do_get_msr(struct kvm_vcpu *vcpu, unsigned index, u64 *data)
{
	return kvm_get_msr_ignored_check(vcpu, index, data, true);
}

static int do_set_msr(struct kvm_vcpu *vcpu, unsigned index, u64 *data)
{
	return kvm_set_msr_ignored_check(vcpu, index, *data, true);
}

#ifdef CONFIG_X86_64
struct pvclock_clock {
	int vclock_mode;
	u64 cycle_last;
	u64 mask;
	u32 mult;
	u32 shift;
	u64 base_cycles;
	u64 offset;
};

struct pvclock_gtod_data {
	seqcount_t	seq;

	struct pvclock_clock clock; /* extract of a clocksource struct */
	struct pvclock_clock raw_clock; /* extract of a clocksource struct */

	ktime_t		offs_boot;
	u64		wall_time_sec;
};

static struct pvclock_gtod_data pvclock_gtod_data;

static void update_pvclock_gtod(struct timekeeper *tk)
{
	struct pvclock_gtod_data *vdata = &pvclock_gtod_data;

	write_seqcount_begin(&vdata->seq);

	/* copy pvclock gtod data */
	vdata->clock.vclock_mode	= tk->tkr_mono.clock->vdso_clock_mode;
	vdata->clock.cycle_last		= tk->tkr_mono.cycle_last;
	vdata->clock.mask		= tk->tkr_mono.mask;
	vdata->clock.mult		= tk->tkr_mono.mult;
	vdata->clock.shift		= tk->tkr_mono.shift;
	vdata->clock.base_cycles	= tk->tkr_mono.xtime_nsec;
	vdata->clock.offset		= tk->tkr_mono.base;

	vdata->raw_clock.vclock_mode	= tk->tkr_raw.clock->vdso_clock_mode;
	vdata->raw_clock.cycle_last	= tk->tkr_raw.cycle_last;
	vdata->raw_clock.mask		= tk->tkr_raw.mask;
	vdata->raw_clock.mult		= tk->tkr_raw.mult;
	vdata->raw_clock.shift		= tk->tkr_raw.shift;
	vdata->raw_clock.base_cycles	= tk->tkr_raw.xtime_nsec;
	vdata->raw_clock.offset		= tk->tkr_raw.base;

	vdata->wall_time_sec            = tk->xtime_sec;

	vdata->offs_boot		= tk->offs_boot;

	write_seqcount_end(&vdata->seq);
}

static s64 get_kvmclock_base_ns(void)
{
	/* Count up from boot time, but with the frequency of the raw clock.  */
	return ktime_to_ns(ktime_add(ktime_get_raw(), pvclock_gtod_data.offs_boot));
}
#else
static s64 get_kvmclock_base_ns(void)
{
	/* Master clock not used, so we can just use CLOCK_BOOTTIME.  */
	return ktime_get_boottime_ns();
}
#endif

void kvm_write_wall_clock(struct kvm *kvm, gpa_t wall_clock, int sec_hi_ofs)
{
	int version;
	int r;
	struct pvclock_wall_clock wc;
	u32 wc_sec_hi;
	u64 wall_nsec;

	if (!wall_clock)
		return;

	r = kvm_read_guest(kvm, wall_clock, &version, sizeof(version));
	if (r)
		return;

	if (version & 1)
		++version;  /* first time write, random junk */

	++version;

	if (kvm_write_guest(kvm, wall_clock, &version, sizeof(version)))
		return;

	/*
	 * The guest calculates current wall clock time by adding
	 * system time (updated by kvm_guest_time_update below) to the
	 * wall clock specified here.  We do the reverse here.
	 */
	wall_nsec = ktime_get_real_ns() - get_kvmclock_ns(kvm);

	wc.nsec = do_div(wall_nsec, 1000000000);
	wc.sec = (u32)wall_nsec; /* overflow in 2106 guest time */
	wc.version = version;

	kvm_write_guest(kvm, wall_clock, &wc, sizeof(wc));

	if (sec_hi_ofs) {
		wc_sec_hi = wall_nsec >> 32;
		kvm_write_guest(kvm, wall_clock + sec_hi_ofs,
				&wc_sec_hi, sizeof(wc_sec_hi));
	}

	version++;
	kvm_write_guest(kvm, wall_clock, &version, sizeof(version));
}

static void kvm_write_system_time(struct kvm_vcpu *vcpu, gpa_t system_time,
				  bool old_msr, bool host_initiated)
{
	struct kvm_arch *ka = &vcpu->kvm->arch;

	if (vcpu->vcpu_id == 0 && !host_initiated) {
		if (ka->boot_vcpu_runs_old_kvmclock != old_msr)
			kvm_make_request(KVM_REQ_MASTERCLOCK_UPDATE, vcpu);

		ka->boot_vcpu_runs_old_kvmclock = old_msr;
	}

	vcpu->arch.time = system_time;
	kvm_make_request(KVM_REQ_GLOBAL_CLOCK_UPDATE, vcpu);

	/* we verify if the enable bit is set... */
	vcpu->arch.pv_time_enabled = false;
	if (!(system_time & 1))
		return;

	if (!kvm_gfn_to_hva_cache_init(vcpu->kvm,
				       &vcpu->arch.pv_time, system_time & ~1ULL,
				       sizeof(struct pvclock_vcpu_time_info)))
		vcpu->arch.pv_time_enabled = true;

	return;
}

static uint32_t div_frac(uint32_t dividend, uint32_t divisor)
{
	do_shl32_div32(dividend, divisor);
	return dividend;
}

static void kvm_get_time_scale(uint64_t scaled_hz, uint64_t base_hz,
			       s8 *pshift, u32 *pmultiplier)
{
	uint64_t scaled64;
	int32_t  shift = 0;
	uint64_t tps64;
	uint32_t tps32;

	tps64 = base_hz;
	scaled64 = scaled_hz;
	while (tps64 > scaled64*2 || tps64 & 0xffffffff00000000ULL) {
		tps64 >>= 1;
		shift--;
	}

	tps32 = (uint32_t)tps64;
	while (tps32 <= scaled64 || scaled64 & 0xffffffff00000000ULL) {
		if (scaled64 & 0xffffffff00000000ULL || tps32 & 0x80000000)
			scaled64 >>= 1;
		else
			tps32 <<= 1;
		shift++;
	}

	*pshift = shift;
	*pmultiplier = div_frac(scaled64, tps32);
}

#ifdef CONFIG_X86_64
static atomic_t kvm_guest_has_master_clock = ATOMIC_INIT(0);
#endif

static DEFINE_PER_CPU(unsigned long, cpu_tsc_khz);
static unsigned long max_tsc_khz;

static u32 adjust_tsc_khz(u32 khz, s32 ppm)
{
	u64 v = (u64)khz * (1000000 + ppm);
	do_div(v, 1000000);
	return v;
}

static int set_tsc_khz(struct kvm_vcpu *vcpu, u32 user_tsc_khz, bool scale)
{
	u64 ratio;

	/* Guest TSC same frequency as host TSC? */
	if (!scale) {
		vcpu->arch.tsc_scaling_ratio = kvm_default_tsc_scaling_ratio;
		return 0;
	}

	/* TSC scaling supported? */
	if (!kvm_has_tsc_control) {
		if (user_tsc_khz > tsc_khz) {
			vcpu->arch.tsc_catchup = 1;
			vcpu->arch.tsc_always_catchup = 1;
			return 0;
		} else {
			pr_warn_ratelimited("user requested TSC rate below hardware speed\n");
			return -1;
		}
	}

	/* TSC scaling required  - calculate ratio */
	ratio = mul_u64_u32_div(1ULL << kvm_tsc_scaling_ratio_frac_bits,
				user_tsc_khz, tsc_khz);

	if (ratio == 0 || ratio >= kvm_max_tsc_scaling_ratio) {
		pr_warn_ratelimited("Invalid TSC scaling ratio - virtual-tsc-khz=%u\n",
			            user_tsc_khz);
		return -1;
	}

	vcpu->arch.tsc_scaling_ratio = ratio;
	return 0;
}

static int kvm_set_tsc_khz(struct kvm_vcpu *vcpu, u32 user_tsc_khz)
{
	u32 thresh_lo, thresh_hi;
	int use_scaling = 0;

	/* tsc_khz can be zero if TSC calibration fails */
	if (user_tsc_khz == 0) {
		/* set tsc_scaling_ratio to a safe value */
		vcpu->arch.tsc_scaling_ratio = kvm_default_tsc_scaling_ratio;
		return -1;
	}

	/* Compute a scale to convert nanoseconds in TSC cycles */
	kvm_get_time_scale(user_tsc_khz * 1000LL, NSEC_PER_SEC,
			   &vcpu->arch.virtual_tsc_shift,
			   &vcpu->arch.virtual_tsc_mult);
	vcpu->arch.virtual_tsc_khz = user_tsc_khz;

	/*
	 * Compute the variation in TSC rate which is acceptable
	 * within the range of tolerance and decide if the
	 * rate being applied is within that bounds of the hardware
	 * rate.  If so, no scaling or compensation need be done.
	 */
	thresh_lo = adjust_tsc_khz(tsc_khz, -tsc_tolerance_ppm);
	thresh_hi = adjust_tsc_khz(tsc_khz, tsc_tolerance_ppm);
	if (user_tsc_khz < thresh_lo || user_tsc_khz > thresh_hi) {
		pr_debug("kvm: requested TSC rate %u falls outside tolerance [%u,%u]\n", user_tsc_khz, thresh_lo, thresh_hi);
		use_scaling = 1;
	}
	return set_tsc_khz(vcpu, user_tsc_khz, use_scaling);
}

static u64 compute_guest_tsc(struct kvm_vcpu *vcpu, s64 kernel_ns)
{
	u64 tsc = pvclock_scale_delta(kernel_ns-vcpu->arch.this_tsc_nsec,
				      vcpu->arch.virtual_tsc_mult,
				      vcpu->arch.virtual_tsc_shift);
	tsc += vcpu->arch.this_tsc_write;
	return tsc;
}

static inline int gtod_is_based_on_tsc(int mode)
{
	return mode == VDSO_CLOCKMODE_TSC || mode == VDSO_CLOCKMODE_HVCLOCK;
}

static void kvm_track_tsc_matching(struct kvm_vcpu *vcpu)
{
#ifdef CONFIG_X86_64
	bool vcpus_matched;
	struct kvm_arch *ka = &vcpu->kvm->arch;
	struct pvclock_gtod_data *gtod = &pvclock_gtod_data;

	vcpus_matched = (ka->nr_vcpus_matched_tsc + 1 ==
			 atomic_read(&vcpu->kvm->online_vcpus));

	/*
	 * Once the masterclock is enabled, always perform request in
	 * order to update it.
	 *
	 * In order to enable masterclock, the host clocksource must be TSC
	 * and the vcpus need to have matched TSCs.  When that happens,
	 * perform request to enable masterclock.
	 */
	if (ka->use_master_clock ||
	    (gtod_is_based_on_tsc(gtod->clock.vclock_mode) && vcpus_matched))
		kvm_make_request(KVM_REQ_MASTERCLOCK_UPDATE, vcpu);

	trace_kvm_track_tsc(vcpu->vcpu_id, ka->nr_vcpus_matched_tsc,
			    atomic_read(&vcpu->kvm->online_vcpus),
		            ka->use_master_clock, gtod->clock.vclock_mode);
#endif
}

/*
 * Multiply tsc by a fixed point number represented by ratio.
 *
 * The most significant 64-N bits (mult) of ratio represent the
 * integral part of the fixed point number; the remaining N bits
 * (frac) represent the fractional part, ie. ratio represents a fixed
 * point number (mult + frac * 2^(-N)).
 *
 * N equals to kvm_tsc_scaling_ratio_frac_bits.
 */
static inline u64 __scale_tsc(u64 ratio, u64 tsc)
{
	return mul_u64_u64_shr(tsc, ratio, kvm_tsc_scaling_ratio_frac_bits);
}

u64 kvm_scale_tsc(struct kvm_vcpu *vcpu, u64 tsc)
{
	u64 _tsc = tsc;
	u64 ratio = vcpu->arch.tsc_scaling_ratio;

	if (ratio != kvm_default_tsc_scaling_ratio)
		_tsc = __scale_tsc(ratio, tsc);

	return _tsc;
}
EXPORT_SYMBOL_GPL(kvm_scale_tsc);

static u64 kvm_compute_tsc_offset(struct kvm_vcpu *vcpu, u64 target_tsc)
{
	u64 tsc;

	tsc = kvm_scale_tsc(vcpu, rdtsc());

	return target_tsc - tsc;
}

u64 kvm_read_l1_tsc(struct kvm_vcpu *vcpu, u64 host_tsc)
{
	return vcpu->arch.l1_tsc_offset + kvm_scale_tsc(vcpu, host_tsc);
}
EXPORT_SYMBOL_GPL(kvm_read_l1_tsc);

static void kvm_vcpu_write_tsc_offset(struct kvm_vcpu *vcpu, u64 offset)
{
	vcpu->arch.l1_tsc_offset = offset;
	vcpu->arch.tsc_offset = static_call(kvm_x86_write_l1_tsc_offset)(vcpu, offset);
}

static inline bool kvm_check_tsc_unstable(void)
{
#ifdef CONFIG_X86_64
	/*
	 * TSC is marked unstable when we're running on Hyper-V,
	 * 'TSC page' clocksource is good.
	 */
	if (pvclock_gtod_data.clock.vclock_mode == VDSO_CLOCKMODE_HVCLOCK)
		return false;
#endif
	return check_tsc_unstable();
}

static void kvm_synchronize_tsc(struct kvm_vcpu *vcpu, u64 data)
{
	struct kvm *kvm = vcpu->kvm;
	u64 offset, ns, elapsed;
	unsigned long flags;
	bool matched;
	bool already_matched;
	bool synchronizing = false;

	raw_spin_lock_irqsave(&kvm->arch.tsc_write_lock, flags);
	offset = kvm_compute_tsc_offset(vcpu, data);
	ns = get_kvmclock_base_ns();
	elapsed = ns - kvm->arch.last_tsc_nsec;

	if (vcpu->arch.virtual_tsc_khz) {
		if (data == 0) {
			/*
			 * detection of vcpu initialization -- need to sync
			 * with other vCPUs. This particularly helps to keep
			 * kvm_clock stable after CPU hotplug
			 */
			synchronizing = true;
		} else {
			u64 tsc_exp = kvm->arch.last_tsc_write +
						nsec_to_cycles(vcpu, elapsed);
			u64 tsc_hz = vcpu->arch.virtual_tsc_khz * 1000LL;
			/*
			 * Special case: TSC write with a small delta (1 second)
			 * of virtual cycle time against real time is
			 * interpreted as an attempt to synchronize the CPU.
			 */
			synchronizing = data < tsc_exp + tsc_hz &&
					data + tsc_hz > tsc_exp;
		}
	}

	/*
	 * For a reliable TSC, we can match TSC offsets, and for an unstable
	 * TSC, we add elapsed time in this computation.  We could let the
	 * compensation code attempt to catch up if we fall behind, but
	 * it's better to try to match offsets from the beginning.
         */
	if (synchronizing &&
	    vcpu->arch.virtual_tsc_khz == kvm->arch.last_tsc_khz) {
		if (!kvm_check_tsc_unstable()) {
			offset = kvm->arch.cur_tsc_offset;
		} else {
			u64 delta = nsec_to_cycles(vcpu, elapsed);
			data += delta;
			offset = kvm_compute_tsc_offset(vcpu, data);
		}
		matched = true;
		already_matched = (vcpu->arch.this_tsc_generation == kvm->arch.cur_tsc_generation);
	} else {
		/*
		 * We split periods of matched TSC writes into generations.
		 * For each generation, we track the original measured
		 * nanosecond time, offset, and write, so if TSCs are in
		 * sync, we can match exact offset, and if not, we can match
		 * exact software computation in compute_guest_tsc()
		 *
		 * These values are tracked in kvm->arch.cur_xxx variables.
		 */
		kvm->arch.cur_tsc_generation++;
		kvm->arch.cur_tsc_nsec = ns;
		kvm->arch.cur_tsc_write = data;
		kvm->arch.cur_tsc_offset = offset;
		matched = false;
	}

	/*
	 * We also track th most recent recorded KHZ, write and time to
	 * allow the matching interval to be extended at each write.
	 */
	kvm->arch.last_tsc_nsec = ns;
	kvm->arch.last_tsc_write = data;
	kvm->arch.last_tsc_khz = vcpu->arch.virtual_tsc_khz;

	vcpu->arch.last_guest_tsc = data;

	/* Keep track of which generation this VCPU has synchronized to */
	vcpu->arch.this_tsc_generation = kvm->arch.cur_tsc_generation;
	vcpu->arch.this_tsc_nsec = kvm->arch.cur_tsc_nsec;
	vcpu->arch.this_tsc_write = kvm->arch.cur_tsc_write;

	kvm_vcpu_write_tsc_offset(vcpu, offset);
	raw_spin_unlock_irqrestore(&kvm->arch.tsc_write_lock, flags);

	spin_lock_irqsave(&kvm->arch.pvclock_gtod_sync_lock, flags);
	if (!matched) {
		kvm->arch.nr_vcpus_matched_tsc = 0;
	} else if (!already_matched) {
		kvm->arch.nr_vcpus_matched_tsc++;
	}

	kvm_track_tsc_matching(vcpu);
	spin_unlock_irqrestore(&kvm->arch.pvclock_gtod_sync_lock, flags);
}

static inline void adjust_tsc_offset_guest(struct kvm_vcpu *vcpu,
					   s64 adjustment)
{
	u64 tsc_offset = vcpu->arch.l1_tsc_offset;
	kvm_vcpu_write_tsc_offset(vcpu, tsc_offset + adjustment);
}

static inline void adjust_tsc_offset_host(struct kvm_vcpu *vcpu, s64 adjustment)
{
	if (vcpu->arch.tsc_scaling_ratio != kvm_default_tsc_scaling_ratio)
		WARN_ON(adjustment < 0);
	adjustment = kvm_scale_tsc(vcpu, (u64) adjustment);
	adjust_tsc_offset_guest(vcpu, adjustment);
}

#ifdef CONFIG_X86_64

static u64 read_tsc(void)
{
	u64 ret = (u64)rdtsc_ordered();
	u64 last = pvclock_gtod_data.clock.cycle_last;

	if (likely(ret >= last))
		return ret;

	/*
	 * GCC likes to generate cmov here, but this branch is extremely
	 * predictable (it's just a function of time and the likely is
	 * very likely) and there's a data dependence, so force GCC
	 * to generate a branch instead.  I don't barrier() because
	 * we don't actually need a barrier, and if this function
	 * ever gets inlined it will generate worse code.
	 */
	asm volatile ("");
	return last;
}

static inline u64 vgettsc(struct pvclock_clock *clock, u64 *tsc_timestamp,
			  int *mode)
{
	long v;
	u64 tsc_pg_val;

	switch (clock->vclock_mode) {
	case VDSO_CLOCKMODE_HVCLOCK:
		tsc_pg_val = hv_read_tsc_page_tsc(hv_get_tsc_page(),
						  tsc_timestamp);
		if (tsc_pg_val != U64_MAX) {
			/* TSC page valid */
			*mode = VDSO_CLOCKMODE_HVCLOCK;
			v = (tsc_pg_val - clock->cycle_last) &
				clock->mask;
		} else {
			/* TSC page invalid */
			*mode = VDSO_CLOCKMODE_NONE;
		}
		break;
	case VDSO_CLOCKMODE_TSC:
		*mode = VDSO_CLOCKMODE_TSC;
		*tsc_timestamp = read_tsc();
		v = (*tsc_timestamp - clock->cycle_last) &
			clock->mask;
		break;
	default:
		*mode = VDSO_CLOCKMODE_NONE;
	}

	if (*mode == VDSO_CLOCKMODE_NONE)
		*tsc_timestamp = v = 0;

	return v * clock->mult;
}

static int do_monotonic_raw(s64 *t, u64 *tsc_timestamp)
{
	struct pvclock_gtod_data *gtod = &pvclock_gtod_data;
	unsigned long seq;
	int mode;
	u64 ns;

	do {
		seq = read_seqcount_begin(&gtod->seq);
		ns = gtod->raw_clock.base_cycles;
		ns += vgettsc(&gtod->raw_clock, tsc_timestamp, &mode);
		ns >>= gtod->raw_clock.shift;
		ns += ktime_to_ns(ktime_add(gtod->raw_clock.offset, gtod->offs_boot));
	} while (unlikely(read_seqcount_retry(&gtod->seq, seq)));
	*t = ns;

	return mode;
}

static int do_realtime(struct timespec64 *ts, u64 *tsc_timestamp)
{
	struct pvclock_gtod_data *gtod = &pvclock_gtod_data;
	unsigned long seq;
	int mode;
	u64 ns;

	do {
		seq = read_seqcount_begin(&gtod->seq);
		ts->tv_sec = gtod->wall_time_sec;
		ns = gtod->clock.base_cycles;
		ns += vgettsc(&gtod->clock, tsc_timestamp, &mode);
		ns >>= gtod->clock.shift;
	} while (unlikely(read_seqcount_retry(&gtod->seq, seq)));

	ts->tv_sec += __iter_div_u64_rem(ns, NSEC_PER_SEC, &ns);
	ts->tv_nsec = ns;

	return mode;
}

/* returns true if host is using TSC based clocksource */
static bool kvm_get_time_and_clockread(s64 *kernel_ns, u64 *tsc_timestamp)
{
	/* checked again under seqlock below */
	if (!gtod_is_based_on_tsc(pvclock_gtod_data.clock.vclock_mode))
		return false;

	return gtod_is_based_on_tsc(do_monotonic_raw(kernel_ns,
						      tsc_timestamp));
}

/* returns true if host is using TSC based clocksource */
static bool kvm_get_walltime_and_clockread(struct timespec64 *ts,
					   u64 *tsc_timestamp)
{
	/* checked again under seqlock below */
	if (!gtod_is_based_on_tsc(pvclock_gtod_data.clock.vclock_mode))
		return false;

	return gtod_is_based_on_tsc(do_realtime(ts, tsc_timestamp));
}
#endif

/*
 *
 * Assuming a stable TSC across physical CPUS, and a stable TSC
 * across virtual CPUs, the following condition is possible.
 * Each numbered line represents an event visible to both
 * CPUs at the next numbered event.
 *
 * "timespecX" represents host monotonic time. "tscX" represents
 * RDTSC value.
 *
 * 		VCPU0 on CPU0		|	VCPU1 on CPU1
 *
 * 1.  read timespec0,tsc0
 * 2.					| timespec1 = timespec0 + N
 * 					| tsc1 = tsc0 + M
 * 3. transition to guest		| transition to guest
 * 4. ret0 = timespec0 + (rdtsc - tsc0) |
 * 5.				        | ret1 = timespec1 + (rdtsc - tsc1)
 * 				        | ret1 = timespec0 + N + (rdtsc - (tsc0 + M))
 *
 * Since ret0 update is visible to VCPU1 at time 5, to obey monotonicity:
 *
 * 	- ret0 < ret1
 *	- timespec0 + (rdtsc - tsc0) < timespec0 + N + (rdtsc - (tsc0 + M))
 *		...
 *	- 0 < N - M => M < N
 *
 * That is, when timespec0 != timespec1, M < N. Unfortunately that is not
 * always the case (the difference between two distinct xtime instances
 * might be smaller then the difference between corresponding TSC reads,
 * when updating guest vcpus pvclock areas).
 *
 * To avoid that problem, do not allow visibility of distinct
 * system_timestamp/tsc_timestamp values simultaneously: use a master
 * copy of host monotonic time values. Update that master copy
 * in lockstep.
 *
 * Rely on synchronization of host TSCs and guest TSCs for monotonicity.
 *
 */

static void pvclock_update_vm_gtod_copy(struct kvm *kvm)
{
#ifdef CONFIG_X86_64
	struct kvm_arch *ka = &kvm->arch;
	int vclock_mode;
	bool host_tsc_clocksource, vcpus_matched;

	vcpus_matched = (ka->nr_vcpus_matched_tsc + 1 ==
			atomic_read(&kvm->online_vcpus));

	/*
	 * If the host uses TSC clock, then passthrough TSC as stable
	 * to the guest.
	 */
	host_tsc_clocksource = kvm_get_time_and_clockread(
					&ka->master_kernel_ns,
					&ka->master_cycle_now);

	ka->use_master_clock = host_tsc_clocksource && vcpus_matched
				&& !ka->backwards_tsc_observed
				&& !ka->boot_vcpu_runs_old_kvmclock;

	if (ka->use_master_clock)
		atomic_set(&kvm_guest_has_master_clock, 1);

	vclock_mode = pvclock_gtod_data.clock.vclock_mode;
	trace_kvm_update_master_clock(ka->use_master_clock, vclock_mode,
					vcpus_matched);
#endif
}

void kvm_make_mclock_inprogress_request(struct kvm *kvm)
{
	kvm_make_all_cpus_request(kvm, KVM_REQ_MCLOCK_INPROGRESS);
}

static void kvm_gen_update_masterclock(struct kvm *kvm)
{
#ifdef CONFIG_X86_64
	int i;
	struct kvm_vcpu *vcpu;
	struct kvm_arch *ka = &kvm->arch;
	unsigned long flags;

	kvm_hv_invalidate_tsc_page(kvm);

	kvm_make_mclock_inprogress_request(kvm);

	/* no guest entries from this point */
	spin_lock_irqsave(&ka->pvclock_gtod_sync_lock, flags);
	pvclock_update_vm_gtod_copy(kvm);
	spin_unlock_irqrestore(&ka->pvclock_gtod_sync_lock, flags);

	kvm_for_each_vcpu(i, vcpu, kvm)
		kvm_make_request(KVM_REQ_CLOCK_UPDATE, vcpu);

	/* guest entries allowed */
	kvm_for_each_vcpu(i, vcpu, kvm)
		kvm_clear_request(KVM_REQ_MCLOCK_INPROGRESS, vcpu);
#endif
}

u64 get_kvmclock_ns(struct kvm *kvm)
{
	struct kvm_arch *ka = &kvm->arch;
	struct pvclock_vcpu_time_info hv_clock;
	unsigned long flags;
	u64 ret;

	spin_lock_irqsave(&ka->pvclock_gtod_sync_lock, flags);
	if (!ka->use_master_clock) {
		spin_unlock_irqrestore(&ka->pvclock_gtod_sync_lock, flags);
		return get_kvmclock_base_ns() + ka->kvmclock_offset;
	}

	hv_clock.tsc_timestamp = ka->master_cycle_now;
	hv_clock.system_time = ka->master_kernel_ns + ka->kvmclock_offset;
	spin_unlock_irqrestore(&ka->pvclock_gtod_sync_lock, flags);

	/* both __this_cpu_read() and rdtsc() should be on the same cpu */
	get_cpu();

	if (__this_cpu_read(cpu_tsc_khz)) {
		kvm_get_time_scale(NSEC_PER_SEC, __this_cpu_read(cpu_tsc_khz) * 1000LL,
				   &hv_clock.tsc_shift,
				   &hv_clock.tsc_to_system_mul);
		ret = __pvclock_read_cycles(&hv_clock, rdtsc());
	} else
		ret = get_kvmclock_base_ns() + ka->kvmclock_offset;

	put_cpu();

	return ret;
}

static void kvm_setup_pvclock_page(struct kvm_vcpu *v,
				   struct gfn_to_hva_cache *cache,
				   unsigned int offset)
{
	struct kvm_vcpu_arch *vcpu = &v->arch;
	struct pvclock_vcpu_time_info guest_hv_clock;

	if (unlikely(kvm_read_guest_offset_cached(v->kvm, cache,
		&guest_hv_clock, offset, sizeof(guest_hv_clock))))
		return;

	/* This VCPU is paused, but it's legal for a guest to read another
	 * VCPU's kvmclock, so we really have to follow the specification where
	 * it says that version is odd if data is being modified, and even after
	 * it is consistent.
	 *
	 * Version field updates must be kept separate.  This is because
	 * kvm_write_guest_cached might use a "rep movs" instruction, and
	 * writes within a string instruction are weakly ordered.  So there
	 * are three writes overall.
	 *
	 * As a small optimization, only write the version field in the first
	 * and third write.  The vcpu->pv_time cache is still valid, because the
	 * version field is the first in the struct.
	 */
	BUILD_BUG_ON(offsetof(struct pvclock_vcpu_time_info, version) != 0);

	if (guest_hv_clock.version & 1)
		++guest_hv_clock.version;  /* first time write, random junk */

	vcpu->hv_clock.version = guest_hv_clock.version + 1;
	kvm_write_guest_offset_cached(v->kvm, cache,
				      &vcpu->hv_clock, offset,
				      sizeof(vcpu->hv_clock.version));

	smp_wmb();

	/* retain PVCLOCK_GUEST_STOPPED if set in guest copy */
	vcpu->hv_clock.flags |= (guest_hv_clock.flags & PVCLOCK_GUEST_STOPPED);

	if (vcpu->pvclock_set_guest_stopped_request) {
		vcpu->hv_clock.flags |= PVCLOCK_GUEST_STOPPED;
		vcpu->pvclock_set_guest_stopped_request = false;
	}

	trace_kvm_pvclock_update(v->vcpu_id, &vcpu->hv_clock);

	kvm_write_guest_offset_cached(v->kvm, cache,
				      &vcpu->hv_clock, offset,
				      sizeof(vcpu->hv_clock));

	smp_wmb();

	vcpu->hv_clock.version++;
	kvm_write_guest_offset_cached(v->kvm, cache,
				     &vcpu->hv_clock, offset,
				     sizeof(vcpu->hv_clock.version));
}

static int kvm_guest_time_update(struct kvm_vcpu *v)
{
	unsigned long flags, tgt_tsc_khz;
	struct kvm_vcpu_arch *vcpu = &v->arch;
	struct kvm_arch *ka = &v->kvm->arch;
	s64 kernel_ns;
	u64 tsc_timestamp, host_tsc;
	u8 pvclock_flags;
	bool use_master_clock;

	kernel_ns = 0;
	host_tsc = 0;

	/*
	 * If the host uses TSC clock, then passthrough TSC as stable
	 * to the guest.
	 */
	spin_lock_irqsave(&ka->pvclock_gtod_sync_lock, flags);
	use_master_clock = ka->use_master_clock;
	if (use_master_clock) {
		host_tsc = ka->master_cycle_now;
		kernel_ns = ka->master_kernel_ns;
	}
	spin_unlock_irqrestore(&ka->pvclock_gtod_sync_lock, flags);

	/* Keep irq disabled to prevent changes to the clock */
	local_irq_save(flags);
	tgt_tsc_khz = __this_cpu_read(cpu_tsc_khz);
	if (unlikely(tgt_tsc_khz == 0)) {
		local_irq_restore(flags);
		kvm_make_request(KVM_REQ_CLOCK_UPDATE, v);
		return 1;
	}
	if (!use_master_clock) {
		host_tsc = rdtsc();
		kernel_ns = get_kvmclock_base_ns();
	}

	tsc_timestamp = kvm_read_l1_tsc(v, host_tsc);

	/*
	 * We may have to catch up the TSC to match elapsed wall clock
	 * time for two reasons, even if kvmclock is used.
	 *   1) CPU could have been running below the maximum TSC rate
	 *   2) Broken TSC compensation resets the base at each VCPU
	 *      entry to avoid unknown leaps of TSC even when running
	 *      again on the same CPU.  This may cause apparent elapsed
	 *      time to disappear, and the guest to stand still or run
	 *	very slowly.
	 */
	if (vcpu->tsc_catchup) {
		u64 tsc = compute_guest_tsc(v, kernel_ns);
		if (tsc > tsc_timestamp) {
			adjust_tsc_offset_guest(v, tsc - tsc_timestamp);
			tsc_timestamp = tsc;
		}
	}

	local_irq_restore(flags);

	/* With all the info we got, fill in the values */

	if (kvm_has_tsc_control)
		tgt_tsc_khz = kvm_scale_tsc(v, tgt_tsc_khz);

	if (unlikely(vcpu->hw_tsc_khz != tgt_tsc_khz)) {
		kvm_get_time_scale(NSEC_PER_SEC, tgt_tsc_khz * 1000LL,
				   &vcpu->hv_clock.tsc_shift,
				   &vcpu->hv_clock.tsc_to_system_mul);
		vcpu->hw_tsc_khz = tgt_tsc_khz;
	}

	vcpu->hv_clock.tsc_timestamp = tsc_timestamp;
	vcpu->hv_clock.system_time = kernel_ns + v->kvm->arch.kvmclock_offset;
	vcpu->last_guest_tsc = tsc_timestamp;

	/* If the host uses TSC clocksource, then it is stable */
	pvclock_flags = 0;
	if (use_master_clock)
		pvclock_flags |= PVCLOCK_TSC_STABLE_BIT;

	vcpu->hv_clock.flags = pvclock_flags;

	if (vcpu->pv_time_enabled)
		kvm_setup_pvclock_page(v, &vcpu->pv_time, 0);
	if (vcpu->xen.vcpu_info_set)
		kvm_setup_pvclock_page(v, &vcpu->xen.vcpu_info_cache,
				       offsetof(struct compat_vcpu_info, time));
	if (vcpu->xen.vcpu_time_info_set)
		kvm_setup_pvclock_page(v, &vcpu->xen.vcpu_time_info_cache, 0);
	if (v == kvm_get_vcpu(v->kvm, 0))
		kvm_hv_setup_tsc_page(v->kvm, &vcpu->hv_clock);
	return 0;
}

/*
 * kvmclock updates which are isolated to a given vcpu, such as
 * vcpu->cpu migration, should not allow system_timestamp from
 * the rest of the vcpus to remain static. Otherwise ntp frequency
 * correction applies to one vcpu's system_timestamp but not
 * the others.
 *
 * So in those cases, request a kvmclock update for all vcpus.
 * We need to rate-limit these requests though, as they can
 * considerably slow guests that have a large number of vcpus.
 * The time for a remote vcpu to update its kvmclock is bound
 * by the delay we use to rate-limit the updates.
 */

#define KVMCLOCK_UPDATE_DELAY msecs_to_jiffies(100)

static void kvmclock_update_fn(struct work_struct *work)
{
	int i;
	struct delayed_work *dwork = to_delayed_work(work);
	struct kvm_arch *ka = container_of(dwork, struct kvm_arch,
					   kvmclock_update_work);
	struct kvm *kvm = container_of(ka, struct kvm, arch);
	struct kvm_vcpu *vcpu;

	kvm_for_each_vcpu(i, vcpu, kvm) {
		kvm_make_request(KVM_REQ_CLOCK_UPDATE, vcpu);
		kvm_vcpu_kick(vcpu);
	}
}

static void kvm_gen_kvmclock_update(struct kvm_vcpu *v)
{
	struct kvm *kvm = v->kvm;

	kvm_make_request(KVM_REQ_CLOCK_UPDATE, v);
	schedule_delayed_work(&kvm->arch.kvmclock_update_work,
					KVMCLOCK_UPDATE_DELAY);
}

#define KVMCLOCK_SYNC_PERIOD (300 * HZ)

static void kvmclock_sync_fn(struct work_struct *work)
{
	struct delayed_work *dwork = to_delayed_work(work);
	struct kvm_arch *ka = container_of(dwork, struct kvm_arch,
					   kvmclock_sync_work);
	struct kvm *kvm = container_of(ka, struct kvm, arch);

	if (!kvmclock_periodic_sync)
		return;

	schedule_delayed_work(&kvm->arch.kvmclock_update_work, 0);
	schedule_delayed_work(&kvm->arch.kvmclock_sync_work,
					KVMCLOCK_SYNC_PERIOD);
}

/*
 * On AMD, HWCR[McStatusWrEn] controls whether setting MCi_STATUS results in #GP.
 */
static bool can_set_mci_status(struct kvm_vcpu *vcpu)
{
	/* McStatusWrEn enabled? */
	if (guest_cpuid_is_amd_or_hygon(vcpu))
		return !!(vcpu->arch.msr_hwcr & BIT_ULL(18));

	return false;
}

static int set_msr_mce(struct kvm_vcpu *vcpu, struct msr_data *msr_info)
{
	u64 mcg_cap = vcpu->arch.mcg_cap;
	unsigned bank_num = mcg_cap & 0xff;
	u32 msr = msr_info->index;
	u64 data = msr_info->data;

	switch (msr) {
	case MSR_IA32_MCG_STATUS:
		vcpu->arch.mcg_status = data;
		break;
	case MSR_IA32_MCG_CTL:
		if (!(mcg_cap & MCG_CTL_P) &&
		    (data || !msr_info->host_initiated))
			return 1;
		if (data != 0 && data != ~(u64)0)
			return 1;
		vcpu->arch.mcg_ctl = data;
		break;
	default:
		if (msr >= MSR_IA32_MC0_CTL &&
		    msr < MSR_IA32_MCx_CTL(bank_num)) {
			u32 offset = array_index_nospec(
				msr - MSR_IA32_MC0_CTL,
				MSR_IA32_MCx_CTL(bank_num) - MSR_IA32_MC0_CTL);

			/* only 0 or all 1s can be written to IA32_MCi_CTL
			 * some Linux kernels though clear bit 10 in bank 4 to
			 * workaround a BIOS/GART TBL issue on AMD K8s, ignore
			 * this to avoid an uncatched #GP in the guest
			 */
			if ((offset & 0x3) == 0 &&
			    data != 0 && (data | (1 << 10)) != ~(u64)0)
				return -1;

			/* MCi_STATUS */
			if (!msr_info->host_initiated &&
			    (offset & 0x3) == 1 && data != 0) {
				if (!can_set_mci_status(vcpu))
					return -1;
			}

			vcpu->arch.mce_banks[offset] = data;
			break;
		}
		return 1;
	}
	return 0;
}

static inline bool kvm_pv_async_pf_enabled(struct kvm_vcpu *vcpu)
{
	u64 mask = KVM_ASYNC_PF_ENABLED | KVM_ASYNC_PF_DELIVERY_AS_INT;

	return (vcpu->arch.apf.msr_en_val & mask) == mask;
}

static int kvm_pv_enable_async_pf(struct kvm_vcpu *vcpu, u64 data)
{
	gpa_t gpa = data & ~0x3f;

	/* Bits 4:5 are reserved, Should be zero */
	if (data & 0x30)
		return 1;

	if (!guest_pv_has(vcpu, KVM_FEATURE_ASYNC_PF_VMEXIT) &&
	    (data & KVM_ASYNC_PF_DELIVERY_AS_PF_VMEXIT))
		return 1;

	if (!guest_pv_has(vcpu, KVM_FEATURE_ASYNC_PF_INT) &&
	    (data & KVM_ASYNC_PF_DELIVERY_AS_INT))
		return 1;

	if (!lapic_in_kernel(vcpu))
		return data ? 1 : 0;

	vcpu->arch.apf.msr_en_val = data;

	if (!kvm_pv_async_pf_enabled(vcpu)) {
		kvm_clear_async_pf_completion_queue(vcpu);
		kvm_async_pf_hash_reset(vcpu);
		return 0;
	}

	if (kvm_gfn_to_hva_cache_init(vcpu->kvm, &vcpu->arch.apf.data, gpa,
					sizeof(u64)))
		return 1;

	vcpu->arch.apf.send_user_only = !(data & KVM_ASYNC_PF_SEND_ALWAYS);
	vcpu->arch.apf.delivery_as_pf_vmexit = data & KVM_ASYNC_PF_DELIVERY_AS_PF_VMEXIT;

	kvm_async_pf_wakeup_all(vcpu);

	return 0;
}

static int kvm_pv_enable_async_pf_int(struct kvm_vcpu *vcpu, u64 data)
{
	/* Bits 8-63 are reserved */
	if (data >> 8)
		return 1;

	if (!lapic_in_kernel(vcpu))
		return 1;

	vcpu->arch.apf.msr_int_val = data;

	vcpu->arch.apf.vec = data & KVM_ASYNC_PF_VEC_MASK;

	return 0;
}

static void kvmclock_reset(struct kvm_vcpu *vcpu)
{
	vcpu->arch.pv_time_enabled = false;
	vcpu->arch.time = 0;
}

static void kvm_vcpu_flush_tlb_all(struct kvm_vcpu *vcpu)
{
	++vcpu->stat.tlb_flush;
	static_call(kvm_x86_tlb_flush_all)(vcpu);
}

static void kvm_vcpu_flush_tlb_guest(struct kvm_vcpu *vcpu)
{
	++vcpu->stat.tlb_flush;
	static_call(kvm_x86_tlb_flush_guest)(vcpu);
}

static void record_steal_time(struct kvm_vcpu *vcpu)
{
	struct kvm_host_map map;
	struct kvm_steal_time *st;

	if (kvm_xen_msr_enabled(vcpu->kvm)) {
		kvm_xen_runstate_set_running(vcpu);
		return;
	}

	if (!(vcpu->arch.st.msr_val & KVM_MSR_ENABLED))
		return;

	/* -EAGAIN is returned in atomic context so we can just return. */
	if (kvm_map_gfn(vcpu, vcpu->arch.st.msr_val >> PAGE_SHIFT,
			&map, &vcpu->arch.st.cache, false))
		return;

	st = map.hva +
		offset_in_page(vcpu->arch.st.msr_val & KVM_STEAL_VALID_BITS);

	/*
	 * Doing a TLB flush here, on the guest's behalf, can avoid
	 * expensive IPIs.
	 */
	if (guest_pv_has(vcpu, KVM_FEATURE_PV_TLB_FLUSH)) {
		trace_kvm_pv_tlb_flush(vcpu->vcpu_id,
				       st->preempted & KVM_VCPU_FLUSH_TLB);
		if (xchg(&st->preempted, 0) & KVM_VCPU_FLUSH_TLB)
			kvm_vcpu_flush_tlb_guest(vcpu);
	}

	vcpu->arch.st.preempted = 0;

	if (st->version & 1)
		st->version += 1;  /* first time write, random junk */

	st->version += 1;

	smp_wmb();

	st->steal += current->sched_info.run_delay -
		vcpu->arch.st.last_steal;
	vcpu->arch.st.last_steal = current->sched_info.run_delay;

	smp_wmb();

	st->version += 1;

	kvm_unmap_gfn(vcpu, &map, &vcpu->arch.st.cache, true, false);
}

int kvm_set_msr_common(struct kvm_vcpu *vcpu, struct msr_data *msr_info)
{
	bool pr = false;
	u32 msr = msr_info->index;
	u64 data = msr_info->data;

	if (msr && msr == vcpu->kvm->arch.xen_hvm_config.msr)
		return kvm_xen_write_hypercall_page(vcpu, data);

	switch (msr) {
	case MSR_AMD64_NB_CFG:
	case MSR_IA32_UCODE_WRITE:
	case MSR_VM_HSAVE_PA:
	case MSR_AMD64_PATCH_LOADER:
	case MSR_AMD64_BU_CFG2:
	case MSR_AMD64_DC_CFG:
	case MSR_F15H_EX_CFG:
		break;

	case MSR_IA32_UCODE_REV:
		if (msr_info->host_initiated)
			vcpu->arch.microcode_version = data;
		break;
	case MSR_IA32_ARCH_CAPABILITIES:
		if (!msr_info->host_initiated)
			return 1;
		vcpu->arch.arch_capabilities = data;
		break;
	case MSR_IA32_PERF_CAPABILITIES: {
		struct kvm_msr_entry msr_ent = {.index = msr, .data = 0};

		if (!msr_info->host_initiated)
			return 1;
		if (guest_cpuid_has(vcpu, X86_FEATURE_PDCM) && kvm_get_msr_feature(&msr_ent))
			return 1;
		if (data & ~msr_ent.data)
			return 1;

		vcpu->arch.perf_capabilities = data;

		return 0;
		}
	case MSR_EFER:
		return set_efer(vcpu, msr_info);
	case MSR_K7_HWCR:
		data &= ~(u64)0x40;	/* ignore flush filter disable */
		data &= ~(u64)0x100;	/* ignore ignne emulation enable */
		data &= ~(u64)0x8;	/* ignore TLB cache disable */

		/* Handle McStatusWrEn */
		if (data == BIT_ULL(18)) {
			vcpu->arch.msr_hwcr = data;
		} else if (data != 0) {
			vcpu_unimpl(vcpu, "unimplemented HWCR wrmsr: 0x%llx\n",
				    data);
			return 1;
		}
		break;
	case MSR_FAM10H_MMIO_CONF_BASE:
		if (data != 0) {
			vcpu_unimpl(vcpu, "unimplemented MMIO_CONF_BASE wrmsr: "
				    "0x%llx\n", data);
			return 1;
		}
		break;
	case 0x200 ... 0x2ff:
		return kvm_mtrr_set_msr(vcpu, msr, data);
	case MSR_IA32_APICBASE:
		return kvm_set_apic_base(vcpu, msr_info);
	case APIC_BASE_MSR ... APIC_BASE_MSR + 0xff:
		return kvm_x2apic_msr_write(vcpu, msr, data);
	case MSR_IA32_TSC_DEADLINE:
		kvm_set_lapic_tscdeadline_msr(vcpu, data);
		break;
	case MSR_IA32_TSC_ADJUST:
		if (guest_cpuid_has(vcpu, X86_FEATURE_TSC_ADJUST)) {
			if (!msr_info->host_initiated) {
				s64 adj = data - vcpu->arch.ia32_tsc_adjust_msr;
				adjust_tsc_offset_guest(vcpu, adj);
			}
			vcpu->arch.ia32_tsc_adjust_msr = data;
		}
		break;
	case MSR_IA32_MISC_ENABLE:
		if (!kvm_check_has_quirk(vcpu->kvm, KVM_X86_QUIRK_MISC_ENABLE_NO_MWAIT) &&
		    ((vcpu->arch.ia32_misc_enable_msr ^ data) & MSR_IA32_MISC_ENABLE_MWAIT)) {
			if (!guest_cpuid_has(vcpu, X86_FEATURE_XMM3))
				return 1;
			vcpu->arch.ia32_misc_enable_msr = data;
			kvm_update_cpuid_runtime(vcpu);
		} else {
			vcpu->arch.ia32_misc_enable_msr = data;
		}
		break;
	case MSR_IA32_SMBASE:
		if (!msr_info->host_initiated)
			return 1;
		vcpu->arch.smbase = data;
		break;
	case MSR_IA32_POWER_CTL:
		vcpu->arch.msr_ia32_power_ctl = data;
		break;
	case MSR_IA32_TSC:
		if (msr_info->host_initiated) {
			kvm_synchronize_tsc(vcpu, data);
		} else {
			u64 adj = kvm_compute_tsc_offset(vcpu, data) - vcpu->arch.l1_tsc_offset;
			adjust_tsc_offset_guest(vcpu, adj);
			vcpu->arch.ia32_tsc_adjust_msr += adj;
		}
		break;
	case MSR_IA32_XSS:
		if (!msr_info->host_initiated &&
		    !guest_cpuid_has(vcpu, X86_FEATURE_XSAVES))
			return 1;
		/*
		 * KVM supports exposing PT to the guest, but does not support
		 * IA32_XSS[bit 8]. Guests have to use RDMSR/WRMSR rather than
		 * XSAVES/XRSTORS to save/restore PT MSRs.
		 */
		if (data & ~supported_xss)
			return 1;
		vcpu->arch.ia32_xss = data;
		break;
	case MSR_SMI_COUNT:
		if (!msr_info->host_initiated)
			return 1;
		vcpu->arch.smi_count = data;
		break;
	case MSR_KVM_WALL_CLOCK_NEW:
		if (!guest_pv_has(vcpu, KVM_FEATURE_CLOCKSOURCE2))
			return 1;

		vcpu->kvm->arch.wall_clock = data;
		kvm_write_wall_clock(vcpu->kvm, data, 0);
		break;
	case MSR_KVM_WALL_CLOCK:
		if (!guest_pv_has(vcpu, KVM_FEATURE_CLOCKSOURCE))
			return 1;

		vcpu->kvm->arch.wall_clock = data;
		kvm_write_wall_clock(vcpu->kvm, data, 0);
		break;
	case MSR_KVM_SYSTEM_TIME_NEW:
		if (!guest_pv_has(vcpu, KVM_FEATURE_CLOCKSOURCE2))
			return 1;

		kvm_write_system_time(vcpu, data, false, msr_info->host_initiated);
		break;
	case MSR_KVM_SYSTEM_TIME:
		if (!guest_pv_has(vcpu, KVM_FEATURE_CLOCKSOURCE))
			return 1;

		kvm_write_system_time(vcpu, data, true,  msr_info->host_initiated);
		break;
	case MSR_KVM_ASYNC_PF_EN:
		if (!guest_pv_has(vcpu, KVM_FEATURE_ASYNC_PF))
			return 1;

		if (kvm_pv_enable_async_pf(vcpu, data))
			return 1;
		break;
	case MSR_KVM_ASYNC_PF_INT:
		if (!guest_pv_has(vcpu, KVM_FEATURE_ASYNC_PF_INT))
			return 1;

		if (kvm_pv_enable_async_pf_int(vcpu, data))
			return 1;
		break;
	case MSR_KVM_ASYNC_PF_ACK:
		if (!guest_pv_has(vcpu, KVM_FEATURE_ASYNC_PF))
			return 1;
		if (data & 0x1) {
			vcpu->arch.apf.pageready_pending = false;
			kvm_check_async_pf_completion(vcpu);
		}
		break;
	case MSR_KVM_STEAL_TIME:
		if (!guest_pv_has(vcpu, KVM_FEATURE_STEAL_TIME))
			return 1;

		if (unlikely(!sched_info_on()))
			return 1;

		if (data & KVM_STEAL_RESERVED_MASK)
			return 1;

		vcpu->arch.st.msr_val = data;

		if (!(data & KVM_MSR_ENABLED))
			break;

		kvm_make_request(KVM_REQ_STEAL_UPDATE, vcpu);

		break;
	case MSR_KVM_PV_EOI_EN:
		if (!guest_pv_has(vcpu, KVM_FEATURE_PV_EOI))
			return 1;

		if (kvm_lapic_enable_pv_eoi(vcpu, data, sizeof(u8)))
			return 1;
		break;

	case MSR_KVM_POLL_CONTROL:
		if (!guest_pv_has(vcpu, KVM_FEATURE_POLL_CONTROL))
			return 1;

		/* only enable bit supported */
		if (data & (-1ULL << 1))
			return 1;

		vcpu->arch.msr_kvm_poll_control = data;
		break;

	case MSR_IA32_MCG_CTL:
	case MSR_IA32_MCG_STATUS:
	case MSR_IA32_MC0_CTL ... MSR_IA32_MCx_CTL(KVM_MAX_MCE_BANKS) - 1:
		return set_msr_mce(vcpu, msr_info);

	case MSR_K7_PERFCTR0 ... MSR_K7_PERFCTR3:
	case MSR_P6_PERFCTR0 ... MSR_P6_PERFCTR1:
		pr = true;
		fallthrough;
	case MSR_K7_EVNTSEL0 ... MSR_K7_EVNTSEL3:
	case MSR_P6_EVNTSEL0 ... MSR_P6_EVNTSEL1:
		if (kvm_pmu_is_valid_msr(vcpu, msr))
			return kvm_pmu_set_msr(vcpu, msr_info);

		if (pr || data != 0)
			vcpu_unimpl(vcpu, "disabled perfctr wrmsr: "
				    "0x%x data 0x%llx\n", msr, data);
		break;
	case MSR_K7_CLK_CTL:
		/*
		 * Ignore all writes to this no longer documented MSR.
		 * Writes are only relevant for old K7 processors,
		 * all pre-dating SVM, but a recommended workaround from
		 * AMD for these chips. It is possible to specify the
		 * affected processor models on the command line, hence
		 * the need to ignore the workaround.
		 */
		break;
	case HV_X64_MSR_GUEST_OS_ID ... HV_X64_MSR_SINT15:
	case HV_X64_MSR_SYNDBG_CONTROL ... HV_X64_MSR_SYNDBG_PENDING_BUFFER:
	case HV_X64_MSR_SYNDBG_OPTIONS:
	case HV_X64_MSR_CRASH_P0 ... HV_X64_MSR_CRASH_P4:
	case HV_X64_MSR_CRASH_CTL:
	case HV_X64_MSR_STIMER0_CONFIG ... HV_X64_MSR_STIMER3_COUNT:
	case HV_X64_MSR_REENLIGHTENMENT_CONTROL:
	case HV_X64_MSR_TSC_EMULATION_CONTROL:
	case HV_X64_MSR_TSC_EMULATION_STATUS:
		return kvm_hv_set_msr_common(vcpu, msr, data,
					     msr_info->host_initiated);
	case MSR_IA32_BBL_CR_CTL3:
		/* Drop writes to this legacy MSR -- see rdmsr
		 * counterpart for further detail.
		 */
		if (report_ignored_msrs)
			vcpu_unimpl(vcpu, "ignored wrmsr: 0x%x data 0x%llx\n",
				msr, data);
		break;
	case MSR_AMD64_OSVW_ID_LENGTH:
		if (!guest_cpuid_has(vcpu, X86_FEATURE_OSVW))
			return 1;
		vcpu->arch.osvw.length = data;
		break;
	case MSR_AMD64_OSVW_STATUS:
		if (!guest_cpuid_has(vcpu, X86_FEATURE_OSVW))
			return 1;
		vcpu->arch.osvw.status = data;
		break;
	case MSR_PLATFORM_INFO:
		if (!msr_info->host_initiated ||
		    (!(data & MSR_PLATFORM_INFO_CPUID_FAULT) &&
		     cpuid_fault_enabled(vcpu)))
			return 1;
		vcpu->arch.msr_platform_info = data;
		break;
	case MSR_MISC_FEATURES_ENABLES:
		if (data & ~MSR_MISC_FEATURES_ENABLES_CPUID_FAULT ||
		    (data & MSR_MISC_FEATURES_ENABLES_CPUID_FAULT &&
		     !supports_cpuid_fault(vcpu)))
			return 1;
		vcpu->arch.msr_misc_features_enables = data;
		break;
	default:
		if (kvm_pmu_is_valid_msr(vcpu, msr))
			return kvm_pmu_set_msr(vcpu, msr_info);
		return KVM_MSR_RET_INVALID;
	}
	return 0;
}
EXPORT_SYMBOL_GPL(kvm_set_msr_common);

static int get_msr_mce(struct kvm_vcpu *vcpu, u32 msr, u64 *pdata, bool host)
{
	u64 data;
	u64 mcg_cap = vcpu->arch.mcg_cap;
	unsigned bank_num = mcg_cap & 0xff;

	switch (msr) {
	case MSR_IA32_P5_MC_ADDR:
	case MSR_IA32_P5_MC_TYPE:
		data = 0;
		break;
	case MSR_IA32_MCG_CAP:
		data = vcpu->arch.mcg_cap;
		break;
	case MSR_IA32_MCG_CTL:
		if (!(mcg_cap & MCG_CTL_P) && !host)
			return 1;
		data = vcpu->arch.mcg_ctl;
		break;
	case MSR_IA32_MCG_STATUS:
		data = vcpu->arch.mcg_status;
		break;
	default:
		if (msr >= MSR_IA32_MC0_CTL &&
		    msr < MSR_IA32_MCx_CTL(bank_num)) {
			u32 offset = array_index_nospec(
				msr - MSR_IA32_MC0_CTL,
				MSR_IA32_MCx_CTL(bank_num) - MSR_IA32_MC0_CTL);

			data = vcpu->arch.mce_banks[offset];
			break;
		}
		return 1;
	}
	*pdata = data;
	return 0;
}

int kvm_get_msr_common(struct kvm_vcpu *vcpu, struct msr_data *msr_info)
{
	switch (msr_info->index) {
	case MSR_IA32_PLATFORM_ID:
	case MSR_IA32_EBL_CR_POWERON:
	case MSR_IA32_LASTBRANCHFROMIP:
	case MSR_IA32_LASTBRANCHTOIP:
	case MSR_IA32_LASTINTFROMIP:
	case MSR_IA32_LASTINTTOIP:
	case MSR_K8_SYSCFG:
	case MSR_K8_TSEG_ADDR:
	case MSR_K8_TSEG_MASK:
	case MSR_VM_HSAVE_PA:
	case MSR_K8_INT_PENDING_MSG:
	case MSR_AMD64_NB_CFG:
	case MSR_FAM10H_MMIO_CONF_BASE:
	case MSR_AMD64_BU_CFG2:
	case MSR_IA32_PERF_CTL:
	case MSR_AMD64_DC_CFG:
	case MSR_F15H_EX_CFG:
	/*
	 * Intel Sandy Bridge CPUs must support the RAPL (running average power
	 * limit) MSRs. Just return 0, as we do not want to expose the host
	 * data here. Do not conditionalize this on CPUID, as KVM does not do
	 * so for existing CPU-specific MSRs.
	 */
	case MSR_RAPL_POWER_UNIT:
	case MSR_PP0_ENERGY_STATUS:	/* Power plane 0 (core) */
	case MSR_PP1_ENERGY_STATUS:	/* Power plane 1 (graphics uncore) */
	case MSR_PKG_ENERGY_STATUS:	/* Total package */
	case MSR_DRAM_ENERGY_STATUS:	/* DRAM controller */
		msr_info->data = 0;
		break;
	case MSR_F15H_PERF_CTL0 ... MSR_F15H_PERF_CTR5:
		if (kvm_pmu_is_valid_msr(vcpu, msr_info->index))
			return kvm_pmu_get_msr(vcpu, msr_info);
		if (!msr_info->host_initiated)
			return 1;
		msr_info->data = 0;
		break;
	case MSR_K7_EVNTSEL0 ... MSR_K7_EVNTSEL3:
	case MSR_K7_PERFCTR0 ... MSR_K7_PERFCTR3:
	case MSR_P6_PERFCTR0 ... MSR_P6_PERFCTR1:
	case MSR_P6_EVNTSEL0 ... MSR_P6_EVNTSEL1:
		if (kvm_pmu_is_valid_msr(vcpu, msr_info->index))
			return kvm_pmu_get_msr(vcpu, msr_info);
		msr_info->data = 0;
		break;
	case MSR_IA32_UCODE_REV:
		msr_info->data = vcpu->arch.microcode_version;
		break;
	case MSR_IA32_ARCH_CAPABILITIES:
		if (!msr_info->host_initiated &&
		    !guest_cpuid_has(vcpu, X86_FEATURE_ARCH_CAPABILITIES))
			return 1;
		msr_info->data = vcpu->arch.arch_capabilities;
		break;
	case MSR_IA32_PERF_CAPABILITIES:
		if (!msr_info->host_initiated &&
		    !guest_cpuid_has(vcpu, X86_FEATURE_PDCM))
			return 1;
		msr_info->data = vcpu->arch.perf_capabilities;
		break;
	case MSR_IA32_POWER_CTL:
		msr_info->data = vcpu->arch.msr_ia32_power_ctl;
		break;
	case MSR_IA32_TSC: {
		/*
		 * Intel SDM states that MSR_IA32_TSC read adds the TSC offset
		 * even when not intercepted. AMD manual doesn't explicitly
		 * state this but appears to behave the same.
		 *
		 * On userspace reads and writes, however, we unconditionally
		 * return L1's TSC value to ensure backwards-compatible
		 * behavior for migration.
		 */
		u64 tsc_offset = msr_info->host_initiated ? vcpu->arch.l1_tsc_offset :
							    vcpu->arch.tsc_offset;

		msr_info->data = kvm_scale_tsc(vcpu, rdtsc()) + tsc_offset;
		break;
	}
	case MSR_MTRRcap:
	case 0x200 ... 0x2ff:
		return kvm_mtrr_get_msr(vcpu, msr_info->index, &msr_info->data);
	case 0xcd: /* fsb frequency */
		msr_info->data = 3;
		break;
		/*
		 * MSR_EBC_FREQUENCY_ID
		 * Conservative value valid for even the basic CPU models.
		 * Models 0,1: 000 in bits 23:21 indicating a bus speed of
		 * 100MHz, model 2 000 in bits 18:16 indicating 100MHz,
		 * and 266MHz for model 3, or 4. Set Core Clock
		 * Frequency to System Bus Frequency Ratio to 1 (bits
		 * 31:24) even though these are only valid for CPU
		 * models > 2, however guests may end up dividing or
		 * multiplying by zero otherwise.
		 */
	case MSR_EBC_FREQUENCY_ID:
		msr_info->data = 1 << 24;
		break;
	case MSR_IA32_APICBASE:
		msr_info->data = kvm_get_apic_base(vcpu);
		break;
	case APIC_BASE_MSR ... APIC_BASE_MSR + 0xff:
		return kvm_x2apic_msr_read(vcpu, msr_info->index, &msr_info->data);
	case MSR_IA32_TSC_DEADLINE:
		msr_info->data = kvm_get_lapic_tscdeadline_msr(vcpu);
		break;
	case MSR_IA32_TSC_ADJUST:
		msr_info->data = (u64)vcpu->arch.ia32_tsc_adjust_msr;
		break;
	case MSR_IA32_MISC_ENABLE:
		msr_info->data = vcpu->arch.ia32_misc_enable_msr;
		break;
	case MSR_IA32_SMBASE:
		if (!msr_info->host_initiated)
			return 1;
		msr_info->data = vcpu->arch.smbase;
		break;
	case MSR_SMI_COUNT:
		msr_info->data = vcpu->arch.smi_count;
		break;
	case MSR_IA32_PERF_STATUS:
		/* TSC increment by tick */
		msr_info->data = 1000ULL;
		/* CPU multiplier */
		msr_info->data |= (((uint64_t)4ULL) << 40);
		break;
	case MSR_EFER:
		msr_info->data = vcpu->arch.efer;
		break;
	case MSR_KVM_WALL_CLOCK:
		if (!guest_pv_has(vcpu, KVM_FEATURE_CLOCKSOURCE))
			return 1;

		msr_info->data = vcpu->kvm->arch.wall_clock;
		break;
	case MSR_KVM_WALL_CLOCK_NEW:
		if (!guest_pv_has(vcpu, KVM_FEATURE_CLOCKSOURCE2))
			return 1;

		msr_info->data = vcpu->kvm->arch.wall_clock;
		break;
	case MSR_KVM_SYSTEM_TIME:
		if (!guest_pv_has(vcpu, KVM_FEATURE_CLOCKSOURCE))
			return 1;

		msr_info->data = vcpu->arch.time;
		break;
	case MSR_KVM_SYSTEM_TIME_NEW:
		if (!guest_pv_has(vcpu, KVM_FEATURE_CLOCKSOURCE2))
			return 1;

		msr_info->data = vcpu->arch.time;
		break;
	case MSR_KVM_ASYNC_PF_EN:
		if (!guest_pv_has(vcpu, KVM_FEATURE_ASYNC_PF))
			return 1;

		msr_info->data = vcpu->arch.apf.msr_en_val;
		break;
	case MSR_KVM_ASYNC_PF_INT:
		if (!guest_pv_has(vcpu, KVM_FEATURE_ASYNC_PF_INT))
			return 1;

		msr_info->data = vcpu->arch.apf.msr_int_val;
		break;
	case MSR_KVM_ASYNC_PF_ACK:
		if (!guest_pv_has(vcpu, KVM_FEATURE_ASYNC_PF))
			return 1;

		msr_info->data = 0;
		break;
	case MSR_KVM_STEAL_TIME:
		if (!guest_pv_has(vcpu, KVM_FEATURE_STEAL_TIME))
			return 1;

		msr_info->data = vcpu->arch.st.msr_val;
		break;
	case MSR_KVM_PV_EOI_EN:
		if (!guest_pv_has(vcpu, KVM_FEATURE_PV_EOI))
			return 1;

		msr_info->data = vcpu->arch.pv_eoi.msr_val;
		break;
	case MSR_KVM_POLL_CONTROL:
		if (!guest_pv_has(vcpu, KVM_FEATURE_POLL_CONTROL))
			return 1;

		msr_info->data = vcpu->arch.msr_kvm_poll_control;
		break;
	case MSR_IA32_P5_MC_ADDR:
	case MSR_IA32_P5_MC_TYPE:
	case MSR_IA32_MCG_CAP:
	case MSR_IA32_MCG_CTL:
	case MSR_IA32_MCG_STATUS:
	case MSR_IA32_MC0_CTL ... MSR_IA32_MCx_CTL(KVM_MAX_MCE_BANKS) - 1:
		return get_msr_mce(vcpu, msr_info->index, &msr_info->data,
				   msr_info->host_initiated);
	case MSR_IA32_XSS:
		if (!msr_info->host_initiated &&
		    !guest_cpuid_has(vcpu, X86_FEATURE_XSAVES))
			return 1;
		msr_info->data = vcpu->arch.ia32_xss;
		break;
	case MSR_K7_CLK_CTL:
		/*
		 * Provide expected ramp-up count for K7. All other
		 * are set to zero, indicating minimum divisors for
		 * every field.
		 *
		 * This prevents guest kernels on AMD host with CPU
		 * type 6, model 8 and higher from exploding due to
		 * the rdmsr failing.
		 */
		msr_info->data = 0x20000000;
		break;
	case HV_X64_MSR_GUEST_OS_ID ... HV_X64_MSR_SINT15:
	case HV_X64_MSR_SYNDBG_CONTROL ... HV_X64_MSR_SYNDBG_PENDING_BUFFER:
	case HV_X64_MSR_SYNDBG_OPTIONS:
	case HV_X64_MSR_CRASH_P0 ... HV_X64_MSR_CRASH_P4:
	case HV_X64_MSR_CRASH_CTL:
	case HV_X64_MSR_STIMER0_CONFIG ... HV_X64_MSR_STIMER3_COUNT:
	case HV_X64_MSR_REENLIGHTENMENT_CONTROL:
	case HV_X64_MSR_TSC_EMULATION_CONTROL:
	case HV_X64_MSR_TSC_EMULATION_STATUS:
		return kvm_hv_get_msr_common(vcpu,
					     msr_info->index, &msr_info->data,
					     msr_info->host_initiated);
	case MSR_IA32_BBL_CR_CTL3:
		/* This legacy MSR exists but isn't fully documented in current
		 * silicon.  It is however accessed by winxp in very narrow
		 * scenarios where it sets bit #19, itself documented as
		 * a "reserved" bit.  Best effort attempt to source coherent
		 * read data here should the balance of the register be
		 * interpreted by the guest:
		 *
		 * L2 cache control register 3: 64GB range, 256KB size,
		 * enabled, latency 0x1, configured
		 */
		msr_info->data = 0xbe702111;
		break;
	case MSR_AMD64_OSVW_ID_LENGTH:
		if (!guest_cpuid_has(vcpu, X86_FEATURE_OSVW))
			return 1;
		msr_info->data = vcpu->arch.osvw.length;
		break;
	case MSR_AMD64_OSVW_STATUS:
		if (!guest_cpuid_has(vcpu, X86_FEATURE_OSVW))
			return 1;
		msr_info->data = vcpu->arch.osvw.status;
		break;
	case MSR_PLATFORM_INFO:
		if (!msr_info->host_initiated &&
		    !vcpu->kvm->arch.guest_can_read_msr_platform_info)
			return 1;
		msr_info->data = vcpu->arch.msr_platform_info;
		break;
	case MSR_MISC_FEATURES_ENABLES:
		msr_info->data = vcpu->arch.msr_misc_features_enables;
		break;
	case MSR_K7_HWCR:
		msr_info->data = vcpu->arch.msr_hwcr;
		break;
	default:
		if (kvm_pmu_is_valid_msr(vcpu, msr_info->index))
			return kvm_pmu_get_msr(vcpu, msr_info);
		return KVM_MSR_RET_INVALID;
	}
	return 0;
}
EXPORT_SYMBOL_GPL(kvm_get_msr_common);

/*
 * Read or write a bunch of msrs. All parameters are kernel addresses.
 *
 * @return number of msrs set successfully.
 */
static int __msr_io(struct kvm_vcpu *vcpu, struct kvm_msrs *msrs,
		    struct kvm_msr_entry *entries,
		    int (*do_msr)(struct kvm_vcpu *vcpu,
				  unsigned index, u64 *data))
{
	int i;

	for (i = 0; i < msrs->nmsrs; ++i)
		if (do_msr(vcpu, entries[i].index, &entries[i].data))
			break;

	return i;
}

/*
 * Read or write a bunch of msrs. Parameters are user addresses.
 *
 * @return number of msrs set successfully.
 */
static int msr_io(struct kvm_vcpu *vcpu, struct kvm_msrs __user *user_msrs,
		  int (*do_msr)(struct kvm_vcpu *vcpu,
				unsigned index, u64 *data),
		  int writeback)
{
	struct kvm_msrs msrs;
	struct kvm_msr_entry *entries;
	int r, n;
	unsigned size;

	r = -EFAULT;
	if (copy_from_user(&msrs, user_msrs, sizeof(msrs)))
		goto out;

	r = -E2BIG;
	if (msrs.nmsrs >= MAX_IO_MSRS)
		goto out;

	size = sizeof(struct kvm_msr_entry) * msrs.nmsrs;
	entries = memdup_user(user_msrs->entries, size);
	if (IS_ERR(entries)) {
		r = PTR_ERR(entries);
		goto out;
	}

	r = n = __msr_io(vcpu, &msrs, entries, do_msr);
	if (r < 0)
		goto out_free;

	r = -EFAULT;
	if (writeback && copy_to_user(user_msrs->entries, entries, size))
		goto out_free;

	r = n;

out_free:
	kfree(entries);
out:
	return r;
}

static inline bool kvm_can_mwait_in_guest(void)
{
	return boot_cpu_has(X86_FEATURE_MWAIT) &&
		!boot_cpu_has_bug(X86_BUG_MONITOR) &&
		boot_cpu_has(X86_FEATURE_ARAT);
}

static int kvm_ioctl_get_supported_hv_cpuid(struct kvm_vcpu *vcpu,
					    struct kvm_cpuid2 __user *cpuid_arg)
{
	struct kvm_cpuid2 cpuid;
	int r;

	r = -EFAULT;
	if (copy_from_user(&cpuid, cpuid_arg, sizeof(cpuid)))
		return r;

	r = kvm_get_hv_cpuid(vcpu, &cpuid, cpuid_arg->entries);
	if (r)
		return r;

	r = -EFAULT;
	if (copy_to_user(cpuid_arg, &cpuid, sizeof(cpuid)))
		return r;

	return 0;
}

int kvm_vm_ioctl_check_extension(struct kvm *kvm, long ext)
{
	int r = 0;

	switch (ext) {
	case KVM_CAP_IRQCHIP:
	case KVM_CAP_HLT:
	case KVM_CAP_MMU_SHADOW_CACHE_CONTROL:
	case KVM_CAP_SET_TSS_ADDR:
	case KVM_CAP_EXT_CPUID:
	case KVM_CAP_EXT_EMUL_CPUID:
	case KVM_CAP_CLOCKSOURCE:
	case KVM_CAP_PIT:
	case KVM_CAP_NOP_IO_DELAY:
	case KVM_CAP_MP_STATE:
	case KVM_CAP_SYNC_MMU:
	case KVM_CAP_USER_NMI:
	case KVM_CAP_REINJECT_CONTROL:
	case KVM_CAP_IRQ_INJECT_STATUS:
	case KVM_CAP_IOEVENTFD:
	case KVM_CAP_IOEVENTFD_NO_LENGTH:
	case KVM_CAP_PIT2:
	case KVM_CAP_PIT_STATE2:
	case KVM_CAP_SET_IDENTITY_MAP_ADDR:
	case KVM_CAP_VCPU_EVENTS:
	case KVM_CAP_HYPERV:
	case KVM_CAP_HYPERV_VAPIC:
	case KVM_CAP_HYPERV_SPIN:
	case KVM_CAP_HYPERV_SYNIC:
	case KVM_CAP_HYPERV_SYNIC2:
	case KVM_CAP_HYPERV_VP_INDEX:
	case KVM_CAP_HYPERV_EVENTFD:
	case KVM_CAP_HYPERV_TLBFLUSH:
	case KVM_CAP_HYPERV_SEND_IPI:
	case KVM_CAP_HYPERV_CPUID:
	case KVM_CAP_SYS_HYPERV_CPUID:
	case KVM_CAP_PCI_SEGMENT:
	case KVM_CAP_DEBUGREGS:
	case KVM_CAP_X86_ROBUST_SINGLESTEP:
	case KVM_CAP_XSAVE:
	case KVM_CAP_ASYNC_PF:
	case KVM_CAP_ASYNC_PF_INT:
	case KVM_CAP_GET_TSC_KHZ:
	case KVM_CAP_KVMCLOCK_CTRL:
	case KVM_CAP_READONLY_MEM:
	case KVM_CAP_HYPERV_TIME:
	case KVM_CAP_IOAPIC_POLARITY_IGNORED:
	case KVM_CAP_TSC_DEADLINE_TIMER:
	case KVM_CAP_DISABLE_QUIRKS:
	case KVM_CAP_SET_BOOT_CPU_ID:
 	case KVM_CAP_SPLIT_IRQCHIP:
	case KVM_CAP_IMMEDIATE_EXIT:
	case KVM_CAP_PMU_EVENT_FILTER:
	case KVM_CAP_GET_MSR_FEATURES:
	case KVM_CAP_MSR_PLATFORM_INFO:
	case KVM_CAP_EXCEPTION_PAYLOAD:
	case KVM_CAP_SET_GUEST_DEBUG:
	case KVM_CAP_LAST_CPU:
	case KVM_CAP_X86_USER_SPACE_MSR:
	case KVM_CAP_X86_MSR_FILTER:
	case KVM_CAP_ENFORCE_PV_FEATURE_CPUID:
#ifdef CONFIG_X86_SGX_KVM
	case KVM_CAP_SGX_ATTRIBUTE:
#endif
	case KVM_CAP_VM_COPY_ENC_CONTEXT_FROM:
		r = 1;
		break;
	case KVM_CAP_SET_GUEST_DEBUG2:
		return KVM_GUESTDBG_VALID_MASK;
#ifdef CONFIG_KVM_XEN
	case KVM_CAP_XEN_HVM:
		r = KVM_XEN_HVM_CONFIG_HYPERCALL_MSR |
		    KVM_XEN_HVM_CONFIG_INTERCEPT_HCALL |
		    KVM_XEN_HVM_CONFIG_SHARED_INFO;
		if (sched_info_on())
			r |= KVM_XEN_HVM_CONFIG_RUNSTATE;
		break;
#endif
	case KVM_CAP_SYNC_REGS:
		r = KVM_SYNC_X86_VALID_FIELDS;
		break;
	case KVM_CAP_ADJUST_CLOCK:
		r = KVM_CLOCK_TSC_STABLE;
		break;
	case KVM_CAP_X86_DISABLE_EXITS:
		r |=  KVM_X86_DISABLE_EXITS_HLT | KVM_X86_DISABLE_EXITS_PAUSE |
		      KVM_X86_DISABLE_EXITS_CSTATE;
		if(kvm_can_mwait_in_guest())
			r |= KVM_X86_DISABLE_EXITS_MWAIT;
		break;
	case KVM_CAP_X86_SMM:
		/* SMBASE is usually relocated above 1M on modern chipsets,
		 * and SMM handlers might indeed rely on 4G segment limits,
		 * so do not report SMM to be available if real mode is
		 * emulated via vm86 mode.  Still, do not go to great lengths
		 * to avoid userspace's usage of the feature, because it is a
		 * fringe case that is not enabled except via specific settings
		 * of the module parameters.
		 */
		r = static_call(kvm_x86_has_emulated_msr)(kvm, MSR_IA32_SMBASE);
		break;
	case KVM_CAP_VAPIC:
		r = !static_call(kvm_x86_cpu_has_accelerated_tpr)();
		break;
	case KVM_CAP_NR_VCPUS:
		r = KVM_SOFT_MAX_VCPUS;
		break;
	case KVM_CAP_MAX_VCPUS:
		r = KVM_MAX_VCPUS;
		break;
	case KVM_CAP_MAX_VCPU_ID:
		r = KVM_MAX_VCPU_ID;
		break;
	case KVM_CAP_PV_MMU:	/* obsolete */
		r = 0;
		break;
	case KVM_CAP_MCE:
		r = KVM_MAX_MCE_BANKS;
		break;
	case KVM_CAP_XCRS:
		r = boot_cpu_has(X86_FEATURE_XSAVE);
		break;
	case KVM_CAP_TSC_CONTROL:
		r = kvm_has_tsc_control;
		break;
	case KVM_CAP_X2APIC_API:
		r = KVM_X2APIC_API_VALID_FLAGS;
		break;
	case KVM_CAP_NESTED_STATE:
		r = kvm_x86_ops.nested_ops->get_state ?
			kvm_x86_ops.nested_ops->get_state(NULL, NULL, 0) : 0;
		break;
	case KVM_CAP_HYPERV_DIRECT_TLBFLUSH:
		r = kvm_x86_ops.enable_direct_tlbflush != NULL;
		break;
	case KVM_CAP_HYPERV_ENLIGHTENED_VMCS:
		r = kvm_x86_ops.nested_ops->enable_evmcs != NULL;
		break;
	case KVM_CAP_SMALLER_MAXPHYADDR:
		r = (int) allow_smaller_maxphyaddr;
		break;
	case KVM_CAP_STEAL_TIME:
		r = sched_info_on();
		break;
	case KVM_CAP_X86_BUS_LOCK_EXIT:
		if (kvm_has_bus_lock_exit)
			r = KVM_BUS_LOCK_DETECTION_OFF |
			    KVM_BUS_LOCK_DETECTION_EXIT;
		else
			r = 0;
		break;
	default:
		break;
	}
	return r;

}

long kvm_arch_dev_ioctl(struct file *filp,
			unsigned int ioctl, unsigned long arg)
{
	void __user *argp = (void __user *)arg;
	long r;

	switch (ioctl) {
	case KVM_GET_MSR_INDEX_LIST: {
		struct kvm_msr_list __user *user_msr_list = argp;
		struct kvm_msr_list msr_list;
		unsigned n;

		r = -EFAULT;
		if (copy_from_user(&msr_list, user_msr_list, sizeof(msr_list)))
			goto out;
		n = msr_list.nmsrs;
		msr_list.nmsrs = num_msrs_to_save + num_emulated_msrs;
		if (copy_to_user(user_msr_list, &msr_list, sizeof(msr_list)))
			goto out;
		r = -E2BIG;
		if (n < msr_list.nmsrs)
			goto out;
		r = -EFAULT;
		if (copy_to_user(user_msr_list->indices, &msrs_to_save,
				 num_msrs_to_save * sizeof(u32)))
			goto out;
		if (copy_to_user(user_msr_list->indices + num_msrs_to_save,
				 &emulated_msrs,
				 num_emulated_msrs * sizeof(u32)))
			goto out;
		r = 0;
		break;
	}
	case KVM_GET_SUPPORTED_CPUID:
	case KVM_GET_EMULATED_CPUID: {
		struct kvm_cpuid2 __user *cpuid_arg = argp;
		struct kvm_cpuid2 cpuid;

		r = -EFAULT;
		if (copy_from_user(&cpuid, cpuid_arg, sizeof(cpuid)))
			goto out;

		r = kvm_dev_ioctl_get_cpuid(&cpuid, cpuid_arg->entries,
					    ioctl);
		if (r)
			goto out;

		r = -EFAULT;
		if (copy_to_user(cpuid_arg, &cpuid, sizeof(cpuid)))
			goto out;
		r = 0;
		break;
	}
	case KVM_X86_GET_MCE_CAP_SUPPORTED:
		r = -EFAULT;
		if (copy_to_user(argp, &kvm_mce_cap_supported,
				 sizeof(kvm_mce_cap_supported)))
			goto out;
		r = 0;
		break;
	case KVM_GET_MSR_FEATURE_INDEX_LIST: {
		struct kvm_msr_list __user *user_msr_list = argp;
		struct kvm_msr_list msr_list;
		unsigned int n;

		r = -EFAULT;
		if (copy_from_user(&msr_list, user_msr_list, sizeof(msr_list)))
			goto out;
		n = msr_list.nmsrs;
		msr_list.nmsrs = num_msr_based_features;
		if (copy_to_user(user_msr_list, &msr_list, sizeof(msr_list)))
			goto out;
		r = -E2BIG;
		if (n < msr_list.nmsrs)
			goto out;
		r = -EFAULT;
		if (copy_to_user(user_msr_list->indices, &msr_based_features,
				 num_msr_based_features * sizeof(u32)))
			goto out;
		r = 0;
		break;
	}
	case KVM_GET_MSRS:
		r = msr_io(NULL, argp, do_get_msr_feature, 1);
		break;
	case KVM_GET_SUPPORTED_HV_CPUID:
		r = kvm_ioctl_get_supported_hv_cpuid(NULL, argp);
		break;
	default:
		r = -EINVAL;
		break;
	}
out:
	return r;
}

static void wbinvd_ipi(void *garbage)
{
	wbinvd();
}

static bool need_emulate_wbinvd(struct kvm_vcpu *vcpu)
{
	return kvm_arch_has_noncoherent_dma(vcpu->kvm);
}

void kvm_arch_vcpu_load(struct kvm_vcpu *vcpu, int cpu)
{
	/* Address WBINVD may be executed by guest */
	if (need_emulate_wbinvd(vcpu)) {
		if (static_call(kvm_x86_has_wbinvd_exit)())
			cpumask_set_cpu(cpu, vcpu->arch.wbinvd_dirty_mask);
		else if (vcpu->cpu != -1 && vcpu->cpu != cpu)
			smp_call_function_single(vcpu->cpu,
					wbinvd_ipi, NULL, 1);
	}

	static_call(kvm_x86_vcpu_load)(vcpu, cpu);

	/* Save host pkru register if supported */
	vcpu->arch.host_pkru = read_pkru();

	/* Apply any externally detected TSC adjustments (due to suspend) */
	if (unlikely(vcpu->arch.tsc_offset_adjustment)) {
		adjust_tsc_offset_host(vcpu, vcpu->arch.tsc_offset_adjustment);
		vcpu->arch.tsc_offset_adjustment = 0;
		kvm_make_request(KVM_REQ_CLOCK_UPDATE, vcpu);
	}

	if (unlikely(vcpu->cpu != cpu) || kvm_check_tsc_unstable()) {
		s64 tsc_delta = !vcpu->arch.last_host_tsc ? 0 :
				rdtsc() - vcpu->arch.last_host_tsc;
		if (tsc_delta < 0)
			mark_tsc_unstable("KVM discovered backwards TSC");

		if (kvm_check_tsc_unstable()) {
			u64 offset = kvm_compute_tsc_offset(vcpu,
						vcpu->arch.last_guest_tsc);
			kvm_vcpu_write_tsc_offset(vcpu, offset);
			vcpu->arch.tsc_catchup = 1;
		}

		if (kvm_lapic_hv_timer_in_use(vcpu))
			kvm_lapic_restart_hv_timer(vcpu);

		/*
		 * On a host with synchronized TSC, there is no need to update
		 * kvmclock on vcpu->cpu migration
		 */
		if (!vcpu->kvm->arch.use_master_clock || vcpu->cpu == -1)
			kvm_make_request(KVM_REQ_GLOBAL_CLOCK_UPDATE, vcpu);
		if (vcpu->cpu != cpu)
			kvm_make_request(KVM_REQ_MIGRATE_TIMER, vcpu);
		vcpu->cpu = cpu;
	}

	kvm_make_request(KVM_REQ_STEAL_UPDATE, vcpu);
}

static void kvm_steal_time_set_preempted(struct kvm_vcpu *vcpu)
{
	struct kvm_host_map map;
	struct kvm_steal_time *st;

	if (!(vcpu->arch.st.msr_val & KVM_MSR_ENABLED))
		return;

	if (vcpu->arch.st.preempted)
		return;

	if (kvm_map_gfn(vcpu, vcpu->arch.st.msr_val >> PAGE_SHIFT, &map,
			&vcpu->arch.st.cache, true))
		return;

	st = map.hva +
		offset_in_page(vcpu->arch.st.msr_val & KVM_STEAL_VALID_BITS);

	st->preempted = vcpu->arch.st.preempted = KVM_VCPU_PREEMPTED;

	kvm_unmap_gfn(vcpu, &map, &vcpu->arch.st.cache, true, true);
}

void kvm_arch_vcpu_put(struct kvm_vcpu *vcpu)
{
	int idx;

	if (vcpu->preempted && !vcpu->arch.guest_state_protected)
		vcpu->arch.preempted_in_kernel = !static_call(kvm_x86_get_cpl)(vcpu);

	/*
	 * Take the srcu lock as memslots will be accessed to check the gfn
	 * cache generation against the memslots generation.
	 */
	idx = srcu_read_lock(&vcpu->kvm->srcu);
	if (kvm_xen_msr_enabled(vcpu->kvm))
		kvm_xen_runstate_set_preempted(vcpu);
	else
		kvm_steal_time_set_preempted(vcpu);
	srcu_read_unlock(&vcpu->kvm->srcu, idx);

	static_call(kvm_x86_vcpu_put)(vcpu);
	vcpu->arch.last_host_tsc = rdtsc();
	/*
	 * If userspace has set any breakpoints or watchpoints, dr6 is restored
	 * on every vmexit, but if not, we might have a stale dr6 from the
	 * guest. do_debug expects dr6 to be cleared after it runs, do the same.
	 */
	set_debugreg(0, 6);
}

static int kvm_vcpu_ioctl_get_lapic(struct kvm_vcpu *vcpu,
				    struct kvm_lapic_state *s)
{
	if (vcpu->arch.apicv_active)
		static_call(kvm_x86_sync_pir_to_irr)(vcpu);

	return kvm_apic_get_state(vcpu, s);
}

static int kvm_vcpu_ioctl_set_lapic(struct kvm_vcpu *vcpu,
				    struct kvm_lapic_state *s)
{
	int r;

	r = kvm_apic_set_state(vcpu, s);
	if (r)
		return r;
	update_cr8_intercept(vcpu);

	return 0;
}

static int kvm_cpu_accept_dm_intr(struct kvm_vcpu *vcpu)
{
	/*
	 * We can accept userspace's request for interrupt injection
	 * as long as we have a place to store the interrupt number.
	 * The actual injection will happen when the CPU is able to
	 * deliver the interrupt.
	 */
	if (kvm_cpu_has_extint(vcpu))
		return false;

	/* Acknowledging ExtINT does not happen if LINT0 is masked.  */
	return (!lapic_in_kernel(vcpu) ||
		kvm_apic_accept_pic_intr(vcpu));
}

static int kvm_vcpu_ready_for_interrupt_injection(struct kvm_vcpu *vcpu)
{
	return kvm_arch_interrupt_allowed(vcpu) &&
		kvm_cpu_accept_dm_intr(vcpu);
}

static int kvm_vcpu_ioctl_interrupt(struct kvm_vcpu *vcpu,
				    struct kvm_interrupt *irq)
{
	if (irq->irq >= KVM_NR_INTERRUPTS)
		return -EINVAL;

	if (!irqchip_in_kernel(vcpu->kvm)) {
		kvm_queue_interrupt(vcpu, irq->irq, false);
		kvm_make_request(KVM_REQ_EVENT, vcpu);
		return 0;
	}

	/*
	 * With in-kernel LAPIC, we only use this to inject EXTINT, so
	 * fail for in-kernel 8259.
	 */
	if (pic_in_kernel(vcpu->kvm))
		return -ENXIO;

	if (vcpu->arch.pending_external_vector != -1)
		return -EEXIST;

	vcpu->arch.pending_external_vector = irq->irq;
	kvm_make_request(KVM_REQ_EVENT, vcpu);
	return 0;
}

static int kvm_vcpu_ioctl_nmi(struct kvm_vcpu *vcpu)
{
	kvm_inject_nmi(vcpu);

	return 0;
}

static int kvm_vcpu_ioctl_smi(struct kvm_vcpu *vcpu)
{
	kvm_make_request(KVM_REQ_SMI, vcpu);

	return 0;
}

static int vcpu_ioctl_tpr_access_reporting(struct kvm_vcpu *vcpu,
					   struct kvm_tpr_access_ctl *tac)
{
	if (tac->flags)
		return -EINVAL;
	vcpu->arch.tpr_access_reporting = !!tac->enabled;
	return 0;
}

static int kvm_vcpu_ioctl_x86_setup_mce(struct kvm_vcpu *vcpu,
					u64 mcg_cap)
{
	int r;
	unsigned bank_num = mcg_cap & 0xff, bank;

	r = -EINVAL;
	if (!bank_num || bank_num > KVM_MAX_MCE_BANKS)
		goto out;
	if (mcg_cap & ~(kvm_mce_cap_supported | 0xff | 0xff0000))
		goto out;
	r = 0;
	vcpu->arch.mcg_cap = mcg_cap;
	/* Init IA32_MCG_CTL to all 1s */
	if (mcg_cap & MCG_CTL_P)
		vcpu->arch.mcg_ctl = ~(u64)0;
	/* Init IA32_MCi_CTL to all 1s */
	for (bank = 0; bank < bank_num; bank++)
		vcpu->arch.mce_banks[bank*4] = ~(u64)0;

	static_call(kvm_x86_setup_mce)(vcpu);
out:
	return r;
}

static int kvm_vcpu_ioctl_x86_set_mce(struct kvm_vcpu *vcpu,
				      struct kvm_x86_mce *mce)
{
	u64 mcg_cap = vcpu->arch.mcg_cap;
	unsigned bank_num = mcg_cap & 0xff;
	u64 *banks = vcpu->arch.mce_banks;

	if (mce->bank >= bank_num || !(mce->status & MCI_STATUS_VAL))
		return -EINVAL;
	/*
	 * if IA32_MCG_CTL is not all 1s, the uncorrected error
	 * reporting is disabled
	 */
	if ((mce->status & MCI_STATUS_UC) && (mcg_cap & MCG_CTL_P) &&
	    vcpu->arch.mcg_ctl != ~(u64)0)
		return 0;
	banks += 4 * mce->bank;
	/*
	 * if IA32_MCi_CTL is not all 1s, the uncorrected error
	 * reporting is disabled for the bank
	 */
	if ((mce->status & MCI_STATUS_UC) && banks[0] != ~(u64)0)
		return 0;
	if (mce->status & MCI_STATUS_UC) {
		if ((vcpu->arch.mcg_status & MCG_STATUS_MCIP) ||
		    !kvm_read_cr4_bits(vcpu, X86_CR4_MCE)) {
			kvm_make_request(KVM_REQ_TRIPLE_FAULT, vcpu);
			return 0;
		}
		if (banks[1] & MCI_STATUS_VAL)
			mce->status |= MCI_STATUS_OVER;
		banks[2] = mce->addr;
		banks[3] = mce->misc;
		vcpu->arch.mcg_status = mce->mcg_status;
		banks[1] = mce->status;
		kvm_queue_exception(vcpu, MC_VECTOR);
	} else if (!(banks[1] & MCI_STATUS_VAL)
		   || !(banks[1] & MCI_STATUS_UC)) {
		if (banks[1] & MCI_STATUS_VAL)
			mce->status |= MCI_STATUS_OVER;
		banks[2] = mce->addr;
		banks[3] = mce->misc;
		banks[1] = mce->status;
	} else
		banks[1] |= MCI_STATUS_OVER;
	return 0;
}

static void kvm_vcpu_ioctl_x86_get_vcpu_events(struct kvm_vcpu *vcpu,
					       struct kvm_vcpu_events *events)
{
	process_nmi(vcpu);

	if (kvm_check_request(KVM_REQ_SMI, vcpu))
		process_smi(vcpu);

	/*
	 * In guest mode, payload delivery should be deferred,
	 * so that the L1 hypervisor can intercept #PF before
	 * CR2 is modified (or intercept #DB before DR6 is
	 * modified under nVMX). Unless the per-VM capability,
	 * KVM_CAP_EXCEPTION_PAYLOAD, is set, we may not defer the delivery of
	 * an exception payload and handle after a KVM_GET_VCPU_EVENTS. Since we
	 * opportunistically defer the exception payload, deliver it if the
	 * capability hasn't been requested before processing a
	 * KVM_GET_VCPU_EVENTS.
	 */
	if (!vcpu->kvm->arch.exception_payload_enabled &&
	    vcpu->arch.exception.pending && vcpu->arch.exception.has_payload)
		kvm_deliver_exception_payload(vcpu);

	/*
	 * The API doesn't provide the instruction length for software
	 * exceptions, so don't report them. As long as the guest RIP
	 * isn't advanced, we should expect to encounter the exception
	 * again.
	 */
	if (kvm_exception_is_soft(vcpu->arch.exception.nr)) {
		events->exception.injected = 0;
		events->exception.pending = 0;
	} else {
		events->exception.injected = vcpu->arch.exception.injected;
		events->exception.pending = vcpu->arch.exception.pending;
		/*
		 * For ABI compatibility, deliberately conflate
		 * pending and injected exceptions when
		 * KVM_CAP_EXCEPTION_PAYLOAD isn't enabled.
		 */
		if (!vcpu->kvm->arch.exception_payload_enabled)
			events->exception.injected |=
				vcpu->arch.exception.pending;
	}
	events->exception.nr = vcpu->arch.exception.nr;
	events->exception.has_error_code = vcpu->arch.exception.has_error_code;
	events->exception.error_code = vcpu->arch.exception.error_code;
	events->exception_has_payload = vcpu->arch.exception.has_payload;
	events->exception_payload = vcpu->arch.exception.payload;

	events->interrupt.injected =
		vcpu->arch.interrupt.injected && !vcpu->arch.interrupt.soft;
	events->interrupt.nr = vcpu->arch.interrupt.nr;
	events->interrupt.soft = 0;
	events->interrupt.shadow = static_call(kvm_x86_get_interrupt_shadow)(vcpu);

	events->nmi.injected = vcpu->arch.nmi_injected;
	events->nmi.pending = vcpu->arch.nmi_pending != 0;
	events->nmi.masked = static_call(kvm_x86_get_nmi_mask)(vcpu);
	events->nmi.pad = 0;

	events->sipi_vector = 0; /* never valid when reporting to user space */

	events->smi.smm = is_smm(vcpu);
	events->smi.pending = vcpu->arch.smi_pending;
	events->smi.smm_inside_nmi =
		!!(vcpu->arch.hflags & HF_SMM_INSIDE_NMI_MASK);
	events->smi.latched_init = kvm_lapic_latched_init(vcpu);

	events->flags = (KVM_VCPUEVENT_VALID_NMI_PENDING
			 | KVM_VCPUEVENT_VALID_SHADOW
			 | KVM_VCPUEVENT_VALID_SMM);
	if (vcpu->kvm->arch.exception_payload_enabled)
		events->flags |= KVM_VCPUEVENT_VALID_PAYLOAD;

	memset(&events->reserved, 0, sizeof(events->reserved));
}

static void kvm_smm_changed(struct kvm_vcpu *vcpu);

static int kvm_vcpu_ioctl_x86_set_vcpu_events(struct kvm_vcpu *vcpu,
					      struct kvm_vcpu_events *events)
{
	if (events->flags & ~(KVM_VCPUEVENT_VALID_NMI_PENDING
			      | KVM_VCPUEVENT_VALID_SIPI_VECTOR
			      | KVM_VCPUEVENT_VALID_SHADOW
			      | KVM_VCPUEVENT_VALID_SMM
			      | KVM_VCPUEVENT_VALID_PAYLOAD))
		return -EINVAL;

	if (events->flags & KVM_VCPUEVENT_VALID_PAYLOAD) {
		if (!vcpu->kvm->arch.exception_payload_enabled)
			return -EINVAL;
		if (events->exception.pending)
			events->exception.injected = 0;
		else
			events->exception_has_payload = 0;
	} else {
		events->exception.pending = 0;
		events->exception_has_payload = 0;
	}

	if ((events->exception.injected || events->exception.pending) &&
	    (events->exception.nr > 31 || events->exception.nr == NMI_VECTOR))
		return -EINVAL;

	/* INITs are latched while in SMM */
	if (events->flags & KVM_VCPUEVENT_VALID_SMM &&
	    (events->smi.smm || events->smi.pending) &&
	    vcpu->arch.mp_state == KVM_MP_STATE_INIT_RECEIVED)
		return -EINVAL;

	process_nmi(vcpu);
	vcpu->arch.exception.injected = events->exception.injected;
	vcpu->arch.exception.pending = events->exception.pending;
	vcpu->arch.exception.nr = events->exception.nr;
	vcpu->arch.exception.has_error_code = events->exception.has_error_code;
	vcpu->arch.exception.error_code = events->exception.error_code;
	vcpu->arch.exception.has_payload = events->exception_has_payload;
	vcpu->arch.exception.payload = events->exception_payload;

	vcpu->arch.interrupt.injected = events->interrupt.injected;
	vcpu->arch.interrupt.nr = events->interrupt.nr;
	vcpu->arch.interrupt.soft = events->interrupt.soft;
	if (events->flags & KVM_VCPUEVENT_VALID_SHADOW)
		static_call(kvm_x86_set_interrupt_shadow)(vcpu,
						events->interrupt.shadow);

	vcpu->arch.nmi_injected = events->nmi.injected;
	if (events->flags & KVM_VCPUEVENT_VALID_NMI_PENDING)
		vcpu->arch.nmi_pending = events->nmi.pending;
	static_call(kvm_x86_set_nmi_mask)(vcpu, events->nmi.masked);

	if (events->flags & KVM_VCPUEVENT_VALID_SIPI_VECTOR &&
	    lapic_in_kernel(vcpu))
		vcpu->arch.apic->sipi_vector = events->sipi_vector;

	if (events->flags & KVM_VCPUEVENT_VALID_SMM) {
		if (!!(vcpu->arch.hflags & HF_SMM_MASK) != events->smi.smm) {
			if (events->smi.smm)
				vcpu->arch.hflags |= HF_SMM_MASK;
			else
				vcpu->arch.hflags &= ~HF_SMM_MASK;
			kvm_smm_changed(vcpu);
		}

		vcpu->arch.smi_pending = events->smi.pending;

		if (events->smi.smm) {
			if (events->smi.smm_inside_nmi)
				vcpu->arch.hflags |= HF_SMM_INSIDE_NMI_MASK;
			else
				vcpu->arch.hflags &= ~HF_SMM_INSIDE_NMI_MASK;
		}

		if (lapic_in_kernel(vcpu)) {
			if (events->smi.latched_init)
				set_bit(KVM_APIC_INIT, &vcpu->arch.apic->pending_events);
			else
				clear_bit(KVM_APIC_INIT, &vcpu->arch.apic->pending_events);
		}
	}

	kvm_make_request(KVM_REQ_EVENT, vcpu);

	return 0;
}

static void kvm_vcpu_ioctl_x86_get_debugregs(struct kvm_vcpu *vcpu,
					     struct kvm_debugregs *dbgregs)
{
	unsigned long val;

	memcpy(dbgregs->db, vcpu->arch.db, sizeof(vcpu->arch.db));
	kvm_get_dr(vcpu, 6, &val);
	dbgregs->dr6 = val;
	dbgregs->dr7 = vcpu->arch.dr7;
	dbgregs->flags = 0;
	memset(&dbgregs->reserved, 0, sizeof(dbgregs->reserved));
}

static int kvm_vcpu_ioctl_x86_set_debugregs(struct kvm_vcpu *vcpu,
					    struct kvm_debugregs *dbgregs)
{
	if (dbgregs->flags)
		return -EINVAL;

	if (!kvm_dr6_valid(dbgregs->dr6))
		return -EINVAL;
	if (!kvm_dr7_valid(dbgregs->dr7))
		return -EINVAL;

	memcpy(vcpu->arch.db, dbgregs->db, sizeof(vcpu->arch.db));
	kvm_update_dr0123(vcpu);
	vcpu->arch.dr6 = dbgregs->dr6;
	vcpu->arch.dr7 = dbgregs->dr7;
	kvm_update_dr7(vcpu);

	return 0;
}

#define XSTATE_COMPACTION_ENABLED (1ULL << 63)

static void fill_xsave(u8 *dest, struct kvm_vcpu *vcpu)
{
	struct xregs_state *xsave = &vcpu->arch.guest_fpu->state.xsave;
	u64 xstate_bv = xsave->header.xfeatures;
	u64 valid;

	/*
	 * Copy legacy XSAVE area, to avoid complications with CPUID
	 * leaves 0 and 1 in the loop below.
	 */
	memcpy(dest, xsave, XSAVE_HDR_OFFSET);

	/* Set XSTATE_BV */
	xstate_bv &= vcpu->arch.guest_supported_xcr0 | XFEATURE_MASK_FPSSE;
	*(u64 *)(dest + XSAVE_HDR_OFFSET) = xstate_bv;

	/*
	 * Copy each region from the possibly compacted offset to the
	 * non-compacted offset.
	 */
	valid = xstate_bv & ~XFEATURE_MASK_FPSSE;
	while (valid) {
		u64 xfeature_mask = valid & -valid;
		int xfeature_nr = fls64(xfeature_mask) - 1;
		void *src = get_xsave_addr(xsave, xfeature_nr);

		if (src) {
			u32 size, offset, ecx, edx;
			cpuid_count(XSTATE_CPUID, xfeature_nr,
				    &size, &offset, &ecx, &edx);
			if (xfeature_nr == XFEATURE_PKRU)
				memcpy(dest + offset, &vcpu->arch.pkru,
				       sizeof(vcpu->arch.pkru));
			else
				memcpy(dest + offset, src, size);

		}

		valid -= xfeature_mask;
	}
}

static void load_xsave(struct kvm_vcpu *vcpu, u8 *src)
{
	struct xregs_state *xsave = &vcpu->arch.guest_fpu->state.xsave;
	u64 xstate_bv = *(u64 *)(src + XSAVE_HDR_OFFSET);
	u64 valid;

	/*
	 * Copy legacy XSAVE area, to avoid complications with CPUID
	 * leaves 0 and 1 in the loop below.
	 */
	memcpy(xsave, src, XSAVE_HDR_OFFSET);

	/* Set XSTATE_BV and possibly XCOMP_BV.  */
	xsave->header.xfeatures = xstate_bv;
	if (boot_cpu_has(X86_FEATURE_XSAVES))
		xsave->header.xcomp_bv = host_xcr0 | XSTATE_COMPACTION_ENABLED;

	/*
	 * Copy each region from the non-compacted offset to the
	 * possibly compacted offset.
	 */
	valid = xstate_bv & ~XFEATURE_MASK_FPSSE;
	while (valid) {
		u64 xfeature_mask = valid & -valid;
		int xfeature_nr = fls64(xfeature_mask) - 1;
		void *dest = get_xsave_addr(xsave, xfeature_nr);

		if (dest) {
			u32 size, offset, ecx, edx;
			cpuid_count(XSTATE_CPUID, xfeature_nr,
				    &size, &offset, &ecx, &edx);
			if (xfeature_nr == XFEATURE_PKRU)
				memcpy(&vcpu->arch.pkru, src + offset,
				       sizeof(vcpu->arch.pkru));
			else
				memcpy(dest, src + offset, size);
		}

		valid -= xfeature_mask;
	}
}

static void kvm_vcpu_ioctl_x86_get_xsave(struct kvm_vcpu *vcpu,
					 struct kvm_xsave *guest_xsave)
{
	if (!vcpu->arch.guest_fpu)
		return;

	if (boot_cpu_has(X86_FEATURE_XSAVE)) {
		memset(guest_xsave, 0, sizeof(struct kvm_xsave));
		fill_xsave((u8 *) guest_xsave->region, vcpu);
	} else {
		memcpy(guest_xsave->region,
			&vcpu->arch.guest_fpu->state.fxsave,
			sizeof(struct fxregs_state));
		*(u64 *)&guest_xsave->region[XSAVE_HDR_OFFSET / sizeof(u32)] =
			XFEATURE_MASK_FPSSE;
	}
}

#define XSAVE_MXCSR_OFFSET 24

static int kvm_vcpu_ioctl_x86_set_xsave(struct kvm_vcpu *vcpu,
					struct kvm_xsave *guest_xsave)
{
	u64 xstate_bv;
	u32 mxcsr;

	if (!vcpu->arch.guest_fpu)
		return 0;

	xstate_bv = *(u64 *)&guest_xsave->region[XSAVE_HDR_OFFSET / sizeof(u32)];
	mxcsr = *(u32 *)&guest_xsave->region[XSAVE_MXCSR_OFFSET / sizeof(u32)];

	if (boot_cpu_has(X86_FEATURE_XSAVE)) {
		/*
		 * Here we allow setting states that are not present in
		 * CPUID leaf 0xD, index 0, EDX:EAX.  This is for compatibility
		 * with old userspace.
		 */
		if (xstate_bv & ~supported_xcr0 || mxcsr & ~mxcsr_feature_mask)
			return -EINVAL;
		load_xsave(vcpu, (u8 *)guest_xsave->region);
	} else {
		if (xstate_bv & ~XFEATURE_MASK_FPSSE ||
			mxcsr & ~mxcsr_feature_mask)
			return -EINVAL;
		memcpy(&vcpu->arch.guest_fpu->state.fxsave,
			guest_xsave->region, sizeof(struct fxregs_state));
	}
	return 0;
}

static void kvm_vcpu_ioctl_x86_get_xcrs(struct kvm_vcpu *vcpu,
					struct kvm_xcrs *guest_xcrs)
{
	if (!boot_cpu_has(X86_FEATURE_XSAVE)) {
		guest_xcrs->nr_xcrs = 0;
		return;
	}

	guest_xcrs->nr_xcrs = 1;
	guest_xcrs->flags = 0;
	guest_xcrs->xcrs[0].xcr = XCR_XFEATURE_ENABLED_MASK;
	guest_xcrs->xcrs[0].value = vcpu->arch.xcr0;
}

static int kvm_vcpu_ioctl_x86_set_xcrs(struct kvm_vcpu *vcpu,
				       struct kvm_xcrs *guest_xcrs)
{
	int i, r = 0;

	if (!boot_cpu_has(X86_FEATURE_XSAVE))
		return -EINVAL;

	if (guest_xcrs->nr_xcrs > KVM_MAX_XCRS || guest_xcrs->flags)
		return -EINVAL;

	for (i = 0; i < guest_xcrs->nr_xcrs; i++)
		/* Only support XCR0 currently */
		if (guest_xcrs->xcrs[i].xcr == XCR_XFEATURE_ENABLED_MASK) {
			r = __kvm_set_xcr(vcpu, XCR_XFEATURE_ENABLED_MASK,
				guest_xcrs->xcrs[i].value);
			break;
		}
	if (r)
		r = -EINVAL;
	return r;
}

/*
 * kvm_set_guest_paused() indicates to the guest kernel that it has been
 * stopped by the hypervisor.  This function will be called from the host only.
 * EINVAL is returned when the host attempts to set the flag for a guest that
 * does not support pv clocks.
 */
static int kvm_set_guest_paused(struct kvm_vcpu *vcpu)
{
	if (!vcpu->arch.pv_time_enabled)
		return -EINVAL;
	vcpu->arch.pvclock_set_guest_stopped_request = true;
	kvm_make_request(KVM_REQ_CLOCK_UPDATE, vcpu);
	return 0;
}

static int kvm_vcpu_ioctl_enable_cap(struct kvm_vcpu *vcpu,
				     struct kvm_enable_cap *cap)
{
	int r;
	uint16_t vmcs_version;
	void __user *user_ptr;

	if (cap->flags)
		return -EINVAL;

	switch (cap->cap) {
	case KVM_CAP_HYPERV_SYNIC2:
		if (cap->args[0])
			return -EINVAL;
		fallthrough;

	case KVM_CAP_HYPERV_SYNIC:
		if (!irqchip_in_kernel(vcpu->kvm))
			return -EINVAL;
		return kvm_hv_activate_synic(vcpu, cap->cap ==
					     KVM_CAP_HYPERV_SYNIC2);
	case KVM_CAP_HYPERV_ENLIGHTENED_VMCS:
		if (!kvm_x86_ops.nested_ops->enable_evmcs)
			return -ENOTTY;
		r = kvm_x86_ops.nested_ops->enable_evmcs(vcpu, &vmcs_version);
		if (!r) {
			user_ptr = (void __user *)(uintptr_t)cap->args[0];
			if (copy_to_user(user_ptr, &vmcs_version,
					 sizeof(vmcs_version)))
				r = -EFAULT;
		}
		return r;
	case KVM_CAP_HYPERV_DIRECT_TLBFLUSH:
		if (!kvm_x86_ops.enable_direct_tlbflush)
			return -ENOTTY;

		return static_call(kvm_x86_enable_direct_tlbflush)(vcpu);

	case KVM_CAP_ENFORCE_PV_FEATURE_CPUID:
		vcpu->arch.pv_cpuid.enforce = cap->args[0];
		if (vcpu->arch.pv_cpuid.enforce)
			kvm_update_pv_runtime(vcpu);

		return 0;
	default:
		return -EINVAL;
	}
}

long kvm_arch_vcpu_ioctl(struct file *filp,
			 unsigned int ioctl, unsigned long arg)
{
	struct kvm_vcpu *vcpu = filp->private_data;
	void __user *argp = (void __user *)arg;
	int r;
	union {
		struct kvm_lapic_state *lapic;
		struct kvm_xsave *xsave;
		struct kvm_xcrs *xcrs;
		void *buffer;
	} u;

	vcpu_load(vcpu);

	u.buffer = NULL;
	switch (ioctl) {
	case KVM_GET_LAPIC: {
		r = -EINVAL;
		if (!lapic_in_kernel(vcpu))
			goto out;
		u.lapic = kzalloc(sizeof(struct kvm_lapic_state),
				GFP_KERNEL_ACCOUNT);

		r = -ENOMEM;
		if (!u.lapic)
			goto out;
		r = kvm_vcpu_ioctl_get_lapic(vcpu, u.lapic);
		if (r)
			goto out;
		r = -EFAULT;
		if (copy_to_user(argp, u.lapic, sizeof(struct kvm_lapic_state)))
			goto out;
		r = 0;
		break;
	}
	case KVM_SET_LAPIC: {
		r = -EINVAL;
		if (!lapic_in_kernel(vcpu))
			goto out;
		u.lapic = memdup_user(argp, sizeof(*u.lapic));
		if (IS_ERR(u.lapic)) {
			r = PTR_ERR(u.lapic);
			goto out_nofree;
		}

		r = kvm_vcpu_ioctl_set_lapic(vcpu, u.lapic);
		break;
	}
	case KVM_INTERRUPT: {
		struct kvm_interrupt irq;

		r = -EFAULT;
		if (copy_from_user(&irq, argp, sizeof(irq)))
			goto out;
		r = kvm_vcpu_ioctl_interrupt(vcpu, &irq);
		break;
	}
	case KVM_NMI: {
		r = kvm_vcpu_ioctl_nmi(vcpu);
		break;
	}
	case KVM_SMI: {
		r = kvm_vcpu_ioctl_smi(vcpu);
		break;
	}
	case KVM_SET_CPUID: {
		struct kvm_cpuid __user *cpuid_arg = argp;
		struct kvm_cpuid cpuid;

		r = -EFAULT;
		if (copy_from_user(&cpuid, cpuid_arg, sizeof(cpuid)))
			goto out;
		r = kvm_vcpu_ioctl_set_cpuid(vcpu, &cpuid, cpuid_arg->entries);
		break;
	}
	case KVM_SET_CPUID2: {
		struct kvm_cpuid2 __user *cpuid_arg = argp;
		struct kvm_cpuid2 cpuid;

		r = -EFAULT;
		if (copy_from_user(&cpuid, cpuid_arg, sizeof(cpuid)))
			goto out;
		r = kvm_vcpu_ioctl_set_cpuid2(vcpu, &cpuid,
					      cpuid_arg->entries);
		break;
	}
	case KVM_GET_CPUID2: {
		struct kvm_cpuid2 __user *cpuid_arg = argp;
		struct kvm_cpuid2 cpuid;

		r = -EFAULT;
		if (copy_from_user(&cpuid, cpuid_arg, sizeof(cpuid)))
			goto out;
		r = kvm_vcpu_ioctl_get_cpuid2(vcpu, &cpuid,
					      cpuid_arg->entries);
		if (r)
			goto out;
		r = -EFAULT;
		if (copy_to_user(cpuid_arg, &cpuid, sizeof(cpuid)))
			goto out;
		r = 0;
		break;
	}
	case KVM_GET_MSRS: {
		int idx = srcu_read_lock(&vcpu->kvm->srcu);
		r = msr_io(vcpu, argp, do_get_msr, 1);
		srcu_read_unlock(&vcpu->kvm->srcu, idx);
		break;
	}
	case KVM_SET_MSRS: {
		int idx = srcu_read_lock(&vcpu->kvm->srcu);
		r = msr_io(vcpu, argp, do_set_msr, 0);
		srcu_read_unlock(&vcpu->kvm->srcu, idx);
		break;
	}
	case KVM_TPR_ACCESS_REPORTING: {
		struct kvm_tpr_access_ctl tac;

		r = -EFAULT;
		if (copy_from_user(&tac, argp, sizeof(tac)))
			goto out;
		r = vcpu_ioctl_tpr_access_reporting(vcpu, &tac);
		if (r)
			goto out;
		r = -EFAULT;
		if (copy_to_user(argp, &tac, sizeof(tac)))
			goto out;
		r = 0;
		break;
	};
	case KVM_SET_VAPIC_ADDR: {
		struct kvm_vapic_addr va;
		int idx;

		r = -EINVAL;
		if (!lapic_in_kernel(vcpu))
			goto out;
		r = -EFAULT;
		if (copy_from_user(&va, argp, sizeof(va)))
			goto out;
		idx = srcu_read_lock(&vcpu->kvm->srcu);
		r = kvm_lapic_set_vapic_addr(vcpu, va.vapic_addr);
		srcu_read_unlock(&vcpu->kvm->srcu, idx);
		break;
	}
	case KVM_X86_SETUP_MCE: {
		u64 mcg_cap;

		r = -EFAULT;
		if (copy_from_user(&mcg_cap, argp, sizeof(mcg_cap)))
			goto out;
		r = kvm_vcpu_ioctl_x86_setup_mce(vcpu, mcg_cap);
		break;
	}
	case KVM_X86_SET_MCE: {
		struct kvm_x86_mce mce;

		r = -EFAULT;
		if (copy_from_user(&mce, argp, sizeof(mce)))
			goto out;
		r = kvm_vcpu_ioctl_x86_set_mce(vcpu, &mce);
		break;
	}
	case KVM_GET_VCPU_EVENTS: {
		struct kvm_vcpu_events events;

		kvm_vcpu_ioctl_x86_get_vcpu_events(vcpu, &events);

		r = -EFAULT;
		if (copy_to_user(argp, &events, sizeof(struct kvm_vcpu_events)))
			break;
		r = 0;
		break;
	}
	case KVM_SET_VCPU_EVENTS: {
		struct kvm_vcpu_events events;

		r = -EFAULT;
		if (copy_from_user(&events, argp, sizeof(struct kvm_vcpu_events)))
			break;

		r = kvm_vcpu_ioctl_x86_set_vcpu_events(vcpu, &events);
		break;
	}
	case KVM_GET_DEBUGREGS: {
		struct kvm_debugregs dbgregs;

		kvm_vcpu_ioctl_x86_get_debugregs(vcpu, &dbgregs);

		r = -EFAULT;
		if (copy_to_user(argp, &dbgregs,
				 sizeof(struct kvm_debugregs)))
			break;
		r = 0;
		break;
	}
	case KVM_SET_DEBUGREGS: {
		struct kvm_debugregs dbgregs;

		r = -EFAULT;
		if (copy_from_user(&dbgregs, argp,
				   sizeof(struct kvm_debugregs)))
			break;

		r = kvm_vcpu_ioctl_x86_set_debugregs(vcpu, &dbgregs);
		break;
	}
	case KVM_GET_XSAVE: {
		u.xsave = kzalloc(sizeof(struct kvm_xsave), GFP_KERNEL_ACCOUNT);
		r = -ENOMEM;
		if (!u.xsave)
			break;

		kvm_vcpu_ioctl_x86_get_xsave(vcpu, u.xsave);

		r = -EFAULT;
		if (copy_to_user(argp, u.xsave, sizeof(struct kvm_xsave)))
			break;
		r = 0;
		break;
	}
	case KVM_SET_XSAVE: {
		u.xsave = memdup_user(argp, sizeof(*u.xsave));
		if (IS_ERR(u.xsave)) {
			r = PTR_ERR(u.xsave);
			goto out_nofree;
		}

		r = kvm_vcpu_ioctl_x86_set_xsave(vcpu, u.xsave);
		break;
	}
	case KVM_GET_XCRS: {
		u.xcrs = kzalloc(sizeof(struct kvm_xcrs), GFP_KERNEL_ACCOUNT);
		r = -ENOMEM;
		if (!u.xcrs)
			break;

		kvm_vcpu_ioctl_x86_get_xcrs(vcpu, u.xcrs);

		r = -EFAULT;
		if (copy_to_user(argp, u.xcrs,
				 sizeof(struct kvm_xcrs)))
			break;
		r = 0;
		break;
	}
	case KVM_SET_XCRS: {
		u.xcrs = memdup_user(argp, sizeof(*u.xcrs));
		if (IS_ERR(u.xcrs)) {
			r = PTR_ERR(u.xcrs);
			goto out_nofree;
		}

		r = kvm_vcpu_ioctl_x86_set_xcrs(vcpu, u.xcrs);
		break;
	}
	case KVM_SET_TSC_KHZ: {
		u32 user_tsc_khz;

		r = -EINVAL;
		user_tsc_khz = (u32)arg;

		if (kvm_has_tsc_control &&
		    user_tsc_khz >= kvm_max_guest_tsc_khz)
			goto out;

		if (user_tsc_khz == 0)
			user_tsc_khz = tsc_khz;

		if (!kvm_set_tsc_khz(vcpu, user_tsc_khz))
			r = 0;

		goto out;
	}
	case KVM_GET_TSC_KHZ: {
		r = vcpu->arch.virtual_tsc_khz;
		goto out;
	}
	case KVM_KVMCLOCK_CTRL: {
		r = kvm_set_guest_paused(vcpu);
		goto out;
	}
	case KVM_ENABLE_CAP: {
		struct kvm_enable_cap cap;

		r = -EFAULT;
		if (copy_from_user(&cap, argp, sizeof(cap)))
			goto out;
		r = kvm_vcpu_ioctl_enable_cap(vcpu, &cap);
		break;
	}
	case KVM_GET_NESTED_STATE: {
		struct kvm_nested_state __user *user_kvm_nested_state = argp;
		u32 user_data_size;

		r = -EINVAL;
		if (!kvm_x86_ops.nested_ops->get_state)
			break;

		BUILD_BUG_ON(sizeof(user_data_size) != sizeof(user_kvm_nested_state->size));
		r = -EFAULT;
		if (get_user(user_data_size, &user_kvm_nested_state->size))
			break;

		r = kvm_x86_ops.nested_ops->get_state(vcpu, user_kvm_nested_state,
						     user_data_size);
		if (r < 0)
			break;

		if (r > user_data_size) {
			if (put_user(r, &user_kvm_nested_state->size))
				r = -EFAULT;
			else
				r = -E2BIG;
			break;
		}

		r = 0;
		break;
	}
	case KVM_SET_NESTED_STATE: {
		struct kvm_nested_state __user *user_kvm_nested_state = argp;
		struct kvm_nested_state kvm_state;
		int idx;

		r = -EINVAL;
		if (!kvm_x86_ops.nested_ops->set_state)
			break;

		r = -EFAULT;
		if (copy_from_user(&kvm_state, user_kvm_nested_state, sizeof(kvm_state)))
			break;

		r = -EINVAL;
		if (kvm_state.size < sizeof(kvm_state))
			break;

		if (kvm_state.flags &
		    ~(KVM_STATE_NESTED_RUN_PENDING | KVM_STATE_NESTED_GUEST_MODE
		      | KVM_STATE_NESTED_EVMCS | KVM_STATE_NESTED_MTF_PENDING
		      | KVM_STATE_NESTED_GIF_SET))
			break;

		/* nested_run_pending implies guest_mode.  */
		if ((kvm_state.flags & KVM_STATE_NESTED_RUN_PENDING)
		    && !(kvm_state.flags & KVM_STATE_NESTED_GUEST_MODE))
			break;

		idx = srcu_read_lock(&vcpu->kvm->srcu);
		r = kvm_x86_ops.nested_ops->set_state(vcpu, user_kvm_nested_state, &kvm_state);
		srcu_read_unlock(&vcpu->kvm->srcu, idx);
		break;
	}
	case KVM_GET_SUPPORTED_HV_CPUID:
		r = kvm_ioctl_get_supported_hv_cpuid(vcpu, argp);
		break;
#ifdef CONFIG_KVM_XEN
	case KVM_XEN_VCPU_GET_ATTR: {
		struct kvm_xen_vcpu_attr xva;

		r = -EFAULT;
		if (copy_from_user(&xva, argp, sizeof(xva)))
			goto out;
		r = kvm_xen_vcpu_get_attr(vcpu, &xva);
		if (!r && copy_to_user(argp, &xva, sizeof(xva)))
			r = -EFAULT;
		break;
	}
	case KVM_XEN_VCPU_SET_ATTR: {
		struct kvm_xen_vcpu_attr xva;

		r = -EFAULT;
		if (copy_from_user(&xva, argp, sizeof(xva)))
			goto out;
		r = kvm_xen_vcpu_set_attr(vcpu, &xva);
		break;
	}
#endif
	default:
		r = -EINVAL;
	}
out:
	kfree(u.buffer);
out_nofree:
	vcpu_put(vcpu);
	return r;
}

vm_fault_t kvm_arch_vcpu_fault(struct kvm_vcpu *vcpu, struct vm_fault *vmf)
{
	return VM_FAULT_SIGBUS;
}

static int kvm_vm_ioctl_set_tss_addr(struct kvm *kvm, unsigned long addr)
{
	int ret;

	if (addr > (unsigned int)(-3 * PAGE_SIZE))
		return -EINVAL;
	ret = static_call(kvm_x86_set_tss_addr)(kvm, addr);
	return ret;
}

static int kvm_vm_ioctl_set_identity_map_addr(struct kvm *kvm,
					      u64 ident_addr)
{
	return static_call(kvm_x86_set_identity_map_addr)(kvm, ident_addr);
}

static int kvm_vm_ioctl_set_nr_mmu_pages(struct kvm *kvm,
					 unsigned long kvm_nr_mmu_pages)
{
	if (kvm_nr_mmu_pages < KVM_MIN_ALLOC_MMU_PAGES)
		return -EINVAL;

	mutex_lock(&kvm->slots_lock);

	kvm_mmu_change_mmu_pages(kvm, kvm_nr_mmu_pages);
	kvm->arch.n_requested_mmu_pages = kvm_nr_mmu_pages;

	mutex_unlock(&kvm->slots_lock);
	return 0;
}

static unsigned long kvm_vm_ioctl_get_nr_mmu_pages(struct kvm *kvm)
{
	return kvm->arch.n_max_mmu_pages;
}

static int kvm_vm_ioctl_get_irqchip(struct kvm *kvm, struct kvm_irqchip *chip)
{
	struct kvm_pic *pic = kvm->arch.vpic;
	int r;

	r = 0;
	switch (chip->chip_id) {
	case KVM_IRQCHIP_PIC_MASTER:
		memcpy(&chip->chip.pic, &pic->pics[0],
			sizeof(struct kvm_pic_state));
		break;
	case KVM_IRQCHIP_PIC_SLAVE:
		memcpy(&chip->chip.pic, &pic->pics[1],
			sizeof(struct kvm_pic_state));
		break;
	case KVM_IRQCHIP_IOAPIC:
		kvm_get_ioapic(kvm, &chip->chip.ioapic);
		break;
	default:
		r = -EINVAL;
		break;
	}
	return r;
}

static int kvm_vm_ioctl_set_irqchip(struct kvm *kvm, struct kvm_irqchip *chip)
{
	struct kvm_pic *pic = kvm->arch.vpic;
	int r;

	r = 0;
	switch (chip->chip_id) {
	case KVM_IRQCHIP_PIC_MASTER:
		spin_lock(&pic->lock);
		memcpy(&pic->pics[0], &chip->chip.pic,
			sizeof(struct kvm_pic_state));
		spin_unlock(&pic->lock);
		break;
	case KVM_IRQCHIP_PIC_SLAVE:
		spin_lock(&pic->lock);
		memcpy(&pic->pics[1], &chip->chip.pic,
			sizeof(struct kvm_pic_state));
		spin_unlock(&pic->lock);
		break;
	case KVM_IRQCHIP_IOAPIC:
		kvm_set_ioapic(kvm, &chip->chip.ioapic);
		break;
	default:
		r = -EINVAL;
		break;
	}
	kvm_pic_update_irq(pic);
	return r;
}

static int kvm_vm_ioctl_get_pit(struct kvm *kvm, struct kvm_pit_state *ps)
{
	struct kvm_kpit_state *kps = &kvm->arch.vpit->pit_state;

	BUILD_BUG_ON(sizeof(*ps) != sizeof(kps->channels));

	mutex_lock(&kps->lock);
	memcpy(ps, &kps->channels, sizeof(*ps));
	mutex_unlock(&kps->lock);
	return 0;
}

static int kvm_vm_ioctl_set_pit(struct kvm *kvm, struct kvm_pit_state *ps)
{
	int i;
	struct kvm_pit *pit = kvm->arch.vpit;

	mutex_lock(&pit->pit_state.lock);
	memcpy(&pit->pit_state.channels, ps, sizeof(*ps));
	for (i = 0; i < 3; i++)
		kvm_pit_load_count(pit, i, ps->channels[i].count, 0);
	mutex_unlock(&pit->pit_state.lock);
	return 0;
}

static int kvm_vm_ioctl_get_pit2(struct kvm *kvm, struct kvm_pit_state2 *ps)
{
	mutex_lock(&kvm->arch.vpit->pit_state.lock);
	memcpy(ps->channels, &kvm->arch.vpit->pit_state.channels,
		sizeof(ps->channels));
	ps->flags = kvm->arch.vpit->pit_state.flags;
	mutex_unlock(&kvm->arch.vpit->pit_state.lock);
	memset(&ps->reserved, 0, sizeof(ps->reserved));
	return 0;
}

static int kvm_vm_ioctl_set_pit2(struct kvm *kvm, struct kvm_pit_state2 *ps)
{
	int start = 0;
	int i;
	u32 prev_legacy, cur_legacy;
	struct kvm_pit *pit = kvm->arch.vpit;

	mutex_lock(&pit->pit_state.lock);
	prev_legacy = pit->pit_state.flags & KVM_PIT_FLAGS_HPET_LEGACY;
	cur_legacy = ps->flags & KVM_PIT_FLAGS_HPET_LEGACY;
	if (!prev_legacy && cur_legacy)
		start = 1;
	memcpy(&pit->pit_state.channels, &ps->channels,
	       sizeof(pit->pit_state.channels));
	pit->pit_state.flags = ps->flags;
	for (i = 0; i < 3; i++)
		kvm_pit_load_count(pit, i, pit->pit_state.channels[i].count,
				   start && i == 0);
	mutex_unlock(&pit->pit_state.lock);
	return 0;
}

static int kvm_vm_ioctl_reinject(struct kvm *kvm,
				 struct kvm_reinject_control *control)
{
	struct kvm_pit *pit = kvm->arch.vpit;

	/* pit->pit_state.lock was overloaded to prevent userspace from getting
	 * an inconsistent state after running multiple KVM_REINJECT_CONTROL
	 * ioctls in parallel.  Use a separate lock if that ioctl isn't rare.
	 */
	mutex_lock(&pit->pit_state.lock);
	kvm_pit_set_reinject(pit, control->pit_reinject);
	mutex_unlock(&pit->pit_state.lock);

	return 0;
}

void kvm_arch_sync_dirty_log(struct kvm *kvm, struct kvm_memory_slot *memslot)
{

	/*
	 * Flush all CPUs' dirty log buffers to the  dirty_bitmap.  Called
	 * before reporting dirty_bitmap to userspace.  KVM flushes the buffers
	 * on all VM-Exits, thus we only need to kick running vCPUs to force a
	 * VM-Exit.
	 */
	struct kvm_vcpu *vcpu;
	int i;

	kvm_for_each_vcpu(i, vcpu, kvm)
		kvm_vcpu_kick(vcpu);
}

int kvm_vm_ioctl_irq_line(struct kvm *kvm, struct kvm_irq_level *irq_event,
			bool line_status)
{
	if (!irqchip_in_kernel(kvm))
		return -ENXIO;

	irq_event->status = kvm_set_irq(kvm, KVM_USERSPACE_IRQ_SOURCE_ID,
					irq_event->irq, irq_event->level,
					line_status);
	return 0;
}

int kvm_vm_ioctl_enable_cap(struct kvm *kvm,
			    struct kvm_enable_cap *cap)
{
	int r;

	if (cap->flags)
		return -EINVAL;

	switch (cap->cap) {
	case KVM_CAP_DISABLE_QUIRKS:
		kvm->arch.disabled_quirks = cap->args[0];
		r = 0;
		break;
	case KVM_CAP_SPLIT_IRQCHIP: {
		mutex_lock(&kvm->lock);
		r = -EINVAL;
		if (cap->args[0] > MAX_NR_RESERVED_IOAPIC_PINS)
			goto split_irqchip_unlock;
		r = -EEXIST;
		if (irqchip_in_kernel(kvm))
			goto split_irqchip_unlock;
		if (kvm->created_vcpus)
			goto split_irqchip_unlock;
		r = kvm_setup_empty_irq_routing(kvm);
		if (r)
			goto split_irqchip_unlock;
		/* Pairs with irqchip_in_kernel. */
		smp_wmb();
		kvm->arch.irqchip_mode = KVM_IRQCHIP_SPLIT;
		kvm->arch.nr_reserved_ioapic_pins = cap->args[0];
		r = 0;
split_irqchip_unlock:
		mutex_unlock(&kvm->lock);
		break;
	}
	case KVM_CAP_X2APIC_API:
		r = -EINVAL;
		if (cap->args[0] & ~KVM_X2APIC_API_VALID_FLAGS)
			break;

		if (cap->args[0] & KVM_X2APIC_API_USE_32BIT_IDS)
			kvm->arch.x2apic_format = true;
		if (cap->args[0] & KVM_X2APIC_API_DISABLE_BROADCAST_QUIRK)
			kvm->arch.x2apic_broadcast_quirk_disabled = true;

		r = 0;
		break;
	case KVM_CAP_X86_DISABLE_EXITS:
		r = -EINVAL;
		if (cap->args[0] & ~KVM_X86_DISABLE_VALID_EXITS)
			break;

		if ((cap->args[0] & KVM_X86_DISABLE_EXITS_MWAIT) &&
			kvm_can_mwait_in_guest())
			kvm->arch.mwait_in_guest = true;
		if (cap->args[0] & KVM_X86_DISABLE_EXITS_HLT)
			kvm->arch.hlt_in_guest = true;
		if (cap->args[0] & KVM_X86_DISABLE_EXITS_PAUSE)
			kvm->arch.pause_in_guest = true;
		if (cap->args[0] & KVM_X86_DISABLE_EXITS_CSTATE)
			kvm->arch.cstate_in_guest = true;
		r = 0;
		break;
	case KVM_CAP_MSR_PLATFORM_INFO:
		kvm->arch.guest_can_read_msr_platform_info = cap->args[0];
		r = 0;
		break;
	case KVM_CAP_EXCEPTION_PAYLOAD:
		kvm->arch.exception_payload_enabled = cap->args[0];
		r = 0;
		break;
	case KVM_CAP_X86_USER_SPACE_MSR:
		kvm->arch.user_space_msr_mask = cap->args[0];
		r = 0;
		break;
	case KVM_CAP_X86_BUS_LOCK_EXIT:
		r = -EINVAL;
		if (cap->args[0] & ~KVM_BUS_LOCK_DETECTION_VALID_MODE)
			break;

		if ((cap->args[0] & KVM_BUS_LOCK_DETECTION_OFF) &&
		    (cap->args[0] & KVM_BUS_LOCK_DETECTION_EXIT))
			break;

		if (kvm_has_bus_lock_exit &&
		    cap->args[0] & KVM_BUS_LOCK_DETECTION_EXIT)
			kvm->arch.bus_lock_detection_enabled = true;
		r = 0;
		break;
#ifdef CONFIG_X86_SGX_KVM
	case KVM_CAP_SGX_ATTRIBUTE: {
		unsigned long allowed_attributes = 0;

		r = sgx_set_attribute(&allowed_attributes, cap->args[0]);
		if (r)
			break;

		/* KVM only supports the PROVISIONKEY privileged attribute. */
		if ((allowed_attributes & SGX_ATTR_PROVISIONKEY) &&
		    !(allowed_attributes & ~SGX_ATTR_PROVISIONKEY))
			kvm->arch.sgx_provisioning_allowed = true;
		else
			r = -EINVAL;
		break;
	}
#endif
	case KVM_CAP_VM_COPY_ENC_CONTEXT_FROM:
		r = -EINVAL;
		if (kvm_x86_ops.vm_copy_enc_context_from)
			r = kvm_x86_ops.vm_copy_enc_context_from(kvm, cap->args[0]);
		return r;
	default:
		r = -EINVAL;
		break;
	}
	return r;
}

static struct kvm_x86_msr_filter *kvm_alloc_msr_filter(bool default_allow)
{
	struct kvm_x86_msr_filter *msr_filter;

	msr_filter = kzalloc(sizeof(*msr_filter), GFP_KERNEL_ACCOUNT);
	if (!msr_filter)
		return NULL;

	msr_filter->default_allow = default_allow;
	return msr_filter;
}

static void kvm_free_msr_filter(struct kvm_x86_msr_filter *msr_filter)
{
	u32 i;

	if (!msr_filter)
		return;
<<<<<<< HEAD

	for (i = 0; i < msr_filter->count; i++)
		kfree(msr_filter->ranges[i].bitmap);

=======

	for (i = 0; i < msr_filter->count; i++)
		kfree(msr_filter->ranges[i].bitmap);

>>>>>>> c4f71901
	kfree(msr_filter);
}

static int kvm_add_msr_filter(struct kvm_x86_msr_filter *msr_filter,
			      struct kvm_msr_filter_range *user_range)
{
	struct msr_bitmap_range range;
	unsigned long *bitmap = NULL;
	size_t bitmap_size;
	int r;

	if (!user_range->nmsrs)
		return 0;

	bitmap_size = BITS_TO_LONGS(user_range->nmsrs) * sizeof(long);
	if (!bitmap_size || bitmap_size > KVM_MSR_FILTER_MAX_BITMAP_SIZE)
		return -EINVAL;

	bitmap = memdup_user((__user u8*)user_range->bitmap, bitmap_size);
	if (IS_ERR(bitmap))
		return PTR_ERR(bitmap);

	range = (struct msr_bitmap_range) {
		.flags = user_range->flags,
		.base = user_range->base,
		.nmsrs = user_range->nmsrs,
		.bitmap = bitmap,
	};

	if (range.flags & ~(KVM_MSR_FILTER_READ | KVM_MSR_FILTER_WRITE)) {
		r = -EINVAL;
		goto err;
	}

	if (!range.flags) {
		r = -EINVAL;
		goto err;
	}

	/* Everything ok, add this range identifier. */
	msr_filter->ranges[msr_filter->count] = range;
	msr_filter->count++;

	return 0;
err:
	kfree(bitmap);
	return r;
}

static int kvm_vm_ioctl_set_msr_filter(struct kvm *kvm, void __user *argp)
{
	struct kvm_msr_filter __user *user_msr_filter = argp;
	struct kvm_x86_msr_filter *new_filter, *old_filter;
	struct kvm_msr_filter filter;
	bool default_allow;
	bool empty = true;
	int r = 0;
	u32 i;

	if (copy_from_user(&filter, user_msr_filter, sizeof(filter)))
		return -EFAULT;

	for (i = 0; i < ARRAY_SIZE(filter.ranges); i++)
		empty &= !filter.ranges[i].nmsrs;

	default_allow = !(filter.flags & KVM_MSR_FILTER_DEFAULT_DENY);
	if (empty && !default_allow)
		return -EINVAL;

	new_filter = kvm_alloc_msr_filter(default_allow);
	if (!new_filter)
		return -ENOMEM;

	for (i = 0; i < ARRAY_SIZE(filter.ranges); i++) {
		r = kvm_add_msr_filter(new_filter, &filter.ranges[i]);
		if (r) {
			kvm_free_msr_filter(new_filter);
			return r;
		}
	}

	mutex_lock(&kvm->lock);

	/* The per-VM filter is protected by kvm->lock... */
	old_filter = srcu_dereference_check(kvm->arch.msr_filter, &kvm->srcu, 1);

	rcu_assign_pointer(kvm->arch.msr_filter, new_filter);
	synchronize_srcu(&kvm->srcu);

	kvm_free_msr_filter(old_filter);

	kvm_make_all_cpus_request(kvm, KVM_REQ_MSR_FILTER_CHANGED);
	mutex_unlock(&kvm->lock);

	return 0;
}

long kvm_arch_vm_ioctl(struct file *filp,
		       unsigned int ioctl, unsigned long arg)
{
	struct kvm *kvm = filp->private_data;
	void __user *argp = (void __user *)arg;
	int r = -ENOTTY;
	/*
	 * This union makes it completely explicit to gcc-3.x
	 * that these two variables' stack usage should be
	 * combined, not added together.
	 */
	union {
		struct kvm_pit_state ps;
		struct kvm_pit_state2 ps2;
		struct kvm_pit_config pit_config;
	} u;

	switch (ioctl) {
	case KVM_SET_TSS_ADDR:
		r = kvm_vm_ioctl_set_tss_addr(kvm, arg);
		break;
	case KVM_SET_IDENTITY_MAP_ADDR: {
		u64 ident_addr;

		mutex_lock(&kvm->lock);
		r = -EINVAL;
		if (kvm->created_vcpus)
			goto set_identity_unlock;
		r = -EFAULT;
		if (copy_from_user(&ident_addr, argp, sizeof(ident_addr)))
			goto set_identity_unlock;
		r = kvm_vm_ioctl_set_identity_map_addr(kvm, ident_addr);
set_identity_unlock:
		mutex_unlock(&kvm->lock);
		break;
	}
	case KVM_SET_NR_MMU_PAGES:
		r = kvm_vm_ioctl_set_nr_mmu_pages(kvm, arg);
		break;
	case KVM_GET_NR_MMU_PAGES:
		r = kvm_vm_ioctl_get_nr_mmu_pages(kvm);
		break;
	case KVM_CREATE_IRQCHIP: {
		mutex_lock(&kvm->lock);

		r = -EEXIST;
		if (irqchip_in_kernel(kvm))
			goto create_irqchip_unlock;

		r = -EINVAL;
		if (kvm->created_vcpus)
			goto create_irqchip_unlock;

		r = kvm_pic_init(kvm);
		if (r)
			goto create_irqchip_unlock;

		r = kvm_ioapic_init(kvm);
		if (r) {
			kvm_pic_destroy(kvm);
			goto create_irqchip_unlock;
		}

		r = kvm_setup_default_irq_routing(kvm);
		if (r) {
			kvm_ioapic_destroy(kvm);
			kvm_pic_destroy(kvm);
			goto create_irqchip_unlock;
		}
		/* Write kvm->irq_routing before enabling irqchip_in_kernel. */
		smp_wmb();
		kvm->arch.irqchip_mode = KVM_IRQCHIP_KERNEL;
	create_irqchip_unlock:
		mutex_unlock(&kvm->lock);
		break;
	}
	case KVM_CREATE_PIT:
		u.pit_config.flags = KVM_PIT_SPEAKER_DUMMY;
		goto create_pit;
	case KVM_CREATE_PIT2:
		r = -EFAULT;
		if (copy_from_user(&u.pit_config, argp,
				   sizeof(struct kvm_pit_config)))
			goto out;
	create_pit:
		mutex_lock(&kvm->lock);
		r = -EEXIST;
		if (kvm->arch.vpit)
			goto create_pit_unlock;
		r = -ENOMEM;
		kvm->arch.vpit = kvm_create_pit(kvm, u.pit_config.flags);
		if (kvm->arch.vpit)
			r = 0;
	create_pit_unlock:
		mutex_unlock(&kvm->lock);
		break;
	case KVM_GET_IRQCHIP: {
		/* 0: PIC master, 1: PIC slave, 2: IOAPIC */
		struct kvm_irqchip *chip;

		chip = memdup_user(argp, sizeof(*chip));
		if (IS_ERR(chip)) {
			r = PTR_ERR(chip);
			goto out;
		}

		r = -ENXIO;
		if (!irqchip_kernel(kvm))
			goto get_irqchip_out;
		r = kvm_vm_ioctl_get_irqchip(kvm, chip);
		if (r)
			goto get_irqchip_out;
		r = -EFAULT;
		if (copy_to_user(argp, chip, sizeof(*chip)))
			goto get_irqchip_out;
		r = 0;
	get_irqchip_out:
		kfree(chip);
		break;
	}
	case KVM_SET_IRQCHIP: {
		/* 0: PIC master, 1: PIC slave, 2: IOAPIC */
		struct kvm_irqchip *chip;

		chip = memdup_user(argp, sizeof(*chip));
		if (IS_ERR(chip)) {
			r = PTR_ERR(chip);
			goto out;
		}

		r = -ENXIO;
		if (!irqchip_kernel(kvm))
			goto set_irqchip_out;
		r = kvm_vm_ioctl_set_irqchip(kvm, chip);
	set_irqchip_out:
		kfree(chip);
		break;
	}
	case KVM_GET_PIT: {
		r = -EFAULT;
		if (copy_from_user(&u.ps, argp, sizeof(struct kvm_pit_state)))
			goto out;
		r = -ENXIO;
		if (!kvm->arch.vpit)
			goto out;
		r = kvm_vm_ioctl_get_pit(kvm, &u.ps);
		if (r)
			goto out;
		r = -EFAULT;
		if (copy_to_user(argp, &u.ps, sizeof(struct kvm_pit_state)))
			goto out;
		r = 0;
		break;
	}
	case KVM_SET_PIT: {
		r = -EFAULT;
		if (copy_from_user(&u.ps, argp, sizeof(u.ps)))
			goto out;
		mutex_lock(&kvm->lock);
		r = -ENXIO;
		if (!kvm->arch.vpit)
			goto set_pit_out;
		r = kvm_vm_ioctl_set_pit(kvm, &u.ps);
set_pit_out:
		mutex_unlock(&kvm->lock);
		break;
	}
	case KVM_GET_PIT2: {
		r = -ENXIO;
		if (!kvm->arch.vpit)
			goto out;
		r = kvm_vm_ioctl_get_pit2(kvm, &u.ps2);
		if (r)
			goto out;
		r = -EFAULT;
		if (copy_to_user(argp, &u.ps2, sizeof(u.ps2)))
			goto out;
		r = 0;
		break;
	}
	case KVM_SET_PIT2: {
		r = -EFAULT;
		if (copy_from_user(&u.ps2, argp, sizeof(u.ps2)))
			goto out;
		mutex_lock(&kvm->lock);
		r = -ENXIO;
		if (!kvm->arch.vpit)
			goto set_pit2_out;
		r = kvm_vm_ioctl_set_pit2(kvm, &u.ps2);
set_pit2_out:
		mutex_unlock(&kvm->lock);
		break;
	}
	case KVM_REINJECT_CONTROL: {
		struct kvm_reinject_control control;
		r =  -EFAULT;
		if (copy_from_user(&control, argp, sizeof(control)))
			goto out;
		r = -ENXIO;
		if (!kvm->arch.vpit)
			goto out;
		r = kvm_vm_ioctl_reinject(kvm, &control);
		break;
	}
	case KVM_SET_BOOT_CPU_ID:
		r = 0;
		mutex_lock(&kvm->lock);
		if (kvm->created_vcpus)
			r = -EBUSY;
		else
			kvm->arch.bsp_vcpu_id = arg;
		mutex_unlock(&kvm->lock);
		break;
#ifdef CONFIG_KVM_XEN
	case KVM_XEN_HVM_CONFIG: {
		struct kvm_xen_hvm_config xhc;
		r = -EFAULT;
		if (copy_from_user(&xhc, argp, sizeof(xhc)))
			goto out;
		r = kvm_xen_hvm_config(kvm, &xhc);
		break;
	}
	case KVM_XEN_HVM_GET_ATTR: {
		struct kvm_xen_hvm_attr xha;

		r = -EFAULT;
		if (copy_from_user(&xha, argp, sizeof(xha)))
			goto out;
		r = kvm_xen_hvm_get_attr(kvm, &xha);
		if (!r && copy_to_user(argp, &xha, sizeof(xha)))
			r = -EFAULT;
		break;
	}
	case KVM_XEN_HVM_SET_ATTR: {
		struct kvm_xen_hvm_attr xha;

		r = -EFAULT;
		if (copy_from_user(&xha, argp, sizeof(xha)))
			goto out;
		r = kvm_xen_hvm_set_attr(kvm, &xha);
		break;
	}
#endif
	case KVM_SET_CLOCK: {
		struct kvm_arch *ka = &kvm->arch;
		struct kvm_clock_data user_ns;
		u64 now_ns;

		r = -EFAULT;
		if (copy_from_user(&user_ns, argp, sizeof(user_ns)))
			goto out;

		r = -EINVAL;
		if (user_ns.flags)
			goto out;

		r = 0;
		/*
		 * TODO: userspace has to take care of races with VCPU_RUN, so
		 * kvm_gen_update_masterclock() can be cut down to locked
		 * pvclock_update_vm_gtod_copy().
		 */
		kvm_gen_update_masterclock(kvm);

		/*
		 * This pairs with kvm_guest_time_update(): when masterclock is
		 * in use, we use master_kernel_ns + kvmclock_offset to set
		 * unsigned 'system_time' so if we use get_kvmclock_ns() (which
		 * is slightly ahead) here we risk going negative on unsigned
		 * 'system_time' when 'user_ns.clock' is very small.
		 */
		spin_lock_irq(&ka->pvclock_gtod_sync_lock);
		if (kvm->arch.use_master_clock)
			now_ns = ka->master_kernel_ns;
		else
			now_ns = get_kvmclock_base_ns();
		ka->kvmclock_offset = user_ns.clock - now_ns;
		spin_unlock_irq(&ka->pvclock_gtod_sync_lock);

		kvm_make_all_cpus_request(kvm, KVM_REQ_CLOCK_UPDATE);
		break;
	}
	case KVM_GET_CLOCK: {
		struct kvm_clock_data user_ns;
		u64 now_ns;

		now_ns = get_kvmclock_ns(kvm);
		user_ns.clock = now_ns;
		user_ns.flags = kvm->arch.use_master_clock ? KVM_CLOCK_TSC_STABLE : 0;
		memset(&user_ns.pad, 0, sizeof(user_ns.pad));

		r = -EFAULT;
		if (copy_to_user(argp, &user_ns, sizeof(user_ns)))
			goto out;
		r = 0;
		break;
	}
	case KVM_MEMORY_ENCRYPT_OP: {
		r = -ENOTTY;
		if (kvm_x86_ops.mem_enc_op)
			r = static_call(kvm_x86_mem_enc_op)(kvm, argp);
		break;
	}
	case KVM_MEMORY_ENCRYPT_REG_REGION: {
		struct kvm_enc_region region;

		r = -EFAULT;
		if (copy_from_user(&region, argp, sizeof(region)))
			goto out;

		r = -ENOTTY;
		if (kvm_x86_ops.mem_enc_reg_region)
			r = static_call(kvm_x86_mem_enc_reg_region)(kvm, &region);
		break;
	}
	case KVM_MEMORY_ENCRYPT_UNREG_REGION: {
		struct kvm_enc_region region;

		r = -EFAULT;
		if (copy_from_user(&region, argp, sizeof(region)))
			goto out;

		r = -ENOTTY;
		if (kvm_x86_ops.mem_enc_unreg_region)
			r = static_call(kvm_x86_mem_enc_unreg_region)(kvm, &region);
		break;
	}
	case KVM_HYPERV_EVENTFD: {
		struct kvm_hyperv_eventfd hvevfd;

		r = -EFAULT;
		if (copy_from_user(&hvevfd, argp, sizeof(hvevfd)))
			goto out;
		r = kvm_vm_ioctl_hv_eventfd(kvm, &hvevfd);
		break;
	}
	case KVM_SET_PMU_EVENT_FILTER:
		r = kvm_vm_ioctl_set_pmu_event_filter(kvm, argp);
		break;
	case KVM_X86_SET_MSR_FILTER:
		r = kvm_vm_ioctl_set_msr_filter(kvm, argp);
		break;
	default:
		r = -ENOTTY;
	}
out:
	return r;
}

static void kvm_init_msr_list(void)
{
	struct x86_pmu_capability x86_pmu;
	u32 dummy[2];
	unsigned i;

	BUILD_BUG_ON_MSG(INTEL_PMC_MAX_FIXED != 4,
			 "Please update the fixed PMCs in msrs_to_saved_all[]");

	perf_get_x86_pmu_capability(&x86_pmu);

	num_msrs_to_save = 0;
	num_emulated_msrs = 0;
	num_msr_based_features = 0;

	for (i = 0; i < ARRAY_SIZE(msrs_to_save_all); i++) {
		if (rdmsr_safe(msrs_to_save_all[i], &dummy[0], &dummy[1]) < 0)
			continue;

		/*
		 * Even MSRs that are valid in the host may not be exposed
		 * to the guests in some cases.
		 */
		switch (msrs_to_save_all[i]) {
		case MSR_IA32_BNDCFGS:
			if (!kvm_mpx_supported())
				continue;
			break;
		case MSR_TSC_AUX:
			if (!kvm_cpu_cap_has(X86_FEATURE_RDTSCP))
				continue;
			break;
		case MSR_IA32_UMWAIT_CONTROL:
			if (!kvm_cpu_cap_has(X86_FEATURE_WAITPKG))
				continue;
			break;
		case MSR_IA32_RTIT_CTL:
		case MSR_IA32_RTIT_STATUS:
			if (!kvm_cpu_cap_has(X86_FEATURE_INTEL_PT))
				continue;
			break;
		case MSR_IA32_RTIT_CR3_MATCH:
			if (!kvm_cpu_cap_has(X86_FEATURE_INTEL_PT) ||
			    !intel_pt_validate_hw_cap(PT_CAP_cr3_filtering))
				continue;
			break;
		case MSR_IA32_RTIT_OUTPUT_BASE:
		case MSR_IA32_RTIT_OUTPUT_MASK:
			if (!kvm_cpu_cap_has(X86_FEATURE_INTEL_PT) ||
				(!intel_pt_validate_hw_cap(PT_CAP_topa_output) &&
				 !intel_pt_validate_hw_cap(PT_CAP_single_range_output)))
				continue;
			break;
		case MSR_IA32_RTIT_ADDR0_A ... MSR_IA32_RTIT_ADDR3_B:
			if (!kvm_cpu_cap_has(X86_FEATURE_INTEL_PT) ||
				msrs_to_save_all[i] - MSR_IA32_RTIT_ADDR0_A >=
				intel_pt_validate_hw_cap(PT_CAP_num_address_ranges) * 2)
				continue;
			break;
		case MSR_ARCH_PERFMON_PERFCTR0 ... MSR_ARCH_PERFMON_PERFCTR0 + 17:
			if (msrs_to_save_all[i] - MSR_ARCH_PERFMON_PERFCTR0 >=
			    min(INTEL_PMC_MAX_GENERIC, x86_pmu.num_counters_gp))
				continue;
			break;
		case MSR_ARCH_PERFMON_EVENTSEL0 ... MSR_ARCH_PERFMON_EVENTSEL0 + 17:
			if (msrs_to_save_all[i] - MSR_ARCH_PERFMON_EVENTSEL0 >=
			    min(INTEL_PMC_MAX_GENERIC, x86_pmu.num_counters_gp))
				continue;
			break;
		default:
			break;
		}

		msrs_to_save[num_msrs_to_save++] = msrs_to_save_all[i];
	}

	for (i = 0; i < ARRAY_SIZE(emulated_msrs_all); i++) {
		if (!static_call(kvm_x86_has_emulated_msr)(NULL, emulated_msrs_all[i]))
			continue;

		emulated_msrs[num_emulated_msrs++] = emulated_msrs_all[i];
	}

	for (i = 0; i < ARRAY_SIZE(msr_based_features_all); i++) {
		struct kvm_msr_entry msr;

		msr.index = msr_based_features_all[i];
		if (kvm_get_msr_feature(&msr))
			continue;

		msr_based_features[num_msr_based_features++] = msr_based_features_all[i];
	}
}

static int vcpu_mmio_write(struct kvm_vcpu *vcpu, gpa_t addr, int len,
			   const void *v)
{
	int handled = 0;
	int n;

	do {
		n = min(len, 8);
		if (!(lapic_in_kernel(vcpu) &&
		      !kvm_iodevice_write(vcpu, &vcpu->arch.apic->dev, addr, n, v))
		    && kvm_io_bus_write(vcpu, KVM_MMIO_BUS, addr, n, v))
			break;
		handled += n;
		addr += n;
		len -= n;
		v += n;
	} while (len);

	return handled;
}

static int vcpu_mmio_read(struct kvm_vcpu *vcpu, gpa_t addr, int len, void *v)
{
	int handled = 0;
	int n;

	do {
		n = min(len, 8);
		if (!(lapic_in_kernel(vcpu) &&
		      !kvm_iodevice_read(vcpu, &vcpu->arch.apic->dev,
					 addr, n, v))
		    && kvm_io_bus_read(vcpu, KVM_MMIO_BUS, addr, n, v))
			break;
		trace_kvm_mmio(KVM_TRACE_MMIO_READ, n, addr, v);
		handled += n;
		addr += n;
		len -= n;
		v += n;
	} while (len);

	return handled;
}

static void kvm_set_segment(struct kvm_vcpu *vcpu,
			struct kvm_segment *var, int seg)
{
	static_call(kvm_x86_set_segment)(vcpu, var, seg);
}

void kvm_get_segment(struct kvm_vcpu *vcpu,
		     struct kvm_segment *var, int seg)
{
	static_call(kvm_x86_get_segment)(vcpu, var, seg);
}

gpa_t translate_nested_gpa(struct kvm_vcpu *vcpu, gpa_t gpa, u32 access,
			   struct x86_exception *exception)
{
	gpa_t t_gpa;

	BUG_ON(!mmu_is_nested(vcpu));

	/* NPT walks are always user-walks */
	access |= PFERR_USER_MASK;
	t_gpa  = vcpu->arch.mmu->gva_to_gpa(vcpu, gpa, access, exception);

	return t_gpa;
}

gpa_t kvm_mmu_gva_to_gpa_read(struct kvm_vcpu *vcpu, gva_t gva,
			      struct x86_exception *exception)
{
	u32 access = (static_call(kvm_x86_get_cpl)(vcpu) == 3) ? PFERR_USER_MASK : 0;
	return vcpu->arch.walk_mmu->gva_to_gpa(vcpu, gva, access, exception);
}
EXPORT_SYMBOL_GPL(kvm_mmu_gva_to_gpa_read);

 gpa_t kvm_mmu_gva_to_gpa_fetch(struct kvm_vcpu *vcpu, gva_t gva,
				struct x86_exception *exception)
{
	u32 access = (static_call(kvm_x86_get_cpl)(vcpu) == 3) ? PFERR_USER_MASK : 0;
	access |= PFERR_FETCH_MASK;
	return vcpu->arch.walk_mmu->gva_to_gpa(vcpu, gva, access, exception);
}

gpa_t kvm_mmu_gva_to_gpa_write(struct kvm_vcpu *vcpu, gva_t gva,
			       struct x86_exception *exception)
{
	u32 access = (static_call(kvm_x86_get_cpl)(vcpu) == 3) ? PFERR_USER_MASK : 0;
	access |= PFERR_WRITE_MASK;
	return vcpu->arch.walk_mmu->gva_to_gpa(vcpu, gva, access, exception);
}
EXPORT_SYMBOL_GPL(kvm_mmu_gva_to_gpa_write);

/* uses this to access any guest's mapped memory without checking CPL */
gpa_t kvm_mmu_gva_to_gpa_system(struct kvm_vcpu *vcpu, gva_t gva,
				struct x86_exception *exception)
{
	return vcpu->arch.walk_mmu->gva_to_gpa(vcpu, gva, 0, exception);
}

static int kvm_read_guest_virt_helper(gva_t addr, void *val, unsigned int bytes,
				      struct kvm_vcpu *vcpu, u32 access,
				      struct x86_exception *exception)
{
	void *data = val;
	int r = X86EMUL_CONTINUE;

	while (bytes) {
		gpa_t gpa = vcpu->arch.walk_mmu->gva_to_gpa(vcpu, addr, access,
							    exception);
		unsigned offset = addr & (PAGE_SIZE-1);
		unsigned toread = min(bytes, (unsigned)PAGE_SIZE - offset);
		int ret;

		if (gpa == UNMAPPED_GVA)
			return X86EMUL_PROPAGATE_FAULT;
		ret = kvm_vcpu_read_guest_page(vcpu, gpa >> PAGE_SHIFT, data,
					       offset, toread);
		if (ret < 0) {
			r = X86EMUL_IO_NEEDED;
			goto out;
		}

		bytes -= toread;
		data += toread;
		addr += toread;
	}
out:
	return r;
}

/* used for instruction fetching */
static int kvm_fetch_guest_virt(struct x86_emulate_ctxt *ctxt,
				gva_t addr, void *val, unsigned int bytes,
				struct x86_exception *exception)
{
	struct kvm_vcpu *vcpu = emul_to_vcpu(ctxt);
	u32 access = (static_call(kvm_x86_get_cpl)(vcpu) == 3) ? PFERR_USER_MASK : 0;
	unsigned offset;
	int ret;

	/* Inline kvm_read_guest_virt_helper for speed.  */
	gpa_t gpa = vcpu->arch.walk_mmu->gva_to_gpa(vcpu, addr, access|PFERR_FETCH_MASK,
						    exception);
	if (unlikely(gpa == UNMAPPED_GVA))
		return X86EMUL_PROPAGATE_FAULT;

	offset = addr & (PAGE_SIZE-1);
	if (WARN_ON(offset + bytes > PAGE_SIZE))
		bytes = (unsigned)PAGE_SIZE - offset;
	ret = kvm_vcpu_read_guest_page(vcpu, gpa >> PAGE_SHIFT, val,
				       offset, bytes);
	if (unlikely(ret < 0))
		return X86EMUL_IO_NEEDED;

	return X86EMUL_CONTINUE;
}

int kvm_read_guest_virt(struct kvm_vcpu *vcpu,
			       gva_t addr, void *val, unsigned int bytes,
			       struct x86_exception *exception)
{
	u32 access = (static_call(kvm_x86_get_cpl)(vcpu) == 3) ? PFERR_USER_MASK : 0;

	/*
	 * FIXME: this should call handle_emulation_failure if X86EMUL_IO_NEEDED
	 * is returned, but our callers are not ready for that and they blindly
	 * call kvm_inject_page_fault.  Ensure that they at least do not leak
	 * uninitialized kernel stack memory into cr2 and error code.
	 */
	memset(exception, 0, sizeof(*exception));
	return kvm_read_guest_virt_helper(addr, val, bytes, vcpu, access,
					  exception);
}
EXPORT_SYMBOL_GPL(kvm_read_guest_virt);

static int emulator_read_std(struct x86_emulate_ctxt *ctxt,
			     gva_t addr, void *val, unsigned int bytes,
			     struct x86_exception *exception, bool system)
{
	struct kvm_vcpu *vcpu = emul_to_vcpu(ctxt);
	u32 access = 0;

	if (!system && static_call(kvm_x86_get_cpl)(vcpu) == 3)
		access |= PFERR_USER_MASK;

	return kvm_read_guest_virt_helper(addr, val, bytes, vcpu, access, exception);
}

static int kvm_read_guest_phys_system(struct x86_emulate_ctxt *ctxt,
		unsigned long addr, void *val, unsigned int bytes)
{
	struct kvm_vcpu *vcpu = emul_to_vcpu(ctxt);
	int r = kvm_vcpu_read_guest(vcpu, addr, val, bytes);

	return r < 0 ? X86EMUL_IO_NEEDED : X86EMUL_CONTINUE;
}

static int kvm_write_guest_virt_helper(gva_t addr, void *val, unsigned int bytes,
				      struct kvm_vcpu *vcpu, u32 access,
				      struct x86_exception *exception)
{
	void *data = val;
	int r = X86EMUL_CONTINUE;

	while (bytes) {
		gpa_t gpa =  vcpu->arch.walk_mmu->gva_to_gpa(vcpu, addr,
							     access,
							     exception);
		unsigned offset = addr & (PAGE_SIZE-1);
		unsigned towrite = min(bytes, (unsigned)PAGE_SIZE - offset);
		int ret;

		if (gpa == UNMAPPED_GVA)
			return X86EMUL_PROPAGATE_FAULT;
		ret = kvm_vcpu_write_guest(vcpu, gpa, data, towrite);
		if (ret < 0) {
			r = X86EMUL_IO_NEEDED;
			goto out;
		}

		bytes -= towrite;
		data += towrite;
		addr += towrite;
	}
out:
	return r;
}

static int emulator_write_std(struct x86_emulate_ctxt *ctxt, gva_t addr, void *val,
			      unsigned int bytes, struct x86_exception *exception,
			      bool system)
{
	struct kvm_vcpu *vcpu = emul_to_vcpu(ctxt);
	u32 access = PFERR_WRITE_MASK;

	if (!system && static_call(kvm_x86_get_cpl)(vcpu) == 3)
		access |= PFERR_USER_MASK;

	return kvm_write_guest_virt_helper(addr, val, bytes, vcpu,
					   access, exception);
}

int kvm_write_guest_virt_system(struct kvm_vcpu *vcpu, gva_t addr, void *val,
				unsigned int bytes, struct x86_exception *exception)
{
	/* kvm_write_guest_virt_system can pull in tons of pages. */
	vcpu->arch.l1tf_flush_l1d = true;

	return kvm_write_guest_virt_helper(addr, val, bytes, vcpu,
					   PFERR_WRITE_MASK, exception);
}
EXPORT_SYMBOL_GPL(kvm_write_guest_virt_system);

int handle_ud(struct kvm_vcpu *vcpu)
{
	static const char kvm_emulate_prefix[] = { __KVM_EMULATE_PREFIX };
	int emul_type = EMULTYPE_TRAP_UD;
	char sig[5]; /* ud2; .ascii "kvm" */
	struct x86_exception e;

	if (unlikely(!static_call(kvm_x86_can_emulate_instruction)(vcpu, NULL, 0)))
		return 1;

	if (force_emulation_prefix &&
	    kvm_read_guest_virt(vcpu, kvm_get_linear_rip(vcpu),
				sig, sizeof(sig), &e) == 0 &&
	    memcmp(sig, kvm_emulate_prefix, sizeof(sig)) == 0) {
		kvm_rip_write(vcpu, kvm_rip_read(vcpu) + sizeof(sig));
		emul_type = EMULTYPE_TRAP_UD_FORCED;
	}

	return kvm_emulate_instruction(vcpu, emul_type);
}
EXPORT_SYMBOL_GPL(handle_ud);

static int vcpu_is_mmio_gpa(struct kvm_vcpu *vcpu, unsigned long gva,
			    gpa_t gpa, bool write)
{
	/* For APIC access vmexit */
	if ((gpa & PAGE_MASK) == APIC_DEFAULT_PHYS_BASE)
		return 1;

	if (vcpu_match_mmio_gpa(vcpu, gpa)) {
		trace_vcpu_match_mmio(gva, gpa, write, true);
		return 1;
	}

	return 0;
}

static int vcpu_mmio_gva_to_gpa(struct kvm_vcpu *vcpu, unsigned long gva,
				gpa_t *gpa, struct x86_exception *exception,
				bool write)
{
	u32 access = ((static_call(kvm_x86_get_cpl)(vcpu) == 3) ? PFERR_USER_MASK : 0)
		| (write ? PFERR_WRITE_MASK : 0);

	/*
	 * currently PKRU is only applied to ept enabled guest so
	 * there is no pkey in EPT page table for L1 guest or EPT
	 * shadow page table for L2 guest.
	 */
	if (vcpu_match_mmio_gva(vcpu, gva)
	    && !permission_fault(vcpu, vcpu->arch.walk_mmu,
				 vcpu->arch.mmio_access, 0, access)) {
		*gpa = vcpu->arch.mmio_gfn << PAGE_SHIFT |
					(gva & (PAGE_SIZE - 1));
		trace_vcpu_match_mmio(gva, *gpa, write, false);
		return 1;
	}

	*gpa = vcpu->arch.walk_mmu->gva_to_gpa(vcpu, gva, access, exception);

	if (*gpa == UNMAPPED_GVA)
		return -1;

	return vcpu_is_mmio_gpa(vcpu, gva, *gpa, write);
}

int emulator_write_phys(struct kvm_vcpu *vcpu, gpa_t gpa,
			const void *val, int bytes)
{
	int ret;

	ret = kvm_vcpu_write_guest(vcpu, gpa, val, bytes);
	if (ret < 0)
		return 0;
	kvm_page_track_write(vcpu, gpa, val, bytes);
	return 1;
}

struct read_write_emulator_ops {
	int (*read_write_prepare)(struct kvm_vcpu *vcpu, void *val,
				  int bytes);
	int (*read_write_emulate)(struct kvm_vcpu *vcpu, gpa_t gpa,
				  void *val, int bytes);
	int (*read_write_mmio)(struct kvm_vcpu *vcpu, gpa_t gpa,
			       int bytes, void *val);
	int (*read_write_exit_mmio)(struct kvm_vcpu *vcpu, gpa_t gpa,
				    void *val, int bytes);
	bool write;
};

static int read_prepare(struct kvm_vcpu *vcpu, void *val, int bytes)
{
	if (vcpu->mmio_read_completed) {
		trace_kvm_mmio(KVM_TRACE_MMIO_READ, bytes,
			       vcpu->mmio_fragments[0].gpa, val);
		vcpu->mmio_read_completed = 0;
		return 1;
	}

	return 0;
}

static int read_emulate(struct kvm_vcpu *vcpu, gpa_t gpa,
			void *val, int bytes)
{
	return !kvm_vcpu_read_guest(vcpu, gpa, val, bytes);
}

static int write_emulate(struct kvm_vcpu *vcpu, gpa_t gpa,
			 void *val, int bytes)
{
	return emulator_write_phys(vcpu, gpa, val, bytes);
}

static int write_mmio(struct kvm_vcpu *vcpu, gpa_t gpa, int bytes, void *val)
{
	trace_kvm_mmio(KVM_TRACE_MMIO_WRITE, bytes, gpa, val);
	return vcpu_mmio_write(vcpu, gpa, bytes, val);
}

static int read_exit_mmio(struct kvm_vcpu *vcpu, gpa_t gpa,
			  void *val, int bytes)
{
	trace_kvm_mmio(KVM_TRACE_MMIO_READ_UNSATISFIED, bytes, gpa, NULL);
	return X86EMUL_IO_NEEDED;
}

static int write_exit_mmio(struct kvm_vcpu *vcpu, gpa_t gpa,
			   void *val, int bytes)
{
	struct kvm_mmio_fragment *frag = &vcpu->mmio_fragments[0];

	memcpy(vcpu->run->mmio.data, frag->data, min(8u, frag->len));
	return X86EMUL_CONTINUE;
}

static const struct read_write_emulator_ops read_emultor = {
	.read_write_prepare = read_prepare,
	.read_write_emulate = read_emulate,
	.read_write_mmio = vcpu_mmio_read,
	.read_write_exit_mmio = read_exit_mmio,
};

static const struct read_write_emulator_ops write_emultor = {
	.read_write_emulate = write_emulate,
	.read_write_mmio = write_mmio,
	.read_write_exit_mmio = write_exit_mmio,
	.write = true,
};

static int emulator_read_write_onepage(unsigned long addr, void *val,
				       unsigned int bytes,
				       struct x86_exception *exception,
				       struct kvm_vcpu *vcpu,
				       const struct read_write_emulator_ops *ops)
{
	gpa_t gpa;
	int handled, ret;
	bool write = ops->write;
	struct kvm_mmio_fragment *frag;
	struct x86_emulate_ctxt *ctxt = vcpu->arch.emulate_ctxt;

	/*
	 * If the exit was due to a NPF we may already have a GPA.
	 * If the GPA is present, use it to avoid the GVA to GPA table walk.
	 * Note, this cannot be used on string operations since string
	 * operation using rep will only have the initial GPA from the NPF
	 * occurred.
	 */
	if (ctxt->gpa_available && emulator_can_use_gpa(ctxt) &&
	    (addr & ~PAGE_MASK) == (ctxt->gpa_val & ~PAGE_MASK)) {
		gpa = ctxt->gpa_val;
		ret = vcpu_is_mmio_gpa(vcpu, addr, gpa, write);
	} else {
		ret = vcpu_mmio_gva_to_gpa(vcpu, addr, &gpa, exception, write);
		if (ret < 0)
			return X86EMUL_PROPAGATE_FAULT;
	}

	if (!ret && ops->read_write_emulate(vcpu, gpa, val, bytes))
		return X86EMUL_CONTINUE;

	/*
	 * Is this MMIO handled locally?
	 */
	handled = ops->read_write_mmio(vcpu, gpa, bytes, val);
	if (handled == bytes)
		return X86EMUL_CONTINUE;

	gpa += handled;
	bytes -= handled;
	val += handled;

	WARN_ON(vcpu->mmio_nr_fragments >= KVM_MAX_MMIO_FRAGMENTS);
	frag = &vcpu->mmio_fragments[vcpu->mmio_nr_fragments++];
	frag->gpa = gpa;
	frag->data = val;
	frag->len = bytes;
	return X86EMUL_CONTINUE;
}

static int emulator_read_write(struct x86_emulate_ctxt *ctxt,
			unsigned long addr,
			void *val, unsigned int bytes,
			struct x86_exception *exception,
			const struct read_write_emulator_ops *ops)
{
	struct kvm_vcpu *vcpu = emul_to_vcpu(ctxt);
	gpa_t gpa;
	int rc;

	if (ops->read_write_prepare &&
		  ops->read_write_prepare(vcpu, val, bytes))
		return X86EMUL_CONTINUE;

	vcpu->mmio_nr_fragments = 0;

	/* Crossing a page boundary? */
	if (((addr + bytes - 1) ^ addr) & PAGE_MASK) {
		int now;

		now = -addr & ~PAGE_MASK;
		rc = emulator_read_write_onepage(addr, val, now, exception,
						 vcpu, ops);

		if (rc != X86EMUL_CONTINUE)
			return rc;
		addr += now;
		if (ctxt->mode != X86EMUL_MODE_PROT64)
			addr = (u32)addr;
		val += now;
		bytes -= now;
	}

	rc = emulator_read_write_onepage(addr, val, bytes, exception,
					 vcpu, ops);
	if (rc != X86EMUL_CONTINUE)
		return rc;

	if (!vcpu->mmio_nr_fragments)
		return rc;

	gpa = vcpu->mmio_fragments[0].gpa;

	vcpu->mmio_needed = 1;
	vcpu->mmio_cur_fragment = 0;

	vcpu->run->mmio.len = min(8u, vcpu->mmio_fragments[0].len);
	vcpu->run->mmio.is_write = vcpu->mmio_is_write = ops->write;
	vcpu->run->exit_reason = KVM_EXIT_MMIO;
	vcpu->run->mmio.phys_addr = gpa;

	return ops->read_write_exit_mmio(vcpu, gpa, val, bytes);
}

static int emulator_read_emulated(struct x86_emulate_ctxt *ctxt,
				  unsigned long addr,
				  void *val,
				  unsigned int bytes,
				  struct x86_exception *exception)
{
	return emulator_read_write(ctxt, addr, val, bytes,
				   exception, &read_emultor);
}

static int emulator_write_emulated(struct x86_emulate_ctxt *ctxt,
			    unsigned long addr,
			    const void *val,
			    unsigned int bytes,
			    struct x86_exception *exception)
{
	return emulator_read_write(ctxt, addr, (void *)val, bytes,
				   exception, &write_emultor);
}

#define CMPXCHG_TYPE(t, ptr, old, new) \
	(cmpxchg((t *)(ptr), *(t *)(old), *(t *)(new)) == *(t *)(old))

#ifdef CONFIG_X86_64
#  define CMPXCHG64(ptr, old, new) CMPXCHG_TYPE(u64, ptr, old, new)
#else
#  define CMPXCHG64(ptr, old, new) \
	(cmpxchg64((u64 *)(ptr), *(u64 *)(old), *(u64 *)(new)) == *(u64 *)(old))
#endif

static int emulator_cmpxchg_emulated(struct x86_emulate_ctxt *ctxt,
				     unsigned long addr,
				     const void *old,
				     const void *new,
				     unsigned int bytes,
				     struct x86_exception *exception)
{
	struct kvm_host_map map;
	struct kvm_vcpu *vcpu = emul_to_vcpu(ctxt);
	u64 page_line_mask;
	gpa_t gpa;
	char *kaddr;
	bool exchanged;

	/* guests cmpxchg8b have to be emulated atomically */
	if (bytes > 8 || (bytes & (bytes - 1)))
		goto emul_write;

	gpa = kvm_mmu_gva_to_gpa_write(vcpu, addr, NULL);

	if (gpa == UNMAPPED_GVA ||
	    (gpa & PAGE_MASK) == APIC_DEFAULT_PHYS_BASE)
		goto emul_write;

	/*
	 * Emulate the atomic as a straight write to avoid #AC if SLD is
	 * enabled in the host and the access splits a cache line.
	 */
	if (boot_cpu_has(X86_FEATURE_SPLIT_LOCK_DETECT))
		page_line_mask = ~(cache_line_size() - 1);
	else
		page_line_mask = PAGE_MASK;

	if (((gpa + bytes - 1) & page_line_mask) != (gpa & page_line_mask))
		goto emul_write;

	if (kvm_vcpu_map(vcpu, gpa_to_gfn(gpa), &map))
		goto emul_write;

	kaddr = map.hva + offset_in_page(gpa);

	switch (bytes) {
	case 1:
		exchanged = CMPXCHG_TYPE(u8, kaddr, old, new);
		break;
	case 2:
		exchanged = CMPXCHG_TYPE(u16, kaddr, old, new);
		break;
	case 4:
		exchanged = CMPXCHG_TYPE(u32, kaddr, old, new);
		break;
	case 8:
		exchanged = CMPXCHG64(kaddr, old, new);
		break;
	default:
		BUG();
	}

	kvm_vcpu_unmap(vcpu, &map, true);

	if (!exchanged)
		return X86EMUL_CMPXCHG_FAILED;

	kvm_page_track_write(vcpu, gpa, new, bytes);

	return X86EMUL_CONTINUE;

emul_write:
	printk_once(KERN_WARNING "kvm: emulating exchange as write\n");

	return emulator_write_emulated(ctxt, addr, new, bytes, exception);
}

static int kernel_pio(struct kvm_vcpu *vcpu, void *pd)
{
	int r = 0, i;

	for (i = 0; i < vcpu->arch.pio.count; i++) {
		if (vcpu->arch.pio.in)
			r = kvm_io_bus_read(vcpu, KVM_PIO_BUS, vcpu->arch.pio.port,
					    vcpu->arch.pio.size, pd);
		else
			r = kvm_io_bus_write(vcpu, KVM_PIO_BUS,
					     vcpu->arch.pio.port, vcpu->arch.pio.size,
					     pd);
		if (r)
			break;
		pd += vcpu->arch.pio.size;
	}
	return r;
}

static int emulator_pio_in_out(struct kvm_vcpu *vcpu, int size,
			       unsigned short port, void *val,
			       unsigned int count, bool in)
{
	vcpu->arch.pio.port = port;
	vcpu->arch.pio.in = in;
	vcpu->arch.pio.count  = count;
	vcpu->arch.pio.size = size;

	if (!kernel_pio(vcpu, vcpu->arch.pio_data)) {
		vcpu->arch.pio.count = 0;
		return 1;
	}

	vcpu->run->exit_reason = KVM_EXIT_IO;
	vcpu->run->io.direction = in ? KVM_EXIT_IO_IN : KVM_EXIT_IO_OUT;
	vcpu->run->io.size = size;
	vcpu->run->io.data_offset = KVM_PIO_PAGE_OFFSET * PAGE_SIZE;
	vcpu->run->io.count = count;
	vcpu->run->io.port = port;

	return 0;
}

static int emulator_pio_in(struct kvm_vcpu *vcpu, int size,
			   unsigned short port, void *val, unsigned int count)
{
	int ret;

	if (vcpu->arch.pio.count)
		goto data_avail;

	memset(vcpu->arch.pio_data, 0, size * count);

	ret = emulator_pio_in_out(vcpu, size, port, val, count, true);
	if (ret) {
data_avail:
		memcpy(val, vcpu->arch.pio_data, size * count);
		trace_kvm_pio(KVM_PIO_IN, port, size, count, vcpu->arch.pio_data);
		vcpu->arch.pio.count = 0;
		return 1;
	}

	return 0;
}

static int emulator_pio_in_emulated(struct x86_emulate_ctxt *ctxt,
				    int size, unsigned short port, void *val,
				    unsigned int count)
{
	return emulator_pio_in(emul_to_vcpu(ctxt), size, port, val, count);

}

static int emulator_pio_out(struct kvm_vcpu *vcpu, int size,
			    unsigned short port, const void *val,
			    unsigned int count)
{
	memcpy(vcpu->arch.pio_data, val, size * count);
	trace_kvm_pio(KVM_PIO_OUT, port, size, count, vcpu->arch.pio_data);
	return emulator_pio_in_out(vcpu, size, port, (void *)val, count, false);
}

static int emulator_pio_out_emulated(struct x86_emulate_ctxt *ctxt,
				     int size, unsigned short port,
				     const void *val, unsigned int count)
{
	return emulator_pio_out(emul_to_vcpu(ctxt), size, port, val, count);
}

static unsigned long get_segment_base(struct kvm_vcpu *vcpu, int seg)
{
	return static_call(kvm_x86_get_segment_base)(vcpu, seg);
}

static void emulator_invlpg(struct x86_emulate_ctxt *ctxt, ulong address)
{
	kvm_mmu_invlpg(emul_to_vcpu(ctxt), address);
}

static int kvm_emulate_wbinvd_noskip(struct kvm_vcpu *vcpu)
{
	if (!need_emulate_wbinvd(vcpu))
		return X86EMUL_CONTINUE;

	if (static_call(kvm_x86_has_wbinvd_exit)()) {
		int cpu = get_cpu();

		cpumask_set_cpu(cpu, vcpu->arch.wbinvd_dirty_mask);
		on_each_cpu_mask(vcpu->arch.wbinvd_dirty_mask,
				wbinvd_ipi, NULL, 1);
		put_cpu();
		cpumask_clear(vcpu->arch.wbinvd_dirty_mask);
	} else
		wbinvd();
	return X86EMUL_CONTINUE;
}

int kvm_emulate_wbinvd(struct kvm_vcpu *vcpu)
{
	kvm_emulate_wbinvd_noskip(vcpu);
	return kvm_skip_emulated_instruction(vcpu);
}
EXPORT_SYMBOL_GPL(kvm_emulate_wbinvd);



static void emulator_wbinvd(struct x86_emulate_ctxt *ctxt)
{
	kvm_emulate_wbinvd_noskip(emul_to_vcpu(ctxt));
}

static void emulator_get_dr(struct x86_emulate_ctxt *ctxt, int dr,
			    unsigned long *dest)
{
	kvm_get_dr(emul_to_vcpu(ctxt), dr, dest);
}

static int emulator_set_dr(struct x86_emulate_ctxt *ctxt, int dr,
			   unsigned long value)
{

	return kvm_set_dr(emul_to_vcpu(ctxt), dr, value);
}

static u64 mk_cr_64(u64 curr_cr, u32 new_val)
{
	return (curr_cr & ~((1ULL << 32) - 1)) | new_val;
}

static unsigned long emulator_get_cr(struct x86_emulate_ctxt *ctxt, int cr)
{
	struct kvm_vcpu *vcpu = emul_to_vcpu(ctxt);
	unsigned long value;

	switch (cr) {
	case 0:
		value = kvm_read_cr0(vcpu);
		break;
	case 2:
		value = vcpu->arch.cr2;
		break;
	case 3:
		value = kvm_read_cr3(vcpu);
		break;
	case 4:
		value = kvm_read_cr4(vcpu);
		break;
	case 8:
		value = kvm_get_cr8(vcpu);
		break;
	default:
		kvm_err("%s: unexpected cr %u\n", __func__, cr);
		return 0;
	}

	return value;
}

static int emulator_set_cr(struct x86_emulate_ctxt *ctxt, int cr, ulong val)
{
	struct kvm_vcpu *vcpu = emul_to_vcpu(ctxt);
	int res = 0;

	switch (cr) {
	case 0:
		res = kvm_set_cr0(vcpu, mk_cr_64(kvm_read_cr0(vcpu), val));
		break;
	case 2:
		vcpu->arch.cr2 = val;
		break;
	case 3:
		res = kvm_set_cr3(vcpu, val);
		break;
	case 4:
		res = kvm_set_cr4(vcpu, mk_cr_64(kvm_read_cr4(vcpu), val));
		break;
	case 8:
		res = kvm_set_cr8(vcpu, val);
		break;
	default:
		kvm_err("%s: unexpected cr %u\n", __func__, cr);
		res = -1;
	}

	return res;
}

static int emulator_get_cpl(struct x86_emulate_ctxt *ctxt)
{
	return static_call(kvm_x86_get_cpl)(emul_to_vcpu(ctxt));
}

static void emulator_get_gdt(struct x86_emulate_ctxt *ctxt, struct desc_ptr *dt)
{
	static_call(kvm_x86_get_gdt)(emul_to_vcpu(ctxt), dt);
}

static void emulator_get_idt(struct x86_emulate_ctxt *ctxt, struct desc_ptr *dt)
{
	static_call(kvm_x86_get_idt)(emul_to_vcpu(ctxt), dt);
}

static void emulator_set_gdt(struct x86_emulate_ctxt *ctxt, struct desc_ptr *dt)
{
	static_call(kvm_x86_set_gdt)(emul_to_vcpu(ctxt), dt);
}

static void emulator_set_idt(struct x86_emulate_ctxt *ctxt, struct desc_ptr *dt)
{
	static_call(kvm_x86_set_idt)(emul_to_vcpu(ctxt), dt);
}

static unsigned long emulator_get_cached_segment_base(
	struct x86_emulate_ctxt *ctxt, int seg)
{
	return get_segment_base(emul_to_vcpu(ctxt), seg);
}

static bool emulator_get_segment(struct x86_emulate_ctxt *ctxt, u16 *selector,
				 struct desc_struct *desc, u32 *base3,
				 int seg)
{
	struct kvm_segment var;

	kvm_get_segment(emul_to_vcpu(ctxt), &var, seg);
	*selector = var.selector;

	if (var.unusable) {
		memset(desc, 0, sizeof(*desc));
		if (base3)
			*base3 = 0;
		return false;
	}

	if (var.g)
		var.limit >>= 12;
	set_desc_limit(desc, var.limit);
	set_desc_base(desc, (unsigned long)var.base);
#ifdef CONFIG_X86_64
	if (base3)
		*base3 = var.base >> 32;
#endif
	desc->type = var.type;
	desc->s = var.s;
	desc->dpl = var.dpl;
	desc->p = var.present;
	desc->avl = var.avl;
	desc->l = var.l;
	desc->d = var.db;
	desc->g = var.g;

	return true;
}

static void emulator_set_segment(struct x86_emulate_ctxt *ctxt, u16 selector,
				 struct desc_struct *desc, u32 base3,
				 int seg)
{
	struct kvm_vcpu *vcpu = emul_to_vcpu(ctxt);
	struct kvm_segment var;

	var.selector = selector;
	var.base = get_desc_base(desc);
#ifdef CONFIG_X86_64
	var.base |= ((u64)base3) << 32;
#endif
	var.limit = get_desc_limit(desc);
	if (desc->g)
		var.limit = (var.limit << 12) | 0xfff;
	var.type = desc->type;
	var.dpl = desc->dpl;
	var.db = desc->d;
	var.s = desc->s;
	var.l = desc->l;
	var.g = desc->g;
	var.avl = desc->avl;
	var.present = desc->p;
	var.unusable = !var.present;
	var.padding = 0;

	kvm_set_segment(vcpu, &var, seg);
	return;
}

static int emulator_get_msr(struct x86_emulate_ctxt *ctxt,
			    u32 msr_index, u64 *pdata)
{
	struct kvm_vcpu *vcpu = emul_to_vcpu(ctxt);
	int r;

	r = kvm_get_msr(vcpu, msr_index, pdata);

	if (r && kvm_get_msr_user_space(vcpu, msr_index, r)) {
		/* Bounce to user space */
		return X86EMUL_IO_NEEDED;
	}

	return r;
}

static int emulator_set_msr(struct x86_emulate_ctxt *ctxt,
			    u32 msr_index, u64 data)
{
	struct kvm_vcpu *vcpu = emul_to_vcpu(ctxt);
	int r;

	r = kvm_set_msr(vcpu, msr_index, data);

	if (r && kvm_set_msr_user_space(vcpu, msr_index, data, r)) {
		/* Bounce to user space */
		return X86EMUL_IO_NEEDED;
	}

	return r;
}

static u64 emulator_get_smbase(struct x86_emulate_ctxt *ctxt)
{
	struct kvm_vcpu *vcpu = emul_to_vcpu(ctxt);

	return vcpu->arch.smbase;
}

static void emulator_set_smbase(struct x86_emulate_ctxt *ctxt, u64 smbase)
{
	struct kvm_vcpu *vcpu = emul_to_vcpu(ctxt);

	vcpu->arch.smbase = smbase;
}

static int emulator_check_pmc(struct x86_emulate_ctxt *ctxt,
			      u32 pmc)
{
	return kvm_pmu_is_valid_rdpmc_ecx(emul_to_vcpu(ctxt), pmc);
}

static int emulator_read_pmc(struct x86_emulate_ctxt *ctxt,
			     u32 pmc, u64 *pdata)
{
	return kvm_pmu_rdpmc(emul_to_vcpu(ctxt), pmc, pdata);
}

static void emulator_halt(struct x86_emulate_ctxt *ctxt)
{
	emul_to_vcpu(ctxt)->arch.halt_request = 1;
}

static int emulator_intercept(struct x86_emulate_ctxt *ctxt,
			      struct x86_instruction_info *info,
			      enum x86_intercept_stage stage)
{
	return static_call(kvm_x86_check_intercept)(emul_to_vcpu(ctxt), info, stage,
					    &ctxt->exception);
}

static bool emulator_get_cpuid(struct x86_emulate_ctxt *ctxt,
			      u32 *eax, u32 *ebx, u32 *ecx, u32 *edx,
			      bool exact_only)
{
	return kvm_cpuid(emul_to_vcpu(ctxt), eax, ebx, ecx, edx, exact_only);
}

static bool emulator_guest_has_long_mode(struct x86_emulate_ctxt *ctxt)
{
	return guest_cpuid_has(emul_to_vcpu(ctxt), X86_FEATURE_LM);
}

static bool emulator_guest_has_movbe(struct x86_emulate_ctxt *ctxt)
{
	return guest_cpuid_has(emul_to_vcpu(ctxt), X86_FEATURE_MOVBE);
}

static bool emulator_guest_has_fxsr(struct x86_emulate_ctxt *ctxt)
{
	return guest_cpuid_has(emul_to_vcpu(ctxt), X86_FEATURE_FXSR);
}

static ulong emulator_read_gpr(struct x86_emulate_ctxt *ctxt, unsigned reg)
{
	return kvm_register_read(emul_to_vcpu(ctxt), reg);
}

static void emulator_write_gpr(struct x86_emulate_ctxt *ctxt, unsigned reg, ulong val)
{
	kvm_register_write(emul_to_vcpu(ctxt), reg, val);
}

static void emulator_set_nmi_mask(struct x86_emulate_ctxt *ctxt, bool masked)
{
	static_call(kvm_x86_set_nmi_mask)(emul_to_vcpu(ctxt), masked);
}

static unsigned emulator_get_hflags(struct x86_emulate_ctxt *ctxt)
{
	return emul_to_vcpu(ctxt)->arch.hflags;
}

static void emulator_set_hflags(struct x86_emulate_ctxt *ctxt, unsigned emul_flags)
{
	emul_to_vcpu(ctxt)->arch.hflags = emul_flags;
}

static int emulator_pre_leave_smm(struct x86_emulate_ctxt *ctxt,
				  const char *smstate)
{
	return static_call(kvm_x86_pre_leave_smm)(emul_to_vcpu(ctxt), smstate);
}

static void emulator_post_leave_smm(struct x86_emulate_ctxt *ctxt)
{
	kvm_smm_changed(emul_to_vcpu(ctxt));
}

static int emulator_set_xcr(struct x86_emulate_ctxt *ctxt, u32 index, u64 xcr)
{
	return __kvm_set_xcr(emul_to_vcpu(ctxt), index, xcr);
}

static const struct x86_emulate_ops emulate_ops = {
	.read_gpr            = emulator_read_gpr,
	.write_gpr           = emulator_write_gpr,
	.read_std            = emulator_read_std,
	.write_std           = emulator_write_std,
	.read_phys           = kvm_read_guest_phys_system,
	.fetch               = kvm_fetch_guest_virt,
	.read_emulated       = emulator_read_emulated,
	.write_emulated      = emulator_write_emulated,
	.cmpxchg_emulated    = emulator_cmpxchg_emulated,
	.invlpg              = emulator_invlpg,
	.pio_in_emulated     = emulator_pio_in_emulated,
	.pio_out_emulated    = emulator_pio_out_emulated,
	.get_segment         = emulator_get_segment,
	.set_segment         = emulator_set_segment,
	.get_cached_segment_base = emulator_get_cached_segment_base,
	.get_gdt             = emulator_get_gdt,
	.get_idt	     = emulator_get_idt,
	.set_gdt             = emulator_set_gdt,
	.set_idt	     = emulator_set_idt,
	.get_cr              = emulator_get_cr,
	.set_cr              = emulator_set_cr,
	.cpl                 = emulator_get_cpl,
	.get_dr              = emulator_get_dr,
	.set_dr              = emulator_set_dr,
	.get_smbase          = emulator_get_smbase,
	.set_smbase          = emulator_set_smbase,
	.set_msr             = emulator_set_msr,
	.get_msr             = emulator_get_msr,
	.check_pmc	     = emulator_check_pmc,
	.read_pmc            = emulator_read_pmc,
	.halt                = emulator_halt,
	.wbinvd              = emulator_wbinvd,
	.fix_hypercall       = emulator_fix_hypercall,
	.intercept           = emulator_intercept,
	.get_cpuid           = emulator_get_cpuid,
	.guest_has_long_mode = emulator_guest_has_long_mode,
	.guest_has_movbe     = emulator_guest_has_movbe,
	.guest_has_fxsr      = emulator_guest_has_fxsr,
	.set_nmi_mask        = emulator_set_nmi_mask,
	.get_hflags          = emulator_get_hflags,
	.set_hflags          = emulator_set_hflags,
	.pre_leave_smm       = emulator_pre_leave_smm,
	.post_leave_smm      = emulator_post_leave_smm,
	.set_xcr             = emulator_set_xcr,
};

static void toggle_interruptibility(struct kvm_vcpu *vcpu, u32 mask)
{
	u32 int_shadow = static_call(kvm_x86_get_interrupt_shadow)(vcpu);
	/*
	 * an sti; sti; sequence only disable interrupts for the first
	 * instruction. So, if the last instruction, be it emulated or
	 * not, left the system with the INT_STI flag enabled, it
	 * means that the last instruction is an sti. We should not
	 * leave the flag on in this case. The same goes for mov ss
	 */
	if (int_shadow & mask)
		mask = 0;
	if (unlikely(int_shadow || mask)) {
		static_call(kvm_x86_set_interrupt_shadow)(vcpu, mask);
		if (!mask)
			kvm_make_request(KVM_REQ_EVENT, vcpu);
	}
}

static bool inject_emulated_exception(struct kvm_vcpu *vcpu)
{
	struct x86_emulate_ctxt *ctxt = vcpu->arch.emulate_ctxt;
	if (ctxt->exception.vector == PF_VECTOR)
		return kvm_inject_emulated_page_fault(vcpu, &ctxt->exception);

	if (ctxt->exception.error_code_valid)
		kvm_queue_exception_e(vcpu, ctxt->exception.vector,
				      ctxt->exception.error_code);
	else
		kvm_queue_exception(vcpu, ctxt->exception.vector);
	return false;
}

static struct x86_emulate_ctxt *alloc_emulate_ctxt(struct kvm_vcpu *vcpu)
{
	struct x86_emulate_ctxt *ctxt;

	ctxt = kmem_cache_zalloc(x86_emulator_cache, GFP_KERNEL_ACCOUNT);
	if (!ctxt) {
		pr_err("kvm: failed to allocate vcpu's emulator\n");
		return NULL;
	}

	ctxt->vcpu = vcpu;
	ctxt->ops = &emulate_ops;
	vcpu->arch.emulate_ctxt = ctxt;

	return ctxt;
}

static void init_emulate_ctxt(struct kvm_vcpu *vcpu)
{
	struct x86_emulate_ctxt *ctxt = vcpu->arch.emulate_ctxt;
	int cs_db, cs_l;

	static_call(kvm_x86_get_cs_db_l_bits)(vcpu, &cs_db, &cs_l);

	ctxt->gpa_available = false;
	ctxt->eflags = kvm_get_rflags(vcpu);
	ctxt->tf = (ctxt->eflags & X86_EFLAGS_TF) != 0;

	ctxt->eip = kvm_rip_read(vcpu);
	ctxt->mode = (!is_protmode(vcpu))		? X86EMUL_MODE_REAL :
		     (ctxt->eflags & X86_EFLAGS_VM)	? X86EMUL_MODE_VM86 :
		     (cs_l && is_long_mode(vcpu))	? X86EMUL_MODE_PROT64 :
		     cs_db				? X86EMUL_MODE_PROT32 :
							  X86EMUL_MODE_PROT16;
	BUILD_BUG_ON(HF_GUEST_MASK != X86EMUL_GUEST_MASK);
	BUILD_BUG_ON(HF_SMM_MASK != X86EMUL_SMM_MASK);
	BUILD_BUG_ON(HF_SMM_INSIDE_NMI_MASK != X86EMUL_SMM_INSIDE_NMI_MASK);

	init_decode_cache(ctxt);
	vcpu->arch.emulate_regs_need_sync_from_vcpu = false;
}

void kvm_inject_realmode_interrupt(struct kvm_vcpu *vcpu, int irq, int inc_eip)
{
	struct x86_emulate_ctxt *ctxt = vcpu->arch.emulate_ctxt;
	int ret;

	init_emulate_ctxt(vcpu);

	ctxt->op_bytes = 2;
	ctxt->ad_bytes = 2;
	ctxt->_eip = ctxt->eip + inc_eip;
	ret = emulate_int_real(ctxt, irq);

	if (ret != X86EMUL_CONTINUE) {
		kvm_make_request(KVM_REQ_TRIPLE_FAULT, vcpu);
	} else {
		ctxt->eip = ctxt->_eip;
		kvm_rip_write(vcpu, ctxt->eip);
		kvm_set_rflags(vcpu, ctxt->eflags);
	}
}
EXPORT_SYMBOL_GPL(kvm_inject_realmode_interrupt);

static int handle_emulation_failure(struct kvm_vcpu *vcpu, int emulation_type)
{
	++vcpu->stat.insn_emulation_fail;
	trace_kvm_emulate_insn_failed(vcpu);

	if (emulation_type & EMULTYPE_VMWARE_GP) {
		kvm_queue_exception_e(vcpu, GP_VECTOR, 0);
		return 1;
	}

	if (emulation_type & EMULTYPE_SKIP) {
		vcpu->run->exit_reason = KVM_EXIT_INTERNAL_ERROR;
		vcpu->run->internal.suberror = KVM_INTERNAL_ERROR_EMULATION;
		vcpu->run->internal.ndata = 0;
		return 0;
	}

	kvm_queue_exception(vcpu, UD_VECTOR);

	if (!is_guest_mode(vcpu) && static_call(kvm_x86_get_cpl)(vcpu) == 0) {
		vcpu->run->exit_reason = KVM_EXIT_INTERNAL_ERROR;
		vcpu->run->internal.suberror = KVM_INTERNAL_ERROR_EMULATION;
		vcpu->run->internal.ndata = 0;
		return 0;
	}

	return 1;
}

static bool reexecute_instruction(struct kvm_vcpu *vcpu, gpa_t cr2_or_gpa,
				  bool write_fault_to_shadow_pgtable,
				  int emulation_type)
{
	gpa_t gpa = cr2_or_gpa;
	kvm_pfn_t pfn;

	if (!(emulation_type & EMULTYPE_ALLOW_RETRY_PF))
		return false;

	if (WARN_ON_ONCE(is_guest_mode(vcpu)) ||
	    WARN_ON_ONCE(!(emulation_type & EMULTYPE_PF)))
		return false;

	if (!vcpu->arch.mmu->direct_map) {
		/*
		 * Write permission should be allowed since only
		 * write access need to be emulated.
		 */
		gpa = kvm_mmu_gva_to_gpa_write(vcpu, cr2_or_gpa, NULL);

		/*
		 * If the mapping is invalid in guest, let cpu retry
		 * it to generate fault.
		 */
		if (gpa == UNMAPPED_GVA)
			return true;
	}

	/*
	 * Do not retry the unhandleable instruction if it faults on the
	 * readonly host memory, otherwise it will goto a infinite loop:
	 * retry instruction -> write #PF -> emulation fail -> retry
	 * instruction -> ...
	 */
	pfn = gfn_to_pfn(vcpu->kvm, gpa_to_gfn(gpa));

	/*
	 * If the instruction failed on the error pfn, it can not be fixed,
	 * report the error to userspace.
	 */
	if (is_error_noslot_pfn(pfn))
		return false;

	kvm_release_pfn_clean(pfn);

	/* The instructions are well-emulated on direct mmu. */
	if (vcpu->arch.mmu->direct_map) {
		unsigned int indirect_shadow_pages;

		write_lock(&vcpu->kvm->mmu_lock);
		indirect_shadow_pages = vcpu->kvm->arch.indirect_shadow_pages;
		write_unlock(&vcpu->kvm->mmu_lock);

		if (indirect_shadow_pages)
			kvm_mmu_unprotect_page(vcpu->kvm, gpa_to_gfn(gpa));

		return true;
	}

	/*
	 * if emulation was due to access to shadowed page table
	 * and it failed try to unshadow page and re-enter the
	 * guest to let CPU execute the instruction.
	 */
	kvm_mmu_unprotect_page(vcpu->kvm, gpa_to_gfn(gpa));

	/*
	 * If the access faults on its page table, it can not
	 * be fixed by unprotecting shadow page and it should
	 * be reported to userspace.
	 */
	return !write_fault_to_shadow_pgtable;
}

static bool retry_instruction(struct x86_emulate_ctxt *ctxt,
			      gpa_t cr2_or_gpa,  int emulation_type)
{
	struct kvm_vcpu *vcpu = emul_to_vcpu(ctxt);
	unsigned long last_retry_eip, last_retry_addr, gpa = cr2_or_gpa;

	last_retry_eip = vcpu->arch.last_retry_eip;
	last_retry_addr = vcpu->arch.last_retry_addr;

	/*
	 * If the emulation is caused by #PF and it is non-page_table
	 * writing instruction, it means the VM-EXIT is caused by shadow
	 * page protected, we can zap the shadow page and retry this
	 * instruction directly.
	 *
	 * Note: if the guest uses a non-page-table modifying instruction
	 * on the PDE that points to the instruction, then we will unmap
	 * the instruction and go to an infinite loop. So, we cache the
	 * last retried eip and the last fault address, if we meet the eip
	 * and the address again, we can break out of the potential infinite
	 * loop.
	 */
	vcpu->arch.last_retry_eip = vcpu->arch.last_retry_addr = 0;

	if (!(emulation_type & EMULTYPE_ALLOW_RETRY_PF))
		return false;

	if (WARN_ON_ONCE(is_guest_mode(vcpu)) ||
	    WARN_ON_ONCE(!(emulation_type & EMULTYPE_PF)))
		return false;

	if (x86_page_table_writing_insn(ctxt))
		return false;

	if (ctxt->eip == last_retry_eip && last_retry_addr == cr2_or_gpa)
		return false;

	vcpu->arch.last_retry_eip = ctxt->eip;
	vcpu->arch.last_retry_addr = cr2_or_gpa;

	if (!vcpu->arch.mmu->direct_map)
		gpa = kvm_mmu_gva_to_gpa_write(vcpu, cr2_or_gpa, NULL);

	kvm_mmu_unprotect_page(vcpu->kvm, gpa_to_gfn(gpa));

	return true;
}

static int complete_emulated_mmio(struct kvm_vcpu *vcpu);
static int complete_emulated_pio(struct kvm_vcpu *vcpu);

static void kvm_smm_changed(struct kvm_vcpu *vcpu)
{
	if (!(vcpu->arch.hflags & HF_SMM_MASK)) {
		/* This is a good place to trace that we are exiting SMM.  */
		trace_kvm_enter_smm(vcpu->vcpu_id, vcpu->arch.smbase, false);

		/* Process a latched INIT or SMI, if any.  */
		kvm_make_request(KVM_REQ_EVENT, vcpu);
	}

	kvm_mmu_reset_context(vcpu);
}

static int kvm_vcpu_check_hw_bp(unsigned long addr, u32 type, u32 dr7,
				unsigned long *db)
{
	u32 dr6 = 0;
	int i;
	u32 enable, rwlen;

	enable = dr7;
	rwlen = dr7 >> 16;
	for (i = 0; i < 4; i++, enable >>= 2, rwlen >>= 4)
		if ((enable & 3) && (rwlen & 15) == type && db[i] == addr)
			dr6 |= (1 << i);
	return dr6;
}

static int kvm_vcpu_do_singlestep(struct kvm_vcpu *vcpu)
{
	struct kvm_run *kvm_run = vcpu->run;

	if (vcpu->guest_debug & KVM_GUESTDBG_SINGLESTEP) {
		kvm_run->debug.arch.dr6 = DR6_BS | DR6_ACTIVE_LOW;
		kvm_run->debug.arch.pc = kvm_get_linear_rip(vcpu);
		kvm_run->debug.arch.exception = DB_VECTOR;
		kvm_run->exit_reason = KVM_EXIT_DEBUG;
		return 0;
	}
	kvm_queue_exception_p(vcpu, DB_VECTOR, DR6_BS);
	return 1;
}

int kvm_skip_emulated_instruction(struct kvm_vcpu *vcpu)
{
	unsigned long rflags = static_call(kvm_x86_get_rflags)(vcpu);
	int r;

	r = static_call(kvm_x86_skip_emulated_instruction)(vcpu);
	if (unlikely(!r))
		return 0;

	/*
	 * rflags is the old, "raw" value of the flags.  The new value has
	 * not been saved yet.
	 *
	 * This is correct even for TF set by the guest, because "the
	 * processor will not generate this exception after the instruction
	 * that sets the TF flag".
	 */
	if (unlikely(rflags & X86_EFLAGS_TF))
		r = kvm_vcpu_do_singlestep(vcpu);
	return r;
}
EXPORT_SYMBOL_GPL(kvm_skip_emulated_instruction);

static bool kvm_vcpu_check_breakpoint(struct kvm_vcpu *vcpu, int *r)
{
	if (unlikely(vcpu->guest_debug & KVM_GUESTDBG_USE_HW_BP) &&
	    (vcpu->arch.guest_debug_dr7 & DR7_BP_EN_MASK)) {
		struct kvm_run *kvm_run = vcpu->run;
		unsigned long eip = kvm_get_linear_rip(vcpu);
		u32 dr6 = kvm_vcpu_check_hw_bp(eip, 0,
					   vcpu->arch.guest_debug_dr7,
					   vcpu->arch.eff_db);

		if (dr6 != 0) {
			kvm_run->debug.arch.dr6 = dr6 | DR6_ACTIVE_LOW;
			kvm_run->debug.arch.pc = eip;
			kvm_run->debug.arch.exception = DB_VECTOR;
			kvm_run->exit_reason = KVM_EXIT_DEBUG;
			*r = 0;
			return true;
		}
	}

	if (unlikely(vcpu->arch.dr7 & DR7_BP_EN_MASK) &&
	    !(kvm_get_rflags(vcpu) & X86_EFLAGS_RF)) {
		unsigned long eip = kvm_get_linear_rip(vcpu);
		u32 dr6 = kvm_vcpu_check_hw_bp(eip, 0,
					   vcpu->arch.dr7,
					   vcpu->arch.db);

		if (dr6 != 0) {
			kvm_queue_exception_p(vcpu, DB_VECTOR, dr6);
			*r = 1;
			return true;
		}
	}

	return false;
}

static bool is_vmware_backdoor_opcode(struct x86_emulate_ctxt *ctxt)
{
	switch (ctxt->opcode_len) {
	case 1:
		switch (ctxt->b) {
		case 0xe4:	/* IN */
		case 0xe5:
		case 0xec:
		case 0xed:
		case 0xe6:	/* OUT */
		case 0xe7:
		case 0xee:
		case 0xef:
		case 0x6c:	/* INS */
		case 0x6d:
		case 0x6e:	/* OUTS */
		case 0x6f:
			return true;
		}
		break;
	case 2:
		switch (ctxt->b) {
		case 0x33:	/* RDPMC */
			return true;
		}
		break;
	}

	return false;
}

/*
 * Decode to be emulated instruction. Return EMULATION_OK if success.
 */
int x86_decode_emulated_instruction(struct kvm_vcpu *vcpu, int emulation_type,
				    void *insn, int insn_len)
{
	int r = EMULATION_OK;
	struct x86_emulate_ctxt *ctxt = vcpu->arch.emulate_ctxt;

	init_emulate_ctxt(vcpu);

	/*
	 * We will reenter on the same instruction since we do not set
	 * complete_userspace_io. This does not handle watchpoints yet,
	 * those would be handled in the emulate_ops.
	 */
	if (!(emulation_type & EMULTYPE_SKIP) &&
	    kvm_vcpu_check_breakpoint(vcpu, &r))
		return r;

	ctxt->interruptibility = 0;
	ctxt->have_exception = false;
	ctxt->exception.vector = -1;
	ctxt->perm_ok = false;

	ctxt->ud = emulation_type & EMULTYPE_TRAP_UD;

	r = x86_decode_insn(ctxt, insn, insn_len);

	trace_kvm_emulate_insn_start(vcpu);
	++vcpu->stat.insn_emulation;

	return r;
}
EXPORT_SYMBOL_GPL(x86_decode_emulated_instruction);

int x86_emulate_instruction(struct kvm_vcpu *vcpu, gpa_t cr2_or_gpa,
			    int emulation_type, void *insn, int insn_len)
{
	int r;
	struct x86_emulate_ctxt *ctxt = vcpu->arch.emulate_ctxt;
	bool writeback = true;
	bool write_fault_to_spt;

	if (unlikely(!static_call(kvm_x86_can_emulate_instruction)(vcpu, insn, insn_len)))
		return 1;

	vcpu->arch.l1tf_flush_l1d = true;

	/*
	 * Clear write_fault_to_shadow_pgtable here to ensure it is
	 * never reused.
	 */
	write_fault_to_spt = vcpu->arch.write_fault_to_shadow_pgtable;
	vcpu->arch.write_fault_to_shadow_pgtable = false;

	if (!(emulation_type & EMULTYPE_NO_DECODE)) {
		kvm_clear_exception_queue(vcpu);

		r = x86_decode_emulated_instruction(vcpu, emulation_type,
						    insn, insn_len);
		if (r != EMULATION_OK)  {
			if ((emulation_type & EMULTYPE_TRAP_UD) ||
			    (emulation_type & EMULTYPE_TRAP_UD_FORCED)) {
				kvm_queue_exception(vcpu, UD_VECTOR);
				return 1;
			}
			if (reexecute_instruction(vcpu, cr2_or_gpa,
						  write_fault_to_spt,
						  emulation_type))
				return 1;
			if (ctxt->have_exception) {
				/*
				 * #UD should result in just EMULATION_FAILED, and trap-like
				 * exception should not be encountered during decode.
				 */
				WARN_ON_ONCE(ctxt->exception.vector == UD_VECTOR ||
					     exception_type(ctxt->exception.vector) == EXCPT_TRAP);
				inject_emulated_exception(vcpu);
				return 1;
			}
			return handle_emulation_failure(vcpu, emulation_type);
		}
	}

	if ((emulation_type & EMULTYPE_VMWARE_GP) &&
	    !is_vmware_backdoor_opcode(ctxt)) {
		kvm_queue_exception_e(vcpu, GP_VECTOR, 0);
		return 1;
	}

	/*
	 * Note, EMULTYPE_SKIP is intended for use *only* by vendor callbacks
	 * for kvm_skip_emulated_instruction().  The caller is responsible for
	 * updating interruptibility state and injecting single-step #DBs.
	 */
	if (emulation_type & EMULTYPE_SKIP) {
		kvm_rip_write(vcpu, ctxt->_eip);
		if (ctxt->eflags & X86_EFLAGS_RF)
			kvm_set_rflags(vcpu, ctxt->eflags & ~X86_EFLAGS_RF);
		return 1;
	}

	if (retry_instruction(ctxt, cr2_or_gpa, emulation_type))
		return 1;

	/* this is needed for vmware backdoor interface to work since it
	   changes registers values  during IO operation */
	if (vcpu->arch.emulate_regs_need_sync_from_vcpu) {
		vcpu->arch.emulate_regs_need_sync_from_vcpu = false;
		emulator_invalidate_register_cache(ctxt);
	}

restart:
	if (emulation_type & EMULTYPE_PF) {
		/* Save the faulting GPA (cr2) in the address field */
		ctxt->exception.address = cr2_or_gpa;

		/* With shadow page tables, cr2 contains a GVA or nGPA. */
		if (vcpu->arch.mmu->direct_map) {
			ctxt->gpa_available = true;
			ctxt->gpa_val = cr2_or_gpa;
		}
	} else {
		/* Sanitize the address out of an abundance of paranoia. */
		ctxt->exception.address = 0;
	}

	r = x86_emulate_insn(ctxt);

	if (r == EMULATION_INTERCEPTED)
		return 1;

	if (r == EMULATION_FAILED) {
		if (reexecute_instruction(vcpu, cr2_or_gpa, write_fault_to_spt,
					emulation_type))
			return 1;

		return handle_emulation_failure(vcpu, emulation_type);
	}

	if (ctxt->have_exception) {
		r = 1;
		if (inject_emulated_exception(vcpu))
			return r;
	} else if (vcpu->arch.pio.count) {
		if (!vcpu->arch.pio.in) {
			/* FIXME: return into emulator if single-stepping.  */
			vcpu->arch.pio.count = 0;
		} else {
			writeback = false;
			vcpu->arch.complete_userspace_io = complete_emulated_pio;
		}
		r = 0;
	} else if (vcpu->mmio_needed) {
		++vcpu->stat.mmio_exits;

		if (!vcpu->mmio_is_write)
			writeback = false;
		r = 0;
		vcpu->arch.complete_userspace_io = complete_emulated_mmio;
	} else if (r == EMULATION_RESTART)
		goto restart;
	else
		r = 1;

	if (writeback) {
		unsigned long rflags = static_call(kvm_x86_get_rflags)(vcpu);
		toggle_interruptibility(vcpu, ctxt->interruptibility);
		vcpu->arch.emulate_regs_need_sync_to_vcpu = false;
		if (!ctxt->have_exception ||
		    exception_type(ctxt->exception.vector) == EXCPT_TRAP) {
			kvm_rip_write(vcpu, ctxt->eip);
			if (r && (ctxt->tf || (vcpu->guest_debug & KVM_GUESTDBG_SINGLESTEP)))
				r = kvm_vcpu_do_singlestep(vcpu);
			if (kvm_x86_ops.update_emulated_instruction)
				static_call(kvm_x86_update_emulated_instruction)(vcpu);
			__kvm_set_rflags(vcpu, ctxt->eflags);
		}

		/*
		 * For STI, interrupts are shadowed; so KVM_REQ_EVENT will
		 * do nothing, and it will be requested again as soon as
		 * the shadow expires.  But we still need to check here,
		 * because POPF has no interrupt shadow.
		 */
		if (unlikely((ctxt->eflags & ~rflags) & X86_EFLAGS_IF))
			kvm_make_request(KVM_REQ_EVENT, vcpu);
	} else
		vcpu->arch.emulate_regs_need_sync_to_vcpu = true;

	return r;
}

int kvm_emulate_instruction(struct kvm_vcpu *vcpu, int emulation_type)
{
	return x86_emulate_instruction(vcpu, 0, emulation_type, NULL, 0);
}
EXPORT_SYMBOL_GPL(kvm_emulate_instruction);

int kvm_emulate_instruction_from_buffer(struct kvm_vcpu *vcpu,
					void *insn, int insn_len)
{
	return x86_emulate_instruction(vcpu, 0, 0, insn, insn_len);
}
EXPORT_SYMBOL_GPL(kvm_emulate_instruction_from_buffer);

static int complete_fast_pio_out_port_0x7e(struct kvm_vcpu *vcpu)
{
	vcpu->arch.pio.count = 0;
	return 1;
}

static int complete_fast_pio_out(struct kvm_vcpu *vcpu)
{
	vcpu->arch.pio.count = 0;

	if (unlikely(!kvm_is_linear_rip(vcpu, vcpu->arch.pio.linear_rip)))
		return 1;

	return kvm_skip_emulated_instruction(vcpu);
}

static int kvm_fast_pio_out(struct kvm_vcpu *vcpu, int size,
			    unsigned short port)
{
	unsigned long val = kvm_rax_read(vcpu);
	int ret = emulator_pio_out(vcpu, size, port, &val, 1);

	if (ret)
		return ret;

	/*
	 * Workaround userspace that relies on old KVM behavior of %rip being
	 * incremented prior to exiting to userspace to handle "OUT 0x7e".
	 */
	if (port == 0x7e &&
	    kvm_check_has_quirk(vcpu->kvm, KVM_X86_QUIRK_OUT_7E_INC_RIP)) {
		vcpu->arch.complete_userspace_io =
			complete_fast_pio_out_port_0x7e;
		kvm_skip_emulated_instruction(vcpu);
	} else {
		vcpu->arch.pio.linear_rip = kvm_get_linear_rip(vcpu);
		vcpu->arch.complete_userspace_io = complete_fast_pio_out;
	}
	return 0;
}

static int complete_fast_pio_in(struct kvm_vcpu *vcpu)
{
	unsigned long val;

	/* We should only ever be called with arch.pio.count equal to 1 */
	BUG_ON(vcpu->arch.pio.count != 1);

	if (unlikely(!kvm_is_linear_rip(vcpu, vcpu->arch.pio.linear_rip))) {
		vcpu->arch.pio.count = 0;
		return 1;
	}

	/* For size less than 4 we merge, else we zero extend */
	val = (vcpu->arch.pio.size < 4) ? kvm_rax_read(vcpu) : 0;

	/*
	 * Since vcpu->arch.pio.count == 1 let emulator_pio_in perform
	 * the copy and tracing
	 */
	emulator_pio_in(vcpu, vcpu->arch.pio.size, vcpu->arch.pio.port, &val, 1);
	kvm_rax_write(vcpu, val);

	return kvm_skip_emulated_instruction(vcpu);
}

static int kvm_fast_pio_in(struct kvm_vcpu *vcpu, int size,
			   unsigned short port)
{
	unsigned long val;
	int ret;

	/* For size less than 4 we merge, else we zero extend */
	val = (size < 4) ? kvm_rax_read(vcpu) : 0;

	ret = emulator_pio_in(vcpu, size, port, &val, 1);
	if (ret) {
		kvm_rax_write(vcpu, val);
		return ret;
	}

	vcpu->arch.pio.linear_rip = kvm_get_linear_rip(vcpu);
	vcpu->arch.complete_userspace_io = complete_fast_pio_in;

	return 0;
}

int kvm_fast_pio(struct kvm_vcpu *vcpu, int size, unsigned short port, int in)
{
	int ret;

	if (in)
		ret = kvm_fast_pio_in(vcpu, size, port);
	else
		ret = kvm_fast_pio_out(vcpu, size, port);
	return ret && kvm_skip_emulated_instruction(vcpu);
}
EXPORT_SYMBOL_GPL(kvm_fast_pio);

static int kvmclock_cpu_down_prep(unsigned int cpu)
{
	__this_cpu_write(cpu_tsc_khz, 0);
	return 0;
}

static void tsc_khz_changed(void *data)
{
	struct cpufreq_freqs *freq = data;
	unsigned long khz = 0;

	if (data)
		khz = freq->new;
	else if (!boot_cpu_has(X86_FEATURE_CONSTANT_TSC))
		khz = cpufreq_quick_get(raw_smp_processor_id());
	if (!khz)
		khz = tsc_khz;
	__this_cpu_write(cpu_tsc_khz, khz);
}

#ifdef CONFIG_X86_64
static void kvm_hyperv_tsc_notifier(void)
{
	struct kvm *kvm;
	struct kvm_vcpu *vcpu;
	int cpu;
	unsigned long flags;

	mutex_lock(&kvm_lock);
	list_for_each_entry(kvm, &vm_list, vm_list)
		kvm_make_mclock_inprogress_request(kvm);

	hyperv_stop_tsc_emulation();

	/* TSC frequency always matches when on Hyper-V */
	for_each_present_cpu(cpu)
		per_cpu(cpu_tsc_khz, cpu) = tsc_khz;
	kvm_max_guest_tsc_khz = tsc_khz;

	list_for_each_entry(kvm, &vm_list, vm_list) {
		struct kvm_arch *ka = &kvm->arch;

		spin_lock_irqsave(&ka->pvclock_gtod_sync_lock, flags);
		pvclock_update_vm_gtod_copy(kvm);
		spin_unlock_irqrestore(&ka->pvclock_gtod_sync_lock, flags);

		kvm_for_each_vcpu(cpu, vcpu, kvm)
			kvm_make_request(KVM_REQ_CLOCK_UPDATE, vcpu);

		kvm_for_each_vcpu(cpu, vcpu, kvm)
			kvm_clear_request(KVM_REQ_MCLOCK_INPROGRESS, vcpu);
	}
	mutex_unlock(&kvm_lock);
}
#endif

static void __kvmclock_cpufreq_notifier(struct cpufreq_freqs *freq, int cpu)
{
	struct kvm *kvm;
	struct kvm_vcpu *vcpu;
	int i, send_ipi = 0;

	/*
	 * We allow guests to temporarily run on slowing clocks,
	 * provided we notify them after, or to run on accelerating
	 * clocks, provided we notify them before.  Thus time never
	 * goes backwards.
	 *
	 * However, we have a problem.  We can't atomically update
	 * the frequency of a given CPU from this function; it is
	 * merely a notifier, which can be called from any CPU.
	 * Changing the TSC frequency at arbitrary points in time
	 * requires a recomputation of local variables related to
	 * the TSC for each VCPU.  We must flag these local variables
	 * to be updated and be sure the update takes place with the
	 * new frequency before any guests proceed.
	 *
	 * Unfortunately, the combination of hotplug CPU and frequency
	 * change creates an intractable locking scenario; the order
	 * of when these callouts happen is undefined with respect to
	 * CPU hotplug, and they can race with each other.  As such,
	 * merely setting per_cpu(cpu_tsc_khz) = X during a hotadd is
	 * undefined; you can actually have a CPU frequency change take
	 * place in between the computation of X and the setting of the
	 * variable.  To protect against this problem, all updates of
	 * the per_cpu tsc_khz variable are done in an interrupt
	 * protected IPI, and all callers wishing to update the value
	 * must wait for a synchronous IPI to complete (which is trivial
	 * if the caller is on the CPU already).  This establishes the
	 * necessary total order on variable updates.
	 *
	 * Note that because a guest time update may take place
	 * anytime after the setting of the VCPU's request bit, the
	 * correct TSC value must be set before the request.  However,
	 * to ensure the update actually makes it to any guest which
	 * starts running in hardware virtualization between the set
	 * and the acquisition of the spinlock, we must also ping the
	 * CPU after setting the request bit.
	 *
	 */

	smp_call_function_single(cpu, tsc_khz_changed, freq, 1);

	mutex_lock(&kvm_lock);
	list_for_each_entry(kvm, &vm_list, vm_list) {
		kvm_for_each_vcpu(i, vcpu, kvm) {
			if (vcpu->cpu != cpu)
				continue;
			kvm_make_request(KVM_REQ_CLOCK_UPDATE, vcpu);
			if (vcpu->cpu != raw_smp_processor_id())
				send_ipi = 1;
		}
	}
	mutex_unlock(&kvm_lock);

	if (freq->old < freq->new && send_ipi) {
		/*
		 * We upscale the frequency.  Must make the guest
		 * doesn't see old kvmclock values while running with
		 * the new frequency, otherwise we risk the guest sees
		 * time go backwards.
		 *
		 * In case we update the frequency for another cpu
		 * (which might be in guest context) send an interrupt
		 * to kick the cpu out of guest context.  Next time
		 * guest context is entered kvmclock will be updated,
		 * so the guest will not see stale values.
		 */
		smp_call_function_single(cpu, tsc_khz_changed, freq, 1);
	}
}

static int kvmclock_cpufreq_notifier(struct notifier_block *nb, unsigned long val,
				     void *data)
{
	struct cpufreq_freqs *freq = data;
	int cpu;

	if (val == CPUFREQ_PRECHANGE && freq->old > freq->new)
		return 0;
	if (val == CPUFREQ_POSTCHANGE && freq->old < freq->new)
		return 0;

	for_each_cpu(cpu, freq->policy->cpus)
		__kvmclock_cpufreq_notifier(freq, cpu);

	return 0;
}

static struct notifier_block kvmclock_cpufreq_notifier_block = {
	.notifier_call  = kvmclock_cpufreq_notifier
};

static int kvmclock_cpu_online(unsigned int cpu)
{
	tsc_khz_changed(NULL);
	return 0;
}

static void kvm_timer_init(void)
{
	max_tsc_khz = tsc_khz;

	if (!boot_cpu_has(X86_FEATURE_CONSTANT_TSC)) {
#ifdef CONFIG_CPU_FREQ
		struct cpufreq_policy *policy;
		int cpu;

		cpu = get_cpu();
		policy = cpufreq_cpu_get(cpu);
		if (policy) {
			if (policy->cpuinfo.max_freq)
				max_tsc_khz = policy->cpuinfo.max_freq;
			cpufreq_cpu_put(policy);
		}
		put_cpu();
#endif
		cpufreq_register_notifier(&kvmclock_cpufreq_notifier_block,
					  CPUFREQ_TRANSITION_NOTIFIER);
	}

	cpuhp_setup_state(CPUHP_AP_X86_KVM_CLK_ONLINE, "x86/kvm/clk:online",
			  kvmclock_cpu_online, kvmclock_cpu_down_prep);
}

DEFINE_PER_CPU(struct kvm_vcpu *, current_vcpu);
EXPORT_PER_CPU_SYMBOL_GPL(current_vcpu);

int kvm_is_in_guest(void)
{
	return __this_cpu_read(current_vcpu) != NULL;
}

static int kvm_is_user_mode(void)
{
	int user_mode = 3;

	if (__this_cpu_read(current_vcpu))
		user_mode = static_call(kvm_x86_get_cpl)(__this_cpu_read(current_vcpu));

	return user_mode != 0;
}

static unsigned long kvm_get_guest_ip(void)
{
	unsigned long ip = 0;

	if (__this_cpu_read(current_vcpu))
		ip = kvm_rip_read(__this_cpu_read(current_vcpu));

	return ip;
}

static void kvm_handle_intel_pt_intr(void)
{
	struct kvm_vcpu *vcpu = __this_cpu_read(current_vcpu);

	kvm_make_request(KVM_REQ_PMI, vcpu);
	__set_bit(MSR_CORE_PERF_GLOBAL_OVF_CTRL_TRACE_TOPA_PMI_BIT,
			(unsigned long *)&vcpu->arch.pmu.global_status);
}

static struct perf_guest_info_callbacks kvm_guest_cbs = {
	.is_in_guest		= kvm_is_in_guest,
	.is_user_mode		= kvm_is_user_mode,
	.get_guest_ip		= kvm_get_guest_ip,
	.handle_intel_pt_intr	= kvm_handle_intel_pt_intr,
};

#ifdef CONFIG_X86_64
static void pvclock_gtod_update_fn(struct work_struct *work)
{
	struct kvm *kvm;

	struct kvm_vcpu *vcpu;
	int i;

	mutex_lock(&kvm_lock);
	list_for_each_entry(kvm, &vm_list, vm_list)
		kvm_for_each_vcpu(i, vcpu, kvm)
			kvm_make_request(KVM_REQ_MASTERCLOCK_UPDATE, vcpu);
	atomic_set(&kvm_guest_has_master_clock, 0);
	mutex_unlock(&kvm_lock);
}

static DECLARE_WORK(pvclock_gtod_work, pvclock_gtod_update_fn);

/*
 * Notification about pvclock gtod data update.
 */
static int pvclock_gtod_notify(struct notifier_block *nb, unsigned long unused,
			       void *priv)
{
	struct pvclock_gtod_data *gtod = &pvclock_gtod_data;
	struct timekeeper *tk = priv;

	update_pvclock_gtod(tk);

	/* disable master clock if host does not trust, or does not
	 * use, TSC based clocksource.
	 */
	if (!gtod_is_based_on_tsc(gtod->clock.vclock_mode) &&
	    atomic_read(&kvm_guest_has_master_clock) != 0)
		queue_work(system_long_wq, &pvclock_gtod_work);

	return 0;
}

static struct notifier_block pvclock_gtod_notifier = {
	.notifier_call = pvclock_gtod_notify,
};
#endif

int kvm_arch_init(void *opaque)
{
	struct kvm_x86_init_ops *ops = opaque;
	int r;

	if (kvm_x86_ops.hardware_enable) {
		printk(KERN_ERR "kvm: already loaded the other module\n");
		r = -EEXIST;
		goto out;
	}

	if (!ops->cpu_has_kvm_support()) {
		pr_err_ratelimited("kvm: no hardware support\n");
		r = -EOPNOTSUPP;
		goto out;
	}
	if (ops->disabled_by_bios()) {
		pr_err_ratelimited("kvm: disabled by bios\n");
		r = -EOPNOTSUPP;
		goto out;
	}

	/*
	 * KVM explicitly assumes that the guest has an FPU and
	 * FXSAVE/FXRSTOR. For example, the KVM_GET_FPU explicitly casts the
	 * vCPU's FPU state as a fxregs_state struct.
	 */
	if (!boot_cpu_has(X86_FEATURE_FPU) || !boot_cpu_has(X86_FEATURE_FXSR)) {
		printk(KERN_ERR "kvm: inadequate fpu\n");
		r = -EOPNOTSUPP;
		goto out;
	}

	r = -ENOMEM;
	x86_fpu_cache = kmem_cache_create("x86_fpu", sizeof(struct fpu),
					  __alignof__(struct fpu), SLAB_ACCOUNT,
					  NULL);
	if (!x86_fpu_cache) {
		printk(KERN_ERR "kvm: failed to allocate cache for x86 fpu\n");
		goto out;
	}

	x86_emulator_cache = kvm_alloc_emulator_cache();
	if (!x86_emulator_cache) {
		pr_err("kvm: failed to allocate cache for x86 emulator\n");
		goto out_free_x86_fpu_cache;
	}

	user_return_msrs = alloc_percpu(struct kvm_user_return_msrs);
	if (!user_return_msrs) {
		printk(KERN_ERR "kvm: failed to allocate percpu kvm_user_return_msrs\n");
		goto out_free_x86_emulator_cache;
	}

	r = kvm_mmu_module_init();
	if (r)
		goto out_free_percpu;

	kvm_timer_init();

	perf_register_guest_info_callbacks(&kvm_guest_cbs);

	if (boot_cpu_has(X86_FEATURE_XSAVE)) {
		host_xcr0 = xgetbv(XCR_XFEATURE_ENABLED_MASK);
		supported_xcr0 = host_xcr0 & KVM_SUPPORTED_XCR0;
	}

	if (pi_inject_timer == -1)
		pi_inject_timer = housekeeping_enabled(HK_FLAG_TIMER);
#ifdef CONFIG_X86_64
	pvclock_gtod_register_notifier(&pvclock_gtod_notifier);

	if (hypervisor_is_type(X86_HYPER_MS_HYPERV))
		set_hv_tscchange_cb(kvm_hyperv_tsc_notifier);
#endif

	return 0;

out_free_percpu:
	free_percpu(user_return_msrs);
out_free_x86_emulator_cache:
	kmem_cache_destroy(x86_emulator_cache);
out_free_x86_fpu_cache:
	kmem_cache_destroy(x86_fpu_cache);
out:
	return r;
}

void kvm_arch_exit(void)
{
#ifdef CONFIG_X86_64
	if (hypervisor_is_type(X86_HYPER_MS_HYPERV))
		clear_hv_tscchange_cb();
#endif
	kvm_lapic_exit();
	perf_unregister_guest_info_callbacks(&kvm_guest_cbs);

	if (!boot_cpu_has(X86_FEATURE_CONSTANT_TSC))
		cpufreq_unregister_notifier(&kvmclock_cpufreq_notifier_block,
					    CPUFREQ_TRANSITION_NOTIFIER);
	cpuhp_remove_state_nocalls(CPUHP_AP_X86_KVM_CLK_ONLINE);
#ifdef CONFIG_X86_64
	pvclock_gtod_unregister_notifier(&pvclock_gtod_notifier);
#endif
	kvm_x86_ops.hardware_enable = NULL;
	kvm_mmu_module_exit();
	free_percpu(user_return_msrs);
	kmem_cache_destroy(x86_fpu_cache);
#ifdef CONFIG_KVM_XEN
	static_key_deferred_flush(&kvm_xen_enabled);
	WARN_ON(static_branch_unlikely(&kvm_xen_enabled.key));
#endif
}

static int __kvm_vcpu_halt(struct kvm_vcpu *vcpu, int state, int reason)
{
	++vcpu->stat.halt_exits;
	if (lapic_in_kernel(vcpu)) {
		vcpu->arch.mp_state = state;
		return 1;
	} else {
		vcpu->run->exit_reason = reason;
		return 0;
	}
}

int kvm_vcpu_halt(struct kvm_vcpu *vcpu)
{
	return __kvm_vcpu_halt(vcpu, KVM_MP_STATE_HALTED, KVM_EXIT_HLT);
}
EXPORT_SYMBOL_GPL(kvm_vcpu_halt);

int kvm_emulate_halt(struct kvm_vcpu *vcpu)
{
	int ret = kvm_skip_emulated_instruction(vcpu);
	/*
	 * TODO: we might be squashing a GUESTDBG_SINGLESTEP-triggered
	 * KVM_EXIT_DEBUG here.
	 */
	return kvm_vcpu_halt(vcpu) && ret;
}
EXPORT_SYMBOL_GPL(kvm_emulate_halt);

int kvm_emulate_ap_reset_hold(struct kvm_vcpu *vcpu)
{
	int ret = kvm_skip_emulated_instruction(vcpu);

	return __kvm_vcpu_halt(vcpu, KVM_MP_STATE_AP_RESET_HOLD, KVM_EXIT_AP_RESET_HOLD) && ret;
}
EXPORT_SYMBOL_GPL(kvm_emulate_ap_reset_hold);

#ifdef CONFIG_X86_64
static int kvm_pv_clock_pairing(struct kvm_vcpu *vcpu, gpa_t paddr,
			        unsigned long clock_type)
{
	struct kvm_clock_pairing clock_pairing;
	struct timespec64 ts;
	u64 cycle;
	int ret;

	if (clock_type != KVM_CLOCK_PAIRING_WALLCLOCK)
		return -KVM_EOPNOTSUPP;

	if (!kvm_get_walltime_and_clockread(&ts, &cycle))
		return -KVM_EOPNOTSUPP;

	clock_pairing.sec = ts.tv_sec;
	clock_pairing.nsec = ts.tv_nsec;
	clock_pairing.tsc = kvm_read_l1_tsc(vcpu, cycle);
	clock_pairing.flags = 0;
	memset(&clock_pairing.pad, 0, sizeof(clock_pairing.pad));

	ret = 0;
	if (kvm_write_guest(vcpu->kvm, paddr, &clock_pairing,
			    sizeof(struct kvm_clock_pairing)))
		ret = -KVM_EFAULT;

	return ret;
}
#endif

/*
 * kvm_pv_kick_cpu_op:  Kick a vcpu.
 *
 * @apicid - apicid of vcpu to be kicked.
 */
static void kvm_pv_kick_cpu_op(struct kvm *kvm, unsigned long flags, int apicid)
{
	struct kvm_lapic_irq lapic_irq;

	lapic_irq.shorthand = APIC_DEST_NOSHORT;
	lapic_irq.dest_mode = APIC_DEST_PHYSICAL;
	lapic_irq.level = 0;
	lapic_irq.dest_id = apicid;
	lapic_irq.msi_redir_hint = false;

	lapic_irq.delivery_mode = APIC_DM_REMRD;
	kvm_irq_delivery_to_apic(kvm, NULL, &lapic_irq, NULL);
}

bool kvm_apicv_activated(struct kvm *kvm)
{
	return (READ_ONCE(kvm->arch.apicv_inhibit_reasons) == 0);
}
EXPORT_SYMBOL_GPL(kvm_apicv_activated);

void kvm_apicv_init(struct kvm *kvm, bool enable)
{
	if (enable)
		clear_bit(APICV_INHIBIT_REASON_DISABLE,
			  &kvm->arch.apicv_inhibit_reasons);
	else
		set_bit(APICV_INHIBIT_REASON_DISABLE,
			&kvm->arch.apicv_inhibit_reasons);
}
EXPORT_SYMBOL_GPL(kvm_apicv_init);

static void kvm_sched_yield(struct kvm_vcpu *vcpu, unsigned long dest_id)
{
	struct kvm_vcpu *target = NULL;
	struct kvm_apic_map *map;

	vcpu->stat.directed_yield_attempted++;

	rcu_read_lock();
	map = rcu_dereference(vcpu->kvm->arch.apic_map);

	if (likely(map) && dest_id <= map->max_apic_id && map->phys_map[dest_id])
		target = map->phys_map[dest_id]->vcpu;

	rcu_read_unlock();

	if (!target || !READ_ONCE(target->ready))
		goto no_yield;

	/* Ignore requests to yield to self */
	if (vcpu == target)
		goto no_yield;

	if (kvm_vcpu_yield_to(target) <= 0)
		goto no_yield;

	vcpu->stat.directed_yield_successful++;

no_yield:
	return;
}

int kvm_emulate_hypercall(struct kvm_vcpu *vcpu)
{
	unsigned long nr, a0, a1, a2, a3, ret;
	int op_64_bit;

	if (kvm_xen_hypercall_enabled(vcpu->kvm))
		return kvm_xen_hypercall(vcpu);

	if (kvm_hv_hypercall_enabled(vcpu))
		return kvm_hv_hypercall(vcpu);

	nr = kvm_rax_read(vcpu);
	a0 = kvm_rbx_read(vcpu);
	a1 = kvm_rcx_read(vcpu);
	a2 = kvm_rdx_read(vcpu);
	a3 = kvm_rsi_read(vcpu);

	trace_kvm_hypercall(nr, a0, a1, a2, a3);

	op_64_bit = is_64_bit_mode(vcpu);
	if (!op_64_bit) {
		nr &= 0xFFFFFFFF;
		a0 &= 0xFFFFFFFF;
		a1 &= 0xFFFFFFFF;
		a2 &= 0xFFFFFFFF;
		a3 &= 0xFFFFFFFF;
	}

	if (static_call(kvm_x86_get_cpl)(vcpu) != 0) {
		ret = -KVM_EPERM;
		goto out;
	}

	ret = -KVM_ENOSYS;

	switch (nr) {
	case KVM_HC_VAPIC_POLL_IRQ:
		ret = 0;
		break;
	case KVM_HC_KICK_CPU:
		if (!guest_pv_has(vcpu, KVM_FEATURE_PV_UNHALT))
			break;

		kvm_pv_kick_cpu_op(vcpu->kvm, a0, a1);
		kvm_sched_yield(vcpu, a1);
		ret = 0;
		break;
#ifdef CONFIG_X86_64
	case KVM_HC_CLOCK_PAIRING:
		ret = kvm_pv_clock_pairing(vcpu, a0, a1);
		break;
#endif
	case KVM_HC_SEND_IPI:
		if (!guest_pv_has(vcpu, KVM_FEATURE_PV_SEND_IPI))
			break;

		ret = kvm_pv_send_ipi(vcpu->kvm, a0, a1, a2, a3, op_64_bit);
		break;
	case KVM_HC_SCHED_YIELD:
		if (!guest_pv_has(vcpu, KVM_FEATURE_PV_SCHED_YIELD))
			break;

		kvm_sched_yield(vcpu, a0);
		ret = 0;
		break;
	default:
		ret = -KVM_ENOSYS;
		break;
	}
out:
	if (!op_64_bit)
		ret = (u32)ret;
	kvm_rax_write(vcpu, ret);

	++vcpu->stat.hypercalls;
	return kvm_skip_emulated_instruction(vcpu);
}
EXPORT_SYMBOL_GPL(kvm_emulate_hypercall);

static int emulator_fix_hypercall(struct x86_emulate_ctxt *ctxt)
{
	struct kvm_vcpu *vcpu = emul_to_vcpu(ctxt);
	char instruction[3];
	unsigned long rip = kvm_rip_read(vcpu);

	static_call(kvm_x86_patch_hypercall)(vcpu, instruction);

	return emulator_write_emulated(ctxt, rip, instruction, 3,
		&ctxt->exception);
}

static int dm_request_for_irq_injection(struct kvm_vcpu *vcpu)
{
	return vcpu->run->request_interrupt_window &&
		likely(!pic_in_kernel(vcpu->kvm));
}

static void post_kvm_run_save(struct kvm_vcpu *vcpu)
{
	struct kvm_run *kvm_run = vcpu->run;

	/*
	 * if_flag is obsolete and useless, so do not bother
	 * setting it for SEV-ES guests.  Userspace can just
	 * use kvm_run->ready_for_interrupt_injection.
	 */
	kvm_run->if_flag = !vcpu->arch.guest_state_protected
		&& (kvm_get_rflags(vcpu) & X86_EFLAGS_IF) != 0;

	kvm_run->cr8 = kvm_get_cr8(vcpu);
	kvm_run->apic_base = kvm_get_apic_base(vcpu);
	kvm_run->ready_for_interrupt_injection =
		pic_in_kernel(vcpu->kvm) ||
		kvm_vcpu_ready_for_interrupt_injection(vcpu);

	if (is_smm(vcpu))
		kvm_run->flags |= KVM_RUN_X86_SMM;
}

static void update_cr8_intercept(struct kvm_vcpu *vcpu)
{
	int max_irr, tpr;

	if (!kvm_x86_ops.update_cr8_intercept)
		return;

	if (!lapic_in_kernel(vcpu))
		return;

	if (vcpu->arch.apicv_active)
		return;

	if (!vcpu->arch.apic->vapic_addr)
		max_irr = kvm_lapic_find_highest_irr(vcpu);
	else
		max_irr = -1;

	if (max_irr != -1)
		max_irr >>= 4;

	tpr = kvm_lapic_get_cr8(vcpu);

	static_call(kvm_x86_update_cr8_intercept)(vcpu, tpr, max_irr);
}


int kvm_check_nested_events(struct kvm_vcpu *vcpu)
{
	if (WARN_ON_ONCE(!is_guest_mode(vcpu)))
		return -EIO;

	if (kvm_check_request(KVM_REQ_TRIPLE_FAULT, vcpu)) {
		kvm_x86_ops.nested_ops->triple_fault(vcpu);
		return 1;
	}

	return kvm_x86_ops.nested_ops->check_events(vcpu);
}

static void kvm_inject_exception(struct kvm_vcpu *vcpu)
{
	if (vcpu->arch.exception.error_code && !is_protmode(vcpu))
		vcpu->arch.exception.error_code = false;
	static_call(kvm_x86_queue_exception)(vcpu);
}

static void inject_pending_event(struct kvm_vcpu *vcpu, bool *req_immediate_exit)
{
	int r;
	bool can_inject = true;

	/* try to reinject previous events if any */

	if (vcpu->arch.exception.injected) {
		kvm_inject_exception(vcpu);
		can_inject = false;
	}
	/*
	 * Do not inject an NMI or interrupt if there is a pending
	 * exception.  Exceptions and interrupts are recognized at
	 * instruction boundaries, i.e. the start of an instruction.
	 * Trap-like exceptions, e.g. #DB, have higher priority than
	 * NMIs and interrupts, i.e. traps are recognized before an
	 * NMI/interrupt that's pending on the same instruction.
	 * Fault-like exceptions, e.g. #GP and #PF, are the lowest
	 * priority, but are only generated (pended) during instruction
	 * execution, i.e. a pending fault-like exception means the
	 * fault occurred on the *previous* instruction and must be
	 * serviced prior to recognizing any new events in order to
	 * fully complete the previous instruction.
	 */
	else if (!vcpu->arch.exception.pending) {
		if (vcpu->arch.nmi_injected) {
			static_call(kvm_x86_set_nmi)(vcpu);
			can_inject = false;
		} else if (vcpu->arch.interrupt.injected) {
			static_call(kvm_x86_set_irq)(vcpu);
			can_inject = false;
		}
	}

	WARN_ON_ONCE(vcpu->arch.exception.injected &&
		     vcpu->arch.exception.pending);

	/*
	 * Call check_nested_events() even if we reinjected a previous event
	 * in order for caller to determine if it should require immediate-exit
	 * from L2 to L1 due to pending L1 events which require exit
	 * from L2 to L1.
	 */
	if (is_guest_mode(vcpu)) {
		r = kvm_check_nested_events(vcpu);
		if (r < 0)
			goto busy;
	}

	/* try to inject new event if pending */
	if (vcpu->arch.exception.pending) {
		trace_kvm_inj_exception(vcpu->arch.exception.nr,
					vcpu->arch.exception.has_error_code,
					vcpu->arch.exception.error_code);

		vcpu->arch.exception.pending = false;
		vcpu->arch.exception.injected = true;

		if (exception_type(vcpu->arch.exception.nr) == EXCPT_FAULT)
			__kvm_set_rflags(vcpu, kvm_get_rflags(vcpu) |
					     X86_EFLAGS_RF);

		if (vcpu->arch.exception.nr == DB_VECTOR) {
			kvm_deliver_exception_payload(vcpu);
			if (vcpu->arch.dr7 & DR7_GD) {
				vcpu->arch.dr7 &= ~DR7_GD;
				kvm_update_dr7(vcpu);
			}
		}

		kvm_inject_exception(vcpu);
		can_inject = false;
	}

	/*
	 * Finally, inject interrupt events.  If an event cannot be injected
	 * due to architectural conditions (e.g. IF=0) a window-open exit
	 * will re-request KVM_REQ_EVENT.  Sometimes however an event is pending
	 * and can architecturally be injected, but we cannot do it right now:
	 * an interrupt could have arrived just now and we have to inject it
	 * as a vmexit, or there could already an event in the queue, which is
	 * indicated by can_inject.  In that case we request an immediate exit
	 * in order to make progress and get back here for another iteration.
	 * The kvm_x86_ops hooks communicate this by returning -EBUSY.
	 */
	if (vcpu->arch.smi_pending) {
		r = can_inject ? static_call(kvm_x86_smi_allowed)(vcpu, true) : -EBUSY;
		if (r < 0)
			goto busy;
		if (r) {
			vcpu->arch.smi_pending = false;
			++vcpu->arch.smi_count;
			enter_smm(vcpu);
			can_inject = false;
		} else
			static_call(kvm_x86_enable_smi_window)(vcpu);
	}

	if (vcpu->arch.nmi_pending) {
		r = can_inject ? static_call(kvm_x86_nmi_allowed)(vcpu, true) : -EBUSY;
		if (r < 0)
			goto busy;
		if (r) {
			--vcpu->arch.nmi_pending;
			vcpu->arch.nmi_injected = true;
			static_call(kvm_x86_set_nmi)(vcpu);
			can_inject = false;
			WARN_ON(static_call(kvm_x86_nmi_allowed)(vcpu, true) < 0);
		}
		if (vcpu->arch.nmi_pending)
			static_call(kvm_x86_enable_nmi_window)(vcpu);
	}

	if (kvm_cpu_has_injectable_intr(vcpu)) {
		r = can_inject ? static_call(kvm_x86_interrupt_allowed)(vcpu, true) : -EBUSY;
		if (r < 0)
			goto busy;
		if (r) {
			kvm_queue_interrupt(vcpu, kvm_cpu_get_interrupt(vcpu), false);
			static_call(kvm_x86_set_irq)(vcpu);
			WARN_ON(static_call(kvm_x86_interrupt_allowed)(vcpu, true) < 0);
		}
		if (kvm_cpu_has_injectable_intr(vcpu))
			static_call(kvm_x86_enable_irq_window)(vcpu);
	}

	if (is_guest_mode(vcpu) &&
	    kvm_x86_ops.nested_ops->hv_timer_pending &&
	    kvm_x86_ops.nested_ops->hv_timer_pending(vcpu))
		*req_immediate_exit = true;

	WARN_ON(vcpu->arch.exception.pending);
	return;

busy:
	*req_immediate_exit = true;
	return;
}

static void process_nmi(struct kvm_vcpu *vcpu)
{
	unsigned limit = 2;

	/*
	 * x86 is limited to one NMI running, and one NMI pending after it.
	 * If an NMI is already in progress, limit further NMIs to just one.
	 * Otherwise, allow two (and we'll inject the first one immediately).
	 */
	if (static_call(kvm_x86_get_nmi_mask)(vcpu) || vcpu->arch.nmi_injected)
		limit = 1;

	vcpu->arch.nmi_pending += atomic_xchg(&vcpu->arch.nmi_queued, 0);
	vcpu->arch.nmi_pending = min(vcpu->arch.nmi_pending, limit);
	kvm_make_request(KVM_REQ_EVENT, vcpu);
}

static u32 enter_smm_get_segment_flags(struct kvm_segment *seg)
{
	u32 flags = 0;
	flags |= seg->g       << 23;
	flags |= seg->db      << 22;
	flags |= seg->l       << 21;
	flags |= seg->avl     << 20;
	flags |= seg->present << 15;
	flags |= seg->dpl     << 13;
	flags |= seg->s       << 12;
	flags |= seg->type    << 8;
	return flags;
}

static void enter_smm_save_seg_32(struct kvm_vcpu *vcpu, char *buf, int n)
{
	struct kvm_segment seg;
	int offset;

	kvm_get_segment(vcpu, &seg, n);
	put_smstate(u32, buf, 0x7fa8 + n * 4, seg.selector);

	if (n < 3)
		offset = 0x7f84 + n * 12;
	else
		offset = 0x7f2c + (n - 3) * 12;

	put_smstate(u32, buf, offset + 8, seg.base);
	put_smstate(u32, buf, offset + 4, seg.limit);
	put_smstate(u32, buf, offset, enter_smm_get_segment_flags(&seg));
}

#ifdef CONFIG_X86_64
static void enter_smm_save_seg_64(struct kvm_vcpu *vcpu, char *buf, int n)
{
	struct kvm_segment seg;
	int offset;
	u16 flags;

	kvm_get_segment(vcpu, &seg, n);
	offset = 0x7e00 + n * 16;

	flags = enter_smm_get_segment_flags(&seg) >> 8;
	put_smstate(u16, buf, offset, seg.selector);
	put_smstate(u16, buf, offset + 2, flags);
	put_smstate(u32, buf, offset + 4, seg.limit);
	put_smstate(u64, buf, offset + 8, seg.base);
}
#endif

static void enter_smm_save_state_32(struct kvm_vcpu *vcpu, char *buf)
{
	struct desc_ptr dt;
	struct kvm_segment seg;
	unsigned long val;
	int i;

	put_smstate(u32, buf, 0x7ffc, kvm_read_cr0(vcpu));
	put_smstate(u32, buf, 0x7ff8, kvm_read_cr3(vcpu));
	put_smstate(u32, buf, 0x7ff4, kvm_get_rflags(vcpu));
	put_smstate(u32, buf, 0x7ff0, kvm_rip_read(vcpu));

	for (i = 0; i < 8; i++)
		put_smstate(u32, buf, 0x7fd0 + i * 4, kvm_register_read(vcpu, i));

	kvm_get_dr(vcpu, 6, &val);
	put_smstate(u32, buf, 0x7fcc, (u32)val);
	kvm_get_dr(vcpu, 7, &val);
	put_smstate(u32, buf, 0x7fc8, (u32)val);

	kvm_get_segment(vcpu, &seg, VCPU_SREG_TR);
	put_smstate(u32, buf, 0x7fc4, seg.selector);
	put_smstate(u32, buf, 0x7f64, seg.base);
	put_smstate(u32, buf, 0x7f60, seg.limit);
	put_smstate(u32, buf, 0x7f5c, enter_smm_get_segment_flags(&seg));

	kvm_get_segment(vcpu, &seg, VCPU_SREG_LDTR);
	put_smstate(u32, buf, 0x7fc0, seg.selector);
	put_smstate(u32, buf, 0x7f80, seg.base);
	put_smstate(u32, buf, 0x7f7c, seg.limit);
	put_smstate(u32, buf, 0x7f78, enter_smm_get_segment_flags(&seg));

	static_call(kvm_x86_get_gdt)(vcpu, &dt);
	put_smstate(u32, buf, 0x7f74, dt.address);
	put_smstate(u32, buf, 0x7f70, dt.size);

	static_call(kvm_x86_get_idt)(vcpu, &dt);
	put_smstate(u32, buf, 0x7f58, dt.address);
	put_smstate(u32, buf, 0x7f54, dt.size);

	for (i = 0; i < 6; i++)
		enter_smm_save_seg_32(vcpu, buf, i);

	put_smstate(u32, buf, 0x7f14, kvm_read_cr4(vcpu));

	/* revision id */
	put_smstate(u32, buf, 0x7efc, 0x00020000);
	put_smstate(u32, buf, 0x7ef8, vcpu->arch.smbase);
}

#ifdef CONFIG_X86_64
static void enter_smm_save_state_64(struct kvm_vcpu *vcpu, char *buf)
{
	struct desc_ptr dt;
	struct kvm_segment seg;
	unsigned long val;
	int i;

	for (i = 0; i < 16; i++)
		put_smstate(u64, buf, 0x7ff8 - i * 8, kvm_register_read(vcpu, i));

	put_smstate(u64, buf, 0x7f78, kvm_rip_read(vcpu));
	put_smstate(u32, buf, 0x7f70, kvm_get_rflags(vcpu));

	kvm_get_dr(vcpu, 6, &val);
	put_smstate(u64, buf, 0x7f68, val);
	kvm_get_dr(vcpu, 7, &val);
	put_smstate(u64, buf, 0x7f60, val);

	put_smstate(u64, buf, 0x7f58, kvm_read_cr0(vcpu));
	put_smstate(u64, buf, 0x7f50, kvm_read_cr3(vcpu));
	put_smstate(u64, buf, 0x7f48, kvm_read_cr4(vcpu));

	put_smstate(u32, buf, 0x7f00, vcpu->arch.smbase);

	/* revision id */
	put_smstate(u32, buf, 0x7efc, 0x00020064);

	put_smstate(u64, buf, 0x7ed0, vcpu->arch.efer);

	kvm_get_segment(vcpu, &seg, VCPU_SREG_TR);
	put_smstate(u16, buf, 0x7e90, seg.selector);
	put_smstate(u16, buf, 0x7e92, enter_smm_get_segment_flags(&seg) >> 8);
	put_smstate(u32, buf, 0x7e94, seg.limit);
	put_smstate(u64, buf, 0x7e98, seg.base);

	static_call(kvm_x86_get_idt)(vcpu, &dt);
	put_smstate(u32, buf, 0x7e84, dt.size);
	put_smstate(u64, buf, 0x7e88, dt.address);

	kvm_get_segment(vcpu, &seg, VCPU_SREG_LDTR);
	put_smstate(u16, buf, 0x7e70, seg.selector);
	put_smstate(u16, buf, 0x7e72, enter_smm_get_segment_flags(&seg) >> 8);
	put_smstate(u32, buf, 0x7e74, seg.limit);
	put_smstate(u64, buf, 0x7e78, seg.base);

	static_call(kvm_x86_get_gdt)(vcpu, &dt);
	put_smstate(u32, buf, 0x7e64, dt.size);
	put_smstate(u64, buf, 0x7e68, dt.address);

	for (i = 0; i < 6; i++)
		enter_smm_save_seg_64(vcpu, buf, i);
}
#endif

static void enter_smm(struct kvm_vcpu *vcpu)
{
	struct kvm_segment cs, ds;
	struct desc_ptr dt;
	char buf[512];
	u32 cr0;

	trace_kvm_enter_smm(vcpu->vcpu_id, vcpu->arch.smbase, true);
	memset(buf, 0, 512);
#ifdef CONFIG_X86_64
	if (guest_cpuid_has(vcpu, X86_FEATURE_LM))
		enter_smm_save_state_64(vcpu, buf);
	else
#endif
		enter_smm_save_state_32(vcpu, buf);

	/*
	 * Give pre_enter_smm() a chance to make ISA-specific changes to the
	 * vCPU state (e.g. leave guest mode) after we've saved the state into
	 * the SMM state-save area.
	 */
	static_call(kvm_x86_pre_enter_smm)(vcpu, buf);

	vcpu->arch.hflags |= HF_SMM_MASK;
	kvm_vcpu_write_guest(vcpu, vcpu->arch.smbase + 0xfe00, buf, sizeof(buf));

	if (static_call(kvm_x86_get_nmi_mask)(vcpu))
		vcpu->arch.hflags |= HF_SMM_INSIDE_NMI_MASK;
	else
		static_call(kvm_x86_set_nmi_mask)(vcpu, true);

	kvm_set_rflags(vcpu, X86_EFLAGS_FIXED);
	kvm_rip_write(vcpu, 0x8000);

	cr0 = vcpu->arch.cr0 & ~(X86_CR0_PE | X86_CR0_EM | X86_CR0_TS | X86_CR0_PG);
	static_call(kvm_x86_set_cr0)(vcpu, cr0);
	vcpu->arch.cr0 = cr0;

	static_call(kvm_x86_set_cr4)(vcpu, 0);

	/* Undocumented: IDT limit is set to zero on entry to SMM.  */
	dt.address = dt.size = 0;
	static_call(kvm_x86_set_idt)(vcpu, &dt);

	kvm_set_dr(vcpu, 7, DR7_FIXED_1);

	cs.selector = (vcpu->arch.smbase >> 4) & 0xffff;
	cs.base = vcpu->arch.smbase;

	ds.selector = 0;
	ds.base = 0;

	cs.limit    = ds.limit = 0xffffffff;
	cs.type     = ds.type = 0x3;
	cs.dpl      = ds.dpl = 0;
	cs.db       = ds.db = 0;
	cs.s        = ds.s = 1;
	cs.l        = ds.l = 0;
	cs.g        = ds.g = 1;
	cs.avl      = ds.avl = 0;
	cs.present  = ds.present = 1;
	cs.unusable = ds.unusable = 0;
	cs.padding  = ds.padding = 0;

	kvm_set_segment(vcpu, &cs, VCPU_SREG_CS);
	kvm_set_segment(vcpu, &ds, VCPU_SREG_DS);
	kvm_set_segment(vcpu, &ds, VCPU_SREG_ES);
	kvm_set_segment(vcpu, &ds, VCPU_SREG_FS);
	kvm_set_segment(vcpu, &ds, VCPU_SREG_GS);
	kvm_set_segment(vcpu, &ds, VCPU_SREG_SS);

#ifdef CONFIG_X86_64
	if (guest_cpuid_has(vcpu, X86_FEATURE_LM))
		static_call(kvm_x86_set_efer)(vcpu, 0);
#endif

	kvm_update_cpuid_runtime(vcpu);
	kvm_mmu_reset_context(vcpu);
}

static void process_smi(struct kvm_vcpu *vcpu)
{
	vcpu->arch.smi_pending = true;
	kvm_make_request(KVM_REQ_EVENT, vcpu);
}

void kvm_make_scan_ioapic_request_mask(struct kvm *kvm,
				       unsigned long *vcpu_bitmap)
{
	cpumask_var_t cpus;

	zalloc_cpumask_var(&cpus, GFP_ATOMIC);

	kvm_make_vcpus_request_mask(kvm, KVM_REQ_SCAN_IOAPIC,
				    NULL, vcpu_bitmap, cpus);

	free_cpumask_var(cpus);
}

void kvm_make_scan_ioapic_request(struct kvm *kvm)
{
	kvm_make_all_cpus_request(kvm, KVM_REQ_SCAN_IOAPIC);
}

void kvm_vcpu_update_apicv(struct kvm_vcpu *vcpu)
{
	if (!lapic_in_kernel(vcpu))
		return;

	vcpu->arch.apicv_active = kvm_apicv_activated(vcpu->kvm);
	kvm_apic_update_apicv(vcpu);
	static_call(kvm_x86_refresh_apicv_exec_ctrl)(vcpu);
}
EXPORT_SYMBOL_GPL(kvm_vcpu_update_apicv);

/*
 * NOTE: Do not hold any lock prior to calling this.
 *
 * In particular, kvm_request_apicv_update() expects kvm->srcu not to be
 * locked, because it calls __x86_set_memory_region() which does
 * synchronize_srcu(&kvm->srcu).
 */
void kvm_request_apicv_update(struct kvm *kvm, bool activate, ulong bit)
{
	struct kvm_vcpu *except;
	unsigned long old, new, expected;

	if (!kvm_x86_ops.check_apicv_inhibit_reasons ||
	    !static_call(kvm_x86_check_apicv_inhibit_reasons)(bit))
		return;

	old = READ_ONCE(kvm->arch.apicv_inhibit_reasons);
	do {
		expected = new = old;
		if (activate)
			__clear_bit(bit, &new);
		else
			__set_bit(bit, &new);
		if (new == old)
			break;
		old = cmpxchg(&kvm->arch.apicv_inhibit_reasons, expected, new);
	} while (old != expected);

	if (!!old == !!new)
		return;

	trace_kvm_apicv_update_request(activate, bit);
	if (kvm_x86_ops.pre_update_apicv_exec_ctrl)
		static_call(kvm_x86_pre_update_apicv_exec_ctrl)(kvm, activate);

	/*
	 * Sending request to update APICV for all other vcpus,
	 * while update the calling vcpu immediately instead of
	 * waiting for another #VMEXIT to handle the request.
	 */
	except = kvm_get_running_vcpu();
	kvm_make_all_cpus_request_except(kvm, KVM_REQ_APICV_UPDATE,
					 except);
	if (except)
		kvm_vcpu_update_apicv(except);
}
EXPORT_SYMBOL_GPL(kvm_request_apicv_update);

static void vcpu_scan_ioapic(struct kvm_vcpu *vcpu)
{
	if (!kvm_apic_present(vcpu))
		return;

	bitmap_zero(vcpu->arch.ioapic_handled_vectors, 256);

	if (irqchip_split(vcpu->kvm))
		kvm_scan_ioapic_routes(vcpu, vcpu->arch.ioapic_handled_vectors);
	else {
		if (vcpu->arch.apicv_active)
			static_call(kvm_x86_sync_pir_to_irr)(vcpu);
		if (ioapic_in_kernel(vcpu->kvm))
			kvm_ioapic_scan_entry(vcpu, vcpu->arch.ioapic_handled_vectors);
	}

	if (is_guest_mode(vcpu))
		vcpu->arch.load_eoi_exitmap_pending = true;
	else
		kvm_make_request(KVM_REQ_LOAD_EOI_EXITMAP, vcpu);
}

static void vcpu_load_eoi_exitmap(struct kvm_vcpu *vcpu)
{
	u64 eoi_exit_bitmap[4];

	if (!kvm_apic_hw_enabled(vcpu->arch.apic))
		return;

	if (to_hv_vcpu(vcpu))
		bitmap_or((ulong *)eoi_exit_bitmap,
			  vcpu->arch.ioapic_handled_vectors,
			  to_hv_synic(vcpu)->vec_bitmap, 256);

	static_call(kvm_x86_load_eoi_exitmap)(vcpu, eoi_exit_bitmap);
}

void kvm_arch_mmu_notifier_invalidate_range(struct kvm *kvm,
					    unsigned long start, unsigned long end)
{
	unsigned long apic_address;

	/*
	 * The physical address of apic access page is stored in the VMCS.
	 * Update it when it becomes invalid.
	 */
	apic_address = gfn_to_hva(kvm, APIC_DEFAULT_PHYS_BASE >> PAGE_SHIFT);
	if (start <= apic_address && apic_address < end)
		kvm_make_all_cpus_request(kvm, KVM_REQ_APIC_PAGE_RELOAD);
}

void kvm_vcpu_reload_apic_access_page(struct kvm_vcpu *vcpu)
{
	if (!lapic_in_kernel(vcpu))
		return;

	if (!kvm_x86_ops.set_apic_access_page_addr)
		return;

	static_call(kvm_x86_set_apic_access_page_addr)(vcpu);
}

void __kvm_request_immediate_exit(struct kvm_vcpu *vcpu)
{
	smp_send_reschedule(vcpu->cpu);
}
EXPORT_SYMBOL_GPL(__kvm_request_immediate_exit);

/*
 * Returns 1 to let vcpu_run() continue the guest execution loop without
 * exiting to the userspace.  Otherwise, the value will be returned to the
 * userspace.
 */
static int vcpu_enter_guest(struct kvm_vcpu *vcpu)
{
	int r;
	bool req_int_win =
		dm_request_for_irq_injection(vcpu) &&
		kvm_cpu_accept_dm_intr(vcpu);
	fastpath_t exit_fastpath;

	bool req_immediate_exit = false;

	/* Forbid vmenter if vcpu dirty ring is soft-full */
	if (unlikely(vcpu->kvm->dirty_ring_size &&
		     kvm_dirty_ring_soft_full(&vcpu->dirty_ring))) {
		vcpu->run->exit_reason = KVM_EXIT_DIRTY_RING_FULL;
		trace_kvm_dirty_ring_exit(vcpu);
		r = 0;
		goto out;
	}

	if (kvm_request_pending(vcpu)) {
		if (kvm_check_request(KVM_REQ_GET_NESTED_STATE_PAGES, vcpu)) {
			if (unlikely(!kvm_x86_ops.nested_ops->get_nested_state_pages(vcpu))) {
				r = 0;
				goto out;
			}
		}
		if (kvm_check_request(KVM_REQ_MMU_RELOAD, vcpu))
			kvm_mmu_unload(vcpu);
		if (kvm_check_request(KVM_REQ_MIGRATE_TIMER, vcpu))
			__kvm_migrate_timers(vcpu);
		if (kvm_check_request(KVM_REQ_MASTERCLOCK_UPDATE, vcpu))
			kvm_gen_update_masterclock(vcpu->kvm);
		if (kvm_check_request(KVM_REQ_GLOBAL_CLOCK_UPDATE, vcpu))
			kvm_gen_kvmclock_update(vcpu);
		if (kvm_check_request(KVM_REQ_CLOCK_UPDATE, vcpu)) {
			r = kvm_guest_time_update(vcpu);
			if (unlikely(r))
				goto out;
		}
		if (kvm_check_request(KVM_REQ_MMU_SYNC, vcpu))
			kvm_mmu_sync_roots(vcpu);
		if (kvm_check_request(KVM_REQ_LOAD_MMU_PGD, vcpu))
			kvm_mmu_load_pgd(vcpu);
		if (kvm_check_request(KVM_REQ_TLB_FLUSH, vcpu)) {
			kvm_vcpu_flush_tlb_all(vcpu);

			/* Flushing all ASIDs flushes the current ASID... */
			kvm_clear_request(KVM_REQ_TLB_FLUSH_CURRENT, vcpu);
		}
		if (kvm_check_request(KVM_REQ_TLB_FLUSH_CURRENT, vcpu))
			kvm_vcpu_flush_tlb_current(vcpu);
		if (kvm_check_request(KVM_REQ_HV_TLB_FLUSH, vcpu))
			kvm_vcpu_flush_tlb_guest(vcpu);

		if (kvm_check_request(KVM_REQ_REPORT_TPR_ACCESS, vcpu)) {
			vcpu->run->exit_reason = KVM_EXIT_TPR_ACCESS;
			r = 0;
			goto out;
		}
		if (kvm_check_request(KVM_REQ_TRIPLE_FAULT, vcpu)) {
			if (is_guest_mode(vcpu)) {
				kvm_x86_ops.nested_ops->triple_fault(vcpu);
			} else {
				vcpu->run->exit_reason = KVM_EXIT_SHUTDOWN;
				vcpu->mmio_needed = 0;
				r = 0;
				goto out;
			}
		}
		if (kvm_check_request(KVM_REQ_APF_HALT, vcpu)) {
			/* Page is swapped out. Do synthetic halt */
			vcpu->arch.apf.halted = true;
			r = 1;
			goto out;
		}
		if (kvm_check_request(KVM_REQ_STEAL_UPDATE, vcpu))
			record_steal_time(vcpu);
		if (kvm_check_request(KVM_REQ_SMI, vcpu))
			process_smi(vcpu);
		if (kvm_check_request(KVM_REQ_NMI, vcpu))
			process_nmi(vcpu);
		if (kvm_check_request(KVM_REQ_PMU, vcpu))
			kvm_pmu_handle_event(vcpu);
		if (kvm_check_request(KVM_REQ_PMI, vcpu))
			kvm_pmu_deliver_pmi(vcpu);
		if (kvm_check_request(KVM_REQ_IOAPIC_EOI_EXIT, vcpu)) {
			BUG_ON(vcpu->arch.pending_ioapic_eoi > 255);
			if (test_bit(vcpu->arch.pending_ioapic_eoi,
				     vcpu->arch.ioapic_handled_vectors)) {
				vcpu->run->exit_reason = KVM_EXIT_IOAPIC_EOI;
				vcpu->run->eoi.vector =
						vcpu->arch.pending_ioapic_eoi;
				r = 0;
				goto out;
			}
		}
		if (kvm_check_request(KVM_REQ_SCAN_IOAPIC, vcpu))
			vcpu_scan_ioapic(vcpu);
		if (kvm_check_request(KVM_REQ_LOAD_EOI_EXITMAP, vcpu))
			vcpu_load_eoi_exitmap(vcpu);
		if (kvm_check_request(KVM_REQ_APIC_PAGE_RELOAD, vcpu))
			kvm_vcpu_reload_apic_access_page(vcpu);
		if (kvm_check_request(KVM_REQ_HV_CRASH, vcpu)) {
			vcpu->run->exit_reason = KVM_EXIT_SYSTEM_EVENT;
			vcpu->run->system_event.type = KVM_SYSTEM_EVENT_CRASH;
			r = 0;
			goto out;
		}
		if (kvm_check_request(KVM_REQ_HV_RESET, vcpu)) {
			vcpu->run->exit_reason = KVM_EXIT_SYSTEM_EVENT;
			vcpu->run->system_event.type = KVM_SYSTEM_EVENT_RESET;
			r = 0;
			goto out;
		}
		if (kvm_check_request(KVM_REQ_HV_EXIT, vcpu)) {
			struct kvm_vcpu_hv *hv_vcpu = to_hv_vcpu(vcpu);

			vcpu->run->exit_reason = KVM_EXIT_HYPERV;
			vcpu->run->hyperv = hv_vcpu->exit;
			r = 0;
			goto out;
		}

		/*
		 * KVM_REQ_HV_STIMER has to be processed after
		 * KVM_REQ_CLOCK_UPDATE, because Hyper-V SynIC timers
		 * depend on the guest clock being up-to-date
		 */
		if (kvm_check_request(KVM_REQ_HV_STIMER, vcpu))
			kvm_hv_process_stimers(vcpu);
		if (kvm_check_request(KVM_REQ_APICV_UPDATE, vcpu))
			kvm_vcpu_update_apicv(vcpu);
		if (kvm_check_request(KVM_REQ_APF_READY, vcpu))
			kvm_check_async_pf_completion(vcpu);
		if (kvm_check_request(KVM_REQ_MSR_FILTER_CHANGED, vcpu))
			static_call(kvm_x86_msr_filter_changed)(vcpu);

		if (kvm_check_request(KVM_REQ_UPDATE_CPU_DIRTY_LOGGING, vcpu))
			static_call(kvm_x86_update_cpu_dirty_logging)(vcpu);
	}

	if (kvm_check_request(KVM_REQ_EVENT, vcpu) || req_int_win ||
	    kvm_xen_has_interrupt(vcpu)) {
		++vcpu->stat.req_event;
		kvm_apic_accept_events(vcpu);
		if (vcpu->arch.mp_state == KVM_MP_STATE_INIT_RECEIVED) {
			r = 1;
			goto out;
		}

		inject_pending_event(vcpu, &req_immediate_exit);
		if (req_int_win)
			static_call(kvm_x86_enable_irq_window)(vcpu);

		if (kvm_lapic_enabled(vcpu)) {
			update_cr8_intercept(vcpu);
			kvm_lapic_sync_to_vapic(vcpu);
		}
	}

	r = kvm_mmu_reload(vcpu);
	if (unlikely(r)) {
		goto cancel_injection;
	}

	preempt_disable();

	static_call(kvm_x86_prepare_guest_switch)(vcpu);

	/*
	 * Disable IRQs before setting IN_GUEST_MODE.  Posted interrupt
	 * IPI are then delayed after guest entry, which ensures that they
	 * result in virtual interrupt delivery.
	 */
	local_irq_disable();
	vcpu->mode = IN_GUEST_MODE;

	srcu_read_unlock(&vcpu->kvm->srcu, vcpu->srcu_idx);

	/*
	 * 1) We should set ->mode before checking ->requests.  Please see
	 * the comment in kvm_vcpu_exiting_guest_mode().
	 *
	 * 2) For APICv, we should set ->mode before checking PID.ON. This
	 * pairs with the memory barrier implicit in pi_test_and_set_on
	 * (see vmx_deliver_posted_interrupt).
	 *
	 * 3) This also orders the write to mode from any reads to the page
	 * tables done while the VCPU is running.  Please see the comment
	 * in kvm_flush_remote_tlbs.
	 */
	smp_mb__after_srcu_read_unlock();

	/*
	 * This handles the case where a posted interrupt was
	 * notified with kvm_vcpu_kick.
	 */
	if (kvm_lapic_enabled(vcpu) && vcpu->arch.apicv_active)
		static_call(kvm_x86_sync_pir_to_irr)(vcpu);

	if (kvm_vcpu_exit_request(vcpu)) {
		vcpu->mode = OUTSIDE_GUEST_MODE;
		smp_wmb();
		local_irq_enable();
		preempt_enable();
		vcpu->srcu_idx = srcu_read_lock(&vcpu->kvm->srcu);
		r = 1;
		goto cancel_injection;
	}

	if (req_immediate_exit) {
		kvm_make_request(KVM_REQ_EVENT, vcpu);
		static_call(kvm_x86_request_immediate_exit)(vcpu);
	}

	fpregs_assert_state_consistent();
	if (test_thread_flag(TIF_NEED_FPU_LOAD))
		switch_fpu_return();

	if (unlikely(vcpu->arch.switch_db_regs)) {
		set_debugreg(0, 7);
		set_debugreg(vcpu->arch.eff_db[0], 0);
		set_debugreg(vcpu->arch.eff_db[1], 1);
		set_debugreg(vcpu->arch.eff_db[2], 2);
		set_debugreg(vcpu->arch.eff_db[3], 3);
		set_debugreg(vcpu->arch.dr6, 6);
		vcpu->arch.switch_db_regs &= ~KVM_DEBUGREG_RELOAD;
	}

	for (;;) {
		exit_fastpath = static_call(kvm_x86_run)(vcpu);
		if (likely(exit_fastpath != EXIT_FASTPATH_REENTER_GUEST))
			break;

                if (unlikely(kvm_vcpu_exit_request(vcpu))) {
			exit_fastpath = EXIT_FASTPATH_EXIT_HANDLED;
			break;
		}

		if (vcpu->arch.apicv_active)
			static_call(kvm_x86_sync_pir_to_irr)(vcpu);
        }

	/*
	 * Do this here before restoring debug registers on the host.  And
	 * since we do this before handling the vmexit, a DR access vmexit
	 * can (a) read the correct value of the debug registers, (b) set
	 * KVM_DEBUGREG_WONT_EXIT again.
	 */
	if (unlikely(vcpu->arch.switch_db_regs & KVM_DEBUGREG_WONT_EXIT)) {
		WARN_ON(vcpu->guest_debug & KVM_GUESTDBG_USE_HW_BP);
		static_call(kvm_x86_sync_dirty_debug_regs)(vcpu);
		kvm_update_dr0123(vcpu);
		kvm_update_dr7(vcpu);
		vcpu->arch.switch_db_regs &= ~KVM_DEBUGREG_RELOAD;
	}

	/*
	 * If the guest has used debug registers, at least dr7
	 * will be disabled while returning to the host.
	 * If we don't have active breakpoints in the host, we don't
	 * care about the messed up debug address registers. But if
	 * we have some of them active, restore the old state.
	 */
	if (hw_breakpoint_active())
		hw_breakpoint_restore();

	vcpu->arch.last_vmentry_cpu = vcpu->cpu;
	vcpu->arch.last_guest_tsc = kvm_read_l1_tsc(vcpu, rdtsc());

	vcpu->mode = OUTSIDE_GUEST_MODE;
	smp_wmb();

	static_call(kvm_x86_handle_exit_irqoff)(vcpu);

	/*
	 * Consume any pending interrupts, including the possible source of
	 * VM-Exit on SVM and any ticks that occur between VM-Exit and now.
	 * An instruction is required after local_irq_enable() to fully unblock
	 * interrupts on processors that implement an interrupt shadow, the
	 * stat.exits increment will do nicely.
	 */
	kvm_before_interrupt(vcpu);
	local_irq_enable();
	++vcpu->stat.exits;
	local_irq_disable();
	kvm_after_interrupt(vcpu);

	if (lapic_in_kernel(vcpu)) {
		s64 delta = vcpu->arch.apic->lapic_timer.advance_expire_delta;
		if (delta != S64_MIN) {
			trace_kvm_wait_lapic_expire(vcpu->vcpu_id, delta);
			vcpu->arch.apic->lapic_timer.advance_expire_delta = S64_MIN;
		}
	}

	local_irq_enable();
	preempt_enable();

	vcpu->srcu_idx = srcu_read_lock(&vcpu->kvm->srcu);

	/*
	 * Profile KVM exit RIPs:
	 */
	if (unlikely(prof_on == KVM_PROFILING)) {
		unsigned long rip = kvm_rip_read(vcpu);
		profile_hit(KVM_PROFILING, (void *)rip);
	}

	if (unlikely(vcpu->arch.tsc_always_catchup))
		kvm_make_request(KVM_REQ_CLOCK_UPDATE, vcpu);

	if (vcpu->arch.apic_attention)
		kvm_lapic_sync_from_vapic(vcpu);

	r = static_call(kvm_x86_handle_exit)(vcpu, exit_fastpath);
	return r;

cancel_injection:
	if (req_immediate_exit)
		kvm_make_request(KVM_REQ_EVENT, vcpu);
	static_call(kvm_x86_cancel_injection)(vcpu);
	if (unlikely(vcpu->arch.apic_attention))
		kvm_lapic_sync_from_vapic(vcpu);
out:
	return r;
}

static inline int vcpu_block(struct kvm *kvm, struct kvm_vcpu *vcpu)
{
	if (!kvm_arch_vcpu_runnable(vcpu) &&
	    (!kvm_x86_ops.pre_block || static_call(kvm_x86_pre_block)(vcpu) == 0)) {
		srcu_read_unlock(&kvm->srcu, vcpu->srcu_idx);
		kvm_vcpu_block(vcpu);
		vcpu->srcu_idx = srcu_read_lock(&kvm->srcu);

		if (kvm_x86_ops.post_block)
			static_call(kvm_x86_post_block)(vcpu);

		if (!kvm_check_request(KVM_REQ_UNHALT, vcpu))
			return 1;
	}

	kvm_apic_accept_events(vcpu);
	switch(vcpu->arch.mp_state) {
	case KVM_MP_STATE_HALTED:
	case KVM_MP_STATE_AP_RESET_HOLD:
		vcpu->arch.pv.pv_unhalted = false;
		vcpu->arch.mp_state =
			KVM_MP_STATE_RUNNABLE;
		fallthrough;
	case KVM_MP_STATE_RUNNABLE:
		vcpu->arch.apf.halted = false;
		break;
	case KVM_MP_STATE_INIT_RECEIVED:
		break;
	default:
		return -EINTR;
	}
	return 1;
}

static inline bool kvm_vcpu_running(struct kvm_vcpu *vcpu)
{
	if (is_guest_mode(vcpu))
		kvm_check_nested_events(vcpu);

	return (vcpu->arch.mp_state == KVM_MP_STATE_RUNNABLE &&
		!vcpu->arch.apf.halted);
}

static int vcpu_run(struct kvm_vcpu *vcpu)
{
	int r;
	struct kvm *kvm = vcpu->kvm;

	vcpu->srcu_idx = srcu_read_lock(&kvm->srcu);
	vcpu->arch.l1tf_flush_l1d = true;

	for (;;) {
		if (kvm_vcpu_running(vcpu)) {
			r = vcpu_enter_guest(vcpu);
		} else {
			r = vcpu_block(kvm, vcpu);
		}

		if (r <= 0)
			break;

		kvm_clear_request(KVM_REQ_PENDING_TIMER, vcpu);
		if (kvm_cpu_has_pending_timer(vcpu))
			kvm_inject_pending_timer_irqs(vcpu);

		if (dm_request_for_irq_injection(vcpu) &&
			kvm_vcpu_ready_for_interrupt_injection(vcpu)) {
			r = 0;
			vcpu->run->exit_reason = KVM_EXIT_IRQ_WINDOW_OPEN;
			++vcpu->stat.request_irq_exits;
			break;
		}

		if (__xfer_to_guest_mode_work_pending()) {
			srcu_read_unlock(&kvm->srcu, vcpu->srcu_idx);
			r = xfer_to_guest_mode_handle_work(vcpu);
			if (r)
				return r;
			vcpu->srcu_idx = srcu_read_lock(&kvm->srcu);
		}
	}

	srcu_read_unlock(&kvm->srcu, vcpu->srcu_idx);

	return r;
}

static inline int complete_emulated_io(struct kvm_vcpu *vcpu)
{
	int r;

	vcpu->srcu_idx = srcu_read_lock(&vcpu->kvm->srcu);
	r = kvm_emulate_instruction(vcpu, EMULTYPE_NO_DECODE);
	srcu_read_unlock(&vcpu->kvm->srcu, vcpu->srcu_idx);
	return r;
}

static int complete_emulated_pio(struct kvm_vcpu *vcpu)
{
	BUG_ON(!vcpu->arch.pio.count);

	return complete_emulated_io(vcpu);
}

/*
 * Implements the following, as a state machine:
 *
 * read:
 *   for each fragment
 *     for each mmio piece in the fragment
 *       write gpa, len
 *       exit
 *       copy data
 *   execute insn
 *
 * write:
 *   for each fragment
 *     for each mmio piece in the fragment
 *       write gpa, len
 *       copy data
 *       exit
 */
static int complete_emulated_mmio(struct kvm_vcpu *vcpu)
{
	struct kvm_run *run = vcpu->run;
	struct kvm_mmio_fragment *frag;
	unsigned len;

	BUG_ON(!vcpu->mmio_needed);

	/* Complete previous fragment */
	frag = &vcpu->mmio_fragments[vcpu->mmio_cur_fragment];
	len = min(8u, frag->len);
	if (!vcpu->mmio_is_write)
		memcpy(frag->data, run->mmio.data, len);

	if (frag->len <= 8) {
		/* Switch to the next fragment. */
		frag++;
		vcpu->mmio_cur_fragment++;
	} else {
		/* Go forward to the next mmio piece. */
		frag->data += len;
		frag->gpa += len;
		frag->len -= len;
	}

	if (vcpu->mmio_cur_fragment >= vcpu->mmio_nr_fragments) {
		vcpu->mmio_needed = 0;

		/* FIXME: return into emulator if single-stepping.  */
		if (vcpu->mmio_is_write)
			return 1;
		vcpu->mmio_read_completed = 1;
		return complete_emulated_io(vcpu);
	}

	run->exit_reason = KVM_EXIT_MMIO;
	run->mmio.phys_addr = frag->gpa;
	if (vcpu->mmio_is_write)
		memcpy(run->mmio.data, frag->data, min(8u, frag->len));
	run->mmio.len = min(8u, frag->len);
	run->mmio.is_write = vcpu->mmio_is_write;
	vcpu->arch.complete_userspace_io = complete_emulated_mmio;
	return 0;
}

static void kvm_save_current_fpu(struct fpu *fpu)
{
	/*
	 * If the target FPU state is not resident in the CPU registers, just
	 * memcpy() from current, else save CPU state directly to the target.
	 */
	if (test_thread_flag(TIF_NEED_FPU_LOAD))
		memcpy(&fpu->state, &current->thread.fpu.state,
		       fpu_kernel_xstate_size);
	else
		copy_fpregs_to_fpstate(fpu);
}

/* Swap (qemu) user FPU context for the guest FPU context. */
static void kvm_load_guest_fpu(struct kvm_vcpu *vcpu)
{
	fpregs_lock();

	kvm_save_current_fpu(vcpu->arch.user_fpu);

	/*
	 * Guests with protected state can't have it set by the hypervisor,
	 * so skip trying to set it.
	 */
	if (vcpu->arch.guest_fpu)
		/* PKRU is separately restored in kvm_x86_ops.run. */
		__copy_kernel_to_fpregs(&vcpu->arch.guest_fpu->state,
					~XFEATURE_MASK_PKRU);

	fpregs_mark_activate();
	fpregs_unlock();

	trace_kvm_fpu(1);
}

/* When vcpu_run ends, restore user space FPU context. */
static void kvm_put_guest_fpu(struct kvm_vcpu *vcpu)
{
	fpregs_lock();

	/*
	 * Guests with protected state can't have it read by the hypervisor,
	 * so skip trying to save it.
	 */
	if (vcpu->arch.guest_fpu)
		kvm_save_current_fpu(vcpu->arch.guest_fpu);

	copy_kernel_to_fpregs(&vcpu->arch.user_fpu->state);

	fpregs_mark_activate();
	fpregs_unlock();

	++vcpu->stat.fpu_reload;
	trace_kvm_fpu(0);
}

int kvm_arch_vcpu_ioctl_run(struct kvm_vcpu *vcpu)
{
	struct kvm_run *kvm_run = vcpu->run;
	int r;

	vcpu_load(vcpu);
	kvm_sigset_activate(vcpu);
	kvm_run->flags = 0;
	kvm_load_guest_fpu(vcpu);

	if (unlikely(vcpu->arch.mp_state == KVM_MP_STATE_UNINITIALIZED)) {
		if (kvm_run->immediate_exit) {
			r = -EINTR;
			goto out;
		}
		kvm_vcpu_block(vcpu);
		kvm_apic_accept_events(vcpu);
		kvm_clear_request(KVM_REQ_UNHALT, vcpu);
		r = -EAGAIN;
		if (signal_pending(current)) {
			r = -EINTR;
			kvm_run->exit_reason = KVM_EXIT_INTR;
			++vcpu->stat.signal_exits;
		}
		goto out;
	}

	if (kvm_run->kvm_valid_regs & ~KVM_SYNC_X86_VALID_FIELDS) {
		r = -EINVAL;
		goto out;
	}

	if (kvm_run->kvm_dirty_regs) {
		r = sync_regs(vcpu);
		if (r != 0)
			goto out;
	}

	/* re-sync apic's tpr */
	if (!lapic_in_kernel(vcpu)) {
		if (kvm_set_cr8(vcpu, kvm_run->cr8) != 0) {
			r = -EINVAL;
			goto out;
		}
	}

	if (unlikely(vcpu->arch.complete_userspace_io)) {
		int (*cui)(struct kvm_vcpu *) = vcpu->arch.complete_userspace_io;
		vcpu->arch.complete_userspace_io = NULL;
		r = cui(vcpu);
		if (r <= 0)
			goto out;
	} else
		WARN_ON(vcpu->arch.pio.count || vcpu->mmio_needed);

	if (kvm_run->immediate_exit)
		r = -EINTR;
	else
		r = vcpu_run(vcpu);

out:
	kvm_put_guest_fpu(vcpu);
	if (kvm_run->kvm_valid_regs)
		store_regs(vcpu);
	post_kvm_run_save(vcpu);
	kvm_sigset_deactivate(vcpu);

	vcpu_put(vcpu);
	return r;
}

static void __get_regs(struct kvm_vcpu *vcpu, struct kvm_regs *regs)
{
	if (vcpu->arch.emulate_regs_need_sync_to_vcpu) {
		/*
		 * We are here if userspace calls get_regs() in the middle of
		 * instruction emulation. Registers state needs to be copied
		 * back from emulation context to vcpu. Userspace shouldn't do
		 * that usually, but some bad designed PV devices (vmware
		 * backdoor interface) need this to work
		 */
		emulator_writeback_register_cache(vcpu->arch.emulate_ctxt);
		vcpu->arch.emulate_regs_need_sync_to_vcpu = false;
	}
	regs->rax = kvm_rax_read(vcpu);
	regs->rbx = kvm_rbx_read(vcpu);
	regs->rcx = kvm_rcx_read(vcpu);
	regs->rdx = kvm_rdx_read(vcpu);
	regs->rsi = kvm_rsi_read(vcpu);
	regs->rdi = kvm_rdi_read(vcpu);
	regs->rsp = kvm_rsp_read(vcpu);
	regs->rbp = kvm_rbp_read(vcpu);
#ifdef CONFIG_X86_64
	regs->r8 = kvm_r8_read(vcpu);
	regs->r9 = kvm_r9_read(vcpu);
	regs->r10 = kvm_r10_read(vcpu);
	regs->r11 = kvm_r11_read(vcpu);
	regs->r12 = kvm_r12_read(vcpu);
	regs->r13 = kvm_r13_read(vcpu);
	regs->r14 = kvm_r14_read(vcpu);
	regs->r15 = kvm_r15_read(vcpu);
#endif

	regs->rip = kvm_rip_read(vcpu);
	regs->rflags = kvm_get_rflags(vcpu);
}

int kvm_arch_vcpu_ioctl_get_regs(struct kvm_vcpu *vcpu, struct kvm_regs *regs)
{
	vcpu_load(vcpu);
	__get_regs(vcpu, regs);
	vcpu_put(vcpu);
	return 0;
}

static void __set_regs(struct kvm_vcpu *vcpu, struct kvm_regs *regs)
{
	vcpu->arch.emulate_regs_need_sync_from_vcpu = true;
	vcpu->arch.emulate_regs_need_sync_to_vcpu = false;

	kvm_rax_write(vcpu, regs->rax);
	kvm_rbx_write(vcpu, regs->rbx);
	kvm_rcx_write(vcpu, regs->rcx);
	kvm_rdx_write(vcpu, regs->rdx);
	kvm_rsi_write(vcpu, regs->rsi);
	kvm_rdi_write(vcpu, regs->rdi);
	kvm_rsp_write(vcpu, regs->rsp);
	kvm_rbp_write(vcpu, regs->rbp);
#ifdef CONFIG_X86_64
	kvm_r8_write(vcpu, regs->r8);
	kvm_r9_write(vcpu, regs->r9);
	kvm_r10_write(vcpu, regs->r10);
	kvm_r11_write(vcpu, regs->r11);
	kvm_r12_write(vcpu, regs->r12);
	kvm_r13_write(vcpu, regs->r13);
	kvm_r14_write(vcpu, regs->r14);
	kvm_r15_write(vcpu, regs->r15);
#endif

	kvm_rip_write(vcpu, regs->rip);
	kvm_set_rflags(vcpu, regs->rflags | X86_EFLAGS_FIXED);

	vcpu->arch.exception.pending = false;

	kvm_make_request(KVM_REQ_EVENT, vcpu);
}

int kvm_arch_vcpu_ioctl_set_regs(struct kvm_vcpu *vcpu, struct kvm_regs *regs)
{
	vcpu_load(vcpu);
	__set_regs(vcpu, regs);
	vcpu_put(vcpu);
	return 0;
}

void kvm_get_cs_db_l_bits(struct kvm_vcpu *vcpu, int *db, int *l)
{
	struct kvm_segment cs;

	kvm_get_segment(vcpu, &cs, VCPU_SREG_CS);
	*db = cs.db;
	*l = cs.l;
}
EXPORT_SYMBOL_GPL(kvm_get_cs_db_l_bits);

static void __get_sregs(struct kvm_vcpu *vcpu, struct kvm_sregs *sregs)
{
	struct desc_ptr dt;

	if (vcpu->arch.guest_state_protected)
		goto skip_protected_regs;

	kvm_get_segment(vcpu, &sregs->cs, VCPU_SREG_CS);
	kvm_get_segment(vcpu, &sregs->ds, VCPU_SREG_DS);
	kvm_get_segment(vcpu, &sregs->es, VCPU_SREG_ES);
	kvm_get_segment(vcpu, &sregs->fs, VCPU_SREG_FS);
	kvm_get_segment(vcpu, &sregs->gs, VCPU_SREG_GS);
	kvm_get_segment(vcpu, &sregs->ss, VCPU_SREG_SS);

	kvm_get_segment(vcpu, &sregs->tr, VCPU_SREG_TR);
	kvm_get_segment(vcpu, &sregs->ldt, VCPU_SREG_LDTR);

	static_call(kvm_x86_get_idt)(vcpu, &dt);
	sregs->idt.limit = dt.size;
	sregs->idt.base = dt.address;
	static_call(kvm_x86_get_gdt)(vcpu, &dt);
	sregs->gdt.limit = dt.size;
	sregs->gdt.base = dt.address;

	sregs->cr2 = vcpu->arch.cr2;
	sregs->cr3 = kvm_read_cr3(vcpu);

skip_protected_regs:
	sregs->cr0 = kvm_read_cr0(vcpu);
	sregs->cr4 = kvm_read_cr4(vcpu);
	sregs->cr8 = kvm_get_cr8(vcpu);
	sregs->efer = vcpu->arch.efer;
	sregs->apic_base = kvm_get_apic_base(vcpu);

	memset(sregs->interrupt_bitmap, 0, sizeof(sregs->interrupt_bitmap));

	if (vcpu->arch.interrupt.injected && !vcpu->arch.interrupt.soft)
		set_bit(vcpu->arch.interrupt.nr,
			(unsigned long *)sregs->interrupt_bitmap);
}

int kvm_arch_vcpu_ioctl_get_sregs(struct kvm_vcpu *vcpu,
				  struct kvm_sregs *sregs)
{
	vcpu_load(vcpu);
	__get_sregs(vcpu, sregs);
	vcpu_put(vcpu);
	return 0;
}

int kvm_arch_vcpu_ioctl_get_mpstate(struct kvm_vcpu *vcpu,
				    struct kvm_mp_state *mp_state)
{
	vcpu_load(vcpu);
	if (kvm_mpx_supported())
		kvm_load_guest_fpu(vcpu);

	kvm_apic_accept_events(vcpu);
	if ((vcpu->arch.mp_state == KVM_MP_STATE_HALTED ||
	     vcpu->arch.mp_state == KVM_MP_STATE_AP_RESET_HOLD) &&
	    vcpu->arch.pv.pv_unhalted)
		mp_state->mp_state = KVM_MP_STATE_RUNNABLE;
	else
		mp_state->mp_state = vcpu->arch.mp_state;

	if (kvm_mpx_supported())
		kvm_put_guest_fpu(vcpu);
	vcpu_put(vcpu);
	return 0;
}

int kvm_arch_vcpu_ioctl_set_mpstate(struct kvm_vcpu *vcpu,
				    struct kvm_mp_state *mp_state)
{
	int ret = -EINVAL;

	vcpu_load(vcpu);

	if (!lapic_in_kernel(vcpu) &&
	    mp_state->mp_state != KVM_MP_STATE_RUNNABLE)
		goto out;

	/*
	 * KVM_MP_STATE_INIT_RECEIVED means the processor is in
	 * INIT state; latched init should be reported using
	 * KVM_SET_VCPU_EVENTS, so reject it here.
	 */
	if ((kvm_vcpu_latch_init(vcpu) || vcpu->arch.smi_pending) &&
	    (mp_state->mp_state == KVM_MP_STATE_SIPI_RECEIVED ||
	     mp_state->mp_state == KVM_MP_STATE_INIT_RECEIVED))
		goto out;

	if (mp_state->mp_state == KVM_MP_STATE_SIPI_RECEIVED) {
		vcpu->arch.mp_state = KVM_MP_STATE_INIT_RECEIVED;
		set_bit(KVM_APIC_SIPI, &vcpu->arch.apic->pending_events);
	} else
		vcpu->arch.mp_state = mp_state->mp_state;
	kvm_make_request(KVM_REQ_EVENT, vcpu);

	ret = 0;
out:
	vcpu_put(vcpu);
	return ret;
}

int kvm_task_switch(struct kvm_vcpu *vcpu, u16 tss_selector, int idt_index,
		    int reason, bool has_error_code, u32 error_code)
{
	struct x86_emulate_ctxt *ctxt = vcpu->arch.emulate_ctxt;
	int ret;

	init_emulate_ctxt(vcpu);

	ret = emulator_task_switch(ctxt, tss_selector, idt_index, reason,
				   has_error_code, error_code);
	if (ret) {
		vcpu->run->exit_reason = KVM_EXIT_INTERNAL_ERROR;
		vcpu->run->internal.suberror = KVM_INTERNAL_ERROR_EMULATION;
		vcpu->run->internal.ndata = 0;
		return 0;
	}

	kvm_rip_write(vcpu, ctxt->eip);
	kvm_set_rflags(vcpu, ctxt->eflags);
	return 1;
}
EXPORT_SYMBOL_GPL(kvm_task_switch);

static bool kvm_is_valid_sregs(struct kvm_vcpu *vcpu, struct kvm_sregs *sregs)
{
	if ((sregs->efer & EFER_LME) && (sregs->cr0 & X86_CR0_PG)) {
		/*
		 * When EFER.LME and CR0.PG are set, the processor is in
		 * 64-bit mode (though maybe in a 32-bit code segment).
		 * CR4.PAE and EFER.LMA must be set.
		 */
		if (!(sregs->cr4 & X86_CR4_PAE) || !(sregs->efer & EFER_LMA))
			return false;
		if (kvm_vcpu_is_illegal_gpa(vcpu, sregs->cr3))
			return false;
	} else {
		/*
		 * Not in 64-bit mode: EFER.LMA is clear and the code
		 * segment cannot be 64-bit.
		 */
		if (sregs->efer & EFER_LMA || sregs->cs.l)
			return false;
	}

	return kvm_is_valid_cr4(vcpu, sregs->cr4);
}

static int __set_sregs(struct kvm_vcpu *vcpu, struct kvm_sregs *sregs)
{
	struct msr_data apic_base_msr;
	int mmu_reset_needed = 0;
	int pending_vec, max_bits, idx;
	struct desc_ptr dt;
	int ret = -EINVAL;

	if (!kvm_is_valid_sregs(vcpu, sregs))
		goto out;

	apic_base_msr.data = sregs->apic_base;
	apic_base_msr.host_initiated = true;
	if (kvm_set_apic_base(vcpu, &apic_base_msr))
		goto out;

	if (vcpu->arch.guest_state_protected)
		goto skip_protected_regs;

	dt.size = sregs->idt.limit;
	dt.address = sregs->idt.base;
	static_call(kvm_x86_set_idt)(vcpu, &dt);
	dt.size = sregs->gdt.limit;
	dt.address = sregs->gdt.base;
	static_call(kvm_x86_set_gdt)(vcpu, &dt);

	vcpu->arch.cr2 = sregs->cr2;
	mmu_reset_needed |= kvm_read_cr3(vcpu) != sregs->cr3;
	vcpu->arch.cr3 = sregs->cr3;
	kvm_register_mark_available(vcpu, VCPU_EXREG_CR3);

	kvm_set_cr8(vcpu, sregs->cr8);

	mmu_reset_needed |= vcpu->arch.efer != sregs->efer;
	static_call(kvm_x86_set_efer)(vcpu, sregs->efer);

	mmu_reset_needed |= kvm_read_cr0(vcpu) != sregs->cr0;
	static_call(kvm_x86_set_cr0)(vcpu, sregs->cr0);
	vcpu->arch.cr0 = sregs->cr0;

	mmu_reset_needed |= kvm_read_cr4(vcpu) != sregs->cr4;
	static_call(kvm_x86_set_cr4)(vcpu, sregs->cr4);

	idx = srcu_read_lock(&vcpu->kvm->srcu);
	if (is_pae_paging(vcpu)) {
		load_pdptrs(vcpu, vcpu->arch.walk_mmu, kvm_read_cr3(vcpu));
		mmu_reset_needed = 1;
	}
	srcu_read_unlock(&vcpu->kvm->srcu, idx);

	if (mmu_reset_needed)
		kvm_mmu_reset_context(vcpu);

	kvm_set_segment(vcpu, &sregs->cs, VCPU_SREG_CS);
	kvm_set_segment(vcpu, &sregs->ds, VCPU_SREG_DS);
	kvm_set_segment(vcpu, &sregs->es, VCPU_SREG_ES);
	kvm_set_segment(vcpu, &sregs->fs, VCPU_SREG_FS);
	kvm_set_segment(vcpu, &sregs->gs, VCPU_SREG_GS);
	kvm_set_segment(vcpu, &sregs->ss, VCPU_SREG_SS);

	kvm_set_segment(vcpu, &sregs->tr, VCPU_SREG_TR);
	kvm_set_segment(vcpu, &sregs->ldt, VCPU_SREG_LDTR);

	update_cr8_intercept(vcpu);

	/* Older userspace won't unhalt the vcpu on reset. */
	if (kvm_vcpu_is_bsp(vcpu) && kvm_rip_read(vcpu) == 0xfff0 &&
	    sregs->cs.selector == 0xf000 && sregs->cs.base == 0xffff0000 &&
	    !is_protmode(vcpu))
		vcpu->arch.mp_state = KVM_MP_STATE_RUNNABLE;

skip_protected_regs:
	max_bits = KVM_NR_INTERRUPTS;
	pending_vec = find_first_bit(
		(const unsigned long *)sregs->interrupt_bitmap, max_bits);
	if (pending_vec < max_bits) {
		kvm_queue_interrupt(vcpu, pending_vec, false);
		pr_debug("Set back pending irq %d\n", pending_vec);
	}

	kvm_make_request(KVM_REQ_EVENT, vcpu);

	ret = 0;
out:
	return ret;
}

int kvm_arch_vcpu_ioctl_set_sregs(struct kvm_vcpu *vcpu,
				  struct kvm_sregs *sregs)
{
	int ret;

	vcpu_load(vcpu);
	ret = __set_sregs(vcpu, sregs);
	vcpu_put(vcpu);
	return ret;
}

int kvm_arch_vcpu_ioctl_set_guest_debug(struct kvm_vcpu *vcpu,
					struct kvm_guest_debug *dbg)
{
	unsigned long rflags;
	int i, r;

	if (vcpu->arch.guest_state_protected)
		return -EINVAL;

	vcpu_load(vcpu);

	if (dbg->control & (KVM_GUESTDBG_INJECT_DB | KVM_GUESTDBG_INJECT_BP)) {
		r = -EBUSY;
		if (vcpu->arch.exception.pending)
			goto out;
		if (dbg->control & KVM_GUESTDBG_INJECT_DB)
			kvm_queue_exception(vcpu, DB_VECTOR);
		else
			kvm_queue_exception(vcpu, BP_VECTOR);
	}

	/*
	 * Read rflags as long as potentially injected trace flags are still
	 * filtered out.
	 */
	rflags = kvm_get_rflags(vcpu);

	vcpu->guest_debug = dbg->control;
	if (!(vcpu->guest_debug & KVM_GUESTDBG_ENABLE))
		vcpu->guest_debug = 0;

	if (vcpu->guest_debug & KVM_GUESTDBG_USE_HW_BP) {
		for (i = 0; i < KVM_NR_DB_REGS; ++i)
			vcpu->arch.eff_db[i] = dbg->arch.debugreg[i];
		vcpu->arch.guest_debug_dr7 = dbg->arch.debugreg[7];
	} else {
		for (i = 0; i < KVM_NR_DB_REGS; i++)
			vcpu->arch.eff_db[i] = vcpu->arch.db[i];
	}
	kvm_update_dr7(vcpu);

	if (vcpu->guest_debug & KVM_GUESTDBG_SINGLESTEP)
		vcpu->arch.singlestep_rip = kvm_rip_read(vcpu) +
			get_segment_base(vcpu, VCPU_SREG_CS);

	/*
	 * Trigger an rflags update that will inject or remove the trace
	 * flags.
	 */
	kvm_set_rflags(vcpu, rflags);

	static_call(kvm_x86_update_exception_bitmap)(vcpu);

	r = 0;

out:
	vcpu_put(vcpu);
	return r;
}

/*
 * Translate a guest virtual address to a guest physical address.
 */
int kvm_arch_vcpu_ioctl_translate(struct kvm_vcpu *vcpu,
				    struct kvm_translation *tr)
{
	unsigned long vaddr = tr->linear_address;
	gpa_t gpa;
	int idx;

	vcpu_load(vcpu);

	idx = srcu_read_lock(&vcpu->kvm->srcu);
	gpa = kvm_mmu_gva_to_gpa_system(vcpu, vaddr, NULL);
	srcu_read_unlock(&vcpu->kvm->srcu, idx);
	tr->physical_address = gpa;
	tr->valid = gpa != UNMAPPED_GVA;
	tr->writeable = 1;
	tr->usermode = 0;

	vcpu_put(vcpu);
	return 0;
}

int kvm_arch_vcpu_ioctl_get_fpu(struct kvm_vcpu *vcpu, struct kvm_fpu *fpu)
{
	struct fxregs_state *fxsave;

	if (!vcpu->arch.guest_fpu)
		return 0;

	vcpu_load(vcpu);

	fxsave = &vcpu->arch.guest_fpu->state.fxsave;
	memcpy(fpu->fpr, fxsave->st_space, 128);
	fpu->fcw = fxsave->cwd;
	fpu->fsw = fxsave->swd;
	fpu->ftwx = fxsave->twd;
	fpu->last_opcode = fxsave->fop;
	fpu->last_ip = fxsave->rip;
	fpu->last_dp = fxsave->rdp;
	memcpy(fpu->xmm, fxsave->xmm_space, sizeof(fxsave->xmm_space));

	vcpu_put(vcpu);
	return 0;
}

int kvm_arch_vcpu_ioctl_set_fpu(struct kvm_vcpu *vcpu, struct kvm_fpu *fpu)
{
	struct fxregs_state *fxsave;

	if (!vcpu->arch.guest_fpu)
		return 0;

	vcpu_load(vcpu);

	fxsave = &vcpu->arch.guest_fpu->state.fxsave;

	memcpy(fxsave->st_space, fpu->fpr, 128);
	fxsave->cwd = fpu->fcw;
	fxsave->swd = fpu->fsw;
	fxsave->twd = fpu->ftwx;
	fxsave->fop = fpu->last_opcode;
	fxsave->rip = fpu->last_ip;
	fxsave->rdp = fpu->last_dp;
	memcpy(fxsave->xmm_space, fpu->xmm, sizeof(fxsave->xmm_space));

	vcpu_put(vcpu);
	return 0;
}

static void store_regs(struct kvm_vcpu *vcpu)
{
	BUILD_BUG_ON(sizeof(struct kvm_sync_regs) > SYNC_REGS_SIZE_BYTES);

	if (vcpu->run->kvm_valid_regs & KVM_SYNC_X86_REGS)
		__get_regs(vcpu, &vcpu->run->s.regs.regs);

	if (vcpu->run->kvm_valid_regs & KVM_SYNC_X86_SREGS)
		__get_sregs(vcpu, &vcpu->run->s.regs.sregs);

	if (vcpu->run->kvm_valid_regs & KVM_SYNC_X86_EVENTS)
		kvm_vcpu_ioctl_x86_get_vcpu_events(
				vcpu, &vcpu->run->s.regs.events);
}

static int sync_regs(struct kvm_vcpu *vcpu)
{
	if (vcpu->run->kvm_dirty_regs & ~KVM_SYNC_X86_VALID_FIELDS)
		return -EINVAL;

	if (vcpu->run->kvm_dirty_regs & KVM_SYNC_X86_REGS) {
		__set_regs(vcpu, &vcpu->run->s.regs.regs);
		vcpu->run->kvm_dirty_regs &= ~KVM_SYNC_X86_REGS;
	}
	if (vcpu->run->kvm_dirty_regs & KVM_SYNC_X86_SREGS) {
		if (__set_sregs(vcpu, &vcpu->run->s.regs.sregs))
			return -EINVAL;
		vcpu->run->kvm_dirty_regs &= ~KVM_SYNC_X86_SREGS;
	}
	if (vcpu->run->kvm_dirty_regs & KVM_SYNC_X86_EVENTS) {
		if (kvm_vcpu_ioctl_x86_set_vcpu_events(
				vcpu, &vcpu->run->s.regs.events))
			return -EINVAL;
		vcpu->run->kvm_dirty_regs &= ~KVM_SYNC_X86_EVENTS;
	}

	return 0;
}

static void fx_init(struct kvm_vcpu *vcpu)
{
	if (!vcpu->arch.guest_fpu)
		return;

	fpstate_init(&vcpu->arch.guest_fpu->state);
	if (boot_cpu_has(X86_FEATURE_XSAVES))
		vcpu->arch.guest_fpu->state.xsave.header.xcomp_bv =
			host_xcr0 | XSTATE_COMPACTION_ENABLED;

	/*
	 * Ensure guest xcr0 is valid for loading
	 */
	vcpu->arch.xcr0 = XFEATURE_MASK_FP;

	vcpu->arch.cr0 |= X86_CR0_ET;
}

void kvm_free_guest_fpu(struct kvm_vcpu *vcpu)
{
	if (vcpu->arch.guest_fpu) {
		kmem_cache_free(x86_fpu_cache, vcpu->arch.guest_fpu);
		vcpu->arch.guest_fpu = NULL;
	}
}
EXPORT_SYMBOL_GPL(kvm_free_guest_fpu);

int kvm_arch_vcpu_precreate(struct kvm *kvm, unsigned int id)
{
	if (kvm_check_tsc_unstable() && atomic_read(&kvm->online_vcpus) != 0)
		pr_warn_once("kvm: SMP vm created on host with unstable TSC; "
			     "guest TSC will not be reliable\n");

	return 0;
}

int kvm_arch_vcpu_create(struct kvm_vcpu *vcpu)
{
	struct page *page;
	int r;

	if (!irqchip_in_kernel(vcpu->kvm) || kvm_vcpu_is_reset_bsp(vcpu))
		vcpu->arch.mp_state = KVM_MP_STATE_RUNNABLE;
	else
		vcpu->arch.mp_state = KVM_MP_STATE_UNINITIALIZED;

	kvm_set_tsc_khz(vcpu, max_tsc_khz);

	r = kvm_mmu_create(vcpu);
	if (r < 0)
		return r;

	if (irqchip_in_kernel(vcpu->kvm)) {
		r = kvm_create_lapic(vcpu, lapic_timer_advance_ns);
		if (r < 0)
			goto fail_mmu_destroy;
		if (kvm_apicv_activated(vcpu->kvm))
			vcpu->arch.apicv_active = true;
	} else
		static_branch_inc(&kvm_has_noapic_vcpu);

	r = -ENOMEM;

	page = alloc_page(GFP_KERNEL_ACCOUNT | __GFP_ZERO);
	if (!page)
		goto fail_free_lapic;
	vcpu->arch.pio_data = page_address(page);

	vcpu->arch.mce_banks = kzalloc(KVM_MAX_MCE_BANKS * sizeof(u64) * 4,
				       GFP_KERNEL_ACCOUNT);
	if (!vcpu->arch.mce_banks)
		goto fail_free_pio_data;
	vcpu->arch.mcg_cap = KVM_MAX_MCE_BANKS;

	if (!zalloc_cpumask_var(&vcpu->arch.wbinvd_dirty_mask,
				GFP_KERNEL_ACCOUNT))
		goto fail_free_mce_banks;

	if (!alloc_emulate_ctxt(vcpu))
		goto free_wbinvd_dirty_mask;

	vcpu->arch.user_fpu = kmem_cache_zalloc(x86_fpu_cache,
						GFP_KERNEL_ACCOUNT);
	if (!vcpu->arch.user_fpu) {
		pr_err("kvm: failed to allocate userspace's fpu\n");
		goto free_emulate_ctxt;
	}

	vcpu->arch.guest_fpu = kmem_cache_zalloc(x86_fpu_cache,
						 GFP_KERNEL_ACCOUNT);
	if (!vcpu->arch.guest_fpu) {
		pr_err("kvm: failed to allocate vcpu's fpu\n");
		goto free_user_fpu;
	}
	fx_init(vcpu);

	vcpu->arch.maxphyaddr = cpuid_query_maxphyaddr(vcpu);
	vcpu->arch.reserved_gpa_bits = kvm_vcpu_reserved_gpa_bits_raw(vcpu);

	vcpu->arch.pat = MSR_IA32_CR_PAT_DEFAULT;

	kvm_async_pf_hash_reset(vcpu);
	kvm_pmu_init(vcpu);

	vcpu->arch.pending_external_vector = -1;
	vcpu->arch.preempted_in_kernel = false;

	r = static_call(kvm_x86_vcpu_create)(vcpu);
	if (r)
		goto free_guest_fpu;

	vcpu->arch.arch_capabilities = kvm_get_arch_capabilities();
	vcpu->arch.msr_platform_info = MSR_PLATFORM_INFO_CPUID_FAULT;
	kvm_vcpu_mtrr_init(vcpu);
	vcpu_load(vcpu);
	kvm_vcpu_reset(vcpu, false);
	kvm_init_mmu(vcpu, false);
	vcpu_put(vcpu);
	return 0;

free_guest_fpu:
	kvm_free_guest_fpu(vcpu);
free_user_fpu:
	kmem_cache_free(x86_fpu_cache, vcpu->arch.user_fpu);
free_emulate_ctxt:
	kmem_cache_free(x86_emulator_cache, vcpu->arch.emulate_ctxt);
free_wbinvd_dirty_mask:
	free_cpumask_var(vcpu->arch.wbinvd_dirty_mask);
fail_free_mce_banks:
	kfree(vcpu->arch.mce_banks);
fail_free_pio_data:
	free_page((unsigned long)vcpu->arch.pio_data);
fail_free_lapic:
	kvm_free_lapic(vcpu);
fail_mmu_destroy:
	kvm_mmu_destroy(vcpu);
	return r;
}

void kvm_arch_vcpu_postcreate(struct kvm_vcpu *vcpu)
{
	struct kvm *kvm = vcpu->kvm;

	if (mutex_lock_killable(&vcpu->mutex))
		return;
	vcpu_load(vcpu);
	kvm_synchronize_tsc(vcpu, 0);
	vcpu_put(vcpu);

	/* poll control enabled by default */
	vcpu->arch.msr_kvm_poll_control = 1;

	mutex_unlock(&vcpu->mutex);

	if (kvmclock_periodic_sync && vcpu->vcpu_idx == 0)
		schedule_delayed_work(&kvm->arch.kvmclock_sync_work,
						KVMCLOCK_SYNC_PERIOD);
}

void kvm_arch_vcpu_destroy(struct kvm_vcpu *vcpu)
{
	struct gfn_to_pfn_cache *cache = &vcpu->arch.st.cache;
	int idx;

	kvm_release_pfn(cache->pfn, cache->dirty, cache);

	kvmclock_reset(vcpu);

	static_call(kvm_x86_vcpu_free)(vcpu);

	kmem_cache_free(x86_emulator_cache, vcpu->arch.emulate_ctxt);
	free_cpumask_var(vcpu->arch.wbinvd_dirty_mask);
	kmem_cache_free(x86_fpu_cache, vcpu->arch.user_fpu);
	kvm_free_guest_fpu(vcpu);

	kvm_hv_vcpu_uninit(vcpu);
	kvm_pmu_destroy(vcpu);
	kfree(vcpu->arch.mce_banks);
	kvm_free_lapic(vcpu);
	idx = srcu_read_lock(&vcpu->kvm->srcu);
	kvm_mmu_destroy(vcpu);
	srcu_read_unlock(&vcpu->kvm->srcu, idx);
	free_page((unsigned long)vcpu->arch.pio_data);
	kvfree(vcpu->arch.cpuid_entries);
	if (!lapic_in_kernel(vcpu))
		static_branch_dec(&kvm_has_noapic_vcpu);
}

void kvm_vcpu_reset(struct kvm_vcpu *vcpu, bool init_event)
{
	kvm_lapic_reset(vcpu, init_event);

	vcpu->arch.hflags = 0;

	vcpu->arch.smi_pending = 0;
	vcpu->arch.smi_count = 0;
	atomic_set(&vcpu->arch.nmi_queued, 0);
	vcpu->arch.nmi_pending = 0;
	vcpu->arch.nmi_injected = false;
	kvm_clear_interrupt_queue(vcpu);
	kvm_clear_exception_queue(vcpu);

	memset(vcpu->arch.db, 0, sizeof(vcpu->arch.db));
	kvm_update_dr0123(vcpu);
	vcpu->arch.dr6 = DR6_ACTIVE_LOW;
	vcpu->arch.dr7 = DR7_FIXED_1;
	kvm_update_dr7(vcpu);

	vcpu->arch.cr2 = 0;

	kvm_make_request(KVM_REQ_EVENT, vcpu);
	vcpu->arch.apf.msr_en_val = 0;
	vcpu->arch.apf.msr_int_val = 0;
	vcpu->arch.st.msr_val = 0;

	kvmclock_reset(vcpu);

	kvm_clear_async_pf_completion_queue(vcpu);
	kvm_async_pf_hash_reset(vcpu);
	vcpu->arch.apf.halted = false;

	if (vcpu->arch.guest_fpu && kvm_mpx_supported()) {
		void *mpx_state_buffer;

		/*
		 * To avoid have the INIT path from kvm_apic_has_events() that be
		 * called with loaded FPU and does not let userspace fix the state.
		 */
		if (init_event)
			kvm_put_guest_fpu(vcpu);
		mpx_state_buffer = get_xsave_addr(&vcpu->arch.guest_fpu->state.xsave,
					XFEATURE_BNDREGS);
		if (mpx_state_buffer)
			memset(mpx_state_buffer, 0, sizeof(struct mpx_bndreg_state));
		mpx_state_buffer = get_xsave_addr(&vcpu->arch.guest_fpu->state.xsave,
					XFEATURE_BNDCSR);
		if (mpx_state_buffer)
			memset(mpx_state_buffer, 0, sizeof(struct mpx_bndcsr));
		if (init_event)
			kvm_load_guest_fpu(vcpu);
	}

	if (!init_event) {
		kvm_pmu_reset(vcpu);
		vcpu->arch.smbase = 0x30000;

		vcpu->arch.msr_misc_features_enables = 0;

		vcpu->arch.xcr0 = XFEATURE_MASK_FP;
	}

	memset(vcpu->arch.regs, 0, sizeof(vcpu->arch.regs));
	vcpu->arch.regs_avail = ~0;
	vcpu->arch.regs_dirty = ~0;

	vcpu->arch.ia32_xss = 0;

	static_call(kvm_x86_vcpu_reset)(vcpu, init_event);
}

void kvm_vcpu_deliver_sipi_vector(struct kvm_vcpu *vcpu, u8 vector)
{
	struct kvm_segment cs;

	kvm_get_segment(vcpu, &cs, VCPU_SREG_CS);
	cs.selector = vector << 8;
	cs.base = vector << 12;
	kvm_set_segment(vcpu, &cs, VCPU_SREG_CS);
	kvm_rip_write(vcpu, 0);
}
EXPORT_SYMBOL_GPL(kvm_vcpu_deliver_sipi_vector);

int kvm_arch_hardware_enable(void)
{
	struct kvm *kvm;
	struct kvm_vcpu *vcpu;
	int i;
	int ret;
	u64 local_tsc;
	u64 max_tsc = 0;
	bool stable, backwards_tsc = false;

	kvm_user_return_msr_cpu_online();
	ret = static_call(kvm_x86_hardware_enable)();
	if (ret != 0)
		return ret;

	local_tsc = rdtsc();
	stable = !kvm_check_tsc_unstable();
	list_for_each_entry(kvm, &vm_list, vm_list) {
		kvm_for_each_vcpu(i, vcpu, kvm) {
			if (!stable && vcpu->cpu == smp_processor_id())
				kvm_make_request(KVM_REQ_CLOCK_UPDATE, vcpu);
			if (stable && vcpu->arch.last_host_tsc > local_tsc) {
				backwards_tsc = true;
				if (vcpu->arch.last_host_tsc > max_tsc)
					max_tsc = vcpu->arch.last_host_tsc;
			}
		}
	}

	/*
	 * Sometimes, even reliable TSCs go backwards.  This happens on
	 * platforms that reset TSC during suspend or hibernate actions, but
	 * maintain synchronization.  We must compensate.  Fortunately, we can
	 * detect that condition here, which happens early in CPU bringup,
	 * before any KVM threads can be running.  Unfortunately, we can't
	 * bring the TSCs fully up to date with real time, as we aren't yet far
	 * enough into CPU bringup that we know how much real time has actually
	 * elapsed; our helper function, ktime_get_boottime_ns() will be using boot
	 * variables that haven't been updated yet.
	 *
	 * So we simply find the maximum observed TSC above, then record the
	 * adjustment to TSC in each VCPU.  When the VCPU later gets loaded,
	 * the adjustment will be applied.  Note that we accumulate
	 * adjustments, in case multiple suspend cycles happen before some VCPU
	 * gets a chance to run again.  In the event that no KVM threads get a
	 * chance to run, we will miss the entire elapsed period, as we'll have
	 * reset last_host_tsc, so VCPUs will not have the TSC adjusted and may
	 * loose cycle time.  This isn't too big a deal, since the loss will be
	 * uniform across all VCPUs (not to mention the scenario is extremely
	 * unlikely). It is possible that a second hibernate recovery happens
	 * much faster than a first, causing the observed TSC here to be
	 * smaller; this would require additional padding adjustment, which is
	 * why we set last_host_tsc to the local tsc observed here.
	 *
	 * N.B. - this code below runs only on platforms with reliable TSC,
	 * as that is the only way backwards_tsc is set above.  Also note
	 * that this runs for ALL vcpus, which is not a bug; all VCPUs should
	 * have the same delta_cyc adjustment applied if backwards_tsc
	 * is detected.  Note further, this adjustment is only done once,
	 * as we reset last_host_tsc on all VCPUs to stop this from being
	 * called multiple times (one for each physical CPU bringup).
	 *
	 * Platforms with unreliable TSCs don't have to deal with this, they
	 * will be compensated by the logic in vcpu_load, which sets the TSC to
	 * catchup mode.  This will catchup all VCPUs to real time, but cannot
	 * guarantee that they stay in perfect synchronization.
	 */
	if (backwards_tsc) {
		u64 delta_cyc = max_tsc - local_tsc;
		list_for_each_entry(kvm, &vm_list, vm_list) {
			kvm->arch.backwards_tsc_observed = true;
			kvm_for_each_vcpu(i, vcpu, kvm) {
				vcpu->arch.tsc_offset_adjustment += delta_cyc;
				vcpu->arch.last_host_tsc = local_tsc;
				kvm_make_request(KVM_REQ_MASTERCLOCK_UPDATE, vcpu);
			}

			/*
			 * We have to disable TSC offset matching.. if you were
			 * booting a VM while issuing an S4 host suspend....
			 * you may have some problem.  Solving this issue is
			 * left as an exercise to the reader.
			 */
			kvm->arch.last_tsc_nsec = 0;
			kvm->arch.last_tsc_write = 0;
		}

	}
	return 0;
}

void kvm_arch_hardware_disable(void)
{
	static_call(kvm_x86_hardware_disable)();
	drop_user_return_notifiers();
}

int kvm_arch_hardware_setup(void *opaque)
{
	struct kvm_x86_init_ops *ops = opaque;
	int r;

	rdmsrl_safe(MSR_EFER, &host_efer);

	if (boot_cpu_has(X86_FEATURE_XSAVES))
		rdmsrl(MSR_IA32_XSS, host_xss);

	r = ops->hardware_setup();
	if (r != 0)
		return r;

	memcpy(&kvm_x86_ops, ops->runtime_ops, sizeof(kvm_x86_ops));
	kvm_ops_static_call_update();

	if (!kvm_cpu_cap_has(X86_FEATURE_XSAVES))
		supported_xss = 0;

#define __kvm_cpu_cap_has(UNUSED_, f) kvm_cpu_cap_has(f)
	cr4_reserved_bits = __cr4_reserved_bits(__kvm_cpu_cap_has, UNUSED_);
#undef __kvm_cpu_cap_has

	if (kvm_has_tsc_control) {
		/*
		 * Make sure the user can only configure tsc_khz values that
		 * fit into a signed integer.
		 * A min value is not calculated because it will always
		 * be 1 on all machines.
		 */
		u64 max = min(0x7fffffffULL,
			      __scale_tsc(kvm_max_tsc_scaling_ratio, tsc_khz));
		kvm_max_guest_tsc_khz = max;

		kvm_default_tsc_scaling_ratio = 1ULL << kvm_tsc_scaling_ratio_frac_bits;
	}

	kvm_init_msr_list();
	return 0;
}

void kvm_arch_hardware_unsetup(void)
{
	static_call(kvm_x86_hardware_unsetup)();
}

int kvm_arch_check_processor_compat(void *opaque)
{
	struct cpuinfo_x86 *c = &cpu_data(smp_processor_id());
	struct kvm_x86_init_ops *ops = opaque;

	WARN_ON(!irqs_disabled());

	if (__cr4_reserved_bits(cpu_has, c) !=
	    __cr4_reserved_bits(cpu_has, &boot_cpu_data))
		return -EIO;

	return ops->check_processor_compatibility();
}

bool kvm_vcpu_is_reset_bsp(struct kvm_vcpu *vcpu)
{
	return vcpu->kvm->arch.bsp_vcpu_id == vcpu->vcpu_id;
}
EXPORT_SYMBOL_GPL(kvm_vcpu_is_reset_bsp);

bool kvm_vcpu_is_bsp(struct kvm_vcpu *vcpu)
{
	return (vcpu->arch.apic_base & MSR_IA32_APICBASE_BSP) != 0;
}

__read_mostly DEFINE_STATIC_KEY_FALSE(kvm_has_noapic_vcpu);
EXPORT_SYMBOL_GPL(kvm_has_noapic_vcpu);

void kvm_arch_sched_in(struct kvm_vcpu *vcpu, int cpu)
{
	struct kvm_pmu *pmu = vcpu_to_pmu(vcpu);

	vcpu->arch.l1tf_flush_l1d = true;
	if (pmu->version && unlikely(pmu->event_count)) {
		pmu->need_cleanup = true;
		kvm_make_request(KVM_REQ_PMU, vcpu);
	}
	static_call(kvm_x86_sched_in)(vcpu, cpu);
}

void kvm_arch_free_vm(struct kvm *kvm)
{
	kfree(to_kvm_hv(kvm)->hv_pa_pg);
	vfree(kvm);
}


int kvm_arch_init_vm(struct kvm *kvm, unsigned long type)
{
	if (type)
		return -EINVAL;

	INIT_HLIST_HEAD(&kvm->arch.mask_notifier_list);
	INIT_LIST_HEAD(&kvm->arch.active_mmu_pages);
	INIT_LIST_HEAD(&kvm->arch.zapped_obsolete_pages);
	INIT_LIST_HEAD(&kvm->arch.lpage_disallowed_mmu_pages);
	INIT_LIST_HEAD(&kvm->arch.assigned_dev_head);
	atomic_set(&kvm->arch.noncoherent_dma_count, 0);

	/* Reserve bit 0 of irq_sources_bitmap for userspace irq source */
	set_bit(KVM_USERSPACE_IRQ_SOURCE_ID, &kvm->arch.irq_sources_bitmap);
	/* Reserve bit 1 of irq_sources_bitmap for irqfd-resampler */
	set_bit(KVM_IRQFD_RESAMPLE_IRQ_SOURCE_ID,
		&kvm->arch.irq_sources_bitmap);

	raw_spin_lock_init(&kvm->arch.tsc_write_lock);
	mutex_init(&kvm->arch.apic_map_lock);
	spin_lock_init(&kvm->arch.pvclock_gtod_sync_lock);

	kvm->arch.kvmclock_offset = -get_kvmclock_base_ns();
	pvclock_update_vm_gtod_copy(kvm);

	kvm->arch.guest_can_read_msr_platform_info = true;

	INIT_DELAYED_WORK(&kvm->arch.kvmclock_update_work, kvmclock_update_fn);
	INIT_DELAYED_WORK(&kvm->arch.kvmclock_sync_work, kvmclock_sync_fn);

	kvm_hv_init_vm(kvm);
	kvm_page_track_init(kvm);
	kvm_mmu_init_vm(kvm);

	return static_call(kvm_x86_vm_init)(kvm);
}

int kvm_arch_post_init_vm(struct kvm *kvm)
{
	return kvm_mmu_post_init_vm(kvm);
}

static void kvm_unload_vcpu_mmu(struct kvm_vcpu *vcpu)
{
	vcpu_load(vcpu);
	kvm_mmu_unload(vcpu);
	vcpu_put(vcpu);
}

static void kvm_free_vcpus(struct kvm *kvm)
{
	unsigned int i;
	struct kvm_vcpu *vcpu;

	/*
	 * Unpin any mmu pages first.
	 */
	kvm_for_each_vcpu(i, vcpu, kvm) {
		kvm_clear_async_pf_completion_queue(vcpu);
		kvm_unload_vcpu_mmu(vcpu);
	}
	kvm_for_each_vcpu(i, vcpu, kvm)
		kvm_vcpu_destroy(vcpu);

	mutex_lock(&kvm->lock);
	for (i = 0; i < atomic_read(&kvm->online_vcpus); i++)
		kvm->vcpus[i] = NULL;

	atomic_set(&kvm->online_vcpus, 0);
	mutex_unlock(&kvm->lock);
}

void kvm_arch_sync_events(struct kvm *kvm)
{
	cancel_delayed_work_sync(&kvm->arch.kvmclock_sync_work);
	cancel_delayed_work_sync(&kvm->arch.kvmclock_update_work);
	kvm_free_pit(kvm);
}

#define  ERR_PTR_USR(e)  ((void __user *)ERR_PTR(e))

/**
 * __x86_set_memory_region: Setup KVM internal memory slot
 *
 * @kvm: the kvm pointer to the VM.
 * @id: the slot ID to setup.
 * @gpa: the GPA to install the slot (unused when @size == 0).
 * @size: the size of the slot. Set to zero to uninstall a slot.
 *
 * This function helps to setup a KVM internal memory slot.  Specify
 * @size > 0 to install a new slot, while @size == 0 to uninstall a
 * slot.  The return code can be one of the following:
 *
 *   HVA:           on success (uninstall will return a bogus HVA)
 *   -errno:        on error
 *
 * The caller should always use IS_ERR() to check the return value
 * before use.  Note, the KVM internal memory slots are guaranteed to
 * remain valid and unchanged until the VM is destroyed, i.e., the
 * GPA->HVA translation will not change.  However, the HVA is a user
 * address, i.e. its accessibility is not guaranteed, and must be
 * accessed via __copy_{to,from}_user().
 */
void __user * __x86_set_memory_region(struct kvm *kvm, int id, gpa_t gpa,
				      u32 size)
{
	int i, r;
	unsigned long hva, old_npages;
	struct kvm_memslots *slots = kvm_memslots(kvm);
	struct kvm_memory_slot *slot;

	/* Called with kvm->slots_lock held.  */
	if (WARN_ON(id >= KVM_MEM_SLOTS_NUM))
		return ERR_PTR_USR(-EINVAL);

	slot = id_to_memslot(slots, id);
	if (size) {
		if (slot && slot->npages)
			return ERR_PTR_USR(-EEXIST);

		/*
		 * MAP_SHARED to prevent internal slot pages from being moved
		 * by fork()/COW.
		 */
		hva = vm_mmap(NULL, 0, size, PROT_READ | PROT_WRITE,
			      MAP_SHARED | MAP_ANONYMOUS, 0);
		if (IS_ERR((void *)hva))
			return (void __user *)hva;
	} else {
		if (!slot || !slot->npages)
			return NULL;

		old_npages = slot->npages;
		hva = slot->userspace_addr;
	}

	for (i = 0; i < KVM_ADDRESS_SPACE_NUM; i++) {
		struct kvm_userspace_memory_region m;

		m.slot = id | (i << 16);
		m.flags = 0;
		m.guest_phys_addr = gpa;
		m.userspace_addr = hva;
		m.memory_size = size;
		r = __kvm_set_memory_region(kvm, &m);
		if (r < 0)
			return ERR_PTR_USR(r);
	}

	if (!size)
		vm_munmap(hva, old_npages * PAGE_SIZE);

	return (void __user *)hva;
}
EXPORT_SYMBOL_GPL(__x86_set_memory_region);

void kvm_arch_pre_destroy_vm(struct kvm *kvm)
{
	kvm_mmu_pre_destroy_vm(kvm);
}

void kvm_arch_destroy_vm(struct kvm *kvm)
{
	if (current->mm == kvm->mm) {
		/*
		 * Free memory regions allocated on behalf of userspace,
		 * unless the the memory map has changed due to process exit
		 * or fd copying.
		 */
		mutex_lock(&kvm->slots_lock);
		__x86_set_memory_region(kvm, APIC_ACCESS_PAGE_PRIVATE_MEMSLOT,
					0, 0);
		__x86_set_memory_region(kvm, IDENTITY_PAGETABLE_PRIVATE_MEMSLOT,
					0, 0);
		__x86_set_memory_region(kvm, TSS_PRIVATE_MEMSLOT, 0, 0);
		mutex_unlock(&kvm->slots_lock);
	}
	static_call_cond(kvm_x86_vm_destroy)(kvm);
	kvm_free_msr_filter(srcu_dereference_check(kvm->arch.msr_filter, &kvm->srcu, 1));
	kvm_pic_destroy(kvm);
	kvm_ioapic_destroy(kvm);
	kvm_free_vcpus(kvm);
	kvfree(rcu_dereference_check(kvm->arch.apic_map, 1));
	kfree(srcu_dereference_check(kvm->arch.pmu_event_filter, &kvm->srcu, 1));
	kvm_mmu_uninit_vm(kvm);
	kvm_page_track_cleanup(kvm);
	kvm_xen_destroy_vm(kvm);
	kvm_hv_destroy_vm(kvm);
}

void kvm_arch_free_memslot(struct kvm *kvm, struct kvm_memory_slot *slot)
{
	int i;

	for (i = 0; i < KVM_NR_PAGE_SIZES; ++i) {
		kvfree(slot->arch.rmap[i]);
		slot->arch.rmap[i] = NULL;

		if (i == 0)
			continue;

		kvfree(slot->arch.lpage_info[i - 1]);
		slot->arch.lpage_info[i - 1] = NULL;
	}

	kvm_page_track_free_memslot(slot);
}

static int kvm_alloc_memslot_metadata(struct kvm_memory_slot *slot,
				      unsigned long npages)
{
	int i;

	/*
	 * Clear out the previous array pointers for the KVM_MR_MOVE case.  The
	 * old arrays will be freed by __kvm_set_memory_region() if installing
	 * the new memslot is successful.
	 */
	memset(&slot->arch, 0, sizeof(slot->arch));

	for (i = 0; i < KVM_NR_PAGE_SIZES; ++i) {
		struct kvm_lpage_info *linfo;
		unsigned long ugfn;
		int lpages;
		int level = i + 1;

		lpages = gfn_to_index(slot->base_gfn + npages - 1,
				      slot->base_gfn, level) + 1;

		slot->arch.rmap[i] =
			kvcalloc(lpages, sizeof(*slot->arch.rmap[i]),
				 GFP_KERNEL_ACCOUNT);
		if (!slot->arch.rmap[i])
			goto out_free;
		if (i == 0)
			continue;

		linfo = kvcalloc(lpages, sizeof(*linfo), GFP_KERNEL_ACCOUNT);
		if (!linfo)
			goto out_free;

		slot->arch.lpage_info[i - 1] = linfo;

		if (slot->base_gfn & (KVM_PAGES_PER_HPAGE(level) - 1))
			linfo[0].disallow_lpage = 1;
		if ((slot->base_gfn + npages) & (KVM_PAGES_PER_HPAGE(level) - 1))
			linfo[lpages - 1].disallow_lpage = 1;
		ugfn = slot->userspace_addr >> PAGE_SHIFT;
		/*
		 * If the gfn and userspace address are not aligned wrt each
		 * other, disable large page support for this slot.
		 */
		if ((slot->base_gfn ^ ugfn) & (KVM_PAGES_PER_HPAGE(level) - 1)) {
			unsigned long j;

			for (j = 0; j < lpages; ++j)
				linfo[j].disallow_lpage = 1;
		}
	}

	if (kvm_page_track_create_memslot(slot, npages))
		goto out_free;

	return 0;

out_free:
	for (i = 0; i < KVM_NR_PAGE_SIZES; ++i) {
		kvfree(slot->arch.rmap[i]);
		slot->arch.rmap[i] = NULL;
		if (i == 0)
			continue;

		kvfree(slot->arch.lpage_info[i - 1]);
		slot->arch.lpage_info[i - 1] = NULL;
	}
	return -ENOMEM;
}

void kvm_arch_memslots_updated(struct kvm *kvm, u64 gen)
{
	struct kvm_vcpu *vcpu;
	int i;

	/*
	 * memslots->generation has been incremented.
	 * mmio generation may have reached its maximum value.
	 */
	kvm_mmu_invalidate_mmio_sptes(kvm, gen);

	/* Force re-initialization of steal_time cache */
	kvm_for_each_vcpu(i, vcpu, kvm)
		kvm_vcpu_kick(vcpu);
}

int kvm_arch_prepare_memory_region(struct kvm *kvm,
				struct kvm_memory_slot *memslot,
				const struct kvm_userspace_memory_region *mem,
				enum kvm_mr_change change)
{
	if (change == KVM_MR_CREATE || change == KVM_MR_MOVE)
		return kvm_alloc_memslot_metadata(memslot,
						  mem->memory_size >> PAGE_SHIFT);
	return 0;
}


static void kvm_mmu_update_cpu_dirty_logging(struct kvm *kvm, bool enable)
{
	struct kvm_arch *ka = &kvm->arch;

	if (!kvm_x86_ops.cpu_dirty_log_size)
		return;

	if ((enable && ++ka->cpu_dirty_logging_count == 1) ||
	    (!enable && --ka->cpu_dirty_logging_count == 0))
		kvm_make_all_cpus_request(kvm, KVM_REQ_UPDATE_CPU_DIRTY_LOGGING);

	WARN_ON_ONCE(ka->cpu_dirty_logging_count < 0);
}

static void kvm_mmu_slot_apply_flags(struct kvm *kvm,
				     struct kvm_memory_slot *old,
				     struct kvm_memory_slot *new,
				     enum kvm_mr_change change)
{
	bool log_dirty_pages = new->flags & KVM_MEM_LOG_DIRTY_PAGES;

	/*
	 * Update CPU dirty logging if dirty logging is being toggled.  This
	 * applies to all operations.
	 */
	if ((old->flags ^ new->flags) & KVM_MEM_LOG_DIRTY_PAGES)
		kvm_mmu_update_cpu_dirty_logging(kvm, log_dirty_pages);

	/*
	 * Nothing more to do for RO slots (which can't be dirtied and can't be
	 * made writable) or CREATE/MOVE/DELETE of a slot.
	 *
	 * For a memslot with dirty logging disabled:
	 * CREATE:      No dirty mappings will already exist.
	 * MOVE/DELETE: The old mappings will already have been cleaned up by
	 *		kvm_arch_flush_shadow_memslot()
	 *
	 * For a memslot with dirty logging enabled:
	 * CREATE:      No shadow pages exist, thus nothing to write-protect
	 *		and no dirty bits to clear.
	 * MOVE/DELETE: The old mappings will already have been cleaned up by
	 *		kvm_arch_flush_shadow_memslot().
	 */
	if ((change != KVM_MR_FLAGS_ONLY) || (new->flags & KVM_MEM_READONLY))
		return;

	/*
	 * READONLY and non-flags changes were filtered out above, and the only
	 * other flag is LOG_DIRTY_PAGES, i.e. something is wrong if dirty
	 * logging isn't being toggled on or off.
	 */
	if (WARN_ON_ONCE(!((old->flags ^ new->flags) & KVM_MEM_LOG_DIRTY_PAGES)))
		return;

	if (!log_dirty_pages) {
		/*
		 * Dirty logging tracks sptes in 4k granularity, meaning that
		 * large sptes have to be split.  If live migration succeeds,
		 * the guest in the source machine will be destroyed and large
		 * sptes will be created in the destination.  However, if the
		 * guest continues to run in the source machine (for example if
		 * live migration fails), small sptes will remain around and
		 * cause bad performance.
		 *
		 * Scan sptes if dirty logging has been stopped, dropping those
		 * which can be collapsed into a single large-page spte.  Later
		 * page faults will create the large-page sptes.
		 */
		kvm_mmu_zap_collapsible_sptes(kvm, new);
	} else {
		/* By default, write-protect everything to log writes. */
		int level = PG_LEVEL_4K;

		if (kvm_x86_ops.cpu_dirty_log_size) {
			/*
			 * Clear all dirty bits, unless pages are treated as
			 * dirty from the get-go.
			 */
			if (!kvm_dirty_log_manual_protect_and_init_set(kvm))
				kvm_mmu_slot_leaf_clear_dirty(kvm, new);

			/*
			 * Write-protect large pages on write so that dirty
			 * logging happens at 4k granularity.  No need to
			 * write-protect small SPTEs since write accesses are
			 * logged by the CPU via dirty bits.
			 */
			level = PG_LEVEL_2M;
		} else if (kvm_dirty_log_manual_protect_and_init_set(kvm)) {
			/*
			 * If we're with initial-all-set, we don't need
			 * to write protect any small page because
			 * they're reported as dirty already.  However
			 * we still need to write-protect huge pages
			 * so that the page split can happen lazily on
			 * the first write to the huge page.
			 */
			level = PG_LEVEL_2M;
		}
		kvm_mmu_slot_remove_write_access(kvm, new, level);
	}
}

void kvm_arch_commit_memory_region(struct kvm *kvm,
				const struct kvm_userspace_memory_region *mem,
				struct kvm_memory_slot *old,
				const struct kvm_memory_slot *new,
				enum kvm_mr_change change)
{
	if (!kvm->arch.n_requested_mmu_pages)
		kvm_mmu_change_mmu_pages(kvm,
				kvm_mmu_calculate_default_mmu_pages(kvm));

	/*
	 * FIXME: const-ify all uses of struct kvm_memory_slot.
	 */
	kvm_mmu_slot_apply_flags(kvm, old, (struct kvm_memory_slot *) new, change);

	/* Free the arrays associated with the old memslot. */
	if (change == KVM_MR_MOVE)
		kvm_arch_free_memslot(kvm, old);
}

void kvm_arch_flush_shadow_all(struct kvm *kvm)
{
	kvm_mmu_zap_all(kvm);
}

void kvm_arch_flush_shadow_memslot(struct kvm *kvm,
				   struct kvm_memory_slot *slot)
{
	kvm_page_track_flush_slot(kvm, slot);
}

static inline bool kvm_guest_apic_has_interrupt(struct kvm_vcpu *vcpu)
{
	return (is_guest_mode(vcpu) &&
			kvm_x86_ops.guest_apic_has_interrupt &&
			static_call(kvm_x86_guest_apic_has_interrupt)(vcpu));
}

static inline bool kvm_vcpu_has_events(struct kvm_vcpu *vcpu)
{
	if (!list_empty_careful(&vcpu->async_pf.done))
		return true;

	if (kvm_apic_has_events(vcpu))
		return true;

	if (vcpu->arch.pv.pv_unhalted)
		return true;

	if (vcpu->arch.exception.pending)
		return true;

	if (kvm_test_request(KVM_REQ_NMI, vcpu) ||
	    (vcpu->arch.nmi_pending &&
	     static_call(kvm_x86_nmi_allowed)(vcpu, false)))
		return true;

	if (kvm_test_request(KVM_REQ_SMI, vcpu) ||
	    (vcpu->arch.smi_pending &&
	     static_call(kvm_x86_smi_allowed)(vcpu, false)))
		return true;

	if (kvm_arch_interrupt_allowed(vcpu) &&
	    (kvm_cpu_has_interrupt(vcpu) ||
	    kvm_guest_apic_has_interrupt(vcpu)))
		return true;

	if (kvm_hv_has_stimer_pending(vcpu))
		return true;

	if (is_guest_mode(vcpu) &&
	    kvm_x86_ops.nested_ops->hv_timer_pending &&
	    kvm_x86_ops.nested_ops->hv_timer_pending(vcpu))
		return true;

	return false;
}

int kvm_arch_vcpu_runnable(struct kvm_vcpu *vcpu)
{
	return kvm_vcpu_running(vcpu) || kvm_vcpu_has_events(vcpu);
}

bool kvm_arch_dy_runnable(struct kvm_vcpu *vcpu)
{
	if (READ_ONCE(vcpu->arch.pv.pv_unhalted))
		return true;

	if (kvm_test_request(KVM_REQ_NMI, vcpu) ||
		kvm_test_request(KVM_REQ_SMI, vcpu) ||
		 kvm_test_request(KVM_REQ_EVENT, vcpu))
		return true;

	if (vcpu->arch.apicv_active && static_call(kvm_x86_dy_apicv_has_pending_interrupt)(vcpu))
		return true;

	return false;
}

bool kvm_arch_dy_has_pending_interrupt(struct kvm_vcpu *vcpu)
{
	if (vcpu->arch.apicv_active && static_call(kvm_x86_dy_apicv_has_pending_interrupt)(vcpu))
		return true;

	return false;
}

bool kvm_arch_vcpu_in_kernel(struct kvm_vcpu *vcpu)
{
	return vcpu->arch.preempted_in_kernel;
}

int kvm_arch_vcpu_should_kick(struct kvm_vcpu *vcpu)
{
	return kvm_vcpu_exiting_guest_mode(vcpu) == IN_GUEST_MODE;
}

int kvm_arch_interrupt_allowed(struct kvm_vcpu *vcpu)
{
	return static_call(kvm_x86_interrupt_allowed)(vcpu, false);
}

unsigned long kvm_get_linear_rip(struct kvm_vcpu *vcpu)
{
	/* Can't read the RIP when guest state is protected, just return 0 */
	if (vcpu->arch.guest_state_protected)
		return 0;

	if (is_64_bit_mode(vcpu))
		return kvm_rip_read(vcpu);
	return (u32)(get_segment_base(vcpu, VCPU_SREG_CS) +
		     kvm_rip_read(vcpu));
}
EXPORT_SYMBOL_GPL(kvm_get_linear_rip);

bool kvm_is_linear_rip(struct kvm_vcpu *vcpu, unsigned long linear_rip)
{
	return kvm_get_linear_rip(vcpu) == linear_rip;
}
EXPORT_SYMBOL_GPL(kvm_is_linear_rip);

unsigned long kvm_get_rflags(struct kvm_vcpu *vcpu)
{
	unsigned long rflags;

	rflags = static_call(kvm_x86_get_rflags)(vcpu);
	if (vcpu->guest_debug & KVM_GUESTDBG_SINGLESTEP)
		rflags &= ~X86_EFLAGS_TF;
	return rflags;
}
EXPORT_SYMBOL_GPL(kvm_get_rflags);

static void __kvm_set_rflags(struct kvm_vcpu *vcpu, unsigned long rflags)
{
	if (vcpu->guest_debug & KVM_GUESTDBG_SINGLESTEP &&
	    kvm_is_linear_rip(vcpu, vcpu->arch.singlestep_rip))
		rflags |= X86_EFLAGS_TF;
	static_call(kvm_x86_set_rflags)(vcpu, rflags);
}

void kvm_set_rflags(struct kvm_vcpu *vcpu, unsigned long rflags)
{
	__kvm_set_rflags(vcpu, rflags);
	kvm_make_request(KVM_REQ_EVENT, vcpu);
}
EXPORT_SYMBOL_GPL(kvm_set_rflags);

void kvm_arch_async_page_ready(struct kvm_vcpu *vcpu, struct kvm_async_pf *work)
{
	int r;

	if ((vcpu->arch.mmu->direct_map != work->arch.direct_map) ||
	      work->wakeup_all)
		return;

	r = kvm_mmu_reload(vcpu);
	if (unlikely(r))
		return;

	if (!vcpu->arch.mmu->direct_map &&
	      work->arch.cr3 != vcpu->arch.mmu->get_guest_pgd(vcpu))
		return;

	kvm_mmu_do_page_fault(vcpu, work->cr2_or_gpa, 0, true);
}

static inline u32 kvm_async_pf_hash_fn(gfn_t gfn)
{
	BUILD_BUG_ON(!is_power_of_2(ASYNC_PF_PER_VCPU));

	return hash_32(gfn & 0xffffffff, order_base_2(ASYNC_PF_PER_VCPU));
}

static inline u32 kvm_async_pf_next_probe(u32 key)
{
	return (key + 1) & (ASYNC_PF_PER_VCPU - 1);
}

static void kvm_add_async_pf_gfn(struct kvm_vcpu *vcpu, gfn_t gfn)
{
	u32 key = kvm_async_pf_hash_fn(gfn);

	while (vcpu->arch.apf.gfns[key] != ~0)
		key = kvm_async_pf_next_probe(key);

	vcpu->arch.apf.gfns[key] = gfn;
}

static u32 kvm_async_pf_gfn_slot(struct kvm_vcpu *vcpu, gfn_t gfn)
{
	int i;
	u32 key = kvm_async_pf_hash_fn(gfn);

	for (i = 0; i < ASYNC_PF_PER_VCPU &&
		     (vcpu->arch.apf.gfns[key] != gfn &&
		      vcpu->arch.apf.gfns[key] != ~0); i++)
		key = kvm_async_pf_next_probe(key);

	return key;
}

bool kvm_find_async_pf_gfn(struct kvm_vcpu *vcpu, gfn_t gfn)
{
	return vcpu->arch.apf.gfns[kvm_async_pf_gfn_slot(vcpu, gfn)] == gfn;
}

static void kvm_del_async_pf_gfn(struct kvm_vcpu *vcpu, gfn_t gfn)
{
	u32 i, j, k;

	i = j = kvm_async_pf_gfn_slot(vcpu, gfn);

	if (WARN_ON_ONCE(vcpu->arch.apf.gfns[i] != gfn))
		return;

	while (true) {
		vcpu->arch.apf.gfns[i] = ~0;
		do {
			j = kvm_async_pf_next_probe(j);
			if (vcpu->arch.apf.gfns[j] == ~0)
				return;
			k = kvm_async_pf_hash_fn(vcpu->arch.apf.gfns[j]);
			/*
			 * k lies cyclically in ]i,j]
			 * |    i.k.j |
			 * |....j i.k.| or  |.k..j i...|
			 */
		} while ((i <= j) ? (i < k && k <= j) : (i < k || k <= j));
		vcpu->arch.apf.gfns[i] = vcpu->arch.apf.gfns[j];
		i = j;
	}
}

static inline int apf_put_user_notpresent(struct kvm_vcpu *vcpu)
{
	u32 reason = KVM_PV_REASON_PAGE_NOT_PRESENT;

	return kvm_write_guest_cached(vcpu->kvm, &vcpu->arch.apf.data, &reason,
				      sizeof(reason));
}

static inline int apf_put_user_ready(struct kvm_vcpu *vcpu, u32 token)
{
	unsigned int offset = offsetof(struct kvm_vcpu_pv_apf_data, token);

	return kvm_write_guest_offset_cached(vcpu->kvm, &vcpu->arch.apf.data,
					     &token, offset, sizeof(token));
}

static inline bool apf_pageready_slot_free(struct kvm_vcpu *vcpu)
{
	unsigned int offset = offsetof(struct kvm_vcpu_pv_apf_data, token);
	u32 val;

	if (kvm_read_guest_offset_cached(vcpu->kvm, &vcpu->arch.apf.data,
					 &val, offset, sizeof(val)))
		return false;

	return !val;
}

static bool kvm_can_deliver_async_pf(struct kvm_vcpu *vcpu)
{
	if (!vcpu->arch.apf.delivery_as_pf_vmexit && is_guest_mode(vcpu))
		return false;

	if (!kvm_pv_async_pf_enabled(vcpu) ||
	    (vcpu->arch.apf.send_user_only && static_call(kvm_x86_get_cpl)(vcpu) == 0))
		return false;

	return true;
}

bool kvm_can_do_async_pf(struct kvm_vcpu *vcpu)
{
	if (unlikely(!lapic_in_kernel(vcpu) ||
		     kvm_event_needs_reinjection(vcpu) ||
		     vcpu->arch.exception.pending))
		return false;

	if (kvm_hlt_in_guest(vcpu->kvm) && !kvm_can_deliver_async_pf(vcpu))
		return false;

	/*
	 * If interrupts are off we cannot even use an artificial
	 * halt state.
	 */
	return kvm_arch_interrupt_allowed(vcpu);
}

bool kvm_arch_async_page_not_present(struct kvm_vcpu *vcpu,
				     struct kvm_async_pf *work)
{
	struct x86_exception fault;

	trace_kvm_async_pf_not_present(work->arch.token, work->cr2_or_gpa);
	kvm_add_async_pf_gfn(vcpu, work->arch.gfn);

	if (kvm_can_deliver_async_pf(vcpu) &&
	    !apf_put_user_notpresent(vcpu)) {
		fault.vector = PF_VECTOR;
		fault.error_code_valid = true;
		fault.error_code = 0;
		fault.nested_page_fault = false;
		fault.address = work->arch.token;
		fault.async_page_fault = true;
		kvm_inject_page_fault(vcpu, &fault);
		return true;
	} else {
		/*
		 * It is not possible to deliver a paravirtualized asynchronous
		 * page fault, but putting the guest in an artificial halt state
		 * can be beneficial nevertheless: if an interrupt arrives, we
		 * can deliver it timely and perhaps the guest will schedule
		 * another process.  When the instruction that triggered a page
		 * fault is retried, hopefully the page will be ready in the host.
		 */
		kvm_make_request(KVM_REQ_APF_HALT, vcpu);
		return false;
	}
}

void kvm_arch_async_page_present(struct kvm_vcpu *vcpu,
				 struct kvm_async_pf *work)
{
	struct kvm_lapic_irq irq = {
		.delivery_mode = APIC_DM_FIXED,
		.vector = vcpu->arch.apf.vec
	};

	if (work->wakeup_all)
		work->arch.token = ~0; /* broadcast wakeup */
	else
		kvm_del_async_pf_gfn(vcpu, work->arch.gfn);
	trace_kvm_async_pf_ready(work->arch.token, work->cr2_or_gpa);

	if ((work->wakeup_all || work->notpresent_injected) &&
	    kvm_pv_async_pf_enabled(vcpu) &&
	    !apf_put_user_ready(vcpu, work->arch.token)) {
		vcpu->arch.apf.pageready_pending = true;
		kvm_apic_set_irq(vcpu, &irq, NULL);
	}

	vcpu->arch.apf.halted = false;
	vcpu->arch.mp_state = KVM_MP_STATE_RUNNABLE;
}

void kvm_arch_async_page_present_queued(struct kvm_vcpu *vcpu)
{
	kvm_make_request(KVM_REQ_APF_READY, vcpu);
	if (!vcpu->arch.apf.pageready_pending)
		kvm_vcpu_kick(vcpu);
}

bool kvm_arch_can_dequeue_async_page_present(struct kvm_vcpu *vcpu)
{
	if (!kvm_pv_async_pf_enabled(vcpu))
		return true;
	else
		return apf_pageready_slot_free(vcpu);
}

void kvm_arch_start_assignment(struct kvm *kvm)
{
	atomic_inc(&kvm->arch.assigned_device_count);
}
EXPORT_SYMBOL_GPL(kvm_arch_start_assignment);

void kvm_arch_end_assignment(struct kvm *kvm)
{
	atomic_dec(&kvm->arch.assigned_device_count);
}
EXPORT_SYMBOL_GPL(kvm_arch_end_assignment);

bool kvm_arch_has_assigned_device(struct kvm *kvm)
{
	return atomic_read(&kvm->arch.assigned_device_count);
}
EXPORT_SYMBOL_GPL(kvm_arch_has_assigned_device);

void kvm_arch_register_noncoherent_dma(struct kvm *kvm)
{
	atomic_inc(&kvm->arch.noncoherent_dma_count);
}
EXPORT_SYMBOL_GPL(kvm_arch_register_noncoherent_dma);

void kvm_arch_unregister_noncoherent_dma(struct kvm *kvm)
{
	atomic_dec(&kvm->arch.noncoherent_dma_count);
}
EXPORT_SYMBOL_GPL(kvm_arch_unregister_noncoherent_dma);

bool kvm_arch_has_noncoherent_dma(struct kvm *kvm)
{
	return atomic_read(&kvm->arch.noncoherent_dma_count);
}
EXPORT_SYMBOL_GPL(kvm_arch_has_noncoherent_dma);

bool kvm_arch_has_irq_bypass(void)
{
	return true;
}

int kvm_arch_irq_bypass_add_producer(struct irq_bypass_consumer *cons,
				      struct irq_bypass_producer *prod)
{
	struct kvm_kernel_irqfd *irqfd =
		container_of(cons, struct kvm_kernel_irqfd, consumer);
	int ret;

	irqfd->producer = prod;
	kvm_arch_start_assignment(irqfd->kvm);
	ret = static_call(kvm_x86_update_pi_irte)(irqfd->kvm,
					 prod->irq, irqfd->gsi, 1);

	if (ret)
		kvm_arch_end_assignment(irqfd->kvm);

	return ret;
}

void kvm_arch_irq_bypass_del_producer(struct irq_bypass_consumer *cons,
				      struct irq_bypass_producer *prod)
{
	int ret;
	struct kvm_kernel_irqfd *irqfd =
		container_of(cons, struct kvm_kernel_irqfd, consumer);

	WARN_ON(irqfd->producer != prod);
	irqfd->producer = NULL;

	/*
	 * When producer of consumer is unregistered, we change back to
	 * remapped mode, so we can re-use the current implementation
	 * when the irq is masked/disabled or the consumer side (KVM
	 * int this case doesn't want to receive the interrupts.
	*/
	ret = static_call(kvm_x86_update_pi_irte)(irqfd->kvm, prod->irq, irqfd->gsi, 0);
	if (ret)
		printk(KERN_INFO "irq bypass consumer (token %p) unregistration"
		       " fails: %d\n", irqfd->consumer.token, ret);

	kvm_arch_end_assignment(irqfd->kvm);
}

int kvm_arch_update_irqfd_routing(struct kvm *kvm, unsigned int host_irq,
				   uint32_t guest_irq, bool set)
{
	return static_call(kvm_x86_update_pi_irte)(kvm, host_irq, guest_irq, set);
}

bool kvm_vector_hashing_enabled(void)
{
	return vector_hashing;
}

bool kvm_arch_no_poll(struct kvm_vcpu *vcpu)
{
	return (vcpu->arch.msr_kvm_poll_control & 1) == 0;
}
EXPORT_SYMBOL_GPL(kvm_arch_no_poll);


int kvm_spec_ctrl_test_value(u64 value)
{
	/*
	 * test that setting IA32_SPEC_CTRL to given value
	 * is allowed by the host processor
	 */

	u64 saved_value;
	unsigned long flags;
	int ret = 0;

	local_irq_save(flags);

	if (rdmsrl_safe(MSR_IA32_SPEC_CTRL, &saved_value))
		ret = 1;
	else if (wrmsrl_safe(MSR_IA32_SPEC_CTRL, value))
		ret = 1;
	else
		wrmsrl(MSR_IA32_SPEC_CTRL, saved_value);

	local_irq_restore(flags);

	return ret;
}
EXPORT_SYMBOL_GPL(kvm_spec_ctrl_test_value);

void kvm_fixup_and_inject_pf_error(struct kvm_vcpu *vcpu, gva_t gva, u16 error_code)
{
	struct x86_exception fault;
	u32 access = error_code &
		(PFERR_WRITE_MASK | PFERR_FETCH_MASK | PFERR_USER_MASK);

	if (!(error_code & PFERR_PRESENT_MASK) ||
	    vcpu->arch.walk_mmu->gva_to_gpa(vcpu, gva, access, &fault) != UNMAPPED_GVA) {
		/*
		 * If vcpu->arch.walk_mmu->gva_to_gpa succeeded, the page
		 * tables probably do not match the TLB.  Just proceed
		 * with the error code that the processor gave.
		 */
		fault.vector = PF_VECTOR;
		fault.error_code_valid = true;
		fault.error_code = error_code;
		fault.nested_page_fault = false;
		fault.address = gva;
	}
	vcpu->arch.walk_mmu->inject_page_fault(vcpu, &fault);
}
EXPORT_SYMBOL_GPL(kvm_fixup_and_inject_pf_error);

/*
 * Handles kvm_read/write_guest_virt*() result and either injects #PF or returns
 * KVM_EXIT_INTERNAL_ERROR for cases not currently handled by KVM. Return value
 * indicates whether exit to userspace is needed.
 */
int kvm_handle_memory_failure(struct kvm_vcpu *vcpu, int r,
			      struct x86_exception *e)
{
	if (r == X86EMUL_PROPAGATE_FAULT) {
		kvm_inject_emulated_page_fault(vcpu, e);
		return 1;
	}

	/*
	 * In case kvm_read/write_guest_virt*() failed with X86EMUL_IO_NEEDED
	 * while handling a VMX instruction KVM could've handled the request
	 * correctly by exiting to userspace and performing I/O but there
	 * doesn't seem to be a real use-case behind such requests, just return
	 * KVM_EXIT_INTERNAL_ERROR for now.
	 */
	vcpu->run->exit_reason = KVM_EXIT_INTERNAL_ERROR;
	vcpu->run->internal.suberror = KVM_INTERNAL_ERROR_EMULATION;
	vcpu->run->internal.ndata = 0;

	return 0;
}
EXPORT_SYMBOL_GPL(kvm_handle_memory_failure);

int kvm_handle_invpcid(struct kvm_vcpu *vcpu, unsigned long type, gva_t gva)
{
	bool pcid_enabled;
	struct x86_exception e;
	unsigned i;
	unsigned long roots_to_free = 0;
	struct {
		u64 pcid;
		u64 gla;
	} operand;
	int r;

	r = kvm_read_guest_virt(vcpu, gva, &operand, sizeof(operand), &e);
	if (r != X86EMUL_CONTINUE)
		return kvm_handle_memory_failure(vcpu, r, &e);

	if (operand.pcid >> 12 != 0) {
		kvm_inject_gp(vcpu, 0);
		return 1;
	}

	pcid_enabled = kvm_read_cr4_bits(vcpu, X86_CR4_PCIDE);

	switch (type) {
	case INVPCID_TYPE_INDIV_ADDR:
		if ((!pcid_enabled && (operand.pcid != 0)) ||
		    is_noncanonical_address(operand.gla, vcpu)) {
			kvm_inject_gp(vcpu, 0);
			return 1;
		}
		kvm_mmu_invpcid_gva(vcpu, operand.gla, operand.pcid);
		return kvm_skip_emulated_instruction(vcpu);

	case INVPCID_TYPE_SINGLE_CTXT:
		if (!pcid_enabled && (operand.pcid != 0)) {
			kvm_inject_gp(vcpu, 0);
			return 1;
		}

		if (kvm_get_active_pcid(vcpu) == operand.pcid) {
			kvm_mmu_sync_roots(vcpu);
			kvm_make_request(KVM_REQ_TLB_FLUSH_CURRENT, vcpu);
		}

		for (i = 0; i < KVM_MMU_NUM_PREV_ROOTS; i++)
			if (kvm_get_pcid(vcpu, vcpu->arch.mmu->prev_roots[i].pgd)
			    == operand.pcid)
				roots_to_free |= KVM_MMU_ROOT_PREVIOUS(i);

		kvm_mmu_free_roots(vcpu, vcpu->arch.mmu, roots_to_free);
		/*
		 * If neither the current cr3 nor any of the prev_roots use the
		 * given PCID, then nothing needs to be done here because a
		 * resync will happen anyway before switching to any other CR3.
		 */

		return kvm_skip_emulated_instruction(vcpu);

	case INVPCID_TYPE_ALL_NON_GLOBAL:
		/*
		 * Currently, KVM doesn't mark global entries in the shadow
		 * page tables, so a non-global flush just degenerates to a
		 * global flush. If needed, we could optimize this later by
		 * keeping track of global entries in shadow page tables.
		 */

		fallthrough;
	case INVPCID_TYPE_ALL_INCL_GLOBAL:
		kvm_make_request(KVM_REQ_MMU_RELOAD, vcpu);
		return kvm_skip_emulated_instruction(vcpu);

	default:
		BUG(); /* We have already checked above that type <= 3 */
	}
}
EXPORT_SYMBOL_GPL(kvm_handle_invpcid);

static int complete_sev_es_emulated_mmio(struct kvm_vcpu *vcpu)
{
	struct kvm_run *run = vcpu->run;
	struct kvm_mmio_fragment *frag;
	unsigned int len;

	BUG_ON(!vcpu->mmio_needed);

	/* Complete previous fragment */
	frag = &vcpu->mmio_fragments[vcpu->mmio_cur_fragment];
	len = min(8u, frag->len);
	if (!vcpu->mmio_is_write)
		memcpy(frag->data, run->mmio.data, len);

	if (frag->len <= 8) {
		/* Switch to the next fragment. */
		frag++;
		vcpu->mmio_cur_fragment++;
	} else {
		/* Go forward to the next mmio piece. */
		frag->data += len;
		frag->gpa += len;
		frag->len -= len;
	}

	if (vcpu->mmio_cur_fragment >= vcpu->mmio_nr_fragments) {
		vcpu->mmio_needed = 0;

		// VMG change, at this point, we're always done
		// RIP has already been advanced
		return 1;
	}

	// More MMIO is needed
	run->mmio.phys_addr = frag->gpa;
	run->mmio.len = min(8u, frag->len);
	run->mmio.is_write = vcpu->mmio_is_write;
	if (run->mmio.is_write)
		memcpy(run->mmio.data, frag->data, min(8u, frag->len));
	run->exit_reason = KVM_EXIT_MMIO;

	vcpu->arch.complete_userspace_io = complete_sev_es_emulated_mmio;

	return 0;
}

int kvm_sev_es_mmio_write(struct kvm_vcpu *vcpu, gpa_t gpa, unsigned int bytes,
			  void *data)
{
	int handled;
	struct kvm_mmio_fragment *frag;

	if (!data)
		return -EINVAL;

	handled = write_emultor.read_write_mmio(vcpu, gpa, bytes, data);
	if (handled == bytes)
		return 1;

	bytes -= handled;
	gpa += handled;
	data += handled;

	/*TODO: Check if need to increment number of frags */
	frag = vcpu->mmio_fragments;
	vcpu->mmio_nr_fragments = 1;
	frag->len = bytes;
	frag->gpa = gpa;
	frag->data = data;

	vcpu->mmio_needed = 1;
	vcpu->mmio_cur_fragment = 0;

	vcpu->run->mmio.phys_addr = gpa;
	vcpu->run->mmio.len = min(8u, frag->len);
	vcpu->run->mmio.is_write = 1;
	memcpy(vcpu->run->mmio.data, frag->data, min(8u, frag->len));
	vcpu->run->exit_reason = KVM_EXIT_MMIO;

	vcpu->arch.complete_userspace_io = complete_sev_es_emulated_mmio;

	return 0;
}
EXPORT_SYMBOL_GPL(kvm_sev_es_mmio_write);

int kvm_sev_es_mmio_read(struct kvm_vcpu *vcpu, gpa_t gpa, unsigned int bytes,
			 void *data)
{
	int handled;
	struct kvm_mmio_fragment *frag;

	if (!data)
		return -EINVAL;

	handled = read_emultor.read_write_mmio(vcpu, gpa, bytes, data);
	if (handled == bytes)
		return 1;

	bytes -= handled;
	gpa += handled;
	data += handled;

	/*TODO: Check if need to increment number of frags */
	frag = vcpu->mmio_fragments;
	vcpu->mmio_nr_fragments = 1;
	frag->len = bytes;
	frag->gpa = gpa;
	frag->data = data;

	vcpu->mmio_needed = 1;
	vcpu->mmio_cur_fragment = 0;

	vcpu->run->mmio.phys_addr = gpa;
	vcpu->run->mmio.len = min(8u, frag->len);
	vcpu->run->mmio.is_write = 0;
	vcpu->run->exit_reason = KVM_EXIT_MMIO;

	vcpu->arch.complete_userspace_io = complete_sev_es_emulated_mmio;

	return 0;
}
EXPORT_SYMBOL_GPL(kvm_sev_es_mmio_read);

static int complete_sev_es_emulated_ins(struct kvm_vcpu *vcpu)
{
	memcpy(vcpu->arch.guest_ins_data, vcpu->arch.pio_data,
	       vcpu->arch.pio.count * vcpu->arch.pio.size);
	vcpu->arch.pio.count = 0;

	return 1;
}

static int kvm_sev_es_outs(struct kvm_vcpu *vcpu, unsigned int size,
			   unsigned int port, void *data,  unsigned int count)
{
	int ret;

	ret = emulator_pio_out_emulated(vcpu->arch.emulate_ctxt, size, port,
					data, count);
	if (ret)
		return ret;

	vcpu->arch.pio.count = 0;

	return 0;
}

static int kvm_sev_es_ins(struct kvm_vcpu *vcpu, unsigned int size,
			  unsigned int port, void *data, unsigned int count)
{
	int ret;

	ret = emulator_pio_in_emulated(vcpu->arch.emulate_ctxt, size, port,
				       data, count);
	if (ret) {
		vcpu->arch.pio.count = 0;
	} else {
		vcpu->arch.guest_ins_data = data;
		vcpu->arch.complete_userspace_io = complete_sev_es_emulated_ins;
	}

	return 0;
}

int kvm_sev_es_string_io(struct kvm_vcpu *vcpu, unsigned int size,
			 unsigned int port, void *data,  unsigned int count,
			 int in)
{
	return in ? kvm_sev_es_ins(vcpu, size, port, data, count)
		  : kvm_sev_es_outs(vcpu, size, port, data, count);
}
EXPORT_SYMBOL_GPL(kvm_sev_es_string_io);

EXPORT_TRACEPOINT_SYMBOL_GPL(kvm_entry);
EXPORT_TRACEPOINT_SYMBOL_GPL(kvm_exit);
EXPORT_TRACEPOINT_SYMBOL_GPL(kvm_fast_mmio);
EXPORT_TRACEPOINT_SYMBOL_GPL(kvm_inj_virq);
EXPORT_TRACEPOINT_SYMBOL_GPL(kvm_page_fault);
EXPORT_TRACEPOINT_SYMBOL_GPL(kvm_msr);
EXPORT_TRACEPOINT_SYMBOL_GPL(kvm_cr);
EXPORT_TRACEPOINT_SYMBOL_GPL(kvm_nested_vmrun);
EXPORT_TRACEPOINT_SYMBOL_GPL(kvm_nested_vmexit);
EXPORT_TRACEPOINT_SYMBOL_GPL(kvm_nested_vmexit_inject);
EXPORT_TRACEPOINT_SYMBOL_GPL(kvm_nested_intr_vmexit);
EXPORT_TRACEPOINT_SYMBOL_GPL(kvm_nested_vmenter_failed);
EXPORT_TRACEPOINT_SYMBOL_GPL(kvm_invlpga);
EXPORT_TRACEPOINT_SYMBOL_GPL(kvm_skinit);
EXPORT_TRACEPOINT_SYMBOL_GPL(kvm_nested_intercepts);
EXPORT_TRACEPOINT_SYMBOL_GPL(kvm_write_tsc_offset);
EXPORT_TRACEPOINT_SYMBOL_GPL(kvm_ple_window_update);
EXPORT_TRACEPOINT_SYMBOL_GPL(kvm_pml_full);
EXPORT_TRACEPOINT_SYMBOL_GPL(kvm_pi_irte_update);
EXPORT_TRACEPOINT_SYMBOL_GPL(kvm_avic_unaccelerated_access);
EXPORT_TRACEPOINT_SYMBOL_GPL(kvm_avic_incomplete_ipi);
EXPORT_TRACEPOINT_SYMBOL_GPL(kvm_avic_ga_log);
EXPORT_TRACEPOINT_SYMBOL_GPL(kvm_apicv_update_request);
EXPORT_TRACEPOINT_SYMBOL_GPL(kvm_vmgexit_enter);
EXPORT_TRACEPOINT_SYMBOL_GPL(kvm_vmgexit_exit);
EXPORT_TRACEPOINT_SYMBOL_GPL(kvm_vmgexit_msr_protocol_enter);
EXPORT_TRACEPOINT_SYMBOL_GPL(kvm_vmgexit_msr_protocol_exit);<|MERGE_RESOLUTION|>--- conflicted
+++ resolved
@@ -5453,17 +5453,10 @@
 
 	if (!msr_filter)
 		return;
-<<<<<<< HEAD
 
 	for (i = 0; i < msr_filter->count; i++)
 		kfree(msr_filter->ranges[i].bitmap);
 
-=======
-
-	for (i = 0; i < msr_filter->count; i++)
-		kfree(msr_filter->ranges[i].bitmap);
-
->>>>>>> c4f71901
 	kfree(msr_filter);
 }
 
