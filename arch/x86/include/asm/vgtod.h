/* SPDX-License-Identifier: GPL-2.0 */
#ifndef _ASM_X86_VGTOD_H
#define _ASM_X86_VGTOD_H

#include <linux/compiler.h>
#include <linux/clocksource.h>

#include <uapi/linux/time.h>

#ifdef BUILD_VDSO32_64
typedef u64 gtod_long_t;
#else
typedef unsigned long gtod_long_t;
#endif

/*
 * There is one of these objects in the vvar page for each
 * vDSO-accelerated clockid.  For high-resolution clocks, this encodes
 * the time corresponding to vsyscall_gtod_data.cycle_last.  For coarse
 * clocks, this encodes the actual time.
 *
 * To confuse the reader, for high-resolution clocks, nsec is left-shifted
 * by vsyscall_gtod_data.shift.
 */
struct vgtod_ts {
	u64		sec;
	u64		nsec;
};

#define VGTOD_BASES	(CLOCK_TAI + 1)
#define VGTOD_HRES	(BIT(CLOCK_REALTIME) | BIT(CLOCK_MONOTONIC) | BIT(CLOCK_TAI))
#define VGTOD_COARSE	(BIT(CLOCK_REALTIME_COARSE) | BIT(CLOCK_MONOTONIC_COARSE))

/*
 * vsyscall_gtod_data will be accessed by 32 and 64 bit code at the same time
 * so be carefull by modifying this structure.
 */
struct vsyscall_gtod_data {
	unsigned int	seq;

	int		vclock_mode;
	u64		cycle_last;
	u64		mask;
	u32		mult;
	u32		shift;

	struct vgtod_ts	basetime[VGTOD_BASES];

	int		tz_minuteswest;
	int		tz_dsttime;
};
extern struct vsyscall_gtod_data vsyscall_gtod_data;

extern int vclocks_used;
static inline bool vclock_was_used(int vclock)
{
	return READ_ONCE(vclocks_used) & (1 << vclock);
}

static inline unsigned int gtod_read_begin(const struct vsyscall_gtod_data *s)
{
	unsigned int ret;

repeat:
	ret = READ_ONCE(s->seq);
	if (unlikely(ret & 1)) {
		cpu_relax();
		goto repeat;
	}
	smp_rmb();
	return ret;
}

static inline int gtod_read_retry(const struct vsyscall_gtod_data *s,
				  unsigned int start)
{
	smp_rmb();
	return unlikely(s->seq != start);
}

static inline void gtod_write_begin(struct vsyscall_gtod_data *s)
{
	++s->seq;
	smp_wmb();
}

static inline void gtod_write_end(struct vsyscall_gtod_data *s)
{
	smp_wmb();
	++s->seq;
}

<<<<<<< HEAD
#ifdef CONFIG_X86_64

#define VGETCPU_CPU_MASK 0xfff

static inline unsigned int __getcpu(void)
{
	unsigned int p;

	/*
	 * Load per CPU data from GDT.  LSL is faster than RDTSCP and
	 * works on all CPUs.  This is volatile so that it orders
	 * correctly wrt barrier() and to keep gcc from cleverly
	 * hoisting it out of the calling function.
	 *
	 * If RDPID is available, use it.
	 */
	alternative_io ("lsl %[seg],%[p]",
			".byte 0xf3,0x0f,0xc7,0xf8", /* RDPID %eax/rax */
			X86_FEATURE_RDPID,
			[p] "=a" (p), [seg] "r" (__PER_CPU_SEG));

	return p;
}

#endif /* CONFIG_X86_64 */

=======
>>>>>>> 0fd79184
#endif /* _ASM_X86_VGTOD_H */<|MERGE_RESOLUTION|>--- conflicted
+++ resolved
@@ -90,33 +90,4 @@
 	++s->seq;
 }
 
-<<<<<<< HEAD
-#ifdef CONFIG_X86_64
-
-#define VGETCPU_CPU_MASK 0xfff
-
-static inline unsigned int __getcpu(void)
-{
-	unsigned int p;
-
-	/*
-	 * Load per CPU data from GDT.  LSL is faster than RDTSCP and
-	 * works on all CPUs.  This is volatile so that it orders
-	 * correctly wrt barrier() and to keep gcc from cleverly
-	 * hoisting it out of the calling function.
-	 *
-	 * If RDPID is available, use it.
-	 */
-	alternative_io ("lsl %[seg],%[p]",
-			".byte 0xf3,0x0f,0xc7,0xf8", /* RDPID %eax/rax */
-			X86_FEATURE_RDPID,
-			[p] "=a" (p), [seg] "r" (__PER_CPU_SEG));
-
-	return p;
-}
-
-#endif /* CONFIG_X86_64 */
-
-=======
->>>>>>> 0fd79184
 #endif /* _ASM_X86_VGTOD_H */