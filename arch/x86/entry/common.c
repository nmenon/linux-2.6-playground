// SPDX-License-Identifier: GPL-2.0-only
/*
 * common.c - C code for kernel entry and exit
 * Copyright (c) 2015 Andrew Lutomirski
 *
 * Based on asm and ptrace code by many authors.  The code here originated
 * in ptrace.c and signal.c.
 */

#include <linux/kernel.h>
#include <linux/sched.h>
#include <linux/sched/task_stack.h>
#include <linux/entry-common.h>
#include <linux/mm.h>
#include <linux/smp.h>
#include <linux/errno.h>
#include <linux/ptrace.h>
#include <linux/export.h>
#include <linux/nospec.h>
#include <linux/syscalls.h>
#include <linux/uaccess.h>

#ifdef CONFIG_XEN_PV
#include <xen/xen-ops.h>
#include <xen/events.h>
#endif

#include <asm/desc.h>
#include <asm/traps.h>
#include <asm/vdso.h>
#include <asm/cpufeature.h>
#include <asm/fpu/api.h>
#include <asm/nospec-branch.h>
#include <asm/io_bitmap.h>
#include <asm/syscall.h>
#include <asm/irq_stack.h>

<<<<<<< HEAD
#define CREATE_TRACE_POINTS
#include <trace/events/syscalls.h>

#ifdef CONFIG_CONTEXT_TRACKING
/**
 * enter_from_user_mode - Establish state when coming from user mode
 *
 * Syscall entry disables interrupts, but user mode is traced as interrupts
 * enabled. Also with NO_HZ_FULL RCU might be idle.
 *
 * 1) Tell lockdep that interrupts are disabled
 * 2) Invoke context tracking if enabled to reactivate RCU
 * 3) Trace interrupts off state
 */
static noinstr void enter_from_user_mode(void)
{
	enum ctx_state state = ct_state();

	lockdep_hardirqs_off(CALLER_ADDR0);
	user_exit_irqoff();

	instrumentation_begin();
	CT_WARN_ON(state != CONTEXT_USER);
	trace_hardirqs_off_finish();
	instrumentation_end();
}
#else
static __always_inline void enter_from_user_mode(void)
{
	lockdep_hardirqs_off(CALLER_ADDR0);
	instrumentation_begin();
	trace_hardirqs_off_finish();
	instrumentation_end();
}
#endif

/**
 * exit_to_user_mode - Fixup state when exiting to user mode
 *
 * Syscall exit enables interrupts, but the kernel state is interrupts
 * disabled when this is invoked. Also tell RCU about it.
 *
 * 1) Trace interrupts on state
 * 2) Invoke context tracking if enabled to adjust RCU state
 * 3) Clear CPU buffers if CPU is affected by MDS and the migitation is on.
 * 4) Tell lockdep that interrupts are enabled
 */
static __always_inline void exit_to_user_mode(void)
{
	instrumentation_begin();
	trace_hardirqs_on_prepare();
	lockdep_hardirqs_on_prepare(CALLER_ADDR0);
	instrumentation_end();

	user_enter_irqoff();
	mds_user_clear_cpu_buffers();
	lockdep_hardirqs_on(CALLER_ADDR0);
}

static void do_audit_syscall_entry(struct pt_regs *regs, u32 arch)
{
=======
>>>>>>> 547bbf7d
#ifdef CONFIG_X86_64
__visible noinstr void do_syscall_64(unsigned long nr, struct pt_regs *regs)
{
	nr = syscall_enter_from_user_mode(regs, nr);

	instrumentation_begin();
	if (likely(nr < NR_syscalls)) {
		nr = array_index_nospec(nr, NR_syscalls);
		regs->ax = sys_call_table[nr](regs);
#ifdef CONFIG_X86_X32_ABI
	} else if (likely((nr & __X32_SYSCALL_BIT) &&
			  (nr & ~__X32_SYSCALL_BIT) < X32_NR_syscalls)) {
		nr = array_index_nospec(nr & ~__X32_SYSCALL_BIT,
					X32_NR_syscalls);
		regs->ax = x32_sys_call_table[nr](regs);
#endif
	}
	instrumentation_end();
	syscall_exit_to_user_mode(regs);
}
<<<<<<< HEAD

static void __prepare_exit_to_usermode(struct pt_regs *regs)
{
	struct thread_info *ti = current_thread_info();
	u32 cached_flags;

	addr_limit_user_check();

	lockdep_assert_irqs_disabled();
	lockdep_sys_exit();

	cached_flags = READ_ONCE(ti->flags);

	if (unlikely(cached_flags & EXIT_TO_USERMODE_LOOP_FLAGS))
		exit_to_usermode_loop(regs, cached_flags);

	/* Reload ti->flags; we may have rescheduled above. */
	cached_flags = READ_ONCE(ti->flags);

	if (unlikely(cached_flags & _TIF_IO_BITMAP))
		tss_update_io_bitmap();

	fpregs_assert_state_consistent();
	if (unlikely(cached_flags & _TIF_NEED_FPU_LOAD))
		switch_fpu_return();

#ifdef CONFIG_COMPAT
	/*
	 * Compat syscalls set TS_COMPAT.  Make sure we clear it before
	 * returning to user mode.  We need to clear it *after* signal
	 * handling, because syscall restart has a fixup for compat
	 * syscalls.  The fixup is exercised by the ptrace_syscall_32
	 * selftest.
	 *
	 * We also need to clear TS_REGS_POKED_I386: the 32-bit tracer
	 * special case only applies after poking regs and before the
	 * very next return to user mode.
	 */
	ti->status &= ~(TS_COMPAT|TS_I386_REGS_POKED);
=======
>>>>>>> 547bbf7d
#endif
}

<<<<<<< HEAD
__visible noinstr void prepare_exit_to_usermode(struct pt_regs *regs)
{
	instrumentation_begin();
	__prepare_exit_to_usermode(regs);
	instrumentation_end();
	exit_to_user_mode();
}

#define SYSCALL_EXIT_WORK_FLAGS				\
	(_TIF_SYSCALL_TRACE | _TIF_SYSCALL_AUDIT |	\
	 _TIF_SINGLESTEP | _TIF_SYSCALL_TRACEPOINT)

static void syscall_slow_exit_work(struct pt_regs *regs, u32 cached_flags)
=======
#if defined(CONFIG_X86_32) || defined(CONFIG_IA32_EMULATION)
static __always_inline unsigned int syscall_32_enter(struct pt_regs *regs)
>>>>>>> 547bbf7d
{
	unsigned int nr = (unsigned int)regs->orig_ax;

	if (IS_ENABLED(CONFIG_IA32_EMULATION))
		current_thread_info()->status |= TS_COMPAT;
	/*
	 * Subtlety here: if ptrace pokes something larger than 2^32-1 into
	 * orig_ax, the unsigned int return value truncates it.  This may
	 * or may not be necessary, but it matches the old asm behavior.
	 */
	return (unsigned int)syscall_enter_from_user_mode(regs, nr);
}

<<<<<<< HEAD
static void __syscall_return_slowpath(struct pt_regs *regs)
{
	struct thread_info *ti = current_thread_info();
	u32 cached_flags = READ_ONCE(ti->flags);

	CT_WARN_ON(ct_state() != CONTEXT_KERNEL);

	if (IS_ENABLED(CONFIG_PROVE_LOCKING) &&
	    WARN(irqs_disabled(), "syscall %ld left IRQs disabled", regs->orig_ax))
		local_irq_enable();

	rseq_syscall(regs);

	/*
	 * First do one-time work.  If these work items are enabled, we
	 * want to run them exactly once per syscall exit with IRQs on.
	 */
	if (unlikely(cached_flags & SYSCALL_EXIT_WORK_FLAGS))
		syscall_slow_exit_work(regs, cached_flags);

	local_irq_disable();
	__prepare_exit_to_usermode(regs);
}

/*
 * Called with IRQs on and fully valid regs.  Returns with IRQs off in a
 * state such that we can immediately switch to user mode.
 */
__visible noinstr void syscall_return_slowpath(struct pt_regs *regs)
{
	instrumentation_begin();
	__syscall_return_slowpath(regs);
	instrumentation_end();
	exit_to_user_mode();
}

#ifdef CONFIG_X86_64
__visible noinstr void do_syscall_64(unsigned long nr, struct pt_regs *regs)
{
	struct thread_info *ti;

	enter_from_user_mode();
	instrumentation_begin();

	local_irq_enable();
	ti = current_thread_info();
	if (READ_ONCE(ti->flags) & _TIF_WORK_SYSCALL_ENTRY)
		nr = syscall_trace_enter(regs);

	if (likely(nr < NR_syscalls)) {
		nr = array_index_nospec(nr, NR_syscalls);
		regs->ax = sys_call_table[nr](regs);
#ifdef CONFIG_X86_X32_ABI
	} else if (likely((nr & __X32_SYSCALL_BIT) &&
			  (nr & ~__X32_SYSCALL_BIT) < X32_NR_syscalls)) {
		nr = array_index_nospec(nr & ~__X32_SYSCALL_BIT,
					X32_NR_syscalls);
		regs->ax = x32_sys_call_table[nr](regs);
#endif
	}
	__syscall_return_slowpath(regs);

	instrumentation_end();
	exit_to_user_mode();
=======
/*
 * Invoke a 32-bit syscall.  Called with IRQs on in CONTEXT_KERNEL.
 */
static __always_inline void do_syscall_32_irqs_on(struct pt_regs *regs,
						  unsigned int nr)
{
	if (likely(nr < IA32_NR_syscalls)) {
		instrumentation_begin();
		nr = array_index_nospec(nr, IA32_NR_syscalls);
		regs->ax = ia32_sys_call_table[nr](regs);
		instrumentation_end();
	}
}

/* Handles int $0x80 */
__visible noinstr void do_int80_syscall_32(struct pt_regs *regs)
{
	unsigned int nr = syscall_32_enter(regs);

	do_syscall_32_irqs_on(regs, nr);
	syscall_exit_to_user_mode(regs);
>>>>>>> 547bbf7d
}

<<<<<<< HEAD
#if defined(CONFIG_X86_32) || defined(CONFIG_IA32_EMULATION)
/*
 * Does a 32-bit syscall.  Called with IRQs on in CONTEXT_KERNEL.  Does
 * all entry and exit work and returns with IRQs off.  This function is
 * extremely hot in workloads that use it, and it's usually called from
 * do_fast_syscall_32, so forcibly inline it to improve performance.
 */
static void do_syscall_32_irqs_on(struct pt_regs *regs)
=======
static noinstr bool __do_fast_syscall_32(struct pt_regs *regs)
>>>>>>> 547bbf7d
{
	unsigned int nr	= syscall_32_enter(regs);
	int res;

	instrumentation_begin();
	/* Fetch EBP from where the vDSO stashed it. */
	if (IS_ENABLED(CONFIG_X86_64)) {
		/*
		 * Micro-optimization: the pointer we're following is
		 * explicitly 32 bits, so it can't be out of range.
		 */
		res = __get_user(*(u32 *)&regs->bp,
			 (u32 __user __force *)(unsigned long)(u32)regs->sp);
	} else {
		res = get_user(*(u32 *)&regs->bp,
		       (u32 __user __force *)(unsigned long)(u32)regs->sp);
	}
	instrumentation_end();

	if (res) {
		/* User code screwed up. */
		regs->ax = -EFAULT;
		syscall_exit_to_user_mode(regs);
		return false;
	}

<<<<<<< HEAD
	__syscall_return_slowpath(regs);
}

/* Handles int $0x80 */
__visible noinstr void do_int80_syscall_32(struct pt_regs *regs)
{
	enter_from_user_mode();
	instrumentation_begin();

	local_irq_enable();
	do_syscall_32_irqs_on(regs);

	instrumentation_end();
	exit_to_user_mode();
}

static bool __do_fast_syscall_32(struct pt_regs *regs)
{
	int res;

	/* Fetch EBP from where the vDSO stashed it. */
	if (IS_ENABLED(CONFIG_X86_64)) {
		/*
		 * Micro-optimization: the pointer we're following is
		 * explicitly 32 bits, so it can't be out of range.
		 */
		res = __get_user(*(u32 *)&regs->bp,
			 (u32 __user __force *)(unsigned long)(u32)regs->sp);
	} else {
		res = get_user(*(u32 *)&regs->bp,
		       (u32 __user __force *)(unsigned long)(u32)regs->sp);
	}

	if (res) {
		/* User code screwed up. */
		regs->ax = -EFAULT;
		local_irq_disable();
		__prepare_exit_to_usermode(regs);
		return false;
	}

	/* Now this is just like a normal syscall. */
	do_syscall_32_irqs_on(regs);
=======
	/* Now this is just like a normal syscall. */
	do_syscall_32_irqs_on(regs, nr);
	syscall_exit_to_user_mode(regs);
>>>>>>> 547bbf7d
	return true;
}

/* Returns 0 to return using IRET or 1 to return using SYSEXIT/SYSRETL. */
__visible noinstr long do_fast_syscall_32(struct pt_regs *regs)
{
	/*
	 * Called using the internal vDSO SYSENTER/SYSCALL32 calling
	 * convention.  Adjust regs so it looks like we entered using int80.
	 */
	unsigned long landing_pad = (unsigned long)current->mm->context.vdso +
					vdso_image_32.sym_int80_landing_pad;
<<<<<<< HEAD
	bool success;
=======
>>>>>>> 547bbf7d

	/*
	 * SYSENTER loses EIP, and even SYSCALL32 needs us to skip forward
	 * so that 'regs->ip -= 2' lands back on an int $0x80 instruction.
	 * Fix it up.
	 */
	regs->ip = landing_pad;

<<<<<<< HEAD
	enter_from_user_mode();
	instrumentation_begin();

	local_irq_enable();
	success = __do_fast_syscall_32(regs);

	instrumentation_end();
	exit_to_user_mode();

	/* If it failed, keep it simple: use IRET. */
	if (!success)
=======
	/* Invoke the syscall. If it failed, keep it simple: use IRET. */
	if (!__do_fast_syscall_32(regs))
>>>>>>> 547bbf7d
		return 0;

#ifdef CONFIG_X86_64
	/*
	 * Opportunistic SYSRETL: if possible, try to return using SYSRETL.
	 * SYSRETL is available on all 64-bit CPUs, so we don't need to
	 * bother with SYSEXIT.
	 *
	 * Unlike 64-bit opportunistic SYSRET, we can't check that CX == IP,
	 * because the ECX fixup above will ensure that this is essentially
	 * never the case.
	 */
	return regs->cs == __USER32_CS && regs->ss == __USER_DS &&
		regs->ip == landing_pad &&
		(regs->flags & (X86_EFLAGS_RF | X86_EFLAGS_TF)) == 0;
#else
	/*
	 * Opportunistic SYSEXIT: if possible, try to return using SYSEXIT.
	 *
	 * Unlike 64-bit opportunistic SYSRET, we can't check that CX == IP,
	 * because the ECX fixup above will ensure that this is essentially
	 * never the case.
	 *
	 * We don't allow syscalls at all from VM86 mode, but we still
	 * need to check VM, because we might be returning from sys_vm86.
	 */
	return static_cpu_has(X86_FEATURE_SEP) &&
		regs->cs == __USER_CS && regs->ss == __USER_DS &&
		regs->ip == landing_pad &&
		(regs->flags & (X86_EFLAGS_RF | X86_EFLAGS_TF | X86_EFLAGS_VM)) == 0;
#endif
}

/* Returns 0 to return using IRET or 1 to return using SYSEXIT/SYSRETL. */
__visible noinstr long do_SYSENTER_32(struct pt_regs *regs)
{
	/* SYSENTER loses RSP, but the vDSO saved it in RBP. */
	regs->sp = regs->bp;

	/* SYSENTER clobbers EFLAGS.IF.  Assume it was set in usermode. */
	regs->flags |= X86_EFLAGS_IF;

	return do_fast_syscall_32(regs);
}
#endif

SYSCALL_DEFINE0(ni_syscall)
{
	return -ENOSYS;
}

<<<<<<< HEAD
/**
 * idtentry_enter_cond_rcu - Handle state tracking on idtentry with conditional
 *			     RCU handling
 * @regs:	Pointer to pt_regs of interrupted context
 *
 * Invokes:
 *  - lockdep irqflag state tracking as low level ASM entry disabled
 *    interrupts.
 *
 *  - Context tracking if the exception hit user mode.
 *
 *  - The hardirq tracer to keep the state consistent as low level ASM
 *    entry disabled interrupts.
 *
 * For kernel mode entries RCU handling is done conditional. If RCU is
 * watching then the only RCU requirement is to check whether the tick has
 * to be restarted. If RCU is not watching then rcu_irq_enter() has to be
 * invoked on entry and rcu_irq_exit() on exit.
 *
 * Avoiding the rcu_irq_enter/exit() calls is an optimization but also
 * solves the problem of kernel mode pagefaults which can schedule, which
 * is not possible after invoking rcu_irq_enter() without undoing it.
 *
 * For user mode entries enter_from_user_mode() must be invoked to
 * establish the proper context for NOHZ_FULL. Otherwise scheduling on exit
 * would not be possible.
 *
 * Returns: True if RCU has been adjusted on a kernel entry
 *	    False otherwise
 *
 * The return value must be fed into the rcu_exit argument of
 * idtentry_exit_cond_rcu().
 */
bool noinstr idtentry_enter_cond_rcu(struct pt_regs *regs)
{
	if (user_mode(regs)) {
		enter_from_user_mode();
		return false;
	}

	/*
	 * If this entry hit the idle task invoke rcu_irq_enter() whether
	 * RCU is watching or not.
	 *
	 * Interupts can nest when the first interrupt invokes softirq
	 * processing on return which enables interrupts.
	 *
	 * Scheduler ticks in the idle task can mark quiescent state and
	 * terminate a grace period, if and only if the timer interrupt is
	 * not nested into another interrupt.
	 *
	 * Checking for __rcu_is_watching() here would prevent the nesting
	 * interrupt to invoke rcu_irq_enter(). If that nested interrupt is
	 * the tick then rcu_flavor_sched_clock_irq() would wrongfully
	 * assume that it is the first interupt and eventually claim
	 * quiescient state and end grace periods prematurely.
	 *
	 * Unconditionally invoke rcu_irq_enter() so RCU state stays
	 * consistent.
	 *
	 * TINY_RCU does not support EQS, so let the compiler eliminate
	 * this part when enabled.
	 */
	if (!IS_ENABLED(CONFIG_TINY_RCU) && is_idle_task(current)) {
		/*
		 * If RCU is not watching then the same careful
		 * sequence vs. lockdep and tracing is required
		 * as in enter_from_user_mode().
		 */
		lockdep_hardirqs_off(CALLER_ADDR0);
		rcu_irq_enter();
		instrumentation_begin();
		trace_hardirqs_off_finish();
		instrumentation_end();

		return true;
	}

	/*
	 * If RCU is watching then RCU only wants to check whether it needs
	 * to restart the tick in NOHZ mode. rcu_irq_enter_check_tick()
	 * already contains a warning when RCU is not watching, so no point
	 * in having another one here.
	 */
	instrumentation_begin();
	rcu_irq_enter_check_tick();
	/* Use the combo lockdep/tracing function */
	trace_hardirqs_off();
	instrumentation_end();

	return false;
}

static void idtentry_exit_cond_resched(struct pt_regs *regs, bool may_sched)
{
	if (may_sched && !preempt_count()) {
		/* Sanity check RCU and thread stack */
		rcu_irq_exit_check_preempt();
		if (IS_ENABLED(CONFIG_DEBUG_ENTRY))
			WARN_ON_ONCE(!on_thread_stack());
		if (need_resched())
			preempt_schedule_irq();
	}
	/* Covers both tracing and lockdep */
	trace_hardirqs_on();
}

/**
 * idtentry_exit_cond_rcu - Handle return from exception with conditional RCU
 *			    handling
 * @regs:	Pointer to pt_regs (exception entry regs)
 * @rcu_exit:	Invoke rcu_irq_exit() if true
 *
 * Depending on the return target (kernel/user) this runs the necessary
 * preemption and work checks if possible and reguired and returns to
 * the caller with interrupts disabled and no further work pending.
 *
 * This is the last action before returning to the low level ASM code which
 * just needs to return to the appropriate context.
 *
 * Counterpart to idtentry_enter_cond_rcu(). The return value of the entry
 * function must be fed into the @rcu_exit argument.
 */
void noinstr idtentry_exit_cond_rcu(struct pt_regs *regs, bool rcu_exit)
{
	lockdep_assert_irqs_disabled();

	/* Check whether this returns to user mode */
	if (user_mode(regs)) {
		prepare_exit_to_usermode(regs);
	} else if (regs->flags & X86_EFLAGS_IF) {
		/*
		 * If RCU was not watching on entry this needs to be done
		 * carefully and needs the same ordering of lockdep/tracing
		 * and RCU as the return to user mode path.
		 */
		if (rcu_exit) {
			instrumentation_begin();
			/* Tell the tracer that IRET will enable interrupts */
			trace_hardirqs_on_prepare();
			lockdep_hardirqs_on_prepare(CALLER_ADDR0);
			instrumentation_end();
			rcu_irq_exit();
			lockdep_hardirqs_on(CALLER_ADDR0);
			return;
		}

		instrumentation_begin();
		idtentry_exit_cond_resched(regs, IS_ENABLED(CONFIG_PREEMPTION));
		instrumentation_end();
	} else {
		/*
		 * IRQ flags state is correct already. Just tell RCU if it
		 * was not watching on entry.
		 */
		if (rcu_exit)
			rcu_irq_exit();
	}
}

/**
 * idtentry_enter_user - Handle state tracking on idtentry from user mode
 * @regs:	Pointer to pt_regs of interrupted context
 *
 * Invokes enter_from_user_mode() to establish the proper context for
 * NOHZ_FULL. Otherwise scheduling on exit would not be possible.
 */
void noinstr idtentry_enter_user(struct pt_regs *regs)
{
	enter_from_user_mode();
}

/**
 * idtentry_exit_user - Handle return from exception to user mode
 * @regs:	Pointer to pt_regs (exception entry regs)
 *
 * Runs the necessary preemption and work checks and returns to the caller
 * with interrupts disabled and no further work pending.
 *
 * This is the last action before returning to the low level ASM code which
 * just needs to return to the appropriate context.
 *
 * Counterpart to idtentry_enter_user().
 */
void noinstr idtentry_exit_user(struct pt_regs *regs)
{
	lockdep_assert_irqs_disabled();

	prepare_exit_to_usermode(regs);
=======
noinstr bool idtentry_enter_nmi(struct pt_regs *regs)
{
	bool irq_state = lockdep_hardirqs_enabled();

	__nmi_enter();
	lockdep_hardirqs_off(CALLER_ADDR0);
	lockdep_hardirq_enter();
	rcu_nmi_enter();

	instrumentation_begin();
	trace_hardirqs_off_finish();
	ftrace_nmi_enter();
	instrumentation_end();

	return irq_state;
}

noinstr void idtentry_exit_nmi(struct pt_regs *regs, bool restore)
{
	instrumentation_begin();
	ftrace_nmi_exit();
	if (restore) {
		trace_hardirqs_on_prepare();
		lockdep_hardirqs_on_prepare(CALLER_ADDR0);
	}
	instrumentation_end();

	rcu_nmi_exit();
	lockdep_hardirq_exit();
	if (restore)
		lockdep_hardirqs_on(CALLER_ADDR0);
	__nmi_exit();
>>>>>>> 547bbf7d
}

#ifdef CONFIG_XEN_PV
#ifndef CONFIG_PREEMPTION
/*
 * Some hypercalls issued by the toolstack can take many 10s of
 * seconds. Allow tasks running hypercalls via the privcmd driver to
 * be voluntarily preempted even if full kernel preemption is
 * disabled.
 *
 * Such preemptible hypercalls are bracketed by
 * xen_preemptible_hcall_begin() and xen_preemptible_hcall_end()
 * calls.
 */
DEFINE_PER_CPU(bool, xen_in_preemptible_hcall);
EXPORT_SYMBOL_GPL(xen_in_preemptible_hcall);

/*
 * In case of scheduling the flag must be cleared and restored after
 * returning from schedule as the task might move to a different CPU.
 */
static __always_inline bool get_and_clear_inhcall(void)
{
	bool inhcall = __this_cpu_read(xen_in_preemptible_hcall);

	__this_cpu_write(xen_in_preemptible_hcall, false);
	return inhcall;
}

static __always_inline void restore_inhcall(bool inhcall)
{
	__this_cpu_write(xen_in_preemptible_hcall, inhcall);
}
#else
static __always_inline bool get_and_clear_inhcall(void) { return false; }
static __always_inline void restore_inhcall(bool inhcall) { }
#endif

static void __xen_pv_evtchn_do_upcall(void)
{
	irq_enter_rcu();
	inc_irq_stat(irq_hv_callback_count);

	xen_hvm_evtchn_do_upcall();

	irq_exit_rcu();
}

__visible noinstr void xen_pv_evtchn_do_upcall(struct pt_regs *regs)
{
	struct pt_regs *old_regs;
<<<<<<< HEAD
	bool inhcall, rcu_exit;

	rcu_exit = idtentry_enter_cond_rcu(regs);
=======
	bool inhcall;
	irqentry_state_t state;

	state = irqentry_enter(regs);
>>>>>>> 547bbf7d
	old_regs = set_irq_regs(regs);

	instrumentation_begin();
	run_on_irqstack_cond(__xen_pv_evtchn_do_upcall, NULL, regs);
	instrumentation_begin();

	set_irq_regs(old_regs);

	inhcall = get_and_clear_inhcall();
<<<<<<< HEAD
	if (inhcall && !WARN_ON_ONCE(rcu_exit)) {
		instrumentation_begin();
		idtentry_exit_cond_resched(regs, true);
		instrumentation_end();
		restore_inhcall(inhcall);
	} else {
		idtentry_exit_cond_rcu(regs, rcu_exit);
=======
	if (inhcall && !WARN_ON_ONCE(state.exit_rcu)) {
		instrumentation_begin();
		irqentry_exit_cond_resched();
		instrumentation_end();
		restore_inhcall(inhcall);
	} else {
		irqentry_exit(regs, state);
>>>>>>> 547bbf7d
	}
}
#endif /* CONFIG_XEN_PV */<|MERGE_RESOLUTION|>--- conflicted
+++ resolved
@@ -35,70 +35,6 @@
 #include <asm/syscall.h>
 #include <asm/irq_stack.h>
 
-<<<<<<< HEAD
-#define CREATE_TRACE_POINTS
-#include <trace/events/syscalls.h>
-
-#ifdef CONFIG_CONTEXT_TRACKING
-/**
- * enter_from_user_mode - Establish state when coming from user mode
- *
- * Syscall entry disables interrupts, but user mode is traced as interrupts
- * enabled. Also with NO_HZ_FULL RCU might be idle.
- *
- * 1) Tell lockdep that interrupts are disabled
- * 2) Invoke context tracking if enabled to reactivate RCU
- * 3) Trace interrupts off state
- */
-static noinstr void enter_from_user_mode(void)
-{
-	enum ctx_state state = ct_state();
-
-	lockdep_hardirqs_off(CALLER_ADDR0);
-	user_exit_irqoff();
-
-	instrumentation_begin();
-	CT_WARN_ON(state != CONTEXT_USER);
-	trace_hardirqs_off_finish();
-	instrumentation_end();
-}
-#else
-static __always_inline void enter_from_user_mode(void)
-{
-	lockdep_hardirqs_off(CALLER_ADDR0);
-	instrumentation_begin();
-	trace_hardirqs_off_finish();
-	instrumentation_end();
-}
-#endif
-
-/**
- * exit_to_user_mode - Fixup state when exiting to user mode
- *
- * Syscall exit enables interrupts, but the kernel state is interrupts
- * disabled when this is invoked. Also tell RCU about it.
- *
- * 1) Trace interrupts on state
- * 2) Invoke context tracking if enabled to adjust RCU state
- * 3) Clear CPU buffers if CPU is affected by MDS and the migitation is on.
- * 4) Tell lockdep that interrupts are enabled
- */
-static __always_inline void exit_to_user_mode(void)
-{
-	instrumentation_begin();
-	trace_hardirqs_on_prepare();
-	lockdep_hardirqs_on_prepare(CALLER_ADDR0);
-	instrumentation_end();
-
-	user_enter_irqoff();
-	mds_user_clear_cpu_buffers();
-	lockdep_hardirqs_on(CALLER_ADDR0);
-}
-
-static void do_audit_syscall_entry(struct pt_regs *regs, u32 arch)
-{
-=======
->>>>>>> 547bbf7d
 #ifdef CONFIG_X86_64
 __visible noinstr void do_syscall_64(unsigned long nr, struct pt_regs *regs)
 {
@@ -119,69 +55,10 @@
 	instrumentation_end();
 	syscall_exit_to_user_mode(regs);
 }
-<<<<<<< HEAD
-
-static void __prepare_exit_to_usermode(struct pt_regs *regs)
-{
-	struct thread_info *ti = current_thread_info();
-	u32 cached_flags;
-
-	addr_limit_user_check();
-
-	lockdep_assert_irqs_disabled();
-	lockdep_sys_exit();
-
-	cached_flags = READ_ONCE(ti->flags);
-
-	if (unlikely(cached_flags & EXIT_TO_USERMODE_LOOP_FLAGS))
-		exit_to_usermode_loop(regs, cached_flags);
-
-	/* Reload ti->flags; we may have rescheduled above. */
-	cached_flags = READ_ONCE(ti->flags);
-
-	if (unlikely(cached_flags & _TIF_IO_BITMAP))
-		tss_update_io_bitmap();
-
-	fpregs_assert_state_consistent();
-	if (unlikely(cached_flags & _TIF_NEED_FPU_LOAD))
-		switch_fpu_return();
-
-#ifdef CONFIG_COMPAT
-	/*
-	 * Compat syscalls set TS_COMPAT.  Make sure we clear it before
-	 * returning to user mode.  We need to clear it *after* signal
-	 * handling, because syscall restart has a fixup for compat
-	 * syscalls.  The fixup is exercised by the ptrace_syscall_32
-	 * selftest.
-	 *
-	 * We also need to clear TS_REGS_POKED_I386: the 32-bit tracer
-	 * special case only applies after poking regs and before the
-	 * very next return to user mode.
-	 */
-	ti->status &= ~(TS_COMPAT|TS_I386_REGS_POKED);
-=======
->>>>>>> 547bbf7d
-#endif
-}
-
-<<<<<<< HEAD
-__visible noinstr void prepare_exit_to_usermode(struct pt_regs *regs)
-{
-	instrumentation_begin();
-	__prepare_exit_to_usermode(regs);
-	instrumentation_end();
-	exit_to_user_mode();
-}
-
-#define SYSCALL_EXIT_WORK_FLAGS				\
-	(_TIF_SYSCALL_TRACE | _TIF_SYSCALL_AUDIT |	\
-	 _TIF_SINGLESTEP | _TIF_SYSCALL_TRACEPOINT)
-
-static void syscall_slow_exit_work(struct pt_regs *regs, u32 cached_flags)
-=======
+#endif
+
 #if defined(CONFIG_X86_32) || defined(CONFIG_IA32_EMULATION)
 static __always_inline unsigned int syscall_32_enter(struct pt_regs *regs)
->>>>>>> 547bbf7d
 {
 	unsigned int nr = (unsigned int)regs->orig_ax;
 
@@ -195,72 +72,6 @@
 	return (unsigned int)syscall_enter_from_user_mode(regs, nr);
 }
 
-<<<<<<< HEAD
-static void __syscall_return_slowpath(struct pt_regs *regs)
-{
-	struct thread_info *ti = current_thread_info();
-	u32 cached_flags = READ_ONCE(ti->flags);
-
-	CT_WARN_ON(ct_state() != CONTEXT_KERNEL);
-
-	if (IS_ENABLED(CONFIG_PROVE_LOCKING) &&
-	    WARN(irqs_disabled(), "syscall %ld left IRQs disabled", regs->orig_ax))
-		local_irq_enable();
-
-	rseq_syscall(regs);
-
-	/*
-	 * First do one-time work.  If these work items are enabled, we
-	 * want to run them exactly once per syscall exit with IRQs on.
-	 */
-	if (unlikely(cached_flags & SYSCALL_EXIT_WORK_FLAGS))
-		syscall_slow_exit_work(regs, cached_flags);
-
-	local_irq_disable();
-	__prepare_exit_to_usermode(regs);
-}
-
-/*
- * Called with IRQs on and fully valid regs.  Returns with IRQs off in a
- * state such that we can immediately switch to user mode.
- */
-__visible noinstr void syscall_return_slowpath(struct pt_regs *regs)
-{
-	instrumentation_begin();
-	__syscall_return_slowpath(regs);
-	instrumentation_end();
-	exit_to_user_mode();
-}
-
-#ifdef CONFIG_X86_64
-__visible noinstr void do_syscall_64(unsigned long nr, struct pt_regs *regs)
-{
-	struct thread_info *ti;
-
-	enter_from_user_mode();
-	instrumentation_begin();
-
-	local_irq_enable();
-	ti = current_thread_info();
-	if (READ_ONCE(ti->flags) & _TIF_WORK_SYSCALL_ENTRY)
-		nr = syscall_trace_enter(regs);
-
-	if (likely(nr < NR_syscalls)) {
-		nr = array_index_nospec(nr, NR_syscalls);
-		regs->ax = sys_call_table[nr](regs);
-#ifdef CONFIG_X86_X32_ABI
-	} else if (likely((nr & __X32_SYSCALL_BIT) &&
-			  (nr & ~__X32_SYSCALL_BIT) < X32_NR_syscalls)) {
-		nr = array_index_nospec(nr & ~__X32_SYSCALL_BIT,
-					X32_NR_syscalls);
-		regs->ax = x32_sys_call_table[nr](regs);
-#endif
-	}
-	__syscall_return_slowpath(regs);
-
-	instrumentation_end();
-	exit_to_user_mode();
-=======
 /*
  * Invoke a 32-bit syscall.  Called with IRQs on in CONTEXT_KERNEL.
  */
@@ -282,21 +93,9 @@
 
 	do_syscall_32_irqs_on(regs, nr);
 	syscall_exit_to_user_mode(regs);
->>>>>>> 547bbf7d
-}
-
-<<<<<<< HEAD
-#if defined(CONFIG_X86_32) || defined(CONFIG_IA32_EMULATION)
-/*
- * Does a 32-bit syscall.  Called with IRQs on in CONTEXT_KERNEL.  Does
- * all entry and exit work and returns with IRQs off.  This function is
- * extremely hot in workloads that use it, and it's usually called from
- * do_fast_syscall_32, so forcibly inline it to improve performance.
- */
-static void do_syscall_32_irqs_on(struct pt_regs *regs)
-=======
+}
+
 static noinstr bool __do_fast_syscall_32(struct pt_regs *regs)
->>>>>>> 547bbf7d
 {
 	unsigned int nr	= syscall_32_enter(regs);
 	int res;
@@ -323,55 +122,9 @@
 		return false;
 	}
 
-<<<<<<< HEAD
-	__syscall_return_slowpath(regs);
-}
-
-/* Handles int $0x80 */
-__visible noinstr void do_int80_syscall_32(struct pt_regs *regs)
-{
-	enter_from_user_mode();
-	instrumentation_begin();
-
-	local_irq_enable();
-	do_syscall_32_irqs_on(regs);
-
-	instrumentation_end();
-	exit_to_user_mode();
-}
-
-static bool __do_fast_syscall_32(struct pt_regs *regs)
-{
-	int res;
-
-	/* Fetch EBP from where the vDSO stashed it. */
-	if (IS_ENABLED(CONFIG_X86_64)) {
-		/*
-		 * Micro-optimization: the pointer we're following is
-		 * explicitly 32 bits, so it can't be out of range.
-		 */
-		res = __get_user(*(u32 *)&regs->bp,
-			 (u32 __user __force *)(unsigned long)(u32)regs->sp);
-	} else {
-		res = get_user(*(u32 *)&regs->bp,
-		       (u32 __user __force *)(unsigned long)(u32)regs->sp);
-	}
-
-	if (res) {
-		/* User code screwed up. */
-		regs->ax = -EFAULT;
-		local_irq_disable();
-		__prepare_exit_to_usermode(regs);
-		return false;
-	}
-
-	/* Now this is just like a normal syscall. */
-	do_syscall_32_irqs_on(regs);
-=======
 	/* Now this is just like a normal syscall. */
 	do_syscall_32_irqs_on(regs, nr);
 	syscall_exit_to_user_mode(regs);
->>>>>>> 547bbf7d
 	return true;
 }
 
@@ -384,10 +137,6 @@
 	 */
 	unsigned long landing_pad = (unsigned long)current->mm->context.vdso +
 					vdso_image_32.sym_int80_landing_pad;
-<<<<<<< HEAD
-	bool success;
-=======
->>>>>>> 547bbf7d
 
 	/*
 	 * SYSENTER loses EIP, and even SYSCALL32 needs us to skip forward
@@ -396,22 +145,8 @@
 	 */
 	regs->ip = landing_pad;
 
-<<<<<<< HEAD
-	enter_from_user_mode();
-	instrumentation_begin();
-
-	local_irq_enable();
-	success = __do_fast_syscall_32(regs);
-
-	instrumentation_end();
-	exit_to_user_mode();
-
-	/* If it failed, keep it simple: use IRET. */
-	if (!success)
-=======
 	/* Invoke the syscall. If it failed, keep it simple: use IRET. */
 	if (!__do_fast_syscall_32(regs))
->>>>>>> 547bbf7d
 		return 0;
 
 #ifdef CONFIG_X86_64
@@ -463,197 +198,6 @@
 	return -ENOSYS;
 }
 
-<<<<<<< HEAD
-/**
- * idtentry_enter_cond_rcu - Handle state tracking on idtentry with conditional
- *			     RCU handling
- * @regs:	Pointer to pt_regs of interrupted context
- *
- * Invokes:
- *  - lockdep irqflag state tracking as low level ASM entry disabled
- *    interrupts.
- *
- *  - Context tracking if the exception hit user mode.
- *
- *  - The hardirq tracer to keep the state consistent as low level ASM
- *    entry disabled interrupts.
- *
- * For kernel mode entries RCU handling is done conditional. If RCU is
- * watching then the only RCU requirement is to check whether the tick has
- * to be restarted. If RCU is not watching then rcu_irq_enter() has to be
- * invoked on entry and rcu_irq_exit() on exit.
- *
- * Avoiding the rcu_irq_enter/exit() calls is an optimization but also
- * solves the problem of kernel mode pagefaults which can schedule, which
- * is not possible after invoking rcu_irq_enter() without undoing it.
- *
- * For user mode entries enter_from_user_mode() must be invoked to
- * establish the proper context for NOHZ_FULL. Otherwise scheduling on exit
- * would not be possible.
- *
- * Returns: True if RCU has been adjusted on a kernel entry
- *	    False otherwise
- *
- * The return value must be fed into the rcu_exit argument of
- * idtentry_exit_cond_rcu().
- */
-bool noinstr idtentry_enter_cond_rcu(struct pt_regs *regs)
-{
-	if (user_mode(regs)) {
-		enter_from_user_mode();
-		return false;
-	}
-
-	/*
-	 * If this entry hit the idle task invoke rcu_irq_enter() whether
-	 * RCU is watching or not.
-	 *
-	 * Interupts can nest when the first interrupt invokes softirq
-	 * processing on return which enables interrupts.
-	 *
-	 * Scheduler ticks in the idle task can mark quiescent state and
-	 * terminate a grace period, if and only if the timer interrupt is
-	 * not nested into another interrupt.
-	 *
-	 * Checking for __rcu_is_watching() here would prevent the nesting
-	 * interrupt to invoke rcu_irq_enter(). If that nested interrupt is
-	 * the tick then rcu_flavor_sched_clock_irq() would wrongfully
-	 * assume that it is the first interupt and eventually claim
-	 * quiescient state and end grace periods prematurely.
-	 *
-	 * Unconditionally invoke rcu_irq_enter() so RCU state stays
-	 * consistent.
-	 *
-	 * TINY_RCU does not support EQS, so let the compiler eliminate
-	 * this part when enabled.
-	 */
-	if (!IS_ENABLED(CONFIG_TINY_RCU) && is_idle_task(current)) {
-		/*
-		 * If RCU is not watching then the same careful
-		 * sequence vs. lockdep and tracing is required
-		 * as in enter_from_user_mode().
-		 */
-		lockdep_hardirqs_off(CALLER_ADDR0);
-		rcu_irq_enter();
-		instrumentation_begin();
-		trace_hardirqs_off_finish();
-		instrumentation_end();
-
-		return true;
-	}
-
-	/*
-	 * If RCU is watching then RCU only wants to check whether it needs
-	 * to restart the tick in NOHZ mode. rcu_irq_enter_check_tick()
-	 * already contains a warning when RCU is not watching, so no point
-	 * in having another one here.
-	 */
-	instrumentation_begin();
-	rcu_irq_enter_check_tick();
-	/* Use the combo lockdep/tracing function */
-	trace_hardirqs_off();
-	instrumentation_end();
-
-	return false;
-}
-
-static void idtentry_exit_cond_resched(struct pt_regs *regs, bool may_sched)
-{
-	if (may_sched && !preempt_count()) {
-		/* Sanity check RCU and thread stack */
-		rcu_irq_exit_check_preempt();
-		if (IS_ENABLED(CONFIG_DEBUG_ENTRY))
-			WARN_ON_ONCE(!on_thread_stack());
-		if (need_resched())
-			preempt_schedule_irq();
-	}
-	/* Covers both tracing and lockdep */
-	trace_hardirqs_on();
-}
-
-/**
- * idtentry_exit_cond_rcu - Handle return from exception with conditional RCU
- *			    handling
- * @regs:	Pointer to pt_regs (exception entry regs)
- * @rcu_exit:	Invoke rcu_irq_exit() if true
- *
- * Depending on the return target (kernel/user) this runs the necessary
- * preemption and work checks if possible and reguired and returns to
- * the caller with interrupts disabled and no further work pending.
- *
- * This is the last action before returning to the low level ASM code which
- * just needs to return to the appropriate context.
- *
- * Counterpart to idtentry_enter_cond_rcu(). The return value of the entry
- * function must be fed into the @rcu_exit argument.
- */
-void noinstr idtentry_exit_cond_rcu(struct pt_regs *regs, bool rcu_exit)
-{
-	lockdep_assert_irqs_disabled();
-
-	/* Check whether this returns to user mode */
-	if (user_mode(regs)) {
-		prepare_exit_to_usermode(regs);
-	} else if (regs->flags & X86_EFLAGS_IF) {
-		/*
-		 * If RCU was not watching on entry this needs to be done
-		 * carefully and needs the same ordering of lockdep/tracing
-		 * and RCU as the return to user mode path.
-		 */
-		if (rcu_exit) {
-			instrumentation_begin();
-			/* Tell the tracer that IRET will enable interrupts */
-			trace_hardirqs_on_prepare();
-			lockdep_hardirqs_on_prepare(CALLER_ADDR0);
-			instrumentation_end();
-			rcu_irq_exit();
-			lockdep_hardirqs_on(CALLER_ADDR0);
-			return;
-		}
-
-		instrumentation_begin();
-		idtentry_exit_cond_resched(regs, IS_ENABLED(CONFIG_PREEMPTION));
-		instrumentation_end();
-	} else {
-		/*
-		 * IRQ flags state is correct already. Just tell RCU if it
-		 * was not watching on entry.
-		 */
-		if (rcu_exit)
-			rcu_irq_exit();
-	}
-}
-
-/**
- * idtentry_enter_user - Handle state tracking on idtentry from user mode
- * @regs:	Pointer to pt_regs of interrupted context
- *
- * Invokes enter_from_user_mode() to establish the proper context for
- * NOHZ_FULL. Otherwise scheduling on exit would not be possible.
- */
-void noinstr idtentry_enter_user(struct pt_regs *regs)
-{
-	enter_from_user_mode();
-}
-
-/**
- * idtentry_exit_user - Handle return from exception to user mode
- * @regs:	Pointer to pt_regs (exception entry regs)
- *
- * Runs the necessary preemption and work checks and returns to the caller
- * with interrupts disabled and no further work pending.
- *
- * This is the last action before returning to the low level ASM code which
- * just needs to return to the appropriate context.
- *
- * Counterpart to idtentry_enter_user().
- */
-void noinstr idtentry_exit_user(struct pt_regs *regs)
-{
-	lockdep_assert_irqs_disabled();
-
-	prepare_exit_to_usermode(regs);
-=======
 noinstr bool idtentry_enter_nmi(struct pt_regs *regs)
 {
 	bool irq_state = lockdep_hardirqs_enabled();
@@ -686,7 +230,6 @@
 	if (restore)
 		lockdep_hardirqs_on(CALLER_ADDR0);
 	__nmi_exit();
->>>>>>> 547bbf7d
 }
 
 #ifdef CONFIG_XEN_PV
@@ -738,16 +281,10 @@
 __visible noinstr void xen_pv_evtchn_do_upcall(struct pt_regs *regs)
 {
 	struct pt_regs *old_regs;
-<<<<<<< HEAD
-	bool inhcall, rcu_exit;
-
-	rcu_exit = idtentry_enter_cond_rcu(regs);
-=======
 	bool inhcall;
 	irqentry_state_t state;
 
 	state = irqentry_enter(regs);
->>>>>>> 547bbf7d
 	old_regs = set_irq_regs(regs);
 
 	instrumentation_begin();
@@ -757,15 +294,6 @@
 	set_irq_regs(old_regs);
 
 	inhcall = get_and_clear_inhcall();
-<<<<<<< HEAD
-	if (inhcall && !WARN_ON_ONCE(rcu_exit)) {
-		instrumentation_begin();
-		idtentry_exit_cond_resched(regs, true);
-		instrumentation_end();
-		restore_inhcall(inhcall);
-	} else {
-		idtentry_exit_cond_rcu(regs, rcu_exit);
-=======
 	if (inhcall && !WARN_ON_ONCE(state.exit_rcu)) {
 		instrumentation_begin();
 		irqentry_exit_cond_resched();
@@ -773,7 +301,6 @@
 		restore_inhcall(inhcall);
 	} else {
 		irqentry_exit(regs, state);
->>>>>>> 547bbf7d
 	}
 }
 #endif /* CONFIG_XEN_PV */