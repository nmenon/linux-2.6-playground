// SPDX-License-Identifier: GPL-2.0
/*
 * Copyright (C) 2002 Roman Zippel <zippel@linux-m68k.org>
 * Copyright (C) 2015 Boris Barbulovski <bbarbulovski@gmail.com>
 */

#include <QAction>
#include <QApplication>
#include <QCloseEvent>
#include <QDebug>
#include <QDesktopWidget>
#include <QFileDialog>
#include <QLabel>
#include <QLayout>
#include <QList>
#include <QMenu>
#include <QMenuBar>
#include <QMessageBox>
#include <QToolBar>

#include <stdlib.h>

#include "lkc.h"
#include "qconf.h"

#include "images.h"


static QApplication *configApp;
static ConfigSettings *configSettings;

QAction *ConfigMainWindow::saveAction;

ConfigSettings::ConfigSettings()
	: QSettings("kernel.org", "qconf")
{
}

/**
 * Reads a list of integer values from the application settings.
 */
QList<int> ConfigSettings::readSizes(const QString& key, bool *ok)
{
	QList<int> result;

	if (contains(key))
	{
		QStringList entryList = value(key).toStringList();
		QStringList::Iterator it;

		for (it = entryList.begin(); it != entryList.end(); ++it)
			result.push_back((*it).toInt());

		*ok = true;
	}
	else
		*ok = false;

	return result;
}

/**
 * Writes a list of integer values to the application settings.
 */
bool ConfigSettings::writeSizes(const QString& key, const QList<int>& value)
{
	QStringList stringList;
	QList<int>::ConstIterator it;

	for (it = value.begin(); it != value.end(); ++it)
		stringList.push_back(QString::number(*it));
	setValue(key, stringList);

	return true;
}

QIcon ConfigItem::symbolYesIcon;
QIcon ConfigItem::symbolModIcon;
QIcon ConfigItem::symbolNoIcon;
QIcon ConfigItem::choiceYesIcon;
QIcon ConfigItem::choiceNoIcon;
QIcon ConfigItem::menuIcon;
QIcon ConfigItem::menubackIcon;

/*
 * set the new data
 * TODO check the value
 */
void ConfigItem::okRename(int col)
{
}

/*
 * update the displayed of a menu entry
 */
void ConfigItem::updateMenu(void)
{
	ConfigList* list;
	struct symbol* sym;
	struct property *prop;
	QString prompt;
	int type;
	tristate expr;

	list = listView();
	if (goParent) {
		setIcon(promptColIdx, menubackIcon);
		prompt = "..";
		goto set_prompt;
	}

	sym = menu->sym;
	prop = menu->prompt;
	prompt = menu_get_prompt(menu);

	if (prop) switch (prop->type) {
	case P_MENU:
		if (list->mode == singleMode || list->mode == symbolMode) {
			/* a menuconfig entry is displayed differently
			 * depending whether it's at the view root or a child.
			 */
			if (sym && list->rootEntry == menu)
				break;
			setIcon(promptColIdx, menuIcon);
		} else {
			if (sym)
				break;
			setIcon(promptColIdx, QIcon());
		}
		goto set_prompt;
	case P_COMMENT:
		setIcon(promptColIdx, QIcon());
		goto set_prompt;
	default:
		;
	}
	if (!sym)
		goto set_prompt;

	setText(nameColIdx, sym->name);

	type = sym_get_type(sym);
	switch (type) {
	case S_BOOLEAN:
	case S_TRISTATE:
		char ch;

		if (!sym_is_changeable(sym) && list->optMode == normalOpt) {
			setIcon(promptColIdx, QIcon());
			setText(noColIdx, QString());
			setText(modColIdx, QString());
			setText(yesColIdx, QString());
			break;
		}
		expr = sym_get_tristate_value(sym);
		switch (expr) {
		case yes:
			if (sym_is_choice_value(sym) && type == S_BOOLEAN)
				setIcon(promptColIdx, choiceYesIcon);
			else
				setIcon(promptColIdx, symbolYesIcon);
			setText(yesColIdx, "Y");
			ch = 'Y';
			break;
		case mod:
			setIcon(promptColIdx, symbolModIcon);
			setText(modColIdx, "M");
			ch = 'M';
			break;
		default:
			if (sym_is_choice_value(sym) && type == S_BOOLEAN)
				setIcon(promptColIdx, choiceNoIcon);
			else
				setIcon(promptColIdx, symbolNoIcon);
			setText(noColIdx, "N");
			ch = 'N';
			break;
		}
		if (expr != no)
			setText(noColIdx, sym_tristate_within_range(sym, no) ? "_" : 0);
		if (expr != mod)
			setText(modColIdx, sym_tristate_within_range(sym, mod) ? "_" : 0);
		if (expr != yes)
			setText(yesColIdx, sym_tristate_within_range(sym, yes) ? "_" : 0);

		setText(dataColIdx, QChar(ch));
		break;
	case S_INT:
	case S_HEX:
	case S_STRING:
		const char* data;

		data = sym_get_string_value(sym);

		setText(dataColIdx, data);
		if (type == S_STRING)
			prompt = QString("%1: %2").arg(prompt).arg(data);
		else
			prompt = QString("(%2) %1").arg(prompt).arg(data);
		break;
	}
	if (!sym_has_value(sym) && visible)
		prompt += " (NEW)";
set_prompt:
	setText(promptColIdx, prompt);
}

void ConfigItem::testUpdateMenu(bool v)
{
	ConfigItem* i;

	visible = v;
	if (!menu)
		return;

	sym_calc_value(menu->sym);
	if (menu->flags & MENU_CHANGED) {
		/* the menu entry changed, so update all list items */
		menu->flags &= ~MENU_CHANGED;
		for (i = (ConfigItem*)menu->data; i; i = i->nextItem)
			i->updateMenu();
	} else if (listView()->updateAll)
		updateMenu();
}


/*
 * construct a menu entry
 */
void ConfigItem::init(void)
{
	if (menu) {
		ConfigList* list = listView();
		nextItem = (ConfigItem*)menu->data;
		menu->data = this;

		if (list->mode != fullMode)
			setExpanded(true);
		sym_calc_value(menu->sym);
	}
	updateMenu();
}

/*
 * destruct a menu entry
 */
ConfigItem::~ConfigItem(void)
{
	if (menu) {
		ConfigItem** ip = (ConfigItem**)&menu->data;
		for (; *ip; ip = &(*ip)->nextItem) {
			if (*ip == this) {
				*ip = nextItem;
				break;
			}
		}
	}
}

ConfigLineEdit::ConfigLineEdit(ConfigView* parent)
	: Parent(parent)
{
	connect(this, SIGNAL(editingFinished()), SLOT(hide()));
}

void ConfigLineEdit::show(ConfigItem* i)
{
	item = i;
	if (sym_get_string_value(item->menu->sym))
		setText(sym_get_string_value(item->menu->sym));
	else
		setText(QString());
	Parent::show();
	setFocus();
}

void ConfigLineEdit::keyPressEvent(QKeyEvent* e)
{
	switch (e->key()) {
	case Qt::Key_Escape:
		break;
	case Qt::Key_Return:
	case Qt::Key_Enter:
		sym_set_string_value(item->menu->sym, text().toLatin1());
		parent()->updateList();
		break;
	default:
		Parent::keyPressEvent(e);
		return;
	}
	e->accept();
	parent()->list->setFocus();
	hide();
}

ConfigList::ConfigList(ConfigView* p, const char *name)
	: Parent(p),
	  updateAll(false),
	  showName(false), showRange(false), showData(false), mode(singleMode), optMode(normalOpt),
	  rootEntry(0), headerPopup(0)
{
	setObjectName(name);
	setSortingEnabled(false);
	setRootIsDecorated(true);

	setVerticalScrollMode(ScrollPerPixel);
	setHorizontalScrollMode(ScrollPerPixel);

	setHeaderLabels(QStringList() << "Option" << "Name" << "N" << "M" << "Y" << "Value");

	connect(this, SIGNAL(itemSelectionChanged(void)),
		SLOT(updateSelection(void)));

	if (name) {
		configSettings->beginGroup(name);
		showName = configSettings->value("/showName", false).toBool();
		showRange = configSettings->value("/showRange", false).toBool();
		showData = configSettings->value("/showData", false).toBool();
		optMode = (enum optionMode)configSettings->value("/optionMode", 0).toInt();
		configSettings->endGroup();
		connect(configApp, SIGNAL(aboutToQuit()), SLOT(saveSettings()));
	}

	showColumn(promptColIdx);

	reinit();
}

bool ConfigList::menuSkip(struct menu *menu)
{
	if (optMode == normalOpt && menu_is_visible(menu))
		return false;
	if (optMode == promptOpt && menu_has_prompt(menu))
		return false;
	if (optMode == allOpt)
		return false;
	return true;
}

void ConfigList::reinit(void)
{
	hideColumn(dataColIdx);
	hideColumn(yesColIdx);
	hideColumn(modColIdx);
	hideColumn(noColIdx);
	hideColumn(nameColIdx);

	if (showName)
		showColumn(nameColIdx);
	if (showRange) {
		showColumn(noColIdx);
		showColumn(modColIdx);
		showColumn(yesColIdx);
	}
	if (showData)
		showColumn(dataColIdx);

	updateListAll();
}

void ConfigList::setOptionMode(QAction *action)
{
	if (action == showNormalAction)
		optMode = normalOpt;
	else if (action == showAllAction)
		optMode = allOpt;
	else
		optMode = promptOpt;

	updateListAll();
}

void ConfigList::saveSettings(void)
{
	if (!objectName().isEmpty()) {
		configSettings->beginGroup(objectName());
		configSettings->setValue("/showName", showName);
		configSettings->setValue("/showRange", showRange);
		configSettings->setValue("/showData", showData);
		configSettings->setValue("/optionMode", (int)optMode);
		configSettings->endGroup();
	}
}

ConfigItem* ConfigList::findConfigItem(struct menu *menu)
{
	ConfigItem* item = (ConfigItem*)menu->data;

	for (; item; item = item->nextItem) {
		if (this == item->listView())
			break;
	}

	return item;
}

void ConfigList::updateSelection(void)
{
	struct menu *menu;
	enum prop_type type;

	if (selectedItems().count() == 0)
		return;

	ConfigItem* item = (ConfigItem*)selectedItems().first();
	if (!item)
		return;

	menu = item->menu;
	emit menuChanged(menu);
	if (!menu)
		return;
	type = menu->prompt ? menu->prompt->type : P_UNKNOWN;
	if (mode == menuMode && type == P_MENU)
		emit menuSelected(menu);
}

void ConfigList::updateList()
{
	ConfigItem* last = 0;
	ConfigItem *item;

	if (!rootEntry) {
		if (mode != listMode)
			goto update;
		QTreeWidgetItemIterator it(this);

		while (*it) {
			item = (ConfigItem*)(*it);
			if (!item->menu)
				continue;
			item->testUpdateMenu(menu_is_visible(item->menu));

			++it;
		}
		return;
	}

	if (rootEntry != &rootmenu && (mode == singleMode ||
	    (mode == symbolMode && rootEntry->parent != &rootmenu))) {
		item = (ConfigItem *)topLevelItem(0);
		if (!item)
			item = new ConfigItem(this, 0, true);
		last = item;
	}
	if ((mode == singleMode || (mode == symbolMode && !(rootEntry->flags & MENU_ROOT))) &&
	    rootEntry->sym && rootEntry->prompt) {
		item = last ? last->nextSibling() : nullptr;
		if (!item)
			item = new ConfigItem(this, last, rootEntry, true);
		else
			item->testUpdateMenu(true);

		updateMenuList(item, rootEntry);
		update();
		resizeColumnToContents(0);
		return;
	}
update:
	updateMenuList(rootEntry);
	update();
	resizeColumnToContents(0);
}

void ConfigList::setValue(ConfigItem* item, tristate val)
{
	struct symbol* sym;
	int type;
	tristate oldval;

	sym = item->menu ? item->menu->sym : 0;
	if (!sym)
		return;

	type = sym_get_type(sym);
	switch (type) {
	case S_BOOLEAN:
	case S_TRISTATE:
		oldval = sym_get_tristate_value(sym);

		if (!sym_set_tristate_value(sym, val))
			return;
		if (oldval == no && item->menu->list)
			item->setExpanded(true);
		parent()->updateList();
		break;
	}
}

void ConfigList::changeValue(ConfigItem* item)
{
	struct symbol* sym;
	struct menu* menu;
	int type, oldexpr, newexpr;

	menu = item->menu;
	if (!menu)
		return;
	sym = menu->sym;
	if (!sym) {
		if (item->menu->list)
			item->setExpanded(!item->isExpanded());
		return;
	}

	type = sym_get_type(sym);
	switch (type) {
	case S_BOOLEAN:
	case S_TRISTATE:
		oldexpr = sym_get_tristate_value(sym);
		newexpr = sym_toggle_tristate_value(sym);
		if (item->menu->list) {
			if (oldexpr == newexpr)
				item->setExpanded(!item->isExpanded());
			else if (oldexpr == no)
				item->setExpanded(true);
		}
		if (oldexpr != newexpr)
			parent()->updateList();
		break;
	case S_INT:
	case S_HEX:
	case S_STRING:
		parent()->lineEdit->show(item);
		break;
	}
}

void ConfigList::setRootMenu(struct menu *menu)
{
	enum prop_type type;

	if (rootEntry == menu)
		return;
	type = menu && menu->prompt ? menu->prompt->type : P_UNKNOWN;
	if (type != P_MENU)
		return;
	updateMenuList(0);
	rootEntry = menu;
	updateListAll();
	if (currentItem()) {
		setSelected(currentItem(), hasFocus());
		scrollToItem(currentItem());
	}
}

void ConfigList::setParentMenu(void)
{
	ConfigItem* item;
	struct menu *oldroot;

	oldroot = rootEntry;
	if (rootEntry == &rootmenu)
		return;
	setRootMenu(menu_get_parent_menu(rootEntry->parent));

	QTreeWidgetItemIterator it(this);
	while (*it) {
		item = (ConfigItem *)(*it);
		if (item->menu == oldroot) {
			setCurrentItem(item);
			scrollToItem(item);
			break;
		}

		++it;
	}
}

/*
 * update all the children of a menu entry
 *   removes/adds the entries from the parent widget as necessary
 *
 * parent: either the menu list widget or a menu entry widget
 * menu: entry to be updated
 */
void ConfigList::updateMenuList(ConfigItem *parent, struct menu* menu)
{
	struct menu* child;
	ConfigItem* item;
	ConfigItem* last;
	bool visible;
	enum prop_type type;

	if (!menu) {
		while (parent->childCount() > 0)
		{
			delete parent->takeChild(0);
		}

		return;
	}

	last = parent->firstChild();
	if (last && !last->goParent)
		last = 0;
	for (child = menu->list; child; child = child->next) {
		item = last ? last->nextSibling() : parent->firstChild();
		type = child->prompt ? child->prompt->type : P_UNKNOWN;

		switch (mode) {
		case menuMode:
			if (!(child->flags & MENU_ROOT))
				goto hide;
			break;
		case symbolMode:
			if (child->flags & MENU_ROOT)
				goto hide;
			break;
		default:
			break;
		}

		visible = menu_is_visible(child);
		if (!menuSkip(child)) {
			if (!child->sym && !child->list && !child->prompt)
				continue;
			if (!item || item->menu != child)
				item = new ConfigItem(parent, last, child, visible);
			else
				item->testUpdateMenu(visible);

			if (mode == fullMode || mode == menuMode || type != P_MENU)
				updateMenuList(item, child);
			else
				updateMenuList(item, 0);
			last = item;
			continue;
		}
hide:
		if (item && item->menu == child) {
			last = parent->firstChild();
			if (last == item)
				last = 0;
			else while (last->nextSibling() != item)
				last = last->nextSibling();
			delete item;
		}
	}
}

void ConfigList::updateMenuList(struct menu *menu)
{
	struct menu* child;
	ConfigItem* item;
	ConfigItem* last;
	bool visible;
	enum prop_type type;

	if (!menu) {
		while (topLevelItemCount() > 0)
		{
			delete takeTopLevelItem(0);
		}

		return;
	}

	last = (ConfigItem *)topLevelItem(0);
	if (last && !last->goParent)
		last = 0;
	for (child = menu->list; child; child = child->next) {
		item = last ? last->nextSibling() : (ConfigItem *)topLevelItem(0);
		type = child->prompt ? child->prompt->type : P_UNKNOWN;

		switch (mode) {
		case menuMode:
			if (!(child->flags & MENU_ROOT))
				goto hide;
			break;
		case symbolMode:
			if (child->flags & MENU_ROOT)
				goto hide;
			break;
		default:
			break;
		}

		visible = menu_is_visible(child);
		if (!menuSkip(child)) {
			if (!child->sym && !child->list && !child->prompt)
				continue;
			if (!item || item->menu != child)
				item = new ConfigItem(this, last, child, visible);
			else
				item->testUpdateMenu(visible);

			if (mode == fullMode || mode == menuMode || type != P_MENU)
				updateMenuList(item, child);
			else
				updateMenuList(item, 0);
			last = item;
			continue;
		}
hide:
		if (item && item->menu == child) {
			last = (ConfigItem *)topLevelItem(0);
			if (last == item)
				last = 0;
			else while (last->nextSibling() != item)
				last = last->nextSibling();
			delete item;
		}
	}
}

void ConfigList::keyPressEvent(QKeyEvent* ev)
{
	QTreeWidgetItem* i = currentItem();
	ConfigItem* item;
	struct menu *menu;
	enum prop_type type;

	if (ev->key() == Qt::Key_Escape && mode != fullMode && mode != listMode) {
		emit parentSelected();
		ev->accept();
		return;
	}

	if (!i) {
		Parent::keyPressEvent(ev);
		return;
	}
	item = (ConfigItem*)i;

	switch (ev->key()) {
	case Qt::Key_Return:
	case Qt::Key_Enter:
		if (item->goParent) {
			emit parentSelected();
			break;
		}
		menu = item->menu;
		if (!menu)
			break;
		type = menu->prompt ? menu->prompt->type : P_UNKNOWN;
		if (type == P_MENU && rootEntry != menu &&
		    mode != fullMode && mode != menuMode) {
			if (mode == menuMode)
				emit menuSelected(menu);
			else
				emit itemSelected(menu);
			break;
		}
	case Qt::Key_Space:
		changeValue(item);
		break;
	case Qt::Key_N:
		setValue(item, no);
		break;
	case Qt::Key_M:
		setValue(item, mod);
		break;
	case Qt::Key_Y:
		setValue(item, yes);
		break;
	default:
		Parent::keyPressEvent(ev);
		return;
	}
	ev->accept();
}

void ConfigList::mousePressEvent(QMouseEvent* e)
{
	//QPoint p(contentsToViewport(e->pos()));
	//printf("contentsMousePressEvent: %d,%d\n", p.x(), p.y());
	Parent::mousePressEvent(e);
}

void ConfigList::mouseReleaseEvent(QMouseEvent* e)
{
	QPoint p = e->pos();
	ConfigItem* item = (ConfigItem*)itemAt(p);
	struct menu *menu;
	enum prop_type ptype;
	QIcon icon;
	int idx, x;

	if (!item)
		goto skip;

	menu = item->menu;
	x = header()->offset() + p.x();
	idx = header()->logicalIndexAt(x);
	switch (idx) {
	case promptColIdx:
		icon = item->icon(promptColIdx);
		if (!icon.isNull()) {
			int off = header()->sectionPosition(0) + visualRect(indexAt(p)).x() + 4; // 4 is Hardcoded image offset. There might be a way to do it properly.
			if (x >= off && x < off + icon.availableSizes().first().width()) {
				if (item->goParent) {
					emit parentSelected();
					break;
				} else if (!menu)
					break;
				ptype = menu->prompt ? menu->prompt->type : P_UNKNOWN;
				if (ptype == P_MENU && rootEntry != menu &&
				    mode != fullMode && mode != menuMode &&
                                    mode != listMode)
					emit menuSelected(menu);
				else
					changeValue(item);
			}
		}
		break;
	case noColIdx:
		setValue(item, no);
		break;
	case modColIdx:
		setValue(item, mod);
		break;
	case yesColIdx:
		setValue(item, yes);
		break;
	case dataColIdx:
		changeValue(item);
		break;
	}

skip:
	//printf("contentsMouseReleaseEvent: %d,%d\n", p.x(), p.y());
	Parent::mouseReleaseEvent(e);
}

void ConfigList::mouseMoveEvent(QMouseEvent* e)
{
	//QPoint p(contentsToViewport(e->pos()));
	//printf("contentsMouseMoveEvent: %d,%d\n", p.x(), p.y());
	Parent::mouseMoveEvent(e);
}

void ConfigList::mouseDoubleClickEvent(QMouseEvent* e)
{
	QPoint p = e->pos();
	ConfigItem* item = (ConfigItem*)itemAt(p);
	struct menu *menu;
	enum prop_type ptype;

	if (!item)
		goto skip;
	if (item->goParent) {
		emit parentSelected();
		goto skip;
	}
	menu = item->menu;
	if (!menu)
		goto skip;
	ptype = menu->prompt ? menu->prompt->type : P_UNKNOWN;
	if (ptype == P_MENU && mode != listMode) {
		if (mode == singleMode)
			emit itemSelected(menu);
		else if (mode == symbolMode)
			emit menuSelected(menu);
	} else if (menu->sym)
		changeValue(item);

skip:
	//printf("contentsMouseDoubleClickEvent: %d,%d\n", p.x(), p.y());
	Parent::mouseDoubleClickEvent(e);
}

void ConfigList::focusInEvent(QFocusEvent *e)
{
	struct menu *menu = NULL;

	Parent::focusInEvent(e);

	ConfigItem* item = (ConfigItem *)currentItem();
	if (item) {
		setSelected(item, true);
		menu = item->menu;
	}
	emit gotFocus(menu);
}

void ConfigList::contextMenuEvent(QContextMenuEvent *e)
{
	if (!headerPopup) {
		QAction *action;

		headerPopup = new QMenu(this);
		action = new QAction("Show Name", this);
		action->setCheckable(true);
		connect(action, SIGNAL(toggled(bool)),
			parent(), SLOT(setShowName(bool)));
		connect(parent(), SIGNAL(showNameChanged(bool)),
			action, SLOT(setChecked(bool)));
		action->setChecked(showName);
		headerPopup->addAction(action);

		action = new QAction("Show Range", this);
		action->setCheckable(true);
		connect(action, SIGNAL(toggled(bool)),
			parent(), SLOT(setShowRange(bool)));
		connect(parent(), SIGNAL(showRangeChanged(bool)),
			action, SLOT(setChecked(bool)));
		action->setChecked(showRange);
		headerPopup->addAction(action);

		action = new QAction("Show Data", this);
		action->setCheckable(true);
		connect(action, SIGNAL(toggled(bool)),
			parent(), SLOT(setShowData(bool)));
		connect(parent(), SIGNAL(showDataChanged(bool)),
			action, SLOT(setChecked(bool)));
		action->setChecked(showData);
		headerPopup->addAction(action);
	}

	headerPopup->exec(e->globalPos());
	e->accept();
}

ConfigView*ConfigView::viewList;
QAction *ConfigList::showNormalAction;
QAction *ConfigList::showAllAction;
QAction *ConfigList::showPromptAction;

ConfigView::ConfigView(QWidget* parent, const char *name)
	: Parent(parent)
{
	setObjectName(name);
	QVBoxLayout *verticalLayout = new QVBoxLayout(this);
	verticalLayout->setContentsMargins(0, 0, 0, 0);

	list = new ConfigList(this);
	verticalLayout->addWidget(list);
	lineEdit = new ConfigLineEdit(this);
	lineEdit->hide();
	verticalLayout->addWidget(lineEdit);

	this->nextView = viewList;
	viewList = this;
}

ConfigView::~ConfigView(void)
{
	ConfigView** vp;

	for (vp = &viewList; *vp; vp = &(*vp)->nextView) {
		if (*vp == this) {
			*vp = nextView;
			break;
		}
	}
}

void ConfigView::setShowName(bool b)
{
	if (list->showName != b) {
		list->showName = b;
		list->reinit();
		emit showNameChanged(b);
	}
}

void ConfigView::setShowRange(bool b)
{
	if (list->showRange != b) {
		list->showRange = b;
		list->reinit();
		emit showRangeChanged(b);
	}
}

void ConfigView::setShowData(bool b)
{
	if (list->showData != b) {
		list->showData = b;
		list->reinit();
		emit showDataChanged(b);
	}
}

void ConfigList::setAllOpen(bool open)
{
	QTreeWidgetItemIterator it(this);

	while (*it) {
		(*it)->setExpanded(open);

		++it;
	}
}

void ConfigView::updateList()
{
	ConfigView* v;

	for (v = viewList; v; v = v->nextView)
		v->list->updateList();
}

void ConfigView::updateListAll(void)
{
	ConfigView* v;

	for (v = viewList; v; v = v->nextView)
		v->list->updateListAll();
}

ConfigInfoView::ConfigInfoView(QWidget* parent, const char *name)
	: Parent(parent), sym(0), _menu(0)
{
	setObjectName(name);
	setOpenLinks(false);

	if (!objectName().isEmpty()) {
		configSettings->beginGroup(objectName());
		setShowDebug(configSettings->value("/showDebug", false).toBool());
		configSettings->endGroup();
		connect(configApp, SIGNAL(aboutToQuit()), SLOT(saveSettings()));
	}

	contextMenu = createStandardContextMenu();
	QAction *action = new QAction("Show Debug Info", contextMenu);

	action->setCheckable(true);
	connect(action, SIGNAL(toggled(bool)), SLOT(setShowDebug(bool)));
	connect(this, SIGNAL(showDebugChanged(bool)), action, SLOT(setChecked(bool)));
	action->setChecked(showDebug());
	contextMenu->addSeparator();
	contextMenu->addAction(action);
}

void ConfigInfoView::saveSettings(void)
{
	if (!objectName().isEmpty()) {
		configSettings->beginGroup(objectName());
		configSettings->setValue("/showDebug", showDebug());
		configSettings->endGroup();
	}
}

void ConfigInfoView::setShowDebug(bool b)
{
	if (_showDebug != b) {
		_showDebug = b;
		if (_menu)
			menuInfo();
		else if (sym)
			symbolInfo();
		emit showDebugChanged(b);
	}
}

void ConfigInfoView::setInfo(struct menu *m)
{
	if (_menu == m)
		return;
	_menu = m;
	sym = NULL;
	if (!_menu)
		clear();
	else
		menuInfo();
}

void ConfigInfoView::symbolInfo(void)
{
	QString str;

	str += "<big>Symbol: <b>";
	str += print_filter(sym->name);
	str += "</b></big><br><br>value: ";
	str += print_filter(sym_get_string_value(sym));
	str += "<br>visibility: ";
	str += sym->visible == yes ? "y" : sym->visible == mod ? "m" : "n";
	str += "<br>";
	str += debug_info(sym);

	setText(str);
}

void ConfigInfoView::menuInfo(void)
{
	struct symbol* sym;
	QString info;
	QTextStream stream(&info);

	sym = _menu->sym;
	if (sym) {
		if (_menu->prompt) {
			stream << "<big><b>";
			stream << print_filter(_menu->prompt->text);
			stream << "</b></big>";
			if (sym->name) {
				stream << " (";
				if (showDebug())
					stream << "<a href=\"s" << sym->name << "\">";
				stream << print_filter(sym->name);
				if (showDebug())
					stream << "</a>";
				stream << ")";
			}
		} else if (sym->name) {
			stream << "<big><b>";
			if (showDebug())
				stream << "<a href=\"s" << sym->name << "\">";
			stream << print_filter(sym->name);
			if (showDebug())
				stream << "</a>";
			stream << "</b></big>";
		}
		stream << "<br><br>";

		if (showDebug())
			stream << debug_info(sym);

	} else if (_menu->prompt) {
		stream << "<big><b>";
		stream << print_filter(_menu->prompt->text);
		stream << "</b></big><br><br>";
		if (showDebug()) {
			if (_menu->prompt->visible.expr) {
				stream << "&nbsp;&nbsp;dep: ";
				expr_print(_menu->prompt->visible.expr,
					   expr_print_help, &stream, E_NONE);
				stream << "<br><br>";
			}
		}
	}
	if (showDebug())
		stream << "defined at " << _menu->file->name << ":"
		       << _menu->lineno << "<br><br>";

	setText(info);
}

QString ConfigInfoView::debug_info(struct symbol *sym)
{
	QString debug;
	QTextStream stream(&debug);

	stream << "type: ";
	stream << print_filter(sym_type_name(sym->type));
	if (sym_is_choice(sym))
		stream << " (choice)";
	debug += "<br>";
	if (sym->rev_dep.expr) {
		stream << "reverse dep: ";
		expr_print(sym->rev_dep.expr, expr_print_help, &stream, E_NONE);
		stream << "<br>";
	}
	for (struct property *prop = sym->prop; prop; prop = prop->next) {
		switch (prop->type) {
		case P_PROMPT:
		case P_MENU:
			stream << "prompt: <a href=\"m" << sym->name << "\">";
			stream << print_filter(prop->text);
			stream << "</a><br>";
			break;
		case P_DEFAULT:
		case P_SELECT:
		case P_RANGE:
		case P_COMMENT:
		case P_IMPLY:
		case P_SYMBOL:
			stream << prop_get_type_name(prop->type);
			stream << ": ";
			expr_print(prop->expr, expr_print_help,
				   &stream, E_NONE);
			stream << "<br>";
			break;
		case P_CHOICE:
			if (sym_is_choice(sym)) {
				stream << "choice: ";
				expr_print(prop->expr, expr_print_help,
					   &stream, E_NONE);
				stream << "<br>";
			}
			break;
		default:
			stream << "unknown property: ";
			stream << prop_get_type_name(prop->type);
			stream << "<br>";
		}
		if (prop->visible.expr) {
			stream << "&nbsp;&nbsp;&nbsp;&nbsp;dep: ";
			expr_print(prop->visible.expr, expr_print_help,
				   &stream, E_NONE);
			stream << "<br>";
		}
	}
	stream << "<br>";

	return debug;
}

QString ConfigInfoView::print_filter(const QString &str)
{
	QRegExp re("[<>&\"\\n]");
	QString res = str;
	for (int i = 0; (i = res.indexOf(re, i)) >= 0;) {
		switch (res[i].toLatin1()) {
		case '<':
			res.replace(i, 1, "&lt;");
			i += 4;
			break;
		case '>':
			res.replace(i, 1, "&gt;");
			i += 4;
			break;
		case '&':
			res.replace(i, 1, "&amp;");
			i += 5;
			break;
		case '"':
			res.replace(i, 1, "&quot;");
			i += 6;
			break;
		case '\n':
			res.replace(i, 1, "<br>");
			i += 4;
			break;
		}
	}
	return res;
}

void ConfigInfoView::expr_print_help(void *data, struct symbol *sym, const char *str)
{
	QTextStream *stream = reinterpret_cast<QTextStream *>(data);

	if (sym && sym->name && !(sym->flags & SYMBOL_CONST)) {
		*stream << "<a href=\"s" << sym->name << "\">";
		*stream << print_filter(str);
		*stream << "</a>";
	} else {
		*stream << print_filter(str);
	}
}

void ConfigInfoView::clicked(const QUrl &url)
{
	QByteArray str = url.toEncoded();
	const std::size_t count = str.size();
	char *data = new char[count + 1];
	struct symbol **result;
	struct menu *m = NULL;

	if (count < 1) {
<<<<<<< HEAD
		qInfo() << "Clicked link is empty";
=======
>>>>>>> dc18613d
		delete[] data;
		return;
	}

	memcpy(data, str.constData(), count);
	data[count] = '\0';

	/* Seek for exact match */
	data[0] = '^';
	strcat(data, "$");
	result = sym_re_search(data);
	if (!result) {
<<<<<<< HEAD
		qInfo() << "Clicked symbol is invalid:" << data;
=======
>>>>>>> dc18613d
		delete[] data;
		return;
	}

	sym = *result;

	/* Seek for the menu which holds the symbol */
	for (struct property *prop = sym->prop; prop; prop = prop->next) {
		    if (prop->type != P_PROMPT && prop->type != P_MENU)
			    continue;
		    m = prop->menu;
		    break;
	}

	if (!m) {
		/* Symbol is not visible as a menu */
		symbolInfo();
		emit showDebugChanged(true);
	} else {
		emit menuSelected(m);
	}

	free(result);
	delete data;
}

void ConfigInfoView::contextMenuEvent(QContextMenuEvent *event)
{
	contextMenu->popup(event->globalPos());
	event->accept();
}

ConfigSearchWindow::ConfigSearchWindow(ConfigMainWindow *parent)
	: Parent(parent), result(NULL)
{
	setObjectName("search");
	setWindowTitle("Search Config");

	QVBoxLayout* layout1 = new QVBoxLayout(this);
	layout1->setContentsMargins(11, 11, 11, 11);
	layout1->setSpacing(6);

	QHBoxLayout* layout2 = new QHBoxLayout();
	layout2->setContentsMargins(0, 0, 0, 0);
	layout2->setSpacing(6);
	layout2->addWidget(new QLabel("Find:", this));
	editField = new QLineEdit(this);
	connect(editField, SIGNAL(returnPressed()), SLOT(search()));
	layout2->addWidget(editField);
	searchButton = new QPushButton("Search", this);
	searchButton->setAutoDefault(false);
	connect(searchButton, SIGNAL(clicked()), SLOT(search()));
	layout2->addWidget(searchButton);
	layout1->addLayout(layout2);

	split = new QSplitter(this);
	split->setOrientation(Qt::Vertical);
	list = new ConfigView(split, "search");
	list->list->mode = listMode;
	info = new ConfigInfoView(split, "search");
	connect(list->list, SIGNAL(menuChanged(struct menu *)),
		info, SLOT(setInfo(struct menu *)));
	connect(list->list, SIGNAL(menuChanged(struct menu *)),
		parent, SLOT(setMenuLink(struct menu *)));

	layout1->addWidget(split);

	QVariant x, y;
	int width, height;
	bool ok;

	configSettings->beginGroup("search");
	width = configSettings->value("/window width", parent->width() / 2).toInt();
	height = configSettings->value("/window height", parent->height() / 2).toInt();
	resize(width, height);
	x = configSettings->value("/window x");
	y = configSettings->value("/window y");
	if (x.isValid() && y.isValid())
		move(x.toInt(), y.toInt());
	QList<int> sizes = configSettings->readSizes("/split", &ok);
	if (ok)
		split->setSizes(sizes);
	configSettings->endGroup();
	connect(configApp, SIGNAL(aboutToQuit()), SLOT(saveSettings()));
}

void ConfigSearchWindow::saveSettings(void)
{
	if (!objectName().isEmpty()) {
		configSettings->beginGroup(objectName());
		configSettings->setValue("/window x", pos().x());
		configSettings->setValue("/window y", pos().y());
		configSettings->setValue("/window width", size().width());
		configSettings->setValue("/window height", size().height());
		configSettings->writeSizes("/split", split->sizes());
		configSettings->endGroup();
	}
}

void ConfigSearchWindow::search(void)
{
	struct symbol **p;
	struct property *prop;
	ConfigItem *lastItem = NULL;

	free(result);
	list->list->clear();
	info->clear();

	result = sym_re_search(editField->text().toLatin1());
	if (!result)
		return;
	for (p = result; *p; p++) {
		for_all_prompts((*p), prop)
			lastItem = new ConfigItem(list->list, lastItem, prop->menu,
						  menu_is_visible(prop->menu));
	}
}

/*
 * Construct the complete config widget
 */
ConfigMainWindow::ConfigMainWindow(void)
	: searchWindow(0)
{
	bool ok = true;
	QVariant x, y;
	int width, height;
	char title[256];

	QDesktopWidget *d = configApp->desktop();
	snprintf(title, sizeof(title), "%s%s",
		rootmenu.prompt->text,
		""
		);
	setWindowTitle(title);

	width = configSettings->value("/window width", d->width() - 64).toInt();
	height = configSettings->value("/window height", d->height() - 64).toInt();
	resize(width, height);
	x = configSettings->value("/window x");
	y = configSettings->value("/window y");
	if ((x.isValid())&&(y.isValid()))
		move(x.toInt(), y.toInt());

	// set up icons
	ConfigItem::symbolYesIcon = QIcon(QPixmap(xpm_symbol_yes));
	ConfigItem::symbolModIcon = QIcon(QPixmap(xpm_symbol_mod));
	ConfigItem::symbolNoIcon = QIcon(QPixmap(xpm_symbol_no));
	ConfigItem::choiceYesIcon = QIcon(QPixmap(xpm_choice_yes));
	ConfigItem::choiceNoIcon = QIcon(QPixmap(xpm_choice_no));
	ConfigItem::menuIcon = QIcon(QPixmap(xpm_menu));
	ConfigItem::menubackIcon = QIcon(QPixmap(xpm_menuback));

	QWidget *widget = new QWidget(this);
	QVBoxLayout *layout = new QVBoxLayout(widget);
	setCentralWidget(widget);

	split1 = new QSplitter(widget);
	split1->setOrientation(Qt::Horizontal);
	split1->setChildrenCollapsible(false);

	menuView = new ConfigView(widget, "menu");
	menuList = menuView->list;

	split2 = new QSplitter(widget);
	split2->setChildrenCollapsible(false);
	split2->setOrientation(Qt::Vertical);

	// create config tree
	configView = new ConfigView(widget, "config");
	configList = configView->list;

	helpText = new ConfigInfoView(widget, "help");

	layout->addWidget(split2);
	split2->addWidget(split1);
	split1->addWidget(configView);
	split1->addWidget(menuView);
	split2->addWidget(helpText);

	setTabOrder(configList, helpText);
	configList->setFocus();

	backAction = new QAction(QPixmap(xpm_back), "Back", this);
	connect(backAction, SIGNAL(triggered(bool)), SLOT(goBack()));

	QAction *quitAction = new QAction("&Quit", this);
	quitAction->setShortcut(Qt::CTRL + Qt::Key_Q);
	connect(quitAction, SIGNAL(triggered(bool)), SLOT(close()));

	QAction *loadAction = new QAction(QPixmap(xpm_load), "&Load", this);
	loadAction->setShortcut(Qt::CTRL + Qt::Key_L);
	connect(loadAction, SIGNAL(triggered(bool)), SLOT(loadConfig()));

	saveAction = new QAction(QPixmap(xpm_save), "&Save", this);
	saveAction->setShortcut(Qt::CTRL + Qt::Key_S);
	connect(saveAction, SIGNAL(triggered(bool)), SLOT(saveConfig()));

	conf_set_changed_callback(conf_changed);

	// Set saveAction's initial state
	conf_changed();
	configname = xstrdup(conf_get_configname());

	QAction *saveAsAction = new QAction("Save &As...", this);
	  connect(saveAsAction, SIGNAL(triggered(bool)), SLOT(saveConfigAs()));
	QAction *searchAction = new QAction("&Find", this);
	searchAction->setShortcut(Qt::CTRL + Qt::Key_F);
	  connect(searchAction, SIGNAL(triggered(bool)), SLOT(searchConfig()));
	singleViewAction = new QAction(QPixmap(xpm_single_view), "Single View", this);
	singleViewAction->setCheckable(true);
	  connect(singleViewAction, SIGNAL(triggered(bool)), SLOT(showSingleView()));
	splitViewAction = new QAction(QPixmap(xpm_split_view), "Split View", this);
	splitViewAction->setCheckable(true);
	  connect(splitViewAction, SIGNAL(triggered(bool)), SLOT(showSplitView()));
	fullViewAction = new QAction(QPixmap(xpm_tree_view), "Full View", this);
	fullViewAction->setCheckable(true);
	  connect(fullViewAction, SIGNAL(triggered(bool)), SLOT(showFullView()));

	QAction *showNameAction = new QAction("Show Name", this);
	  showNameAction->setCheckable(true);
	  connect(showNameAction, SIGNAL(toggled(bool)), configView, SLOT(setShowName(bool)));
	  showNameAction->setChecked(configView->showName());
	QAction *showRangeAction = new QAction("Show Range", this);
	  showRangeAction->setCheckable(true);
	  connect(showRangeAction, SIGNAL(toggled(bool)), configView, SLOT(setShowRange(bool)));
	QAction *showDataAction = new QAction("Show Data", this);
	  showDataAction->setCheckable(true);
	  connect(showDataAction, SIGNAL(toggled(bool)), configView, SLOT(setShowData(bool)));

	QActionGroup *optGroup = new QActionGroup(this);
	optGroup->setExclusive(true);
	connect(optGroup, SIGNAL(triggered(QAction*)), configList,
		SLOT(setOptionMode(QAction *)));
	connect(optGroup, SIGNAL(triggered(QAction *)), menuList,
		SLOT(setOptionMode(QAction *)));

	ConfigList::showNormalAction = new QAction("Show Normal Options", optGroup);
	ConfigList::showNormalAction->setCheckable(true);
	ConfigList::showAllAction = new QAction("Show All Options", optGroup);
	ConfigList::showAllAction->setCheckable(true);
	ConfigList::showPromptAction = new QAction("Show Prompt Options", optGroup);
	ConfigList::showPromptAction->setCheckable(true);

	QAction *showDebugAction = new QAction("Show Debug Info", this);
	  showDebugAction->setCheckable(true);
	  connect(showDebugAction, SIGNAL(toggled(bool)), helpText, SLOT(setShowDebug(bool)));
	  showDebugAction->setChecked(helpText->showDebug());

	QAction *showIntroAction = new QAction("Introduction", this);
	  connect(showIntroAction, SIGNAL(triggered(bool)), SLOT(showIntro()));
	QAction *showAboutAction = new QAction("About", this);
	  connect(showAboutAction, SIGNAL(triggered(bool)), SLOT(showAbout()));

	// init tool bar
	QToolBar *toolBar = addToolBar("Tools");
	toolBar->addAction(backAction);
	toolBar->addSeparator();
	toolBar->addAction(loadAction);
	toolBar->addAction(saveAction);
	toolBar->addSeparator();
	toolBar->addAction(singleViewAction);
	toolBar->addAction(splitViewAction);
	toolBar->addAction(fullViewAction);

	// create file menu
	QMenu *menu = menuBar()->addMenu("&File");
	menu->addAction(loadAction);
	menu->addAction(saveAction);
	menu->addAction(saveAsAction);
	menu->addSeparator();
	menu->addAction(quitAction);

	// create edit menu
	menu = menuBar()->addMenu("&Edit");
	menu->addAction(searchAction);

	// create options menu
	menu = menuBar()->addMenu("&Option");
	menu->addAction(showNameAction);
	menu->addAction(showRangeAction);
	menu->addAction(showDataAction);
	menu->addSeparator();
	menu->addActions(optGroup->actions());
	menu->addSeparator();
	menu->addAction(showDebugAction);

	// create help menu
	menu = menuBar()->addMenu("&Help");
	menu->addAction(showIntroAction);
	menu->addAction(showAboutAction);

	connect (helpText, SIGNAL (anchorClicked (const QUrl &)),
		 helpText, SLOT (clicked (const QUrl &)) );

	connect(configList, SIGNAL(menuChanged(struct menu *)),
		helpText, SLOT(setInfo(struct menu *)));
	connect(configList, SIGNAL(menuSelected(struct menu *)),
		SLOT(changeMenu(struct menu *)));
	connect(configList, SIGNAL(itemSelected(struct menu *)),
		SLOT(changeItens(struct menu *)));
	connect(configList, SIGNAL(parentSelected()),
		SLOT(goBack()));
	connect(menuList, SIGNAL(menuChanged(struct menu *)),
		helpText, SLOT(setInfo(struct menu *)));
	connect(menuList, SIGNAL(menuSelected(struct menu *)),
		SLOT(changeMenu(struct menu *)));

	connect(configList, SIGNAL(gotFocus(struct menu *)),
		helpText, SLOT(setInfo(struct menu *)));
	connect(menuList, SIGNAL(gotFocus(struct menu *)),
		helpText, SLOT(setInfo(struct menu *)));
	connect(menuList, SIGNAL(gotFocus(struct menu *)),
		SLOT(listFocusChanged(void)));
	connect(helpText, SIGNAL(menuSelected(struct menu *)),
		SLOT(setMenuLink(struct menu *)));

	QString listMode = configSettings->value("/listMode", "symbol").toString();
	if (listMode == "single")
		showSingleView();
	else if (listMode == "full")
		showFullView();
	else /*if (listMode == "split")*/
		showSplitView();

	// UI setup done, restore splitter positions
	QList<int> sizes = configSettings->readSizes("/split1", &ok);
	if (ok)
		split1->setSizes(sizes);

	sizes = configSettings->readSizes("/split2", &ok);
	if (ok)
		split2->setSizes(sizes);
}

void ConfigMainWindow::loadConfig(void)
{
	QString str;
	QByteArray ba;
	const char *name;

	str = QFileDialog::getOpenFileName(this, "", configname);
	if (str.isNull())
		return;

	ba = str.toLocal8Bit();
	name = ba.data();

	if (conf_read(name))
		QMessageBox::information(this, "qconf", "Unable to load configuration!");

	free(configname);
	configname = xstrdup(name);

	ConfigView::updateListAll();
}

bool ConfigMainWindow::saveConfig(void)
{
	if (conf_write(configname)) {
		QMessageBox::information(this, "qconf", "Unable to save configuration!");
		return false;
	}
	conf_write_autoconf(0);

	return true;
}

void ConfigMainWindow::saveConfigAs(void)
{
	QString str;
	QByteArray ba;
	const char *name;

	str = QFileDialog::getSaveFileName(this, "", configname);
	if (str.isNull())
		return;

	ba = str.toLocal8Bit();
	name = ba.data();

	if (conf_write(name)) {
		QMessageBox::information(this, "qconf", "Unable to save configuration!");
	}
	conf_write_autoconf(0);

	free(configname);
	configname = xstrdup(name);
}

void ConfigMainWindow::searchConfig(void)
{
	if (!searchWindow)
		searchWindow = new ConfigSearchWindow(this);
	searchWindow->show();
}

void ConfigMainWindow::changeItens(struct menu *menu)
{
	configList->setRootMenu(menu);
}

void ConfigMainWindow::changeMenu(struct menu *menu)
{
	menuList->setRootMenu(menu);
}

void ConfigMainWindow::setMenuLink(struct menu *menu)
{
	struct menu *parent;
	ConfigList* list = NULL;
	ConfigItem* item;

	if (configList->menuSkip(menu))
		return;

	switch (configList->mode) {
	case singleMode:
		list = configList;
		parent = menu_get_parent_menu(menu);
		if (!parent)
			return;
		list->setRootMenu(parent);
		break;
	case menuMode:
		if (menu->flags & MENU_ROOT) {
			menuList->setRootMenu(menu);
			configList->clearSelection();
			list = configList;
		} else {
			parent = menu_get_parent_menu(menu->parent);
			if (!parent)
				return;

			/* Select the config view */
			item = configList->findConfigItem(parent);
			if (item) {
				configList->setSelected(item, true);
				configList->scrollToItem(item);
			}

			menuList->setRootMenu(parent);
			menuList->clearSelection();
			list = menuList;
		}
		break;
	case fullMode:
		list = configList;
		break;
	default:
		break;
	}

	if (list) {
		item = list->findConfigItem(menu);
		if (item) {
			list->setSelected(item, true);
			list->scrollToItem(item);
			list->setFocus();
			helpText->setInfo(menu);
		}
	}
}

void ConfigMainWindow::listFocusChanged(void)
{
	if (menuList->mode == menuMode)
		configList->clearSelection();
}

void ConfigMainWindow::goBack(void)
{
	if (configList->rootEntry == &rootmenu)
		return;

	configList->setParentMenu();
}

void ConfigMainWindow::showSingleView(void)
{
	singleViewAction->setEnabled(false);
	singleViewAction->setChecked(true);
	splitViewAction->setEnabled(true);
	splitViewAction->setChecked(false);
	fullViewAction->setEnabled(true);
	fullViewAction->setChecked(false);

	backAction->setEnabled(true);

	menuView->hide();
	menuList->setRootMenu(0);
	configList->mode = singleMode;
	if (configList->rootEntry == &rootmenu)
		configList->updateListAll();
	else
		configList->setRootMenu(&rootmenu);
	configList->setFocus();
}

void ConfigMainWindow::showSplitView(void)
{
	singleViewAction->setEnabled(true);
	singleViewAction->setChecked(false);
	splitViewAction->setEnabled(false);
	splitViewAction->setChecked(true);
	fullViewAction->setEnabled(true);
	fullViewAction->setChecked(false);

	backAction->setEnabled(false);

	configList->mode = menuMode;
	if (configList->rootEntry == &rootmenu)
		configList->updateListAll();
	else
		configList->setRootMenu(&rootmenu);
	configList->setAllOpen(true);
	configApp->processEvents();
	menuList->mode = symbolMode;
	menuList->setRootMenu(&rootmenu);
	menuList->setAllOpen(true);
	menuView->show();
	menuList->setFocus();
}

void ConfigMainWindow::showFullView(void)
{
	singleViewAction->setEnabled(true);
	singleViewAction->setChecked(false);
	splitViewAction->setEnabled(true);
	splitViewAction->setChecked(false);
	fullViewAction->setEnabled(false);
	fullViewAction->setChecked(true);

	backAction->setEnabled(false);

	menuView->hide();
	menuList->setRootMenu(0);
	configList->mode = fullMode;
	if (configList->rootEntry == &rootmenu)
		configList->updateListAll();
	else
		configList->setRootMenu(&rootmenu);
	configList->setFocus();
}

/*
 * ask for saving configuration before quitting
 */
void ConfigMainWindow::closeEvent(QCloseEvent* e)
{
	if (!conf_get_changed()) {
		e->accept();
		return;
	}
	QMessageBox mb("qconf", "Save configuration?", QMessageBox::Warning,
			QMessageBox::Yes | QMessageBox::Default, QMessageBox::No, QMessageBox::Cancel | QMessageBox::Escape);
	mb.setButtonText(QMessageBox::Yes, "&Save Changes");
	mb.setButtonText(QMessageBox::No, "&Discard Changes");
	mb.setButtonText(QMessageBox::Cancel, "Cancel Exit");
	switch (mb.exec()) {
	case QMessageBox::Yes:
		if (saveConfig())
			e->accept();
		else
			e->ignore();
		break;
	case QMessageBox::No:
		e->accept();
		break;
	case QMessageBox::Cancel:
		e->ignore();
		break;
	}
}

void ConfigMainWindow::showIntro(void)
{
	static const QString str = "Welcome to the qconf graphical configuration tool.\n\n"
		"For each option, a blank box indicates the feature is disabled, a check\n"
		"indicates it is enabled, and a dot indicates that it is to be compiled\n"
		"as a module.  Clicking on the box will cycle through the three states.\n\n"
		"If you do not see an option (e.g., a device driver) that you believe\n"
		"should be present, try turning on Show All Options under the Options menu.\n"
		"Although there is no cross reference yet to help you figure out what other\n"
		"options must be enabled to support the option you are interested in, you can\n"
		"still view the help of a grayed-out option.\n\n"
		"Toggling Show Debug Info under the Options menu will show the dependencies,\n"
		"which you can then match by examining other options.\n\n";

	QMessageBox::information(this, "qconf", str);
}

void ConfigMainWindow::showAbout(void)
{
	static const QString str = "qconf is Copyright (C) 2002 Roman Zippel <zippel@linux-m68k.org>.\n"
		"Copyright (C) 2015 Boris Barbulovski <bbarbulovski@gmail.com>.\n\n"
		"Bug reports and feature request can also be entered at http://bugzilla.kernel.org/\n";

	QMessageBox::information(this, "qconf", str);
}

void ConfigMainWindow::saveSettings(void)
{
	configSettings->setValue("/window x", pos().x());
	configSettings->setValue("/window y", pos().y());
	configSettings->setValue("/window width", size().width());
	configSettings->setValue("/window height", size().height());

	QString entry;
	switch(configList->mode) {
	case singleMode :
		entry = "single";
		break;

	case symbolMode :
		entry = "split";
		break;

	case fullMode :
		entry = "full";
		break;

	default:
		break;
	}
	configSettings->setValue("/listMode", entry);

	configSettings->writeSizes("/split1", split1->sizes());
	configSettings->writeSizes("/split2", split2->sizes());
}

void ConfigMainWindow::conf_changed(void)
{
	if (saveAction)
		saveAction->setEnabled(conf_get_changed());
}

void fixup_rootmenu(struct menu *menu)
{
	struct menu *child;
	static int menu_cnt = 0;

	menu->flags |= MENU_ROOT;
	for (child = menu->list; child; child = child->next) {
		if (child->prompt && child->prompt->type == P_MENU) {
			menu_cnt++;
			fixup_rootmenu(child);
			menu_cnt--;
		} else if (!menu_cnt)
			fixup_rootmenu(child);
	}
}

static const char *progname;

static void usage(void)
{
	printf("%s [-s] <config>\n", progname);
	exit(0);
}

int main(int ac, char** av)
{
	ConfigMainWindow* v;
	const char *name;

	progname = av[0];
	configApp = new QApplication(ac, av);
	if (ac > 1 && av[1][0] == '-') {
		switch (av[1][1]) {
		case 's':
			conf_set_message_callback(NULL);
			break;
		case 'h':
		case '?':
			usage();
		}
		name = av[2];
	} else
		name = av[1];
	if (!name)
		usage();

	conf_parse(name);
	fixup_rootmenu(&rootmenu);
	conf_read(NULL);
	//zconfdump(stdout);

	configSettings = new ConfigSettings();
	configSettings->beginGroup("/kconfig/qconf");
	v = new ConfigMainWindow();

	//zconfdump(stdout);
	configApp->connect(configApp, SIGNAL(lastWindowClosed()), SLOT(quit()));
	configApp->connect(configApp, SIGNAL(aboutToQuit()), v, SLOT(saveSettings()));
	v->show();
	configApp->exec();

	configSettings->endGroup();
	delete configSettings;
	delete v;
	delete configApp;

	return 0;
}<|MERGE_RESOLUTION|>--- conflicted
+++ resolved
@@ -1241,10 +1241,6 @@
 	struct menu *m = NULL;
 
 	if (count < 1) {
-<<<<<<< HEAD
-		qInfo() << "Clicked link is empty";
-=======
->>>>>>> dc18613d
 		delete[] data;
 		return;
 	}
@@ -1257,10 +1253,6 @@
 	strcat(data, "$");
 	result = sym_re_search(data);
 	if (!result) {
-<<<<<<< HEAD
-		qInfo() << "Clicked symbol is invalid:" << data;
-=======
->>>>>>> dc18613d
 		delete[] data;
 		return;
 	}
