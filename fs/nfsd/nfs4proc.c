--- conflicted
+++ resolved
@@ -1237,13 +1237,8 @@
 		nfserr = ops->proc_getdeviceinfo(exp->ex_path.mnt->mnt_sb, gdp);
 
 	gdp->gd_notify_types &= ops->notify_types;
-<<<<<<< HEAD
-	exp_put(exp);
-out:
-=======
 out:
 	exp_put(exp);
->>>>>>> 007760cf
 	return nfserr;
 }
 
