--- conflicted
+++ resolved
@@ -52,13 +52,8 @@
 #include "internal.h"
 
 static int fsync_buffers_list(spinlock_t *lock, struct list_head *list);
-<<<<<<< HEAD
-static int submit_bh_wbc(blk_opf_t opf, struct buffer_head *bh,
-			 struct writeback_control *wbc);
-=======
 static void submit_bh_wbc(blk_opf_t opf, struct buffer_head *bh,
 			  struct writeback_control *wbc);
->>>>>>> 7365df19
 
 #define BH_ENTRY(list) list_entry((list), struct buffer_head, b_assoc_buffers)
 
@@ -2678,13 +2673,8 @@
 	bio_put(bio);
 }
 
-<<<<<<< HEAD
-static int submit_bh_wbc(blk_opf_t opf, struct buffer_head *bh,
-			 struct writeback_control *wbc)
-=======
 static void submit_bh_wbc(blk_opf_t opf, struct buffer_head *bh,
 			  struct writeback_control *wbc)
->>>>>>> 7365df19
 {
 	const enum req_op op = opf & REQ_OP_MASK;
 	struct bio *bio;
@@ -2729,15 +2719,9 @@
 	submit_bio(bio);
 }
 
-<<<<<<< HEAD
-int submit_bh(blk_opf_t opf, struct buffer_head *bh)
-{
-	return submit_bh_wbc(opf, bh, NULL);
-=======
 void submit_bh(blk_opf_t opf, struct buffer_head *bh)
 {
 	submit_bh_wbc(opf, bh, NULL);
->>>>>>> 7365df19
 }
 EXPORT_SYMBOL(submit_bh);
 
@@ -2830,11 +2814,7 @@
 
 		get_bh(bh);
 		bh->b_end_io = end_buffer_write_sync;
-<<<<<<< HEAD
-		ret = submit_bh(REQ_OP_WRITE | op_flags, bh);
-=======
 		submit_bh(REQ_OP_WRITE | op_flags, bh);
->>>>>>> 7365df19
 		wait_on_buffer(bh);
 		if (!buffer_uptodate(bh))
 			return -EIO;
