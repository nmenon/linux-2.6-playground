--- conflicted
+++ resolved
@@ -1275,11 +1275,7 @@
 			segno = NULL_SEGNO;
 			goto gc_more;
 		}
-<<<<<<< HEAD
-		if (gc_type == FG_GC)
-=======
 		if (gc_type == FG_GC && !is_sbi_flag_set(sbi, SBI_CP_DISABLED))
->>>>>>> 0fd79184
 			ret = f2fs_write_checkpoint(sbi, &cpc);
 	}
 stop:
