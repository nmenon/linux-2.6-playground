// SPDX-License-Identifier: GPL-2.0
/*
 * Shared application/kernel submission and completion ring pairs, for
 * supporting fast/efficient IO.
 *
 * A note on the read/write ordering memory barriers that are matched between
 * the application and kernel side.
 *
 * After the application reads the CQ ring tail, it must use an
 * appropriate smp_rmb() to pair with the smp_wmb() the kernel uses
 * before writing the tail (using smp_load_acquire to read the tail will
 * do). It also needs a smp_mb() before updating CQ head (ordering the
 * entry load(s) with the head store), pairing with an implicit barrier
 * through a control-dependency in io_get_cqring (smp_store_release to
 * store head will do). Failure to do so could lead to reading invalid
 * CQ entries.
 *
 * Likewise, the application must use an appropriate smp_wmb() before
 * writing the SQ tail (ordering SQ entry stores with the tail store),
 * which pairs with smp_load_acquire in io_get_sqring (smp_store_release
 * to store the tail will do). And it needs a barrier ordering the SQ
 * head load before writing new SQ entries (smp_load_acquire to read
 * head will do).
 *
 * When using the SQ poll thread (IORING_SETUP_SQPOLL), the application
 * needs to check the SQ flags for IORING_SQ_NEED_WAKEUP *after*
 * updating the SQ tail; a full memory barrier smp_mb() is needed
 * between.
 *
 * Also see the examples in the liburing library:
 *
 *	git://git.kernel.dk/liburing
 *
 * io_uring also uses READ/WRITE_ONCE() for _any_ store or load that happens
 * from data shared between the kernel and application. This is done both
 * for ordering purposes, but also to ensure that once a value is loaded from
 * data that the application could potentially modify, it remains stable.
 *
 * Copyright (C) 2018-2019 Jens Axboe
 * Copyright (c) 2018-2019 Christoph Hellwig
 */
#include <linux/kernel.h>
#include <linux/init.h>
#include <linux/errno.h>
#include <linux/syscalls.h>
#include <linux/compat.h>
#include <net/compat.h>
#include <linux/refcount.h>
#include <linux/uio.h>
#include <linux/bits.h>

#include <linux/sched/signal.h>
#include <linux/fs.h>
#include <linux/file.h>
#include <linux/fdtable.h>
#include <linux/mm.h>
#include <linux/mman.h>
#include <linux/percpu.h>
#include <linux/slab.h>
#include <linux/kthread.h>
#include <linux/blkdev.h>
#include <linux/bvec.h>
#include <linux/net.h>
#include <net/sock.h>
#include <net/af_unix.h>
#include <net/scm.h>
#include <linux/anon_inodes.h>
#include <linux/sched/mm.h>
#include <linux/uaccess.h>
#include <linux/nospec.h>
#include <linux/sizes.h>
#include <linux/hugetlb.h>
#include <linux/highmem.h>
#include <linux/namei.h>
#include <linux/fsnotify.h>
#include <linux/fadvise.h>
#include <linux/eventpoll.h>
#include <linux/fs_struct.h>
#include <linux/splice.h>
#include <linux/task_work.h>
#include <linux/pagemap.h>
#include <linux/io_uring.h>
#include <linux/blk-cgroup.h>
#include <linux/audit.h>

#define CREATE_TRACE_POINTS
#include <trace/events/io_uring.h>

#include <uapi/linux/io_uring.h>

#include "internal.h"
#include "io-wq.h"

#define IORING_MAX_ENTRIES	32768
#define IORING_MAX_CQ_ENTRIES	(2 * IORING_MAX_ENTRIES)

/*
 * Shift of 9 is 512 entries, or exactly one page on 64-bit archs
 */
#define IORING_FILE_TABLE_SHIFT	9
#define IORING_MAX_FILES_TABLE	(1U << IORING_FILE_TABLE_SHIFT)
#define IORING_FILE_TABLE_MASK	(IORING_MAX_FILES_TABLE - 1)
#define IORING_MAX_FIXED_FILES	(64 * IORING_MAX_FILES_TABLE)
#define IORING_MAX_RESTRICTIONS	(IORING_RESTRICTION_LAST + \
				 IORING_REGISTER_LAST + IORING_OP_LAST)

struct io_uring {
	u32 head ____cacheline_aligned_in_smp;
	u32 tail ____cacheline_aligned_in_smp;
};

/*
 * This data is shared with the application through the mmap at offsets
 * IORING_OFF_SQ_RING and IORING_OFF_CQ_RING.
 *
 * The offsets to the member fields are published through struct
 * io_sqring_offsets when calling io_uring_setup.
 */
struct io_rings {
	/*
	 * Head and tail offsets into the ring; the offsets need to be
	 * masked to get valid indices.
	 *
	 * The kernel controls head of the sq ring and the tail of the cq ring,
	 * and the application controls tail of the sq ring and the head of the
	 * cq ring.
	 */
	struct io_uring		sq, cq;
	/*
	 * Bitmasks to apply to head and tail offsets (constant, equals
	 * ring_entries - 1)
	 */
	u32			sq_ring_mask, cq_ring_mask;
	/* Ring sizes (constant, power of 2) */
	u32			sq_ring_entries, cq_ring_entries;
	/*
	 * Number of invalid entries dropped by the kernel due to
	 * invalid index stored in array
	 *
	 * Written by the kernel, shouldn't be modified by the
	 * application (i.e. get number of "new events" by comparing to
	 * cached value).
	 *
	 * After a new SQ head value was read by the application this
	 * counter includes all submissions that were dropped reaching
	 * the new SQ head (and possibly more).
	 */
	u32			sq_dropped;
	/*
	 * Runtime SQ flags
	 *
	 * Written by the kernel, shouldn't be modified by the
	 * application.
	 *
	 * The application needs a full memory barrier before checking
	 * for IORING_SQ_NEED_WAKEUP after updating the sq tail.
	 */
	u32			sq_flags;
	/*
	 * Runtime CQ flags
	 *
	 * Written by the application, shouldn't be modified by the
	 * kernel.
	 */
	u32                     cq_flags;
	/*
	 * Number of completion events lost because the queue was full;
	 * this should be avoided by the application by making sure
	 * there are not more requests pending than there is space in
	 * the completion queue.
	 *
	 * Written by the kernel, shouldn't be modified by the
	 * application (i.e. get number of "new events" by comparing to
	 * cached value).
	 *
	 * As completion events come in out of order this counter is not
	 * ordered with any other data.
	 */
	u32			cq_overflow;
	/*
	 * Ring buffer of completion events.
	 *
	 * The kernel writes completion events fresh every time they are
	 * produced, so the application is allowed to modify pending
	 * entries.
	 */
	struct io_uring_cqe	cqes[] ____cacheline_aligned_in_smp;
};

struct io_mapped_ubuf {
	u64		ubuf;
	size_t		len;
	struct		bio_vec *bvec;
	unsigned int	nr_bvecs;
	unsigned long	acct_pages;
};

struct fixed_file_table {
	struct file		**files;
};

struct fixed_file_ref_node {
	struct percpu_ref		refs;
	struct list_head		node;
	struct list_head		file_list;
	struct fixed_file_data		*file_data;
	struct llist_node		llist;
	bool				done;
};

struct fixed_file_data {
	struct fixed_file_table		*table;
	struct io_ring_ctx		*ctx;

	struct fixed_file_ref_node	*node;
	struct percpu_ref		refs;
	struct completion		done;
	struct list_head		ref_list;
	spinlock_t			lock;
};

struct io_buffer {
	struct list_head list;
	__u64 addr;
	__s32 len;
	__u16 bid;
};

struct io_restriction {
	DECLARE_BITMAP(register_op, IORING_REGISTER_LAST);
	DECLARE_BITMAP(sqe_op, IORING_OP_LAST);
	u8 sqe_flags_allowed;
	u8 sqe_flags_required;
	bool registered;
};

struct io_sq_data {
	refcount_t		refs;
	struct mutex		lock;

	/* ctx's that are using this sqd */
	struct list_head	ctx_list;
	struct list_head	ctx_new_list;
	struct mutex		ctx_lock;

	struct task_struct	*thread;
	struct wait_queue_head	wait;

	unsigned		sq_thread_idle;
};

struct io_ring_ctx {
	struct {
		struct percpu_ref	refs;
	} ____cacheline_aligned_in_smp;

	struct {
		unsigned int		flags;
		unsigned int		compat: 1;
		unsigned int		limit_mem: 1;
		unsigned int		cq_overflow_flushed: 1;
		unsigned int		drain_next: 1;
		unsigned int		eventfd_async: 1;
		unsigned int		restricted: 1;
		unsigned int		sqo_dead: 1;

		/*
		 * Ring buffer of indices into array of io_uring_sqe, which is
		 * mmapped by the application using the IORING_OFF_SQES offset.
		 *
		 * This indirection could e.g. be used to assign fixed
		 * io_uring_sqe entries to operations and only submit them to
		 * the queue when needed.
		 *
		 * The kernel modifies neither the indices array nor the entries
		 * array.
		 */
		u32			*sq_array;
		unsigned		cached_sq_head;
		unsigned		sq_entries;
		unsigned		sq_mask;
		unsigned		sq_thread_idle;
		unsigned		cached_sq_dropped;
		unsigned		cached_cq_overflow;
		unsigned long		sq_check_overflow;

		struct list_head	defer_list;
		struct list_head	timeout_list;
		struct list_head	cq_overflow_list;

		struct io_uring_sqe	*sq_sqes;
	} ____cacheline_aligned_in_smp;

	struct io_rings	*rings;

	/* IO offload */
	struct io_wq		*io_wq;

	/*
	 * For SQPOLL usage - we hold a reference to the parent task, so we
	 * have access to the ->files
	 */
	struct task_struct	*sqo_task;

	/* Only used for accounting purposes */
	struct mm_struct	*mm_account;

#ifdef CONFIG_BLK_CGROUP
	struct cgroup_subsys_state	*sqo_blkcg_css;
#endif

	struct io_sq_data	*sq_data;	/* if using sq thread polling */

	struct wait_queue_head	sqo_sq_wait;
	struct list_head	sqd_list;

	/*
	 * If used, fixed file set. Writers must ensure that ->refs is dead,
	 * readers must ensure that ->refs is alive as long as the file* is
	 * used. Only updated through io_uring_register(2).
	 */
	struct fixed_file_data	*file_data;
	unsigned		nr_user_files;

	/* if used, fixed mapped user buffers */
	unsigned		nr_user_bufs;
	struct io_mapped_ubuf	*user_bufs;

	struct user_struct	*user;

	const struct cred	*creds;

#ifdef CONFIG_AUDIT
	kuid_t			loginuid;
	unsigned int		sessionid;
#endif

	struct completion	ref_comp;
	struct completion	sq_thread_comp;

	/* if all else fails... */
	struct io_kiocb		*fallback_req;

#if defined(CONFIG_UNIX)
	struct socket		*ring_sock;
#endif

	struct idr		io_buffer_idr;

	struct idr		personality_idr;

	struct {
		unsigned		cached_cq_tail;
		unsigned		cq_entries;
		unsigned		cq_mask;
		atomic_t		cq_timeouts;
		unsigned		cq_last_tm_flush;
		unsigned long		cq_check_overflow;
		struct wait_queue_head	cq_wait;
		struct fasync_struct	*cq_fasync;
		struct eventfd_ctx	*cq_ev_fd;
	} ____cacheline_aligned_in_smp;

	struct {
		struct mutex		uring_lock;
		wait_queue_head_t	wait;
	} ____cacheline_aligned_in_smp;

	struct {
		spinlock_t		completion_lock;

		/*
		 * ->iopoll_list is protected by the ctx->uring_lock for
		 * io_uring instances that don't use IORING_SETUP_SQPOLL.
		 * For SQPOLL, only the single threaded io_sq_thread() will
		 * manipulate the list, hence no extra locking is needed there.
		 */
		struct list_head	iopoll_list;
		struct hlist_head	*cancel_hash;
		unsigned		cancel_hash_bits;
		bool			poll_multi_file;

		spinlock_t		inflight_lock;
		struct list_head	inflight_list;
	} ____cacheline_aligned_in_smp;

	struct delayed_work		file_put_work;
	struct llist_head		file_put_llist;

	struct work_struct		exit_work;
	struct io_restriction		restrictions;
};

/*
 * First field must be the file pointer in all the
 * iocb unions! See also 'struct kiocb' in <linux/fs.h>
 */
struct io_poll_iocb {
	struct file			*file;
	struct wait_queue_head		*head;
	__poll_t			events;
	bool				done;
	bool				canceled;
	struct wait_queue_entry		wait;
};

struct io_poll_remove {
	struct file			*file;
	u64				addr;
};

struct io_close {
	struct file			*file;
	struct file			*put_file;
	int				fd;
};

struct io_timeout_data {
	struct io_kiocb			*req;
	struct hrtimer			timer;
	struct timespec64		ts;
	enum hrtimer_mode		mode;
};

struct io_accept {
	struct file			*file;
	struct sockaddr __user		*addr;
	int __user			*addr_len;
	int				flags;
	unsigned long			nofile;
};

struct io_sync {
	struct file			*file;
	loff_t				len;
	loff_t				off;
	int				flags;
	int				mode;
};

struct io_cancel {
	struct file			*file;
	u64				addr;
};

struct io_timeout {
	struct file			*file;
	u32				off;
	u32				target_seq;
	struct list_head		list;
	/* head of the link, used by linked timeouts only */
	struct io_kiocb			*head;
};

struct io_timeout_rem {
	struct file			*file;
	u64				addr;

	/* timeout update */
	struct timespec64		ts;
	u32				flags;
};

struct io_rw {
	/* NOTE: kiocb has the file as the first member, so don't do it here */
	struct kiocb			kiocb;
	u64				addr;
	u64				len;
};

struct io_connect {
	struct file			*file;
	struct sockaddr __user		*addr;
	int				addr_len;
};

struct io_sr_msg {
	struct file			*file;
	union {
		struct user_msghdr __user *umsg;
		void __user		*buf;
	};
	int				msg_flags;
	int				bgid;
	size_t				len;
	struct io_buffer		*kbuf;
};

struct io_open {
	struct file			*file;
	int				dfd;
	bool				ignore_nonblock;
	struct filename			*filename;
	struct open_how			how;
	unsigned long			nofile;
};

struct io_files_update {
	struct file			*file;
	u64				arg;
	u32				nr_args;
	u32				offset;
};

struct io_fadvise {
	struct file			*file;
	u64				offset;
	u32				len;
	u32				advice;
};

struct io_madvise {
	struct file			*file;
	u64				addr;
	u32				len;
	u32				advice;
};

struct io_epoll {
	struct file			*file;
	int				epfd;
	int				op;
	int				fd;
	struct epoll_event		event;
};

struct io_splice {
	struct file			*file_out;
	struct file			*file_in;
	loff_t				off_out;
	loff_t				off_in;
	u64				len;
	unsigned int			flags;
};

struct io_provide_buf {
	struct file			*file;
	__u64				addr;
	__s32				len;
	__u32				bgid;
	__u16				nbufs;
	__u16				bid;
};

struct io_statx {
	struct file			*file;
	int				dfd;
	unsigned int			mask;
	unsigned int			flags;
	const char __user		*filename;
	struct statx __user		*buffer;
};

struct io_shutdown {
	struct file			*file;
	int				how;
};

struct io_rename {
	struct file			*file;
	int				old_dfd;
	int				new_dfd;
	struct filename			*oldpath;
	struct filename			*newpath;
	int				flags;
};

struct io_unlink {
	struct file			*file;
	int				dfd;
	int				flags;
	struct filename			*filename;
};

struct io_completion {
	struct file			*file;
	struct list_head		list;
	int				cflags;
};

struct io_async_connect {
	struct sockaddr_storage		address;
};

struct io_async_msghdr {
	struct iovec			fast_iov[UIO_FASTIOV];
	struct iovec			*iov;
	struct sockaddr __user		*uaddr;
	struct msghdr			msg;
	struct sockaddr_storage		addr;
};

struct io_async_rw {
	struct iovec			fast_iov[UIO_FASTIOV];
	const struct iovec		*free_iovec;
	struct iov_iter			iter;
	size_t				bytes_done;
	struct wait_page_queue		wpq;
};

enum {
	REQ_F_FIXED_FILE_BIT	= IOSQE_FIXED_FILE_BIT,
	REQ_F_IO_DRAIN_BIT	= IOSQE_IO_DRAIN_BIT,
	REQ_F_LINK_BIT		= IOSQE_IO_LINK_BIT,
	REQ_F_HARDLINK_BIT	= IOSQE_IO_HARDLINK_BIT,
	REQ_F_FORCE_ASYNC_BIT	= IOSQE_ASYNC_BIT,
	REQ_F_BUFFER_SELECT_BIT	= IOSQE_BUFFER_SELECT_BIT,

	REQ_F_FAIL_LINK_BIT,
	REQ_F_INFLIGHT_BIT,
	REQ_F_CUR_POS_BIT,
	REQ_F_NOWAIT_BIT,
	REQ_F_LINK_TIMEOUT_BIT,
	REQ_F_ISREG_BIT,
	REQ_F_NEED_CLEANUP_BIT,
	REQ_F_POLLED_BIT,
	REQ_F_BUFFER_SELECTED_BIT,
	REQ_F_NO_FILE_TABLE_BIT,
	REQ_F_WORK_INITIALIZED_BIT,
	REQ_F_LTIMEOUT_ACTIVE_BIT,

	/* not a real bit, just to check we're not overflowing the space */
	__REQ_F_LAST_BIT,
};

enum {
	/* ctx owns file */
	REQ_F_FIXED_FILE	= BIT(REQ_F_FIXED_FILE_BIT),
	/* drain existing IO first */
	REQ_F_IO_DRAIN		= BIT(REQ_F_IO_DRAIN_BIT),
	/* linked sqes */
	REQ_F_LINK		= BIT(REQ_F_LINK_BIT),
	/* doesn't sever on completion < 0 */
	REQ_F_HARDLINK		= BIT(REQ_F_HARDLINK_BIT),
	/* IOSQE_ASYNC */
	REQ_F_FORCE_ASYNC	= BIT(REQ_F_FORCE_ASYNC_BIT),
	/* IOSQE_BUFFER_SELECT */
	REQ_F_BUFFER_SELECT	= BIT(REQ_F_BUFFER_SELECT_BIT),

	/* fail rest of links */
	REQ_F_FAIL_LINK		= BIT(REQ_F_FAIL_LINK_BIT),
	/* on inflight list */
	REQ_F_INFLIGHT		= BIT(REQ_F_INFLIGHT_BIT),
	/* read/write uses file position */
	REQ_F_CUR_POS		= BIT(REQ_F_CUR_POS_BIT),
	/* must not punt to workers */
	REQ_F_NOWAIT		= BIT(REQ_F_NOWAIT_BIT),
	/* has or had linked timeout */
	REQ_F_LINK_TIMEOUT	= BIT(REQ_F_LINK_TIMEOUT_BIT),
	/* regular file */
	REQ_F_ISREG		= BIT(REQ_F_ISREG_BIT),
	/* needs cleanup */
	REQ_F_NEED_CLEANUP	= BIT(REQ_F_NEED_CLEANUP_BIT),
	/* already went through poll handler */
	REQ_F_POLLED		= BIT(REQ_F_POLLED_BIT),
	/* buffer already selected */
	REQ_F_BUFFER_SELECTED	= BIT(REQ_F_BUFFER_SELECTED_BIT),
	/* doesn't need file table for this request */
	REQ_F_NO_FILE_TABLE	= BIT(REQ_F_NO_FILE_TABLE_BIT),
	/* io_wq_work is initialized */
	REQ_F_WORK_INITIALIZED	= BIT(REQ_F_WORK_INITIALIZED_BIT),
	/* linked timeout is active, i.e. prepared by link's head */
	REQ_F_LTIMEOUT_ACTIVE	= BIT(REQ_F_LTIMEOUT_ACTIVE_BIT),
};

struct async_poll {
	struct io_poll_iocb	poll;
	struct io_poll_iocb	*double_poll;
};

/*
 * NOTE! Each of the iocb union members has the file pointer
 * as the first entry in their struct definition. So you can
 * access the file pointer through any of the sub-structs,
 * or directly as just 'ki_filp' in this struct.
 */
struct io_kiocb {
	union {
		struct file		*file;
		struct io_rw		rw;
		struct io_poll_iocb	poll;
		struct io_poll_remove	poll_remove;
		struct io_accept	accept;
		struct io_sync		sync;
		struct io_cancel	cancel;
		struct io_timeout	timeout;
		struct io_timeout_rem	timeout_rem;
		struct io_connect	connect;
		struct io_sr_msg	sr_msg;
		struct io_open		open;
		struct io_close		close;
		struct io_files_update	files_update;
		struct io_fadvise	fadvise;
		struct io_madvise	madvise;
		struct io_epoll		epoll;
		struct io_splice	splice;
		struct io_provide_buf	pbuf;
		struct io_statx		statx;
		struct io_shutdown	shutdown;
		struct io_rename	rename;
		struct io_unlink	unlink;
		/* use only after cleaning per-op data, see io_clean_op() */
		struct io_completion	compl;
	};

	/* opcode allocated if it needs to store data for async defer */
	void				*async_data;
	u8				opcode;
	/* polled IO has completed */
	u8				iopoll_completed;

	u16				buf_index;
	u32				result;

	struct io_ring_ctx		*ctx;
	unsigned int			flags;
	refcount_t			refs;
	struct task_struct		*task;
	u64				user_data;

	struct io_kiocb			*link;
	struct percpu_ref		*fixed_file_refs;

	/*
	 * 1. used with ctx->iopoll_list with reads/writes
	 * 2. to track reqs with ->files (see io_op_def::file_table)
	 */
	struct list_head		inflight_entry;
	struct callback_head		task_work;
	/* for polled requests, i.e. IORING_OP_POLL_ADD and async armed poll */
	struct hlist_node		hash_node;
	struct async_poll		*apoll;
	struct io_wq_work		work;
};

struct io_defer_entry {
	struct list_head	list;
	struct io_kiocb		*req;
	u32			seq;
};

#define IO_IOPOLL_BATCH			8

struct io_comp_state {
	unsigned int		nr;
	struct list_head	list;
	struct io_ring_ctx	*ctx;
};

struct io_submit_state {
	struct blk_plug		plug;

	/*
	 * io_kiocb alloc cache
	 */
	void			*reqs[IO_IOPOLL_BATCH];
	unsigned int		free_reqs;

	bool			plug_started;

	/*
	 * Batch completion logic
	 */
	struct io_comp_state	comp;

	/*
	 * File reference cache
	 */
	struct file		*file;
	unsigned int		fd;
	unsigned int		file_refs;
	unsigned int		ios_left;
};

struct io_op_def {
	/* needs req->file assigned */
	unsigned		needs_file : 1;
	/* don't fail if file grab fails */
	unsigned		needs_file_no_error : 1;
	/* hash wq insertion if file is a regular file */
	unsigned		hash_reg_file : 1;
	/* unbound wq insertion if file is a non-regular file */
	unsigned		unbound_nonreg_file : 1;
	/* opcode is not supported by this kernel */
	unsigned		not_supported : 1;
	/* set if opcode supports polled "wait" */
	unsigned		pollin : 1;
	unsigned		pollout : 1;
	/* op supports buffer selection */
	unsigned		buffer_select : 1;
	/* must always have async data allocated */
	unsigned		needs_async_data : 1;
	/* should block plug */
	unsigned		plug : 1;
	/* size of async data needed, if any */
	unsigned short		async_size;
	unsigned		work_flags;
};

static const struct io_op_def io_op_defs[] = {
	[IORING_OP_NOP] = {},
	[IORING_OP_READV] = {
		.needs_file		= 1,
		.unbound_nonreg_file	= 1,
		.pollin			= 1,
		.buffer_select		= 1,
		.needs_async_data	= 1,
		.plug			= 1,
		.async_size		= sizeof(struct io_async_rw),
		.work_flags		= IO_WQ_WORK_MM | IO_WQ_WORK_BLKCG,
	},
	[IORING_OP_WRITEV] = {
		.needs_file		= 1,
		.hash_reg_file		= 1,
		.unbound_nonreg_file	= 1,
		.pollout		= 1,
		.needs_async_data	= 1,
		.plug			= 1,
		.async_size		= sizeof(struct io_async_rw),
		.work_flags		= IO_WQ_WORK_MM | IO_WQ_WORK_BLKCG |
						IO_WQ_WORK_FSIZE,
	},
	[IORING_OP_FSYNC] = {
		.needs_file		= 1,
		.work_flags		= IO_WQ_WORK_BLKCG,
	},
	[IORING_OP_READ_FIXED] = {
		.needs_file		= 1,
		.unbound_nonreg_file	= 1,
		.pollin			= 1,
		.plug			= 1,
		.async_size		= sizeof(struct io_async_rw),
		.work_flags		= IO_WQ_WORK_BLKCG | IO_WQ_WORK_MM,
	},
	[IORING_OP_WRITE_FIXED] = {
		.needs_file		= 1,
		.hash_reg_file		= 1,
		.unbound_nonreg_file	= 1,
		.pollout		= 1,
		.plug			= 1,
		.async_size		= sizeof(struct io_async_rw),
		.work_flags		= IO_WQ_WORK_BLKCG | IO_WQ_WORK_FSIZE |
						IO_WQ_WORK_MM,
	},
	[IORING_OP_POLL_ADD] = {
		.needs_file		= 1,
		.unbound_nonreg_file	= 1,
	},
	[IORING_OP_POLL_REMOVE] = {},
	[IORING_OP_SYNC_FILE_RANGE] = {
		.needs_file		= 1,
		.work_flags		= IO_WQ_WORK_BLKCG,
	},
	[IORING_OP_SENDMSG] = {
		.needs_file		= 1,
		.unbound_nonreg_file	= 1,
		.pollout		= 1,
		.needs_async_data	= 1,
		.async_size		= sizeof(struct io_async_msghdr),
		.work_flags		= IO_WQ_WORK_MM | IO_WQ_WORK_BLKCG,
	},
	[IORING_OP_RECVMSG] = {
		.needs_file		= 1,
		.unbound_nonreg_file	= 1,
		.pollin			= 1,
		.buffer_select		= 1,
		.needs_async_data	= 1,
		.async_size		= sizeof(struct io_async_msghdr),
		.work_flags		= IO_WQ_WORK_MM | IO_WQ_WORK_BLKCG,
	},
	[IORING_OP_TIMEOUT] = {
		.needs_async_data	= 1,
		.async_size		= sizeof(struct io_timeout_data),
		.work_flags		= IO_WQ_WORK_MM,
	},
	[IORING_OP_TIMEOUT_REMOVE] = {
		/* used by timeout updates' prep() */
		.work_flags		= IO_WQ_WORK_MM,
	},
	[IORING_OP_ACCEPT] = {
		.needs_file		= 1,
		.unbound_nonreg_file	= 1,
		.pollin			= 1,
		.work_flags		= IO_WQ_WORK_MM | IO_WQ_WORK_FILES,
	},
	[IORING_OP_ASYNC_CANCEL] = {},
	[IORING_OP_LINK_TIMEOUT] = {
		.needs_async_data	= 1,
		.async_size		= sizeof(struct io_timeout_data),
		.work_flags		= IO_WQ_WORK_MM,
	},
	[IORING_OP_CONNECT] = {
		.needs_file		= 1,
		.unbound_nonreg_file	= 1,
		.pollout		= 1,
		.needs_async_data	= 1,
		.async_size		= sizeof(struct io_async_connect),
		.work_flags		= IO_WQ_WORK_MM,
	},
	[IORING_OP_FALLOCATE] = {
		.needs_file		= 1,
		.work_flags		= IO_WQ_WORK_BLKCG | IO_WQ_WORK_FSIZE,
	},
	[IORING_OP_OPENAT] = {
		.work_flags		= IO_WQ_WORK_FILES | IO_WQ_WORK_BLKCG |
						IO_WQ_WORK_FS | IO_WQ_WORK_MM,
	},
	[IORING_OP_CLOSE] = {
		.needs_file		= 1,
		.needs_file_no_error	= 1,
		.work_flags		= IO_WQ_WORK_FILES | IO_WQ_WORK_BLKCG,
	},
	[IORING_OP_FILES_UPDATE] = {
		.work_flags		= IO_WQ_WORK_FILES | IO_WQ_WORK_MM,
	},
	[IORING_OP_STATX] = {
		.work_flags		= IO_WQ_WORK_FILES | IO_WQ_WORK_MM |
						IO_WQ_WORK_FS | IO_WQ_WORK_BLKCG,
	},
	[IORING_OP_READ] = {
		.needs_file		= 1,
		.unbound_nonreg_file	= 1,
		.pollin			= 1,
		.buffer_select		= 1,
		.plug			= 1,
		.async_size		= sizeof(struct io_async_rw),
		.work_flags		= IO_WQ_WORK_MM | IO_WQ_WORK_BLKCG,
	},
	[IORING_OP_WRITE] = {
		.needs_file		= 1,
		.unbound_nonreg_file	= 1,
		.pollout		= 1,
		.plug			= 1,
		.async_size		= sizeof(struct io_async_rw),
		.work_flags		= IO_WQ_WORK_MM | IO_WQ_WORK_BLKCG |
						IO_WQ_WORK_FSIZE,
	},
	[IORING_OP_FADVISE] = {
		.needs_file		= 1,
		.work_flags		= IO_WQ_WORK_BLKCG,
	},
	[IORING_OP_MADVISE] = {
		.work_flags		= IO_WQ_WORK_MM | IO_WQ_WORK_BLKCG,
	},
	[IORING_OP_SEND] = {
		.needs_file		= 1,
		.unbound_nonreg_file	= 1,
		.pollout		= 1,
		.work_flags		= IO_WQ_WORK_MM | IO_WQ_WORK_BLKCG,
	},
	[IORING_OP_RECV] = {
		.needs_file		= 1,
		.unbound_nonreg_file	= 1,
		.pollin			= 1,
		.buffer_select		= 1,
		.work_flags		= IO_WQ_WORK_MM | IO_WQ_WORK_BLKCG,
	},
	[IORING_OP_OPENAT2] = {
		.work_flags		= IO_WQ_WORK_FILES | IO_WQ_WORK_FS |
						IO_WQ_WORK_BLKCG | IO_WQ_WORK_MM,
	},
	[IORING_OP_EPOLL_CTL] = {
		.unbound_nonreg_file	= 1,
		.work_flags		= IO_WQ_WORK_FILES,
	},
	[IORING_OP_SPLICE] = {
		.needs_file		= 1,
		.hash_reg_file		= 1,
		.unbound_nonreg_file	= 1,
		.work_flags		= IO_WQ_WORK_BLKCG,
	},
	[IORING_OP_PROVIDE_BUFFERS] = {},
	[IORING_OP_REMOVE_BUFFERS] = {},
	[IORING_OP_TEE] = {
		.needs_file		= 1,
		.hash_reg_file		= 1,
		.unbound_nonreg_file	= 1,
	},
	[IORING_OP_SHUTDOWN] = {
		.needs_file		= 1,
	},
	[IORING_OP_RENAMEAT] = {
		.work_flags		= IO_WQ_WORK_MM | IO_WQ_WORK_FILES |
						IO_WQ_WORK_FS | IO_WQ_WORK_BLKCG,
	},
	[IORING_OP_UNLINKAT] = {
		.work_flags		= IO_WQ_WORK_MM | IO_WQ_WORK_FILES |
						IO_WQ_WORK_FS | IO_WQ_WORK_BLKCG,
	},
};

enum io_mem_account {
	ACCT_LOCKED,
	ACCT_PINNED,
};

static void __io_uring_cancel_task_requests(struct io_ring_ctx *ctx,
					    struct task_struct *task);

static void destroy_fixed_file_ref_node(struct fixed_file_ref_node *ref_node);
static struct fixed_file_ref_node *alloc_fixed_file_ref_node(
			struct io_ring_ctx *ctx);

static void __io_complete_rw(struct io_kiocb *req, long res, long res2,
			     struct io_comp_state *cs);
static void io_cqring_fill_event(struct io_kiocb *req, long res);
static void io_put_req(struct io_kiocb *req);
static void io_put_req_deferred(struct io_kiocb *req, int nr);
static void io_double_put_req(struct io_kiocb *req);
static struct io_kiocb *io_prep_linked_timeout(struct io_kiocb *req);
static void __io_queue_linked_timeout(struct io_kiocb *req);
static void io_queue_linked_timeout(struct io_kiocb *req);
static int __io_sqe_files_update(struct io_ring_ctx *ctx,
				 struct io_uring_files_update *ip,
				 unsigned nr_args);
static void __io_clean_op(struct io_kiocb *req);
static struct file *io_file_get(struct io_submit_state *state,
				struct io_kiocb *req, int fd, bool fixed);
static void __io_queue_sqe(struct io_kiocb *req, struct io_comp_state *cs);
static void io_file_put_work(struct work_struct *work);

static ssize_t io_import_iovec(int rw, struct io_kiocb *req,
			       struct iovec **iovec, struct iov_iter *iter,
			       bool needs_lock);
static int io_setup_async_rw(struct io_kiocb *req, const struct iovec *iovec,
			     const struct iovec *fast_iov,
			     struct iov_iter *iter, bool force);
static void io_req_drop_files(struct io_kiocb *req);

static struct kmem_cache *req_cachep;

static const struct file_operations io_uring_fops;

struct sock *io_uring_get_socket(struct file *file)
{
#if defined(CONFIG_UNIX)
	if (file->f_op == &io_uring_fops) {
		struct io_ring_ctx *ctx = file->private_data;

		return ctx->ring_sock->sk;
	}
#endif
	return NULL;
}
EXPORT_SYMBOL(io_uring_get_socket);

#define io_for_each_link(pos, head) \
	for (pos = (head); pos; pos = pos->link)

static inline void io_clean_op(struct io_kiocb *req)
{
	if (req->flags & (REQ_F_NEED_CLEANUP | REQ_F_BUFFER_SELECTED))
		__io_clean_op(req);
}

static inline void io_set_resource_node(struct io_kiocb *req)
{
	struct io_ring_ctx *ctx = req->ctx;

	if (!req->fixed_file_refs) {
		req->fixed_file_refs = &ctx->file_data->node->refs;
		percpu_ref_get(req->fixed_file_refs);
	}
}

static bool io_match_task(struct io_kiocb *head,
			  struct task_struct *task,
			  struct files_struct *files)
{
	struct io_kiocb *req;

	if (task && head->task != task)
		return false;
	if (!files)
		return true;

	io_for_each_link(req, head) {
		if (!(req->flags & REQ_F_WORK_INITIALIZED))
			continue;
		if (req->file && req->file->f_op == &io_uring_fops)
			return true;
		if ((req->work.flags & IO_WQ_WORK_FILES) &&
		    req->work.identity->files == files)
			return true;
	}
	return false;
}

static void io_sq_thread_drop_mm_files(void)
{
	struct files_struct *files = current->files;
	struct mm_struct *mm = current->mm;

	if (mm) {
		kthread_unuse_mm(mm);
		mmput(mm);
		current->mm = NULL;
	}
	if (files) {
		struct nsproxy *nsproxy = current->nsproxy;

		task_lock(current);
		current->files = NULL;
		current->nsproxy = NULL;
		task_unlock(current);
		put_files_struct(files);
		put_nsproxy(nsproxy);
	}
}

static int __io_sq_thread_acquire_files(struct io_ring_ctx *ctx)
{
	if (current->flags & PF_EXITING)
		return -EFAULT;

	if (!current->files) {
		struct files_struct *files;
		struct nsproxy *nsproxy;

		task_lock(ctx->sqo_task);
		files = ctx->sqo_task->files;
		if (!files) {
			task_unlock(ctx->sqo_task);
			return -EOWNERDEAD;
		}
		atomic_inc(&files->count);
		get_nsproxy(ctx->sqo_task->nsproxy);
		nsproxy = ctx->sqo_task->nsproxy;
		task_unlock(ctx->sqo_task);

		task_lock(current);
		current->files = files;
		current->nsproxy = nsproxy;
		task_unlock(current);
	}
	return 0;
}

static int __io_sq_thread_acquire_mm(struct io_ring_ctx *ctx)
{
	struct mm_struct *mm;

	if (current->flags & PF_EXITING)
		return -EFAULT;
	if (current->mm)
		return 0;

	/* Should never happen */
	if (unlikely(!(ctx->flags & IORING_SETUP_SQPOLL)))
		return -EFAULT;

	task_lock(ctx->sqo_task);
	mm = ctx->sqo_task->mm;
	if (unlikely(!mm || !mmget_not_zero(mm)))
		mm = NULL;
	task_unlock(ctx->sqo_task);

	if (mm) {
		kthread_use_mm(mm);
		return 0;
	}

	return -EFAULT;
}

static int io_sq_thread_acquire_mm_files(struct io_ring_ctx *ctx,
					 struct io_kiocb *req)
{
	const struct io_op_def *def = &io_op_defs[req->opcode];
	int ret;

	if (def->work_flags & IO_WQ_WORK_MM) {
		ret = __io_sq_thread_acquire_mm(ctx);
		if (unlikely(ret))
			return ret;
	}

	if (def->needs_file || (def->work_flags & IO_WQ_WORK_FILES)) {
		ret = __io_sq_thread_acquire_files(ctx);
		if (unlikely(ret))
			return ret;
	}

	return 0;
}

static void io_sq_thread_associate_blkcg(struct io_ring_ctx *ctx,
					 struct cgroup_subsys_state **cur_css)

{
#ifdef CONFIG_BLK_CGROUP
	/* puts the old one when swapping */
	if (*cur_css != ctx->sqo_blkcg_css) {
		kthread_associate_blkcg(ctx->sqo_blkcg_css);
		*cur_css = ctx->sqo_blkcg_css;
	}
#endif
}

static void io_sq_thread_unassociate_blkcg(void)
{
#ifdef CONFIG_BLK_CGROUP
	kthread_associate_blkcg(NULL);
#endif
}

static inline void req_set_fail_links(struct io_kiocb *req)
{
	if ((req->flags & (REQ_F_LINK | REQ_F_HARDLINK)) == REQ_F_LINK)
		req->flags |= REQ_F_FAIL_LINK;
}

/*
 * None of these are dereferenced, they are simply used to check if any of
 * them have changed. If we're under current and check they are still the
 * same, we're fine to grab references to them for actual out-of-line use.
 */
static void io_init_identity(struct io_identity *id)
{
	id->files = current->files;
	id->mm = current->mm;
#ifdef CONFIG_BLK_CGROUP
	rcu_read_lock();
	id->blkcg_css = blkcg_css();
	rcu_read_unlock();
#endif
	id->creds = current_cred();
	id->nsproxy = current->nsproxy;
	id->fs = current->fs;
	id->fsize = rlimit(RLIMIT_FSIZE);
#ifdef CONFIG_AUDIT
	id->loginuid = current->loginuid;
	id->sessionid = current->sessionid;
#endif
	refcount_set(&id->count, 1);
}

static inline void __io_req_init_async(struct io_kiocb *req)
{
	memset(&req->work, 0, sizeof(req->work));
	req->flags |= REQ_F_WORK_INITIALIZED;
}

/*
 * Note: must call io_req_init_async() for the first time you
 * touch any members of io_wq_work.
 */
static inline void io_req_init_async(struct io_kiocb *req)
{
	struct io_uring_task *tctx = current->io_uring;

	if (req->flags & REQ_F_WORK_INITIALIZED)
		return;

	__io_req_init_async(req);

	/* Grab a ref if this isn't our static identity */
	req->work.identity = tctx->identity;
	if (tctx->identity != &tctx->__identity)
		refcount_inc(&req->work.identity->count);
}

static inline bool io_async_submit(struct io_ring_ctx *ctx)
{
	return ctx->flags & IORING_SETUP_SQPOLL;
}

static void io_ring_ctx_ref_free(struct percpu_ref *ref)
{
	struct io_ring_ctx *ctx = container_of(ref, struct io_ring_ctx, refs);

	complete(&ctx->ref_comp);
}

static inline bool io_is_timeout_noseq(struct io_kiocb *req)
{
	return !req->timeout.off;
}

static struct io_ring_ctx *io_ring_ctx_alloc(struct io_uring_params *p)
{
	struct io_ring_ctx *ctx;
	int hash_bits;

	ctx = kzalloc(sizeof(*ctx), GFP_KERNEL);
	if (!ctx)
		return NULL;

	ctx->fallback_req = kmem_cache_alloc(req_cachep, GFP_KERNEL);
	if (!ctx->fallback_req)
		goto err;

	/*
	 * Use 5 bits less than the max cq entries, that should give us around
	 * 32 entries per hash list if totally full and uniformly spread.
	 */
	hash_bits = ilog2(p->cq_entries);
	hash_bits -= 5;
	if (hash_bits <= 0)
		hash_bits = 1;
	ctx->cancel_hash_bits = hash_bits;
	ctx->cancel_hash = kmalloc((1U << hash_bits) * sizeof(struct hlist_head),
					GFP_KERNEL);
	if (!ctx->cancel_hash)
		goto err;
	__hash_init(ctx->cancel_hash, 1U << hash_bits);

	if (percpu_ref_init(&ctx->refs, io_ring_ctx_ref_free,
			    PERCPU_REF_ALLOW_REINIT, GFP_KERNEL))
		goto err;

	ctx->flags = p->flags;
	init_waitqueue_head(&ctx->sqo_sq_wait);
	INIT_LIST_HEAD(&ctx->sqd_list);
	init_waitqueue_head(&ctx->cq_wait);
	INIT_LIST_HEAD(&ctx->cq_overflow_list);
	init_completion(&ctx->ref_comp);
	init_completion(&ctx->sq_thread_comp);
	idr_init(&ctx->io_buffer_idr);
	idr_init(&ctx->personality_idr);
	mutex_init(&ctx->uring_lock);
	init_waitqueue_head(&ctx->wait);
	spin_lock_init(&ctx->completion_lock);
	INIT_LIST_HEAD(&ctx->iopoll_list);
	INIT_LIST_HEAD(&ctx->defer_list);
	INIT_LIST_HEAD(&ctx->timeout_list);
	spin_lock_init(&ctx->inflight_lock);
	INIT_LIST_HEAD(&ctx->inflight_list);
	INIT_DELAYED_WORK(&ctx->file_put_work, io_file_put_work);
	init_llist_head(&ctx->file_put_llist);
	return ctx;
err:
	if (ctx->fallback_req)
		kmem_cache_free(req_cachep, ctx->fallback_req);
	kfree(ctx->cancel_hash);
	kfree(ctx);
	return NULL;
}

static bool req_need_defer(struct io_kiocb *req, u32 seq)
{
	if (unlikely(req->flags & REQ_F_IO_DRAIN)) {
		struct io_ring_ctx *ctx = req->ctx;

		return seq != ctx->cached_cq_tail
				+ READ_ONCE(ctx->cached_cq_overflow);
	}

	return false;
}

static void __io_commit_cqring(struct io_ring_ctx *ctx)
{
	struct io_rings *rings = ctx->rings;

	/* order cqe stores with ring update */
	smp_store_release(&rings->cq.tail, ctx->cached_cq_tail);
}

static void io_put_identity(struct io_uring_task *tctx, struct io_kiocb *req)
{
	if (req->work.identity == &tctx->__identity)
		return;
	if (refcount_dec_and_test(&req->work.identity->count))
		kfree(req->work.identity);
}

static void io_req_clean_work(struct io_kiocb *req)
{
	if (!(req->flags & REQ_F_WORK_INITIALIZED))
		return;

	req->flags &= ~REQ_F_WORK_INITIALIZED;

	if (req->work.flags & IO_WQ_WORK_MM) {
		mmdrop(req->work.identity->mm);
		req->work.flags &= ~IO_WQ_WORK_MM;
	}
#ifdef CONFIG_BLK_CGROUP
	if (req->work.flags & IO_WQ_WORK_BLKCG) {
		css_put(req->work.identity->blkcg_css);
		req->work.flags &= ~IO_WQ_WORK_BLKCG;
	}
#endif
	if (req->work.flags & IO_WQ_WORK_CREDS) {
		put_cred(req->work.identity->creds);
		req->work.flags &= ~IO_WQ_WORK_CREDS;
	}
	if (req->work.flags & IO_WQ_WORK_FS) {
		struct fs_struct *fs = req->work.identity->fs;

		spin_lock(&req->work.identity->fs->lock);
		if (--fs->users)
			fs = NULL;
		spin_unlock(&req->work.identity->fs->lock);
		if (fs)
			free_fs_struct(fs);
		req->work.flags &= ~IO_WQ_WORK_FS;
	}
	if (req->flags & REQ_F_INFLIGHT)
		io_req_drop_files(req);

	io_put_identity(req->task->io_uring, req);
}

/*
 * Create a private copy of io_identity, since some fields don't match
 * the current context.
 */
static bool io_identity_cow(struct io_kiocb *req)
{
	struct io_uring_task *tctx = current->io_uring;
	const struct cred *creds = NULL;
	struct io_identity *id;

	if (req->work.flags & IO_WQ_WORK_CREDS)
		creds = req->work.identity->creds;

	id = kmemdup(req->work.identity, sizeof(*id), GFP_KERNEL);
	if (unlikely(!id)) {
		req->work.flags |= IO_WQ_WORK_CANCEL;
		return false;
	}

	/*
	 * We can safely just re-init the creds we copied  Either the field
	 * matches the current one, or we haven't grabbed it yet. The only
	 * exception is ->creds, through registered personalities, so handle
	 * that one separately.
	 */
	io_init_identity(id);
	if (creds)
		id->creds = creds;

	/* add one for this request */
	refcount_inc(&id->count);

	/* drop tctx and req identity references, if needed */
	if (tctx->identity != &tctx->__identity &&
	    refcount_dec_and_test(&tctx->identity->count))
		kfree(tctx->identity);
	if (req->work.identity != &tctx->__identity &&
	    refcount_dec_and_test(&req->work.identity->count))
		kfree(req->work.identity);

	req->work.identity = id;
	tctx->identity = id;
	return true;
}

static bool io_grab_identity(struct io_kiocb *req)
{
	const struct io_op_def *def = &io_op_defs[req->opcode];
	struct io_identity *id = req->work.identity;
	struct io_ring_ctx *ctx = req->ctx;

	if (def->work_flags & IO_WQ_WORK_FSIZE) {
		if (id->fsize != rlimit(RLIMIT_FSIZE))
			return false;
		req->work.flags |= IO_WQ_WORK_FSIZE;
	}
#ifdef CONFIG_BLK_CGROUP
	if (!(req->work.flags & IO_WQ_WORK_BLKCG) &&
	    (def->work_flags & IO_WQ_WORK_BLKCG)) {
		rcu_read_lock();
		if (id->blkcg_css != blkcg_css()) {
			rcu_read_unlock();
			return false;
		}
		/*
		 * This should be rare, either the cgroup is dying or the task
		 * is moving cgroups. Just punt to root for the handful of ios.
		 */
		if (css_tryget_online(id->blkcg_css))
			req->work.flags |= IO_WQ_WORK_BLKCG;
		rcu_read_unlock();
	}
#endif
	if (!(req->work.flags & IO_WQ_WORK_CREDS)) {
		if (id->creds != current_cred())
			return false;
		get_cred(id->creds);
		req->work.flags |= IO_WQ_WORK_CREDS;
	}
#ifdef CONFIG_AUDIT
	if (!uid_eq(current->loginuid, id->loginuid) ||
	    current->sessionid != id->sessionid)
		return false;
#endif
	if (!(req->work.flags & IO_WQ_WORK_FS) &&
	    (def->work_flags & IO_WQ_WORK_FS)) {
		if (current->fs != id->fs)
			return false;
		spin_lock(&id->fs->lock);
		if (!id->fs->in_exec) {
			id->fs->users++;
			req->work.flags |= IO_WQ_WORK_FS;
		} else {
			req->work.flags |= IO_WQ_WORK_CANCEL;
		}
		spin_unlock(&current->fs->lock);
	}
	if (!(req->work.flags & IO_WQ_WORK_FILES) &&
	    (def->work_flags & IO_WQ_WORK_FILES) &&
	    !(req->flags & REQ_F_NO_FILE_TABLE)) {
		if (id->files != current->files ||
		    id->nsproxy != current->nsproxy)
			return false;
		atomic_inc(&id->files->count);
		get_nsproxy(id->nsproxy);

		if (!(req->flags & REQ_F_INFLIGHT)) {
			req->flags |= REQ_F_INFLIGHT;

			spin_lock_irq(&ctx->inflight_lock);
			list_add(&req->inflight_entry, &ctx->inflight_list);
			spin_unlock_irq(&ctx->inflight_lock);
		}
		req->work.flags |= IO_WQ_WORK_FILES;
	}
	if (!(req->work.flags & IO_WQ_WORK_MM) &&
	    (def->work_flags & IO_WQ_WORK_MM)) {
		if (id->mm != current->mm)
			return false;
		mmgrab(id->mm);
		req->work.flags |= IO_WQ_WORK_MM;
	}

	return true;
}

static void io_prep_async_work(struct io_kiocb *req)
{
	const struct io_op_def *def = &io_op_defs[req->opcode];
	struct io_ring_ctx *ctx = req->ctx;

	io_req_init_async(req);

	if (req->flags & REQ_F_FORCE_ASYNC)
		req->work.flags |= IO_WQ_WORK_CONCURRENT;

	if (req->flags & REQ_F_ISREG) {
		if (def->hash_reg_file || (ctx->flags & IORING_SETUP_IOPOLL))
			io_wq_hash_work(&req->work, file_inode(req->file));
	} else {
		if (def->unbound_nonreg_file)
			req->work.flags |= IO_WQ_WORK_UNBOUND;
	}

	/* if we fail grabbing identity, we must COW, regrab, and retry */
	if (io_grab_identity(req))
		return;

	if (!io_identity_cow(req))
		return;

	/* can't fail at this point */
	if (!io_grab_identity(req))
		WARN_ON(1);
}

static void io_prep_async_link(struct io_kiocb *req)
{
	struct io_kiocb *cur;

	io_for_each_link(cur, req)
		io_prep_async_work(cur);
}

static struct io_kiocb *__io_queue_async_work(struct io_kiocb *req)
{
	struct io_ring_ctx *ctx = req->ctx;
	struct io_kiocb *link = io_prep_linked_timeout(req);

	trace_io_uring_queue_async_work(ctx, io_wq_is_hashed(&req->work), req,
					&req->work, req->flags);
	io_wq_enqueue(ctx->io_wq, &req->work);
	return link;
}

static void io_queue_async_work(struct io_kiocb *req)
{
	struct io_kiocb *link;

	/* init ->work of the whole link before punting */
	io_prep_async_link(req);
	link = __io_queue_async_work(req);

	if (link)
		io_queue_linked_timeout(link);
}

static void io_kill_timeout(struct io_kiocb *req)
{
	struct io_timeout_data *io = req->async_data;
	int ret;

	ret = hrtimer_try_to_cancel(&io->timer);
	if (ret != -1) {
		atomic_set(&req->ctx->cq_timeouts,
			atomic_read(&req->ctx->cq_timeouts) + 1);
		list_del_init(&req->timeout.list);
		io_cqring_fill_event(req, 0);
		io_put_req_deferred(req, 1);
	}
}

/*
 * Returns true if we found and killed one or more timeouts
 */
static bool io_kill_timeouts(struct io_ring_ctx *ctx, struct task_struct *tsk,
			     struct files_struct *files)
{
	struct io_kiocb *req, *tmp;
	int canceled = 0;

	spin_lock_irq(&ctx->completion_lock);
	list_for_each_entry_safe(req, tmp, &ctx->timeout_list, timeout.list) {
		if (io_match_task(req, tsk, files)) {
			io_kill_timeout(req);
			canceled++;
		}
	}
	spin_unlock_irq(&ctx->completion_lock);
	return canceled != 0;
}

static void __io_queue_deferred(struct io_ring_ctx *ctx)
{
	do {
		struct io_defer_entry *de = list_first_entry(&ctx->defer_list,
						struct io_defer_entry, list);
		struct io_kiocb *link;

		if (req_need_defer(de->req, de->seq))
			break;
		list_del_init(&de->list);
		/* punt-init is done before queueing for defer */
		link = __io_queue_async_work(de->req);
		if (link) {
			__io_queue_linked_timeout(link);
			/* drop submission reference */
			io_put_req_deferred(link, 1);
		}
		kfree(de);
	} while (!list_empty(&ctx->defer_list));
}

static void io_flush_timeouts(struct io_ring_ctx *ctx)
{
	u32 seq;

	if (list_empty(&ctx->timeout_list))
		return;

	seq = ctx->cached_cq_tail - atomic_read(&ctx->cq_timeouts);

	do {
		u32 events_needed, events_got;
		struct io_kiocb *req = list_first_entry(&ctx->timeout_list,
						struct io_kiocb, timeout.list);

		if (io_is_timeout_noseq(req))
			break;

		/*
		 * Since seq can easily wrap around over time, subtract
		 * the last seq at which timeouts were flushed before comparing.
		 * Assuming not more than 2^31-1 events have happened since,
		 * these subtractions won't have wrapped, so we can check if
		 * target is in [last_seq, current_seq] by comparing the two.
		 */
		events_needed = req->timeout.target_seq - ctx->cq_last_tm_flush;
		events_got = seq - ctx->cq_last_tm_flush;
		if (events_got < events_needed)
			break;

		list_del_init(&req->timeout.list);
		io_kill_timeout(req);
	} while (!list_empty(&ctx->timeout_list));

	ctx->cq_last_tm_flush = seq;
}

static void io_commit_cqring(struct io_ring_ctx *ctx)
{
	io_flush_timeouts(ctx);
	__io_commit_cqring(ctx);

	if (unlikely(!list_empty(&ctx->defer_list)))
		__io_queue_deferred(ctx);
}

static inline bool io_sqring_full(struct io_ring_ctx *ctx)
{
	struct io_rings *r = ctx->rings;

	return READ_ONCE(r->sq.tail) - ctx->cached_sq_head == r->sq_ring_entries;
}

static struct io_uring_cqe *io_get_cqring(struct io_ring_ctx *ctx)
{
	struct io_rings *rings = ctx->rings;
	unsigned tail;

	tail = ctx->cached_cq_tail;
	/*
	 * writes to the cq entry need to come after reading head; the
	 * control dependency is enough as we're using WRITE_ONCE to
	 * fill the cq entry
	 */
	if (tail - READ_ONCE(rings->cq.head) == rings->cq_ring_entries)
		return NULL;

	ctx->cached_cq_tail++;
	return &rings->cqes[tail & ctx->cq_mask];
}

static inline bool io_should_trigger_evfd(struct io_ring_ctx *ctx)
{
	if (!ctx->cq_ev_fd)
		return false;
	if (READ_ONCE(ctx->rings->cq_flags) & IORING_CQ_EVENTFD_DISABLED)
		return false;
	if (!ctx->eventfd_async)
		return true;
	return io_wq_current_is_worker();
}

static inline unsigned __io_cqring_events(struct io_ring_ctx *ctx)
{
	return ctx->cached_cq_tail - READ_ONCE(ctx->rings->cq.head);
}

static void io_cqring_ev_posted(struct io_ring_ctx *ctx)
{
	/* see waitqueue_active() comment */
	smp_mb();

	if (waitqueue_active(&ctx->wait))
		wake_up(&ctx->wait);
	if (ctx->sq_data && waitqueue_active(&ctx->sq_data->wait))
		wake_up(&ctx->sq_data->wait);
	if (io_should_trigger_evfd(ctx))
		eventfd_signal(ctx->cq_ev_fd, 1);
	if (waitqueue_active(&ctx->cq_wait)) {
		wake_up_interruptible(&ctx->cq_wait);
		kill_fasync(&ctx->cq_fasync, SIGIO, POLL_IN);
	}
}

static void io_cqring_ev_posted_iopoll(struct io_ring_ctx *ctx)
{
	/* see waitqueue_active() comment */
	smp_mb();

	if (ctx->flags & IORING_SETUP_SQPOLL) {
		if (waitqueue_active(&ctx->wait))
			wake_up(&ctx->wait);
	}
	if (io_should_trigger_evfd(ctx))
		eventfd_signal(ctx->cq_ev_fd, 1);
	if (waitqueue_active(&ctx->cq_wait)) {
		wake_up_interruptible(&ctx->cq_wait);
		kill_fasync(&ctx->cq_fasync, SIGIO, POLL_IN);
	}
}

/* Returns true if there are no backlogged entries after the flush */
static bool __io_cqring_overflow_flush(struct io_ring_ctx *ctx, bool force,
				       struct task_struct *tsk,
				       struct files_struct *files)
{
	struct io_rings *rings = ctx->rings;
	struct io_kiocb *req, *tmp;
	struct io_uring_cqe *cqe;
	unsigned long flags;
	bool all_flushed;
	LIST_HEAD(list);

	if (!force && __io_cqring_events(ctx) == rings->cq_ring_entries)
		return false;

	spin_lock_irqsave(&ctx->completion_lock, flags);
	list_for_each_entry_safe(req, tmp, &ctx->cq_overflow_list, compl.list) {
		if (!io_match_task(req, tsk, files))
			continue;

		cqe = io_get_cqring(ctx);
		if (!cqe && !force)
			break;

		list_move(&req->compl.list, &list);
		if (cqe) {
			WRITE_ONCE(cqe->user_data, req->user_data);
			WRITE_ONCE(cqe->res, req->result);
			WRITE_ONCE(cqe->flags, req->compl.cflags);
		} else {
			ctx->cached_cq_overflow++;
			WRITE_ONCE(ctx->rings->cq_overflow,
				   ctx->cached_cq_overflow);
		}
	}

	all_flushed = list_empty(&ctx->cq_overflow_list);
	if (all_flushed) {
		clear_bit(0, &ctx->sq_check_overflow);
		clear_bit(0, &ctx->cq_check_overflow);
		ctx->rings->sq_flags &= ~IORING_SQ_CQ_OVERFLOW;
	}

	io_commit_cqring(ctx);
	spin_unlock_irqrestore(&ctx->completion_lock, flags);
	io_cqring_ev_posted(ctx);

	while (!list_empty(&list)) {
		req = list_first_entry(&list, struct io_kiocb, compl.list);
		list_del(&req->compl.list);
		io_put_req(req);
	}

	return all_flushed;
}

static void io_cqring_overflow_flush(struct io_ring_ctx *ctx, bool force,
				     struct task_struct *tsk,
				     struct files_struct *files)
{
	if (test_bit(0, &ctx->cq_check_overflow)) {
		/* iopoll syncs against uring_lock, not completion_lock */
		if (ctx->flags & IORING_SETUP_IOPOLL)
			mutex_lock(&ctx->uring_lock);
		__io_cqring_overflow_flush(ctx, force, tsk, files);
		if (ctx->flags & IORING_SETUP_IOPOLL)
			mutex_unlock(&ctx->uring_lock);
	}
}

static void __io_cqring_fill_event(struct io_kiocb *req, long res, long cflags)
{
	struct io_ring_ctx *ctx = req->ctx;
	struct io_uring_cqe *cqe;

	trace_io_uring_complete(ctx, req->user_data, res);

	/*
	 * If we can't get a cq entry, userspace overflowed the
	 * submission (by quite a lot). Increment the overflow count in
	 * the ring.
	 */
	cqe = io_get_cqring(ctx);
	if (likely(cqe)) {
		WRITE_ONCE(cqe->user_data, req->user_data);
		WRITE_ONCE(cqe->res, res);
		WRITE_ONCE(cqe->flags, cflags);
	} else if (ctx->cq_overflow_flushed ||
		   atomic_read(&req->task->io_uring->in_idle)) {
		/*
		 * If we're in ring overflow flush mode, or in task cancel mode,
		 * then we cannot store the request for later flushing, we need
		 * to drop it on the floor.
		 */
		ctx->cached_cq_overflow++;
		WRITE_ONCE(ctx->rings->cq_overflow, ctx->cached_cq_overflow);
	} else {
		if (list_empty(&ctx->cq_overflow_list)) {
			set_bit(0, &ctx->sq_check_overflow);
			set_bit(0, &ctx->cq_check_overflow);
			ctx->rings->sq_flags |= IORING_SQ_CQ_OVERFLOW;
		}
		io_clean_op(req);
		req->result = res;
		req->compl.cflags = cflags;
		refcount_inc(&req->refs);
		list_add_tail(&req->compl.list, &ctx->cq_overflow_list);
	}
}

static void io_cqring_fill_event(struct io_kiocb *req, long res)
{
	__io_cqring_fill_event(req, res, 0);
}

static void io_cqring_add_event(struct io_kiocb *req, long res, long cflags)
{
	struct io_ring_ctx *ctx = req->ctx;
	unsigned long flags;

	spin_lock_irqsave(&ctx->completion_lock, flags);
	__io_cqring_fill_event(req, res, cflags);
	io_commit_cqring(ctx);
	spin_unlock_irqrestore(&ctx->completion_lock, flags);

	io_cqring_ev_posted(ctx);
}

static void io_submit_flush_completions(struct io_comp_state *cs)
{
	struct io_ring_ctx *ctx = cs->ctx;

	spin_lock_irq(&ctx->completion_lock);
	while (!list_empty(&cs->list)) {
		struct io_kiocb *req;

		req = list_first_entry(&cs->list, struct io_kiocb, compl.list);
		list_del(&req->compl.list);
		__io_cqring_fill_event(req, req->result, req->compl.cflags);

		/*
		 * io_free_req() doesn't care about completion_lock unless one
		 * of these flags is set. REQ_F_WORK_INITIALIZED is in the list
		 * because of a potential deadlock with req->work.fs->lock
		 */
		if (req->flags & (REQ_F_FAIL_LINK|REQ_F_LINK_TIMEOUT
				 |REQ_F_WORK_INITIALIZED)) {
			spin_unlock_irq(&ctx->completion_lock);
			io_put_req(req);
			spin_lock_irq(&ctx->completion_lock);
		} else {
			io_put_req(req);
		}
	}
	io_commit_cqring(ctx);
	spin_unlock_irq(&ctx->completion_lock);

	io_cqring_ev_posted(ctx);
	cs->nr = 0;
}

static void __io_req_complete(struct io_kiocb *req, long res, unsigned cflags,
			      struct io_comp_state *cs)
{
	if (!cs) {
		io_cqring_add_event(req, res, cflags);
		io_put_req(req);
	} else {
		io_clean_op(req);
		req->result = res;
		req->compl.cflags = cflags;
		list_add_tail(&req->compl.list, &cs->list);
		if (++cs->nr >= 32)
			io_submit_flush_completions(cs);
	}
}

static void io_req_complete(struct io_kiocb *req, long res)
{
	__io_req_complete(req, res, 0, NULL);
}

static inline bool io_is_fallback_req(struct io_kiocb *req)
{
	return req == (struct io_kiocb *)
			((unsigned long) req->ctx->fallback_req & ~1UL);
}

static struct io_kiocb *io_get_fallback_req(struct io_ring_ctx *ctx)
{
	struct io_kiocb *req;

	req = ctx->fallback_req;
	if (!test_and_set_bit_lock(0, (unsigned long *) &ctx->fallback_req))
		return req;

	return NULL;
}

static struct io_kiocb *io_alloc_req(struct io_ring_ctx *ctx,
				     struct io_submit_state *state)
{
	if (!state->free_reqs) {
		gfp_t gfp = GFP_KERNEL | __GFP_NOWARN;
		size_t sz;
		int ret;

		sz = min_t(size_t, state->ios_left, ARRAY_SIZE(state->reqs));
		ret = kmem_cache_alloc_bulk(req_cachep, gfp, sz, state->reqs);

		/*
		 * Bulk alloc is all-or-nothing. If we fail to get a batch,
		 * retry single alloc to be on the safe side.
		 */
		if (unlikely(ret <= 0)) {
			state->reqs[0] = kmem_cache_alloc(req_cachep, gfp);
			if (!state->reqs[0])
				goto fallback;
			ret = 1;
		}
		state->free_reqs = ret;
	}

	state->free_reqs--;
	return state->reqs[state->free_reqs];
fallback:
	return io_get_fallback_req(ctx);
}

static inline void io_put_file(struct io_kiocb *req, struct file *file,
			  bool fixed)
{
	if (!fixed)
		fput(file);
}

static void io_dismantle_req(struct io_kiocb *req)
{
	io_clean_op(req);

	if (req->async_data)
		kfree(req->async_data);
	if (req->file)
		io_put_file(req, req->file, (req->flags & REQ_F_FIXED_FILE));
	if (req->fixed_file_refs)
		percpu_ref_put(req->fixed_file_refs);
	io_req_clean_work(req);
}

static void __io_free_req(struct io_kiocb *req)
{
	struct io_uring_task *tctx = req->task->io_uring;
	struct io_ring_ctx *ctx = req->ctx;

	io_dismantle_req(req);

	percpu_counter_dec(&tctx->inflight);
	if (atomic_read(&tctx->in_idle))
		wake_up(&tctx->wait);
	put_task_struct(req->task);

	if (likely(!io_is_fallback_req(req)))
		kmem_cache_free(req_cachep, req);
	else
		clear_bit_unlock(0, (unsigned long *) &ctx->fallback_req);
	percpu_ref_put(&ctx->refs);
}

static inline void io_remove_next_linked(struct io_kiocb *req)
{
	struct io_kiocb *nxt = req->link;

	req->link = nxt->link;
	nxt->link = NULL;
}

static void io_kill_linked_timeout(struct io_kiocb *req)
{
	struct io_ring_ctx *ctx = req->ctx;
	struct io_kiocb *link;
	bool cancelled = false;
	unsigned long flags;

	spin_lock_irqsave(&ctx->completion_lock, flags);
	link = req->link;

	/*
	 * Can happen if a linked timeout fired and link had been like
	 * req -> link t-out -> link t-out [-> ...]
	 */
	if (link && (link->flags & REQ_F_LTIMEOUT_ACTIVE)) {
		struct io_timeout_data *io = link->async_data;
		int ret;

		io_remove_next_linked(req);
		link->timeout.head = NULL;
		ret = hrtimer_try_to_cancel(&io->timer);
		if (ret != -1) {
			io_cqring_fill_event(link, -ECANCELED);
			io_commit_cqring(ctx);
			cancelled = true;
		}
	}
	req->flags &= ~REQ_F_LINK_TIMEOUT;
	spin_unlock_irqrestore(&ctx->completion_lock, flags);

	if (cancelled) {
		io_cqring_ev_posted(ctx);
		io_put_req(link);
	}
}


static void io_fail_links(struct io_kiocb *req)
{
	struct io_kiocb *link, *nxt;
	struct io_ring_ctx *ctx = req->ctx;
	unsigned long flags;

	spin_lock_irqsave(&ctx->completion_lock, flags);
	link = req->link;
	req->link = NULL;

	while (link) {
		nxt = link->link;
		link->link = NULL;

		trace_io_uring_fail_link(req, link);
		io_cqring_fill_event(link, -ECANCELED);

		/*
		 * It's ok to free under spinlock as they're not linked anymore,
		 * but avoid REQ_F_WORK_INITIALIZED because it may deadlock on
		 * work.fs->lock.
		 */
		if (link->flags & REQ_F_WORK_INITIALIZED)
			io_put_req_deferred(link, 2);
		else
			io_double_put_req(link);
		link = nxt;
	}
	io_commit_cqring(ctx);
	spin_unlock_irqrestore(&ctx->completion_lock, flags);

	io_cqring_ev_posted(ctx);
}

static struct io_kiocb *__io_req_find_next(struct io_kiocb *req)
{
	if (req->flags & REQ_F_LINK_TIMEOUT)
		io_kill_linked_timeout(req);

	/*
	 * If LINK is set, we have dependent requests in this chain. If we
	 * didn't fail this request, queue the first one up, moving any other
	 * dependencies to the next request. In case of failure, fail the rest
	 * of the chain.
	 */
	if (likely(!(req->flags & REQ_F_FAIL_LINK))) {
		struct io_kiocb *nxt = req->link;

		req->link = NULL;
		return nxt;
	}
	io_fail_links(req);
	return NULL;
}

static inline struct io_kiocb *io_req_find_next(struct io_kiocb *req)
{
	if (likely(!(req->link) && !(req->flags & REQ_F_LINK_TIMEOUT)))
		return NULL;
	return __io_req_find_next(req);
}

static int io_req_task_work_add(struct io_kiocb *req)
{
	struct task_struct *tsk = req->task;
	struct io_ring_ctx *ctx = req->ctx;
	enum task_work_notify_mode notify;
	int ret;

	if (tsk->flags & PF_EXITING)
		return -ESRCH;

	/*
	 * SQPOLL kernel thread doesn't need notification, just a wakeup. For
	 * all other cases, use TWA_SIGNAL unconditionally to ensure we're
	 * processing task_work. There's no reliable way to tell if TWA_RESUME
	 * will do the job.
	 */
	notify = TWA_NONE;
	if (!(ctx->flags & IORING_SETUP_SQPOLL))
		notify = TWA_SIGNAL;

	ret = task_work_add(tsk, &req->task_work, notify);
	if (!ret)
		wake_up_process(tsk);

	return ret;
}

static void __io_req_task_cancel(struct io_kiocb *req, int error)
{
	struct io_ring_ctx *ctx = req->ctx;

	spin_lock_irq(&ctx->completion_lock);
	io_cqring_fill_event(req, error);
	io_commit_cqring(ctx);
	spin_unlock_irq(&ctx->completion_lock);

	io_cqring_ev_posted(ctx);
	req_set_fail_links(req);
	io_double_put_req(req);
}

static void io_req_task_cancel(struct callback_head *cb)
{
	struct io_kiocb *req = container_of(cb, struct io_kiocb, task_work);
	struct io_ring_ctx *ctx = req->ctx;

	__io_req_task_cancel(req, -ECANCELED);
	percpu_ref_put(&ctx->refs);
}

static void __io_req_task_submit(struct io_kiocb *req)
{
	struct io_ring_ctx *ctx = req->ctx;

	mutex_lock(&ctx->uring_lock);
	if (!ctx->sqo_dead &&
	    !__io_sq_thread_acquire_mm(ctx) &&
	    !__io_sq_thread_acquire_files(ctx))
		__io_queue_sqe(req, NULL);
	else
		__io_req_task_cancel(req, -EFAULT);
	mutex_unlock(&ctx->uring_lock);
}

static void io_req_task_submit(struct callback_head *cb)
{
	struct io_kiocb *req = container_of(cb, struct io_kiocb, task_work);
	struct io_ring_ctx *ctx = req->ctx;

	__io_req_task_submit(req);
	percpu_ref_put(&ctx->refs);
}

static void io_req_task_queue(struct io_kiocb *req)
{
	int ret;

	init_task_work(&req->task_work, io_req_task_submit);
	percpu_ref_get(&req->ctx->refs);

	ret = io_req_task_work_add(req);
	if (unlikely(ret)) {
		struct task_struct *tsk;

		init_task_work(&req->task_work, io_req_task_cancel);
		tsk = io_wq_get_task(req->ctx->io_wq);
		task_work_add(tsk, &req->task_work, TWA_NONE);
		wake_up_process(tsk);
	}
}

static inline void io_queue_next(struct io_kiocb *req)
{
	struct io_kiocb *nxt = io_req_find_next(req);

	if (nxt)
		io_req_task_queue(nxt);
}

static void io_free_req(struct io_kiocb *req)
{
	io_queue_next(req);
	__io_free_req(req);
}

struct req_batch {
	void *reqs[IO_IOPOLL_BATCH];
	int to_free;

	struct task_struct	*task;
	int			task_refs;
};

static inline void io_init_req_batch(struct req_batch *rb)
{
	rb->to_free = 0;
	rb->task_refs = 0;
	rb->task = NULL;
}

static void __io_req_free_batch_flush(struct io_ring_ctx *ctx,
				      struct req_batch *rb)
{
	kmem_cache_free_bulk(req_cachep, rb->to_free, rb->reqs);
	percpu_ref_put_many(&ctx->refs, rb->to_free);
	rb->to_free = 0;
}

static void io_req_free_batch_finish(struct io_ring_ctx *ctx,
				     struct req_batch *rb)
{
	if (rb->to_free)
		__io_req_free_batch_flush(ctx, rb);
	if (rb->task) {
		struct io_uring_task *tctx = rb->task->io_uring;

		percpu_counter_sub(&tctx->inflight, rb->task_refs);
		if (atomic_read(&tctx->in_idle))
			wake_up(&tctx->wait);
		put_task_struct_many(rb->task, rb->task_refs);
		rb->task = NULL;
	}
}

static void io_req_free_batch(struct req_batch *rb, struct io_kiocb *req)
{
	if (unlikely(io_is_fallback_req(req))) {
		io_free_req(req);
		return;
	}
	io_queue_next(req);

	if (req->task != rb->task) {
		if (rb->task) {
			struct io_uring_task *tctx = rb->task->io_uring;

			percpu_counter_sub(&tctx->inflight, rb->task_refs);
			if (atomic_read(&tctx->in_idle))
				wake_up(&tctx->wait);
			put_task_struct_many(rb->task, rb->task_refs);
		}
		rb->task = req->task;
		rb->task_refs = 0;
	}
	rb->task_refs++;

	io_dismantle_req(req);
	rb->reqs[rb->to_free++] = req;
	if (unlikely(rb->to_free == ARRAY_SIZE(rb->reqs)))
		__io_req_free_batch_flush(req->ctx, rb);
}

/*
 * Drop reference to request, return next in chain (if there is one) if this
 * was the last reference to this request.
 */
static struct io_kiocb *io_put_req_find_next(struct io_kiocb *req)
{
	struct io_kiocb *nxt = NULL;

	if (refcount_dec_and_test(&req->refs)) {
		nxt = io_req_find_next(req);
		__io_free_req(req);
	}
	return nxt;
}

static void io_put_req(struct io_kiocb *req)
{
	if (refcount_dec_and_test(&req->refs))
		io_free_req(req);
}

static void io_put_req_deferred_cb(struct callback_head *cb)
{
	struct io_kiocb *req = container_of(cb, struct io_kiocb, task_work);

	io_free_req(req);
}

static void io_free_req_deferred(struct io_kiocb *req)
{
	int ret;

	init_task_work(&req->task_work, io_put_req_deferred_cb);
	ret = io_req_task_work_add(req);
	if (unlikely(ret)) {
		struct task_struct *tsk;

		tsk = io_wq_get_task(req->ctx->io_wq);
		task_work_add(tsk, &req->task_work, TWA_NONE);
		wake_up_process(tsk);
	}
}

static inline void io_put_req_deferred(struct io_kiocb *req, int refs)
{
	if (refcount_sub_and_test(refs, &req->refs))
		io_free_req_deferred(req);
}

static struct io_wq_work *io_steal_work(struct io_kiocb *req)
{
	struct io_kiocb *nxt;

	/*
	 * A ref is owned by io-wq in which context we're. So, if that's the
	 * last one, it's safe to steal next work. False negatives are Ok,
	 * it just will be re-punted async in io_put_work()
	 */
	if (refcount_read(&req->refs) != 1)
		return NULL;

	nxt = io_req_find_next(req);
	return nxt ? &nxt->work : NULL;
}

static void io_double_put_req(struct io_kiocb *req)
{
	/* drop both submit and complete references */
	if (refcount_sub_and_test(2, &req->refs))
		io_free_req(req);
}

static unsigned io_cqring_events(struct io_ring_ctx *ctx)
{
	/* See comment at the top of this file */
	smp_rmb();
	return __io_cqring_events(ctx);
}

static inline unsigned int io_sqring_entries(struct io_ring_ctx *ctx)
{
	struct io_rings *rings = ctx->rings;

	/* make sure SQ entry isn't read before tail */
	return smp_load_acquire(&rings->sq.tail) - ctx->cached_sq_head;
}

static unsigned int io_put_kbuf(struct io_kiocb *req, struct io_buffer *kbuf)
{
	unsigned int cflags;

	cflags = kbuf->bid << IORING_CQE_BUFFER_SHIFT;
	cflags |= IORING_CQE_F_BUFFER;
	req->flags &= ~REQ_F_BUFFER_SELECTED;
	kfree(kbuf);
	return cflags;
}

static inline unsigned int io_put_rw_kbuf(struct io_kiocb *req)
{
	struct io_buffer *kbuf;

	kbuf = (struct io_buffer *) (unsigned long) req->rw.addr;
	return io_put_kbuf(req, kbuf);
}

static inline bool io_run_task_work(void)
{
	/*
	 * Not safe to run on exiting task, and the task_work handling will
	 * not add work to such a task.
	 */
	if (unlikely(current->flags & PF_EXITING))
		return false;
	if (current->task_works) {
		__set_current_state(TASK_RUNNING);
		task_work_run();
		return true;
	}

	return false;
}

static void io_iopoll_queue(struct list_head *again)
{
	struct io_kiocb *req;

	do {
		req = list_first_entry(again, struct io_kiocb, inflight_entry);
		list_del(&req->inflight_entry);
		__io_complete_rw(req, -EAGAIN, 0, NULL);
	} while (!list_empty(again));
}

/*
 * Find and free completed poll iocbs
 */
static void io_iopoll_complete(struct io_ring_ctx *ctx, unsigned int *nr_events,
			       struct list_head *done)
{
	struct req_batch rb;
	struct io_kiocb *req;
	LIST_HEAD(again);

	/* order with ->result store in io_complete_rw_iopoll() */
	smp_rmb();

	io_init_req_batch(&rb);
	while (!list_empty(done)) {
		int cflags = 0;

		req = list_first_entry(done, struct io_kiocb, inflight_entry);
		if (READ_ONCE(req->result) == -EAGAIN) {
			req->result = 0;
			req->iopoll_completed = 0;
			list_move_tail(&req->inflight_entry, &again);
			continue;
		}
		list_del(&req->inflight_entry);

		if (req->flags & REQ_F_BUFFER_SELECTED)
			cflags = io_put_rw_kbuf(req);

		__io_cqring_fill_event(req, req->result, cflags);
		(*nr_events)++;

		if (refcount_dec_and_test(&req->refs))
			io_req_free_batch(&rb, req);
	}

	io_commit_cqring(ctx);
	io_cqring_ev_posted_iopoll(ctx);
	io_req_free_batch_finish(ctx, &rb);

	if (!list_empty(&again))
		io_iopoll_queue(&again);
}

static int io_do_iopoll(struct io_ring_ctx *ctx, unsigned int *nr_events,
			long min)
{
	struct io_kiocb *req, *tmp;
	LIST_HEAD(done);
	bool spin;
	int ret;

	/*
	 * Only spin for completions if we don't have multiple devices hanging
	 * off our complete list, and we're under the requested amount.
	 */
	spin = !ctx->poll_multi_file && *nr_events < min;

	ret = 0;
	list_for_each_entry_safe(req, tmp, &ctx->iopoll_list, inflight_entry) {
		struct kiocb *kiocb = &req->rw.kiocb;

		/*
		 * Move completed and retryable entries to our local lists.
		 * If we find a request that requires polling, break out
		 * and complete those lists first, if we have entries there.
		 */
		if (READ_ONCE(req->iopoll_completed)) {
			list_move_tail(&req->inflight_entry, &done);
			continue;
		}
		if (!list_empty(&done))
			break;

		ret = kiocb->ki_filp->f_op->iopoll(kiocb, spin);
		if (ret < 0)
			break;

		/* iopoll may have completed current req */
		if (READ_ONCE(req->iopoll_completed))
			list_move_tail(&req->inflight_entry, &done);

		if (ret && spin)
			spin = false;
		ret = 0;
	}

	if (!list_empty(&done))
		io_iopoll_complete(ctx, nr_events, &done);

	return ret;
}

/*
 * Poll for a minimum of 'min' events. Note that if min == 0 we consider that a
 * non-spinning poll check - we'll still enter the driver poll loop, but only
 * as a non-spinning completion check.
 */
static int io_iopoll_getevents(struct io_ring_ctx *ctx, unsigned int *nr_events,
				long min)
{
	while (!list_empty(&ctx->iopoll_list) && !need_resched()) {
		int ret;

		ret = io_do_iopoll(ctx, nr_events, min);
		if (ret < 0)
			return ret;
		if (*nr_events >= min)
			return 0;
	}

	return 1;
}

/*
 * We can't just wait for polled events to come to us, we have to actively
 * find and complete them.
 */
static void io_iopoll_try_reap_events(struct io_ring_ctx *ctx)
{
	if (!(ctx->flags & IORING_SETUP_IOPOLL))
		return;

	mutex_lock(&ctx->uring_lock);
	while (!list_empty(&ctx->iopoll_list)) {
		unsigned int nr_events = 0;

		io_do_iopoll(ctx, &nr_events, 0);

		/* let it sleep and repeat later if can't complete a request */
		if (nr_events == 0)
			break;
		/*
		 * Ensure we allow local-to-the-cpu processing to take place,
		 * in this case we need to ensure that we reap all events.
		 * Also let task_work, etc. to progress by releasing the mutex
		 */
		if (need_resched()) {
			mutex_unlock(&ctx->uring_lock);
			cond_resched();
			mutex_lock(&ctx->uring_lock);
		}
	}
	mutex_unlock(&ctx->uring_lock);
}

static int io_iopoll_check(struct io_ring_ctx *ctx, long min)
{
	unsigned int nr_events = 0;
	int iters = 0, ret = 0;

	/*
	 * We disallow the app entering submit/complete with polling, but we
	 * still need to lock the ring to prevent racing with polled issue
	 * that got punted to a workqueue.
	 */
	mutex_lock(&ctx->uring_lock);
	do {
		/*
		 * Don't enter poll loop if we already have events pending.
		 * If we do, we can potentially be spinning for commands that
		 * already triggered a CQE (eg in error).
		 */
		if (test_bit(0, &ctx->cq_check_overflow))
			__io_cqring_overflow_flush(ctx, false, NULL, NULL);
		if (io_cqring_events(ctx))
			break;

		/*
		 * If a submit got punted to a workqueue, we can have the
		 * application entering polling for a command before it gets
		 * issued. That app will hold the uring_lock for the duration
		 * of the poll right here, so we need to take a breather every
		 * now and then to ensure that the issue has a chance to add
		 * the poll to the issued list. Otherwise we can spin here
		 * forever, while the workqueue is stuck trying to acquire the
		 * very same mutex.
		 */
		if (!(++iters & 7)) {
			mutex_unlock(&ctx->uring_lock);
			io_run_task_work();
			mutex_lock(&ctx->uring_lock);
		}

		ret = io_iopoll_getevents(ctx, &nr_events, min);
		if (ret <= 0)
			break;
		ret = 0;
	} while (min && !nr_events && !need_resched());

	mutex_unlock(&ctx->uring_lock);
	return ret;
}

static void kiocb_end_write(struct io_kiocb *req)
{
	/*
	 * Tell lockdep we inherited freeze protection from submission
	 * thread.
	 */
	if (req->flags & REQ_F_ISREG) {
		struct inode *inode = file_inode(req->file);

		__sb_writers_acquired(inode->i_sb, SB_FREEZE_WRITE);
	}
	file_end_write(req->file);
}

static void io_complete_rw_common(struct kiocb *kiocb, long res,
				  struct io_comp_state *cs)
{
	struct io_kiocb *req = container_of(kiocb, struct io_kiocb, rw.kiocb);
	int cflags = 0;

	if (kiocb->ki_flags & IOCB_WRITE)
		kiocb_end_write(req);

	if (res != req->result)
		req_set_fail_links(req);
	if (req->flags & REQ_F_BUFFER_SELECTED)
		cflags = io_put_rw_kbuf(req);
	__io_req_complete(req, res, cflags, cs);
}

#ifdef CONFIG_BLOCK
static bool io_resubmit_prep(struct io_kiocb *req, int error)
{
	struct iovec inline_vecs[UIO_FASTIOV], *iovec = inline_vecs;
	ssize_t ret = -ECANCELED;
	struct iov_iter iter;
	int rw;

	if (error) {
		ret = error;
		goto end_req;
	}

	switch (req->opcode) {
	case IORING_OP_READV:
	case IORING_OP_READ_FIXED:
	case IORING_OP_READ:
		rw = READ;
		break;
	case IORING_OP_WRITEV:
	case IORING_OP_WRITE_FIXED:
	case IORING_OP_WRITE:
		rw = WRITE;
		break;
	default:
		printk_once(KERN_WARNING "io_uring: bad opcode in resubmit %d\n",
				req->opcode);
		goto end_req;
	}

	if (!req->async_data) {
		ret = io_import_iovec(rw, req, &iovec, &iter, false);
		if (ret < 0)
			goto end_req;
		ret = io_setup_async_rw(req, iovec, inline_vecs, &iter, false);
		if (!ret)
			return true;
		kfree(iovec);
	} else {
		return true;
	}
end_req:
	req_set_fail_links(req);
	return false;
}
#endif

static bool io_rw_reissue(struct io_kiocb *req, long res)
{
#ifdef CONFIG_BLOCK
	umode_t mode = file_inode(req->file)->i_mode;
	int ret;

	if (!S_ISBLK(mode) && !S_ISREG(mode))
		return false;
	if ((res != -EAGAIN && res != -EOPNOTSUPP) || io_wq_current_is_worker())
		return false;

	lockdep_assert_held(&req->ctx->uring_lock);

	ret = io_sq_thread_acquire_mm_files(req->ctx, req);

	if (io_resubmit_prep(req, ret)) {
		refcount_inc(&req->refs);
		io_queue_async_work(req);
		return true;
	}

#endif
	return false;
}

static void __io_complete_rw(struct io_kiocb *req, long res, long res2,
			     struct io_comp_state *cs)
{
	if (!io_rw_reissue(req, res))
		io_complete_rw_common(&req->rw.kiocb, res, cs);
}

static void io_complete_rw(struct kiocb *kiocb, long res, long res2)
{
	struct io_kiocb *req = container_of(kiocb, struct io_kiocb, rw.kiocb);

	__io_complete_rw(req, res, res2, NULL);
}

static void io_complete_rw_iopoll(struct kiocb *kiocb, long res, long res2)
{
	struct io_kiocb *req = container_of(kiocb, struct io_kiocb, rw.kiocb);

	if (kiocb->ki_flags & IOCB_WRITE)
		kiocb_end_write(req);

	if (res != -EAGAIN && res != req->result)
		req_set_fail_links(req);

	WRITE_ONCE(req->result, res);
	/* order with io_poll_complete() checking ->result */
	smp_wmb();
	WRITE_ONCE(req->iopoll_completed, 1);
}

/*
 * After the iocb has been issued, it's safe to be found on the poll list.
 * Adding the kiocb to the list AFTER submission ensures that we don't
 * find it from a io_iopoll_getevents() thread before the issuer is done
 * accessing the kiocb cookie.
 */
static void io_iopoll_req_issued(struct io_kiocb *req, bool in_async)
{
	struct io_ring_ctx *ctx = req->ctx;

	/*
	 * Track whether we have multiple files in our lists. This will impact
	 * how we do polling eventually, not spinning if we're on potentially
	 * different devices.
	 */
	if (list_empty(&ctx->iopoll_list)) {
		ctx->poll_multi_file = false;
	} else if (!ctx->poll_multi_file) {
		struct io_kiocb *list_req;

		list_req = list_first_entry(&ctx->iopoll_list, struct io_kiocb,
						inflight_entry);
		if (list_req->file != req->file)
			ctx->poll_multi_file = true;
	}

	/*
	 * For fast devices, IO may have already completed. If it has, add
	 * it to the front so we find it first.
	 */
	if (READ_ONCE(req->iopoll_completed))
		list_add(&req->inflight_entry, &ctx->iopoll_list);
	else
		list_add_tail(&req->inflight_entry, &ctx->iopoll_list);

	/*
	 * If IORING_SETUP_SQPOLL is enabled, sqes are either handled in sq thread
	 * task context or in io worker task context. If current task context is
	 * sq thread, we don't need to check whether should wake up sq thread.
	 */
	if (in_async && (ctx->flags & IORING_SETUP_SQPOLL) &&
	    wq_has_sleeper(&ctx->sq_data->wait))
		wake_up(&ctx->sq_data->wait);
}

static inline void __io_state_file_put(struct io_submit_state *state)
{
	fput_many(state->file, state->file_refs);
	state->file_refs = 0;
}

static inline void io_state_file_put(struct io_submit_state *state)
{
	if (state->file_refs)
		__io_state_file_put(state);
}

/*
 * Get as many references to a file as we have IOs left in this submission,
 * assuming most submissions are for one file, or at least that each file
 * has more than one submission.
 */
static struct file *__io_file_get(struct io_submit_state *state, int fd)
{
	if (!state)
		return fget(fd);

	if (state->file_refs) {
		if (state->fd == fd) {
			state->file_refs--;
			return state->file;
		}
		__io_state_file_put(state);
	}
	state->file = fget_many(fd, state->ios_left);
	if (unlikely(!state->file))
		return NULL;

	state->fd = fd;
	state->file_refs = state->ios_left - 1;
	return state->file;
}

static bool io_bdev_nowait(struct block_device *bdev)
{
	return !bdev || blk_queue_nowait(bdev_get_queue(bdev));
}

/*
 * If we tracked the file through the SCM inflight mechanism, we could support
 * any file. For now, just ensure that anything potentially problematic is done
 * inline.
 */
static bool io_file_supports_async(struct file *file, int rw)
{
	umode_t mode = file_inode(file)->i_mode;

	if (S_ISBLK(mode)) {
		if (IS_ENABLED(CONFIG_BLOCK) &&
		    io_bdev_nowait(I_BDEV(file->f_mapping->host)))
			return true;
		return false;
	}
	if (S_ISCHR(mode) || S_ISSOCK(mode))
		return true;
	if (S_ISREG(mode)) {
		if (IS_ENABLED(CONFIG_BLOCK) &&
		    io_bdev_nowait(file->f_inode->i_sb->s_bdev) &&
		    file->f_op != &io_uring_fops)
			return true;
		return false;
	}

	/* any ->read/write should understand O_NONBLOCK */
	if (file->f_flags & O_NONBLOCK)
		return true;

	if (!(file->f_mode & FMODE_NOWAIT))
		return false;

	if (rw == READ)
		return file->f_op->read_iter != NULL;

	return file->f_op->write_iter != NULL;
}

static int io_prep_rw(struct io_kiocb *req, const struct io_uring_sqe *sqe)
{
	struct io_ring_ctx *ctx = req->ctx;
	struct kiocb *kiocb = &req->rw.kiocb;
	unsigned ioprio;
	int ret;

	if (S_ISREG(file_inode(req->file)->i_mode))
		req->flags |= REQ_F_ISREG;

	kiocb->ki_pos = READ_ONCE(sqe->off);
	if (kiocb->ki_pos == -1 && !(req->file->f_mode & FMODE_STREAM)) {
		req->flags |= REQ_F_CUR_POS;
		kiocb->ki_pos = req->file->f_pos;
	}
	kiocb->ki_hint = ki_hint_validate(file_write_hint(kiocb->ki_filp));
	kiocb->ki_flags = iocb_flags(kiocb->ki_filp);
	ret = kiocb_set_rw_flags(kiocb, READ_ONCE(sqe->rw_flags));
	if (unlikely(ret))
		return ret;

	ioprio = READ_ONCE(sqe->ioprio);
	if (ioprio) {
		ret = ioprio_check_cap(ioprio);
		if (ret)
			return ret;

		kiocb->ki_ioprio = ioprio;
	} else
		kiocb->ki_ioprio = get_current_ioprio();

	/* don't allow async punt if RWF_NOWAIT was requested */
	if (kiocb->ki_flags & IOCB_NOWAIT)
		req->flags |= REQ_F_NOWAIT;

	if (ctx->flags & IORING_SETUP_IOPOLL) {
		if (!(kiocb->ki_flags & IOCB_DIRECT) ||
		    !kiocb->ki_filp->f_op->iopoll)
			return -EOPNOTSUPP;

		kiocb->ki_flags |= IOCB_HIPRI;
		kiocb->ki_complete = io_complete_rw_iopoll;
		req->iopoll_completed = 0;
	} else {
		if (kiocb->ki_flags & IOCB_HIPRI)
			return -EINVAL;
		kiocb->ki_complete = io_complete_rw;
	}

	req->rw.addr = READ_ONCE(sqe->addr);
	req->rw.len = READ_ONCE(sqe->len);
	req->buf_index = READ_ONCE(sqe->buf_index);
	return 0;
}

static inline void io_rw_done(struct kiocb *kiocb, ssize_t ret)
{
	switch (ret) {
	case -EIOCBQUEUED:
		break;
	case -ERESTARTSYS:
	case -ERESTARTNOINTR:
	case -ERESTARTNOHAND:
	case -ERESTART_RESTARTBLOCK:
		/*
		 * We can't just restart the syscall, since previously
		 * submitted sqes may already be in progress. Just fail this
		 * IO with EINTR.
		 */
		ret = -EINTR;
		fallthrough;
	default:
		kiocb->ki_complete(kiocb, ret, 0);
	}
}

static void kiocb_done(struct kiocb *kiocb, ssize_t ret,
		       struct io_comp_state *cs)
{
	struct io_kiocb *req = container_of(kiocb, struct io_kiocb, rw.kiocb);
	struct io_async_rw *io = req->async_data;

	/* add previously done IO, if any */
	if (io && io->bytes_done > 0) {
		if (ret < 0)
			ret = io->bytes_done;
		else
			ret += io->bytes_done;
	}

	if (req->flags & REQ_F_CUR_POS)
		req->file->f_pos = kiocb->ki_pos;
	if (ret >= 0 && kiocb->ki_complete == io_complete_rw)
		__io_complete_rw(req, ret, 0, cs);
	else
		io_rw_done(kiocb, ret);
}

static ssize_t io_import_fixed(struct io_kiocb *req, int rw,
			       struct iov_iter *iter)
{
	struct io_ring_ctx *ctx = req->ctx;
	size_t len = req->rw.len;
	struct io_mapped_ubuf *imu;
	u16 index, buf_index = req->buf_index;
	size_t offset;
	u64 buf_addr;

	if (unlikely(buf_index >= ctx->nr_user_bufs))
		return -EFAULT;
	index = array_index_nospec(buf_index, ctx->nr_user_bufs);
	imu = &ctx->user_bufs[index];
	buf_addr = req->rw.addr;

	/* overflow */
	if (buf_addr + len < buf_addr)
		return -EFAULT;
	/* not inside the mapped region */
	if (buf_addr < imu->ubuf || buf_addr + len > imu->ubuf + imu->len)
		return -EFAULT;

	/*
	 * May not be a start of buffer, set size appropriately
	 * and advance us to the beginning.
	 */
	offset = buf_addr - imu->ubuf;
	iov_iter_bvec(iter, rw, imu->bvec, imu->nr_bvecs, offset + len);

	if (offset) {
		/*
		 * Don't use iov_iter_advance() here, as it's really slow for
		 * using the latter parts of a big fixed buffer - it iterates
		 * over each segment manually. We can cheat a bit here, because
		 * we know that:
		 *
		 * 1) it's a BVEC iter, we set it up
		 * 2) all bvecs are PAGE_SIZE in size, except potentially the
		 *    first and last bvec
		 *
		 * So just find our index, and adjust the iterator afterwards.
		 * If the offset is within the first bvec (or the whole first
		 * bvec, just use iov_iter_advance(). This makes it easier
		 * since we can just skip the first segment, which may not
		 * be PAGE_SIZE aligned.
		 */
		const struct bio_vec *bvec = imu->bvec;

		if (offset <= bvec->bv_len) {
			iov_iter_advance(iter, offset);
		} else {
			unsigned long seg_skip;

			/* skip first vec */
			offset -= bvec->bv_len;
			seg_skip = 1 + (offset >> PAGE_SHIFT);

			iter->bvec = bvec + seg_skip;
			iter->nr_segs -= seg_skip;
			iter->count -= bvec->bv_len + offset;
			iter->iov_offset = offset & ~PAGE_MASK;
		}
	}

	return len;
}

static void io_ring_submit_unlock(struct io_ring_ctx *ctx, bool needs_lock)
{
	if (needs_lock)
		mutex_unlock(&ctx->uring_lock);
}

static void io_ring_submit_lock(struct io_ring_ctx *ctx, bool needs_lock)
{
	/*
	 * "Normal" inline submissions always hold the uring_lock, since we
	 * grab it from the system call. Same is true for the SQPOLL offload.
	 * The only exception is when we've detached the request and issue it
	 * from an async worker thread, grab the lock for that case.
	 */
	if (needs_lock)
		mutex_lock(&ctx->uring_lock);
}

static struct io_buffer *io_buffer_select(struct io_kiocb *req, size_t *len,
					  int bgid, struct io_buffer *kbuf,
					  bool needs_lock)
{
	struct io_buffer *head;

	if (req->flags & REQ_F_BUFFER_SELECTED)
		return kbuf;

	io_ring_submit_lock(req->ctx, needs_lock);

	lockdep_assert_held(&req->ctx->uring_lock);

	head = idr_find(&req->ctx->io_buffer_idr, bgid);
	if (head) {
		if (!list_empty(&head->list)) {
			kbuf = list_last_entry(&head->list, struct io_buffer,
							list);
			list_del(&kbuf->list);
		} else {
			kbuf = head;
			idr_remove(&req->ctx->io_buffer_idr, bgid);
		}
		if (*len > kbuf->len)
			*len = kbuf->len;
	} else {
		kbuf = ERR_PTR(-ENOBUFS);
	}

	io_ring_submit_unlock(req->ctx, needs_lock);

	return kbuf;
}

static void __user *io_rw_buffer_select(struct io_kiocb *req, size_t *len,
					bool needs_lock)
{
	struct io_buffer *kbuf;
	u16 bgid;

	kbuf = (struct io_buffer *) (unsigned long) req->rw.addr;
	bgid = req->buf_index;
	kbuf = io_buffer_select(req, len, bgid, kbuf, needs_lock);
	if (IS_ERR(kbuf))
		return kbuf;
	req->rw.addr = (u64) (unsigned long) kbuf;
	req->flags |= REQ_F_BUFFER_SELECTED;
	return u64_to_user_ptr(kbuf->addr);
}

#ifdef CONFIG_COMPAT
static ssize_t io_compat_import(struct io_kiocb *req, struct iovec *iov,
				bool needs_lock)
{
	struct compat_iovec __user *uiov;
	compat_ssize_t clen;
	void __user *buf;
	ssize_t len;

	uiov = u64_to_user_ptr(req->rw.addr);
	if (!access_ok(uiov, sizeof(*uiov)))
		return -EFAULT;
	if (__get_user(clen, &uiov->iov_len))
		return -EFAULT;
	if (clen < 0)
		return -EINVAL;

	len = clen;
	buf = io_rw_buffer_select(req, &len, needs_lock);
	if (IS_ERR(buf))
		return PTR_ERR(buf);
	iov[0].iov_base = buf;
	iov[0].iov_len = (compat_size_t) len;
	return 0;
}
#endif

static ssize_t __io_iov_buffer_select(struct io_kiocb *req, struct iovec *iov,
				      bool needs_lock)
{
	struct iovec __user *uiov = u64_to_user_ptr(req->rw.addr);
	void __user *buf;
	ssize_t len;

	if (copy_from_user(iov, uiov, sizeof(*uiov)))
		return -EFAULT;

	len = iov[0].iov_len;
	if (len < 0)
		return -EINVAL;
	buf = io_rw_buffer_select(req, &len, needs_lock);
	if (IS_ERR(buf))
		return PTR_ERR(buf);
	iov[0].iov_base = buf;
	iov[0].iov_len = len;
	return 0;
}

static ssize_t io_iov_buffer_select(struct io_kiocb *req, struct iovec *iov,
				    bool needs_lock)
{
	if (req->flags & REQ_F_BUFFER_SELECTED) {
		struct io_buffer *kbuf;

		kbuf = (struct io_buffer *) (unsigned long) req->rw.addr;
		iov[0].iov_base = u64_to_user_ptr(kbuf->addr);
		iov[0].iov_len = kbuf->len;
		return 0;
	}
	if (req->rw.len != 1)
		return -EINVAL;

#ifdef CONFIG_COMPAT
	if (req->ctx->compat)
		return io_compat_import(req, iov, needs_lock);
#endif

	return __io_iov_buffer_select(req, iov, needs_lock);
}

static ssize_t io_import_iovec(int rw, struct io_kiocb *req,
				 struct iovec **iovec, struct iov_iter *iter,
				 bool needs_lock)
{
	void __user *buf = u64_to_user_ptr(req->rw.addr);
	size_t sqe_len = req->rw.len;
	ssize_t ret;
	u8 opcode;

	opcode = req->opcode;
	if (opcode == IORING_OP_READ_FIXED || opcode == IORING_OP_WRITE_FIXED) {
		*iovec = NULL;
		return io_import_fixed(req, rw, iter);
	}

	/* buffer index only valid with fixed read/write, or buffer select  */
	if (req->buf_index && !(req->flags & REQ_F_BUFFER_SELECT))
		return -EINVAL;

	if (opcode == IORING_OP_READ || opcode == IORING_OP_WRITE) {
		if (req->flags & REQ_F_BUFFER_SELECT) {
			buf = io_rw_buffer_select(req, &sqe_len, needs_lock);
			if (IS_ERR(buf))
				return PTR_ERR(buf);
			req->rw.len = sqe_len;
		}

		ret = import_single_range(rw, buf, sqe_len, *iovec, iter);
		*iovec = NULL;
		return ret;
	}

	if (req->flags & REQ_F_BUFFER_SELECT) {
		ret = io_iov_buffer_select(req, *iovec, needs_lock);
		if (!ret) {
			ret = (*iovec)->iov_len;
			iov_iter_init(iter, rw, *iovec, 1, ret);
		}
		*iovec = NULL;
		return ret;
	}

	return __import_iovec(rw, buf, sqe_len, UIO_FASTIOV, iovec, iter,
			      req->ctx->compat);
}

static inline loff_t *io_kiocb_ppos(struct kiocb *kiocb)
{
	return (kiocb->ki_filp->f_mode & FMODE_STREAM) ? NULL : &kiocb->ki_pos;
}

/*
 * For files that don't have ->read_iter() and ->write_iter(), handle them
 * by looping over ->read() or ->write() manually.
 */
static ssize_t loop_rw_iter(int rw, struct io_kiocb *req, struct iov_iter *iter)
{
	struct kiocb *kiocb = &req->rw.kiocb;
	struct file *file = req->file;
	ssize_t ret = 0;

	/*
	 * Don't support polled IO through this interface, and we can't
	 * support non-blocking either. For the latter, this just causes
	 * the kiocb to be handled from an async context.
	 */
	if (kiocb->ki_flags & IOCB_HIPRI)
		return -EOPNOTSUPP;
	if (kiocb->ki_flags & IOCB_NOWAIT)
		return -EAGAIN;

	while (iov_iter_count(iter)) {
		struct iovec iovec;
		ssize_t nr;

		if (!iov_iter_is_bvec(iter)) {
			iovec = iov_iter_iovec(iter);
		} else {
			iovec.iov_base = u64_to_user_ptr(req->rw.addr);
			iovec.iov_len = req->rw.len;
		}

		if (rw == READ) {
			nr = file->f_op->read(file, iovec.iov_base,
					      iovec.iov_len, io_kiocb_ppos(kiocb));
		} else {
			nr = file->f_op->write(file, iovec.iov_base,
					       iovec.iov_len, io_kiocb_ppos(kiocb));
		}

		if (nr < 0) {
			if (!ret)
				ret = nr;
			break;
		}
		ret += nr;
		if (nr != iovec.iov_len)
			break;
		req->rw.len -= nr;
		req->rw.addr += nr;
		iov_iter_advance(iter, nr);
	}

	return ret;
}

static void io_req_map_rw(struct io_kiocb *req, const struct iovec *iovec,
			  const struct iovec *fast_iov, struct iov_iter *iter)
{
	struct io_async_rw *rw = req->async_data;

	memcpy(&rw->iter, iter, sizeof(*iter));
	rw->free_iovec = iovec;
	rw->bytes_done = 0;
	/* can only be fixed buffers, no need to do anything */
	if (iov_iter_is_bvec(iter))
		return;
	if (!iovec) {
		unsigned iov_off = 0;

		rw->iter.iov = rw->fast_iov;
		if (iter->iov != fast_iov) {
			iov_off = iter->iov - fast_iov;
			rw->iter.iov += iov_off;
		}
		if (rw->fast_iov != fast_iov)
			memcpy(rw->fast_iov + iov_off, fast_iov + iov_off,
			       sizeof(struct iovec) * iter->nr_segs);
	} else {
		req->flags |= REQ_F_NEED_CLEANUP;
	}
}

static inline int __io_alloc_async_data(struct io_kiocb *req)
{
	WARN_ON_ONCE(!io_op_defs[req->opcode].async_size);
	req->async_data = kmalloc(io_op_defs[req->opcode].async_size, GFP_KERNEL);
	return req->async_data == NULL;
}

static int io_alloc_async_data(struct io_kiocb *req)
{
	if (!io_op_defs[req->opcode].needs_async_data)
		return 0;

	return  __io_alloc_async_data(req);
}

static int io_setup_async_rw(struct io_kiocb *req, const struct iovec *iovec,
			     const struct iovec *fast_iov,
			     struct iov_iter *iter, bool force)
{
	if (!force && !io_op_defs[req->opcode].needs_async_data)
		return 0;
	if (!req->async_data) {
		if (__io_alloc_async_data(req))
			return -ENOMEM;

		io_req_map_rw(req, iovec, fast_iov, iter);
	}
	return 0;
}

static inline int io_rw_prep_async(struct io_kiocb *req, int rw)
{
	struct io_async_rw *iorw = req->async_data;
	struct iovec *iov = iorw->fast_iov;
	ssize_t ret;

	ret = io_import_iovec(rw, req, &iov, &iorw->iter, false);
	if (unlikely(ret < 0))
		return ret;

	iorw->bytes_done = 0;
	iorw->free_iovec = iov;
	if (iov)
		req->flags |= REQ_F_NEED_CLEANUP;
	return 0;
}

static int io_read_prep(struct io_kiocb *req, const struct io_uring_sqe *sqe)
{
	ssize_t ret;

	ret = io_prep_rw(req, sqe);
	if (ret)
		return ret;

	if (unlikely(!(req->file->f_mode & FMODE_READ)))
		return -EBADF;

	/* either don't need iovec imported or already have it */
	if (!req->async_data)
		return 0;
	return io_rw_prep_async(req, READ);
}

/*
 * This is our waitqueue callback handler, registered through lock_page_async()
 * when we initially tried to do the IO with the iocb armed our waitqueue.
 * This gets called when the page is unlocked, and we generally expect that to
 * happen when the page IO is completed and the page is now uptodate. This will
 * queue a task_work based retry of the operation, attempting to copy the data
 * again. If the latter fails because the page was NOT uptodate, then we will
 * do a thread based blocking retry of the operation. That's the unexpected
 * slow path.
 */
static int io_async_buf_func(struct wait_queue_entry *wait, unsigned mode,
			     int sync, void *arg)
{
	struct wait_page_queue *wpq;
	struct io_kiocb *req = wait->private;
	struct wait_page_key *key = arg;
	int ret;

	wpq = container_of(wait, struct wait_page_queue, wait);

	if (!wake_page_match(wpq, key))
		return 0;

	req->rw.kiocb.ki_flags &= ~IOCB_WAITQ;
	list_del_init(&wait->entry);

	init_task_work(&req->task_work, io_req_task_submit);
	percpu_ref_get(&req->ctx->refs);

	/* submit ref gets dropped, acquire a new one */
	refcount_inc(&req->refs);
	ret = io_req_task_work_add(req);
	if (unlikely(ret)) {
		struct task_struct *tsk;

		/* queue just for cancelation */
		init_task_work(&req->task_work, io_req_task_cancel);
		tsk = io_wq_get_task(req->ctx->io_wq);
		task_work_add(tsk, &req->task_work, TWA_NONE);
		wake_up_process(tsk);
	}
	return 1;
}

/*
 * This controls whether a given IO request should be armed for async page
 * based retry. If we return false here, the request is handed to the async
 * worker threads for retry. If we're doing buffered reads on a regular file,
 * we prepare a private wait_page_queue entry and retry the operation. This
 * will either succeed because the page is now uptodate and unlocked, or it
 * will register a callback when the page is unlocked at IO completion. Through
 * that callback, io_uring uses task_work to setup a retry of the operation.
 * That retry will attempt the buffered read again. The retry will generally
 * succeed, or in rare cases where it fails, we then fall back to using the
 * async worker threads for a blocking retry.
 */
static bool io_rw_should_retry(struct io_kiocb *req)
{
	struct io_async_rw *rw = req->async_data;
	struct wait_page_queue *wait = &rw->wpq;
	struct kiocb *kiocb = &req->rw.kiocb;

	/* never retry for NOWAIT, we just complete with -EAGAIN */
	if (req->flags & REQ_F_NOWAIT)
		return false;

	/* Only for buffered IO */
	if (kiocb->ki_flags & (IOCB_DIRECT | IOCB_HIPRI))
		return false;

	/*
	 * just use poll if we can, and don't attempt if the fs doesn't
	 * support callback based unlocks
	 */
	if (file_can_poll(req->file) || !(req->file->f_mode & FMODE_BUF_RASYNC))
		return false;

	wait->wait.func = io_async_buf_func;
	wait->wait.private = req;
	wait->wait.flags = 0;
	INIT_LIST_HEAD(&wait->wait.entry);
	kiocb->ki_flags |= IOCB_WAITQ;
	kiocb->ki_flags &= ~IOCB_NOWAIT;
	kiocb->ki_waitq = wait;
	return true;
}

static int io_iter_do_read(struct io_kiocb *req, struct iov_iter *iter)
{
	if (req->file->f_op->read_iter)
		return call_read_iter(req->file, &req->rw.kiocb, iter);
	else if (req->file->f_op->read)
		return loop_rw_iter(READ, req, iter);
	else
		return -EINVAL;
}

static int io_read(struct io_kiocb *req, bool force_nonblock,
		   struct io_comp_state *cs)
{
	struct iovec inline_vecs[UIO_FASTIOV], *iovec = inline_vecs;
	struct kiocb *kiocb = &req->rw.kiocb;
	struct iov_iter __iter, *iter = &__iter;
	struct io_async_rw *rw = req->async_data;
	ssize_t io_size, ret, ret2;
	bool no_async;

	if (rw) {
		iter = &rw->iter;
		iovec = NULL;
	} else {
		ret = io_import_iovec(READ, req, &iovec, iter, !force_nonblock);
		if (ret < 0)
			return ret;
	}
	io_size = iov_iter_count(iter);
	req->result = io_size;
	ret = 0;

	/* Ensure we clear previously set non-block flag */
	if (!force_nonblock)
		kiocb->ki_flags &= ~IOCB_NOWAIT;
	else
		kiocb->ki_flags |= IOCB_NOWAIT;


	/* If the file doesn't support async, just async punt */
	no_async = force_nonblock && !io_file_supports_async(req->file, READ);
	if (no_async)
		goto copy_iov;

	ret = rw_verify_area(READ, req->file, io_kiocb_ppos(kiocb), io_size);
	if (unlikely(ret))
		goto out_free;

	ret = io_iter_do_read(req, iter);

	if (!ret) {
		goto done;
	} else if (ret == -EIOCBQUEUED) {
		ret = 0;
		goto out_free;
	} else if (ret == -EAGAIN) {
		/* IOPOLL retry should happen for io-wq threads */
		if (!force_nonblock && !(req->ctx->flags & IORING_SETUP_IOPOLL))
			goto done;
		/* no retry on NONBLOCK marked file */
		if (req->file->f_flags & O_NONBLOCK)
			goto done;
		/* some cases will consume bytes even on error returns */
		iov_iter_revert(iter, io_size - iov_iter_count(iter));
		ret = 0;
		goto copy_iov;
	} else if (ret < 0) {
		/* make sure -ERESTARTSYS -> -EINTR is done */
		goto done;
	}

	/* read it all, or we did blocking attempt. no retry. */
	if (!iov_iter_count(iter) || !force_nonblock ||
	    (req->file->f_flags & O_NONBLOCK) || !(req->flags & REQ_F_ISREG))
		goto done;

	io_size -= ret;
copy_iov:
	ret2 = io_setup_async_rw(req, iovec, inline_vecs, iter, true);
	if (ret2) {
		ret = ret2;
		goto out_free;
	}
	if (no_async)
		return -EAGAIN;
	rw = req->async_data;
	/* it's copied and will be cleaned with ->io */
	iovec = NULL;
	/* now use our persistent iterator, if we aren't already */
	iter = &rw->iter;
retry:
	rw->bytes_done += ret;
	/* if we can retry, do so with the callbacks armed */
	if (!io_rw_should_retry(req)) {
		kiocb->ki_flags &= ~IOCB_WAITQ;
		return -EAGAIN;
	}

	/*
	 * Now retry read with the IOCB_WAITQ parts set in the iocb. If we
	 * get -EIOCBQUEUED, then we'll get a notification when the desired
	 * page gets unlocked. We can also get a partial read here, and if we
	 * do, then just retry at the new offset.
	 */
	ret = io_iter_do_read(req, iter);
	if (ret == -EIOCBQUEUED) {
		ret = 0;
		goto out_free;
	} else if (ret > 0 && ret < io_size) {
		/* we got some bytes, but not all. retry. */
		goto retry;
	}
done:
	kiocb_done(kiocb, ret, cs);
	ret = 0;
out_free:
	/* it's reportedly faster than delegating the null check to kfree() */
	if (iovec)
		kfree(iovec);
	return ret;
}

static int io_write_prep(struct io_kiocb *req, const struct io_uring_sqe *sqe)
{
	ssize_t ret;

	ret = io_prep_rw(req, sqe);
	if (ret)
		return ret;

	if (unlikely(!(req->file->f_mode & FMODE_WRITE)))
		return -EBADF;

	/* either don't need iovec imported or already have it */
	if (!req->async_data)
		return 0;
	return io_rw_prep_async(req, WRITE);
}

static int io_write(struct io_kiocb *req, bool force_nonblock,
		    struct io_comp_state *cs)
{
	struct iovec inline_vecs[UIO_FASTIOV], *iovec = inline_vecs;
	struct kiocb *kiocb = &req->rw.kiocb;
	struct iov_iter __iter, *iter = &__iter;
	struct io_async_rw *rw = req->async_data;
	ssize_t ret, ret2, io_size;

	if (rw) {
		iter = &rw->iter;
		iovec = NULL;
	} else {
		ret = io_import_iovec(WRITE, req, &iovec, iter, !force_nonblock);
		if (ret < 0)
			return ret;
	}
	io_size = iov_iter_count(iter);
	req->result = io_size;

	/* Ensure we clear previously set non-block flag */
	if (!force_nonblock)
		kiocb->ki_flags &= ~IOCB_NOWAIT;
	else
		kiocb->ki_flags |= IOCB_NOWAIT;

	/* If the file doesn't support async, just async punt */
	if (force_nonblock && !io_file_supports_async(req->file, WRITE))
		goto copy_iov;

	/* file path doesn't support NOWAIT for non-direct_IO */
	if (force_nonblock && !(kiocb->ki_flags & IOCB_DIRECT) &&
	    (req->flags & REQ_F_ISREG))
		goto copy_iov;

	ret = rw_verify_area(WRITE, req->file, io_kiocb_ppos(kiocb), io_size);
	if (unlikely(ret))
		goto out_free;

	/*
	 * Open-code file_start_write here to grab freeze protection,
	 * which will be released by another thread in
	 * io_complete_rw().  Fool lockdep by telling it the lock got
	 * released so that it doesn't complain about the held lock when
	 * we return to userspace.
	 */
	if (req->flags & REQ_F_ISREG) {
		sb_start_write(file_inode(req->file)->i_sb);
		__sb_writers_release(file_inode(req->file)->i_sb,
					SB_FREEZE_WRITE);
	}
	kiocb->ki_flags |= IOCB_WRITE;

	if (req->file->f_op->write_iter)
		ret2 = call_write_iter(req->file, kiocb, iter);
	else if (req->file->f_op->write)
		ret2 = loop_rw_iter(WRITE, req, iter);
	else
		ret2 = -EINVAL;

	/*
	 * Raw bdev writes will return -EOPNOTSUPP for IOCB_NOWAIT. Just
	 * retry them without IOCB_NOWAIT.
	 */
	if (ret2 == -EOPNOTSUPP && (kiocb->ki_flags & IOCB_NOWAIT))
		ret2 = -EAGAIN;
	/* no retry on NONBLOCK marked file */
	if (ret2 == -EAGAIN && (req->file->f_flags & O_NONBLOCK))
		goto done;
	if (!force_nonblock || ret2 != -EAGAIN) {
		/* IOPOLL retry should happen for io-wq threads */
		if ((req->ctx->flags & IORING_SETUP_IOPOLL) && ret2 == -EAGAIN)
			goto copy_iov;
done:
		kiocb_done(kiocb, ret2, cs);
	} else {
copy_iov:
		/* some cases will consume bytes even on error returns */
		iov_iter_revert(iter, io_size - iov_iter_count(iter));
		ret = io_setup_async_rw(req, iovec, inline_vecs, iter, false);
		if (!ret)
			return -EAGAIN;
	}
out_free:
	/* it's reportedly faster than delegating the null check to kfree() */
	if (iovec)
		kfree(iovec);
	return ret;
}

static int io_renameat_prep(struct io_kiocb *req,
			    const struct io_uring_sqe *sqe)
{
	struct io_rename *ren = &req->rename;
	const char __user *oldf, *newf;

	if (unlikely(req->flags & REQ_F_FIXED_FILE))
		return -EBADF;

	ren->old_dfd = READ_ONCE(sqe->fd);
	oldf = u64_to_user_ptr(READ_ONCE(sqe->addr));
	newf = u64_to_user_ptr(READ_ONCE(sqe->addr2));
	ren->new_dfd = READ_ONCE(sqe->len);
	ren->flags = READ_ONCE(sqe->rename_flags);

	ren->oldpath = getname(oldf);
	if (IS_ERR(ren->oldpath))
		return PTR_ERR(ren->oldpath);

	ren->newpath = getname(newf);
	if (IS_ERR(ren->newpath)) {
		putname(ren->oldpath);
		return PTR_ERR(ren->newpath);
	}

	req->flags |= REQ_F_NEED_CLEANUP;
	return 0;
}

static int io_renameat(struct io_kiocb *req, bool force_nonblock)
{
	struct io_rename *ren = &req->rename;
	int ret;

	if (force_nonblock)
		return -EAGAIN;

	ret = do_renameat2(ren->old_dfd, ren->oldpath, ren->new_dfd,
				ren->newpath, ren->flags);

	req->flags &= ~REQ_F_NEED_CLEANUP;
	if (ret < 0)
		req_set_fail_links(req);
	io_req_complete(req, ret);
	return 0;
}

static int io_unlinkat_prep(struct io_kiocb *req,
			    const struct io_uring_sqe *sqe)
{
	struct io_unlink *un = &req->unlink;
	const char __user *fname;

	if (unlikely(req->flags & REQ_F_FIXED_FILE))
		return -EBADF;

	un->dfd = READ_ONCE(sqe->fd);

	un->flags = READ_ONCE(sqe->unlink_flags);
	if (un->flags & ~AT_REMOVEDIR)
		return -EINVAL;

	fname = u64_to_user_ptr(READ_ONCE(sqe->addr));
	un->filename = getname(fname);
	if (IS_ERR(un->filename))
		return PTR_ERR(un->filename);

	req->flags |= REQ_F_NEED_CLEANUP;
	return 0;
}

static int io_unlinkat(struct io_kiocb *req, bool force_nonblock)
{
	struct io_unlink *un = &req->unlink;
	int ret;

	if (force_nonblock)
		return -EAGAIN;

	if (un->flags & AT_REMOVEDIR)
		ret = do_rmdir(un->dfd, un->filename);
	else
		ret = do_unlinkat(un->dfd, un->filename);

	req->flags &= ~REQ_F_NEED_CLEANUP;
	if (ret < 0)
		req_set_fail_links(req);
	io_req_complete(req, ret);
	return 0;
}

static int io_shutdown_prep(struct io_kiocb *req,
			    const struct io_uring_sqe *sqe)
{
#if defined(CONFIG_NET)
	if (unlikely(req->ctx->flags & IORING_SETUP_IOPOLL))
		return -EINVAL;
	if (sqe->ioprio || sqe->off || sqe->addr || sqe->rw_flags ||
	    sqe->buf_index)
		return -EINVAL;

	req->shutdown.how = READ_ONCE(sqe->len);
	return 0;
#else
	return -EOPNOTSUPP;
#endif
}

static int io_shutdown(struct io_kiocb *req, bool force_nonblock)
{
#if defined(CONFIG_NET)
	struct socket *sock;
	int ret;

	if (force_nonblock)
		return -EAGAIN;

	sock = sock_from_file(req->file);
	if (unlikely(!sock))
		return -ENOTSOCK;

	ret = __sys_shutdown_sock(sock, req->shutdown.how);
	if (ret < 0)
		req_set_fail_links(req);
	io_req_complete(req, ret);
	return 0;
#else
	return -EOPNOTSUPP;
#endif
}

static int __io_splice_prep(struct io_kiocb *req,
			    const struct io_uring_sqe *sqe)
{
	struct io_splice* sp = &req->splice;
	unsigned int valid_flags = SPLICE_F_FD_IN_FIXED | SPLICE_F_ALL;

	if (unlikely(req->ctx->flags & IORING_SETUP_IOPOLL))
		return -EINVAL;

	sp->file_in = NULL;
	sp->len = READ_ONCE(sqe->len);
	sp->flags = READ_ONCE(sqe->splice_flags);

	if (unlikely(sp->flags & ~valid_flags))
		return -EINVAL;

	sp->file_in = io_file_get(NULL, req, READ_ONCE(sqe->splice_fd_in),
				  (sp->flags & SPLICE_F_FD_IN_FIXED));
	if (!sp->file_in)
		return -EBADF;
	req->flags |= REQ_F_NEED_CLEANUP;

	if (!S_ISREG(file_inode(sp->file_in)->i_mode)) {
		/*
		 * Splice operation will be punted aync, and here need to
		 * modify io_wq_work.flags, so initialize io_wq_work firstly.
		 */
		io_req_init_async(req);
		req->work.flags |= IO_WQ_WORK_UNBOUND;
	}

	return 0;
}

static int io_tee_prep(struct io_kiocb *req,
		       const struct io_uring_sqe *sqe)
{
	if (READ_ONCE(sqe->splice_off_in) || READ_ONCE(sqe->off))
		return -EINVAL;
	return __io_splice_prep(req, sqe);
}

static int io_tee(struct io_kiocb *req, bool force_nonblock)
{
	struct io_splice *sp = &req->splice;
	struct file *in = sp->file_in;
	struct file *out = sp->file_out;
	unsigned int flags = sp->flags & ~SPLICE_F_FD_IN_FIXED;
	long ret = 0;

	if (force_nonblock)
		return -EAGAIN;
	if (sp->len)
		ret = do_tee(in, out, sp->len, flags);

	io_put_file(req, in, (sp->flags & SPLICE_F_FD_IN_FIXED));
	req->flags &= ~REQ_F_NEED_CLEANUP;

	if (ret != sp->len)
		req_set_fail_links(req);
	io_req_complete(req, ret);
	return 0;
}

static int io_splice_prep(struct io_kiocb *req, const struct io_uring_sqe *sqe)
{
	struct io_splice* sp = &req->splice;

	sp->off_in = READ_ONCE(sqe->splice_off_in);
	sp->off_out = READ_ONCE(sqe->off);
	return __io_splice_prep(req, sqe);
}

static int io_splice(struct io_kiocb *req, bool force_nonblock)
{
	struct io_splice *sp = &req->splice;
	struct file *in = sp->file_in;
	struct file *out = sp->file_out;
	unsigned int flags = sp->flags & ~SPLICE_F_FD_IN_FIXED;
	loff_t *poff_in, *poff_out;
	long ret = 0;

	if (force_nonblock)
		return -EAGAIN;

	poff_in = (sp->off_in == -1) ? NULL : &sp->off_in;
	poff_out = (sp->off_out == -1) ? NULL : &sp->off_out;

	if (sp->len)
		ret = do_splice(in, poff_in, out, poff_out, sp->len, flags);

	io_put_file(req, in, (sp->flags & SPLICE_F_FD_IN_FIXED));
	req->flags &= ~REQ_F_NEED_CLEANUP;

	if (ret != sp->len)
		req_set_fail_links(req);
	io_req_complete(req, ret);
	return 0;
}

/*
 * IORING_OP_NOP just posts a completion event, nothing else.
 */
static int io_nop(struct io_kiocb *req, struct io_comp_state *cs)
{
	struct io_ring_ctx *ctx = req->ctx;

	if (unlikely(ctx->flags & IORING_SETUP_IOPOLL))
		return -EINVAL;

	__io_req_complete(req, 0, 0, cs);
	return 0;
}

static int io_prep_fsync(struct io_kiocb *req, const struct io_uring_sqe *sqe)
{
	struct io_ring_ctx *ctx = req->ctx;

	if (!req->file)
		return -EBADF;

	if (unlikely(ctx->flags & IORING_SETUP_IOPOLL))
		return -EINVAL;
	if (unlikely(sqe->addr || sqe->ioprio || sqe->buf_index))
		return -EINVAL;

	req->sync.flags = READ_ONCE(sqe->fsync_flags);
	if (unlikely(req->sync.flags & ~IORING_FSYNC_DATASYNC))
		return -EINVAL;

	req->sync.off = READ_ONCE(sqe->off);
	req->sync.len = READ_ONCE(sqe->len);
	return 0;
}

static int io_fsync(struct io_kiocb *req, bool force_nonblock)
{
	loff_t end = req->sync.off + req->sync.len;
	int ret;

	/* fsync always requires a blocking context */
	if (force_nonblock)
		return -EAGAIN;

	ret = vfs_fsync_range(req->file, req->sync.off,
				end > 0 ? end : LLONG_MAX,
				req->sync.flags & IORING_FSYNC_DATASYNC);
	if (ret < 0)
		req_set_fail_links(req);
	io_req_complete(req, ret);
	return 0;
}

static int io_fallocate_prep(struct io_kiocb *req,
			     const struct io_uring_sqe *sqe)
{
	if (sqe->ioprio || sqe->buf_index || sqe->rw_flags)
		return -EINVAL;
	if (unlikely(req->ctx->flags & IORING_SETUP_IOPOLL))
		return -EINVAL;

	req->sync.off = READ_ONCE(sqe->off);
	req->sync.len = READ_ONCE(sqe->addr);
	req->sync.mode = READ_ONCE(sqe->len);
	return 0;
}

static int io_fallocate(struct io_kiocb *req, bool force_nonblock)
{
	int ret;

	/* fallocate always requiring blocking context */
	if (force_nonblock)
		return -EAGAIN;
	ret = vfs_fallocate(req->file, req->sync.mode, req->sync.off,
				req->sync.len);
	if (ret < 0)
		req_set_fail_links(req);
	io_req_complete(req, ret);
	return 0;
}

static int __io_openat_prep(struct io_kiocb *req, const struct io_uring_sqe *sqe)
{
	const char __user *fname;
	int ret;

	if (unlikely(sqe->ioprio || sqe->buf_index))
		return -EINVAL;
	if (unlikely(req->flags & REQ_F_FIXED_FILE))
		return -EBADF;

	/* open.how should be already initialised */
	if (!(req->open.how.flags & O_PATH) && force_o_largefile())
		req->open.how.flags |= O_LARGEFILE;

	req->open.dfd = READ_ONCE(sqe->fd);
	fname = u64_to_user_ptr(READ_ONCE(sqe->addr));
	req->open.filename = getname(fname);
	if (IS_ERR(req->open.filename)) {
		ret = PTR_ERR(req->open.filename);
		req->open.filename = NULL;
		return ret;
	}
	req->open.nofile = rlimit(RLIMIT_NOFILE);
	req->open.ignore_nonblock = false;
	req->flags |= REQ_F_NEED_CLEANUP;
	return 0;
}

static int io_openat_prep(struct io_kiocb *req, const struct io_uring_sqe *sqe)
{
	u64 flags, mode;

	if (unlikely(req->ctx->flags & IORING_SETUP_IOPOLL))
		return -EINVAL;
	mode = READ_ONCE(sqe->len);
	flags = READ_ONCE(sqe->open_flags);
	req->open.how = build_open_how(flags, mode);
	return __io_openat_prep(req, sqe);
}

static int io_openat2_prep(struct io_kiocb *req, const struct io_uring_sqe *sqe)
{
	struct open_how __user *how;
	size_t len;
	int ret;

	if (unlikely(req->ctx->flags & IORING_SETUP_IOPOLL))
		return -EINVAL;
	how = u64_to_user_ptr(READ_ONCE(sqe->addr2));
	len = READ_ONCE(sqe->len);
	if (len < OPEN_HOW_SIZE_VER0)
		return -EINVAL;

	ret = copy_struct_from_user(&req->open.how, sizeof(req->open.how), how,
					len);
	if (ret)
		return ret;

	return __io_openat_prep(req, sqe);
}

static int io_openat2(struct io_kiocb *req, bool force_nonblock)
{
	struct open_flags op;
	struct file *file;
	int ret;

	if (force_nonblock && !req->open.ignore_nonblock)
		return -EAGAIN;

	ret = build_open_flags(&req->open.how, &op);
	if (ret)
		goto err;

	ret = __get_unused_fd_flags(req->open.how.flags, req->open.nofile);
	if (ret < 0)
		goto err;

	file = do_filp_open(req->open.dfd, req->open.filename, &op);
	if (IS_ERR(file)) {
		put_unused_fd(ret);
		ret = PTR_ERR(file);
		/*
		 * A work-around to ensure that /proc/self works that way
		 * that it should - if we get -EOPNOTSUPP back, then assume
		 * that proc_self_get_link() failed us because we're in async
		 * context. We should be safe to retry this from the task
		 * itself with force_nonblock == false set, as it should not
		 * block on lookup. Would be nice to know this upfront and
		 * avoid the async dance, but doesn't seem feasible.
		 */
		if (ret == -EOPNOTSUPP && io_wq_current_is_worker()) {
			req->open.ignore_nonblock = true;
			refcount_inc(&req->refs);
			io_req_task_queue(req);
			return 0;
		}
	} else {
		fsnotify_open(file);
		fd_install(ret, file);
	}
err:
	putname(req->open.filename);
	req->flags &= ~REQ_F_NEED_CLEANUP;
	if (ret < 0)
		req_set_fail_links(req);
	io_req_complete(req, ret);
	return 0;
}

static int io_openat(struct io_kiocb *req, bool force_nonblock)
{
	return io_openat2(req, force_nonblock);
}

static int io_remove_buffers_prep(struct io_kiocb *req,
				  const struct io_uring_sqe *sqe)
{
	struct io_provide_buf *p = &req->pbuf;
	u64 tmp;

	if (sqe->ioprio || sqe->rw_flags || sqe->addr || sqe->len || sqe->off)
		return -EINVAL;

	tmp = READ_ONCE(sqe->fd);
	if (!tmp || tmp > USHRT_MAX)
		return -EINVAL;

	memset(p, 0, sizeof(*p));
	p->nbufs = tmp;
	p->bgid = READ_ONCE(sqe->buf_group);
	return 0;
}

static int __io_remove_buffers(struct io_ring_ctx *ctx, struct io_buffer *buf,
			       int bgid, unsigned nbufs)
{
	unsigned i = 0;

	/* shouldn't happen */
	if (!nbufs)
		return 0;

	/* the head kbuf is the list itself */
	while (!list_empty(&buf->list)) {
		struct io_buffer *nxt;

		nxt = list_first_entry(&buf->list, struct io_buffer, list);
		list_del(&nxt->list);
		kfree(nxt);
		if (++i == nbufs)
			return i;
	}
	i++;
	kfree(buf);
	idr_remove(&ctx->io_buffer_idr, bgid);

	return i;
}

static int io_remove_buffers(struct io_kiocb *req, bool force_nonblock,
			     struct io_comp_state *cs)
{
	struct io_provide_buf *p = &req->pbuf;
	struct io_ring_ctx *ctx = req->ctx;
	struct io_buffer *head;
	int ret = 0;

	io_ring_submit_lock(ctx, !force_nonblock);

	lockdep_assert_held(&ctx->uring_lock);

	ret = -ENOENT;
	head = idr_find(&ctx->io_buffer_idr, p->bgid);
	if (head)
		ret = __io_remove_buffers(ctx, head, p->bgid, p->nbufs);
	if (ret < 0)
		req_set_fail_links(req);

	/* need to hold the lock to complete IOPOLL requests */
	if (ctx->flags & IORING_SETUP_IOPOLL) {
		__io_req_complete(req, ret, 0, cs);
		io_ring_submit_unlock(ctx, !force_nonblock);
	} else {
		io_ring_submit_unlock(ctx, !force_nonblock);
		__io_req_complete(req, ret, 0, cs);
	}
	return 0;
}

static int io_provide_buffers_prep(struct io_kiocb *req,
				   const struct io_uring_sqe *sqe)
{
	struct io_provide_buf *p = &req->pbuf;
	u64 tmp;

	if (sqe->ioprio || sqe->rw_flags)
		return -EINVAL;

	tmp = READ_ONCE(sqe->fd);
	if (!tmp || tmp > USHRT_MAX)
		return -E2BIG;
	p->nbufs = tmp;
	p->addr = READ_ONCE(sqe->addr);
	p->len = READ_ONCE(sqe->len);

	if (!access_ok(u64_to_user_ptr(p->addr), (p->len * p->nbufs)))
		return -EFAULT;

	p->bgid = READ_ONCE(sqe->buf_group);
	tmp = READ_ONCE(sqe->off);
	if (tmp > USHRT_MAX)
		return -E2BIG;
	p->bid = tmp;
	return 0;
}

static int io_add_buffers(struct io_provide_buf *pbuf, struct io_buffer **head)
{
	struct io_buffer *buf;
	u64 addr = pbuf->addr;
	int i, bid = pbuf->bid;

	for (i = 0; i < pbuf->nbufs; i++) {
		buf = kmalloc(sizeof(*buf), GFP_KERNEL);
		if (!buf)
			break;

		buf->addr = addr;
		buf->len = pbuf->len;
		buf->bid = bid;
		addr += pbuf->len;
		bid++;
		if (!*head) {
			INIT_LIST_HEAD(&buf->list);
			*head = buf;
		} else {
			list_add_tail(&buf->list, &(*head)->list);
		}
	}

	return i ? i : -ENOMEM;
}

static int io_provide_buffers(struct io_kiocb *req, bool force_nonblock,
			      struct io_comp_state *cs)
{
	struct io_provide_buf *p = &req->pbuf;
	struct io_ring_ctx *ctx = req->ctx;
	struct io_buffer *head, *list;
	int ret = 0;

	io_ring_submit_lock(ctx, !force_nonblock);

	lockdep_assert_held(&ctx->uring_lock);

	list = head = idr_find(&ctx->io_buffer_idr, p->bgid);

	ret = io_add_buffers(p, &head);
	if (ret < 0)
		goto out;

	if (!list) {
		ret = idr_alloc(&ctx->io_buffer_idr, head, p->bgid, p->bgid + 1,
					GFP_KERNEL);
		if (ret < 0) {
			__io_remove_buffers(ctx, head, p->bgid, -1U);
			goto out;
		}
	}
out:
	if (ret < 0)
		req_set_fail_links(req);

	/* need to hold the lock to complete IOPOLL requests */
	if (ctx->flags & IORING_SETUP_IOPOLL) {
		__io_req_complete(req, ret, 0, cs);
		io_ring_submit_unlock(ctx, !force_nonblock);
	} else {
		io_ring_submit_unlock(ctx, !force_nonblock);
		__io_req_complete(req, ret, 0, cs);
	}
	return 0;
}

static int io_epoll_ctl_prep(struct io_kiocb *req,
			     const struct io_uring_sqe *sqe)
{
#if defined(CONFIG_EPOLL)
	if (sqe->ioprio || sqe->buf_index)
		return -EINVAL;
	if (unlikely(req->ctx->flags & (IORING_SETUP_IOPOLL | IORING_SETUP_SQPOLL)))
		return -EINVAL;

	req->epoll.epfd = READ_ONCE(sqe->fd);
	req->epoll.op = READ_ONCE(sqe->len);
	req->epoll.fd = READ_ONCE(sqe->off);

	if (ep_op_has_event(req->epoll.op)) {
		struct epoll_event __user *ev;

		ev = u64_to_user_ptr(READ_ONCE(sqe->addr));
		if (copy_from_user(&req->epoll.event, ev, sizeof(*ev)))
			return -EFAULT;
	}

	return 0;
#else
	return -EOPNOTSUPP;
#endif
}

static int io_epoll_ctl(struct io_kiocb *req, bool force_nonblock,
			struct io_comp_state *cs)
{
#if defined(CONFIG_EPOLL)
	struct io_epoll *ie = &req->epoll;
	int ret;

	ret = do_epoll_ctl(ie->epfd, ie->op, ie->fd, &ie->event, force_nonblock);
	if (force_nonblock && ret == -EAGAIN)
		return -EAGAIN;

	if (ret < 0)
		req_set_fail_links(req);
	__io_req_complete(req, ret, 0, cs);
	return 0;
#else
	return -EOPNOTSUPP;
#endif
}

static int io_madvise_prep(struct io_kiocb *req, const struct io_uring_sqe *sqe)
{
#if defined(CONFIG_ADVISE_SYSCALLS) && defined(CONFIG_MMU)
	if (sqe->ioprio || sqe->buf_index || sqe->off)
		return -EINVAL;
	if (unlikely(req->ctx->flags & IORING_SETUP_IOPOLL))
		return -EINVAL;

	req->madvise.addr = READ_ONCE(sqe->addr);
	req->madvise.len = READ_ONCE(sqe->len);
	req->madvise.advice = READ_ONCE(sqe->fadvise_advice);
	return 0;
#else
	return -EOPNOTSUPP;
#endif
}

static int io_madvise(struct io_kiocb *req, bool force_nonblock)
{
#if defined(CONFIG_ADVISE_SYSCALLS) && defined(CONFIG_MMU)
	struct io_madvise *ma = &req->madvise;
	int ret;

	if (force_nonblock)
		return -EAGAIN;

	ret = do_madvise(current->mm, ma->addr, ma->len, ma->advice);
	if (ret < 0)
		req_set_fail_links(req);
	io_req_complete(req, ret);
	return 0;
#else
	return -EOPNOTSUPP;
#endif
}

static int io_fadvise_prep(struct io_kiocb *req, const struct io_uring_sqe *sqe)
{
	if (sqe->ioprio || sqe->buf_index || sqe->addr)
		return -EINVAL;
	if (unlikely(req->ctx->flags & IORING_SETUP_IOPOLL))
		return -EINVAL;

	req->fadvise.offset = READ_ONCE(sqe->off);
	req->fadvise.len = READ_ONCE(sqe->len);
	req->fadvise.advice = READ_ONCE(sqe->fadvise_advice);
	return 0;
}

static int io_fadvise(struct io_kiocb *req, bool force_nonblock)
{
	struct io_fadvise *fa = &req->fadvise;
	int ret;

	if (force_nonblock) {
		switch (fa->advice) {
		case POSIX_FADV_NORMAL:
		case POSIX_FADV_RANDOM:
		case POSIX_FADV_SEQUENTIAL:
			break;
		default:
			return -EAGAIN;
		}
	}

	ret = vfs_fadvise(req->file, fa->offset, fa->len, fa->advice);
	if (ret < 0)
		req_set_fail_links(req);
	io_req_complete(req, ret);
	return 0;
}

static int io_statx_prep(struct io_kiocb *req, const struct io_uring_sqe *sqe)
{
	if (unlikely(req->ctx->flags & (IORING_SETUP_IOPOLL | IORING_SETUP_SQPOLL)))
		return -EINVAL;
	if (sqe->ioprio || sqe->buf_index)
		return -EINVAL;
	if (req->flags & REQ_F_FIXED_FILE)
		return -EBADF;

	req->statx.dfd = READ_ONCE(sqe->fd);
	req->statx.mask = READ_ONCE(sqe->len);
	req->statx.filename = u64_to_user_ptr(READ_ONCE(sqe->addr));
	req->statx.buffer = u64_to_user_ptr(READ_ONCE(sqe->addr2));
	req->statx.flags = READ_ONCE(sqe->statx_flags);

	return 0;
}

static int io_statx(struct io_kiocb *req, bool force_nonblock)
{
	struct io_statx *ctx = &req->statx;
	int ret;

	if (force_nonblock) {
		/* only need file table for an actual valid fd */
		if (ctx->dfd == -1 || ctx->dfd == AT_FDCWD)
			req->flags |= REQ_F_NO_FILE_TABLE;
		return -EAGAIN;
	}

	ret = do_statx(ctx->dfd, ctx->filename, ctx->flags, ctx->mask,
		       ctx->buffer);

	if (ret < 0)
		req_set_fail_links(req);
	io_req_complete(req, ret);
	return 0;
}

static int io_close_prep(struct io_kiocb *req, const struct io_uring_sqe *sqe)
{
	/*
	 * If we queue this for async, it must not be cancellable. That would
	 * leave the 'file' in an undeterminate state, and here need to modify
	 * io_wq_work.flags, so initialize io_wq_work firstly.
	 */
	io_req_init_async(req);

	if (unlikely(req->ctx->flags & IORING_SETUP_IOPOLL))
		return -EINVAL;
	if (sqe->ioprio || sqe->off || sqe->addr || sqe->len ||
	    sqe->rw_flags || sqe->buf_index)
		return -EINVAL;
	if (req->flags & REQ_F_FIXED_FILE)
		return -EBADF;

	req->close.fd = READ_ONCE(sqe->fd);
	if ((req->file && req->file->f_op == &io_uring_fops))
		return -EBADF;

	req->close.put_file = NULL;
	return 0;
}

static int io_close(struct io_kiocb *req, bool force_nonblock,
		    struct io_comp_state *cs)
{
	struct io_close *close = &req->close;
	int ret;

	/* might be already done during nonblock submission */
	if (!close->put_file) {
		ret = close_fd_get_file(close->fd, &close->put_file);
		if (ret < 0)
			return (ret == -ENOENT) ? -EBADF : ret;
	}

	/* if the file has a flush method, be safe and punt to async */
	if (close->put_file->f_op->flush && force_nonblock) {
		/* not safe to cancel at this point */
		req->work.flags |= IO_WQ_WORK_NO_CANCEL;
		/* was never set, but play safe */
		req->flags &= ~REQ_F_NOWAIT;
		/* avoid grabbing files - we don't need the files */
		req->flags |= REQ_F_NO_FILE_TABLE;
		return -EAGAIN;
	}

	/* No ->flush() or already async, safely close from here */
	ret = filp_close(close->put_file, req->work.identity->files);
	if (ret < 0)
		req_set_fail_links(req);
	fput(close->put_file);
	close->put_file = NULL;
	__io_req_complete(req, ret, 0, cs);
	return 0;
}

static int io_prep_sfr(struct io_kiocb *req, const struct io_uring_sqe *sqe)
{
	struct io_ring_ctx *ctx = req->ctx;

	if (!req->file)
		return -EBADF;

	if (unlikely(ctx->flags & IORING_SETUP_IOPOLL))
		return -EINVAL;
	if (unlikely(sqe->addr || sqe->ioprio || sqe->buf_index))
		return -EINVAL;

	req->sync.off = READ_ONCE(sqe->off);
	req->sync.len = READ_ONCE(sqe->len);
	req->sync.flags = READ_ONCE(sqe->sync_range_flags);
	return 0;
}

static int io_sync_file_range(struct io_kiocb *req, bool force_nonblock)
{
	int ret;

	/* sync_file_range always requires a blocking context */
	if (force_nonblock)
		return -EAGAIN;

	ret = sync_file_range(req->file, req->sync.off, req->sync.len,
				req->sync.flags);
	if (ret < 0)
		req_set_fail_links(req);
	io_req_complete(req, ret);
	return 0;
}

#if defined(CONFIG_NET)
static int io_setup_async_msg(struct io_kiocb *req,
			      struct io_async_msghdr *kmsg)
{
	struct io_async_msghdr *async_msg = req->async_data;

	if (async_msg)
		return -EAGAIN;
	if (io_alloc_async_data(req)) {
		if (kmsg->iov != kmsg->fast_iov)
			kfree(kmsg->iov);
		return -ENOMEM;
	}
	async_msg = req->async_data;
	req->flags |= REQ_F_NEED_CLEANUP;
	memcpy(async_msg, kmsg, sizeof(*kmsg));
	return -EAGAIN;
}

static int io_sendmsg_copy_hdr(struct io_kiocb *req,
			       struct io_async_msghdr *iomsg)
{
	iomsg->iov = iomsg->fast_iov;
	iomsg->msg.msg_name = &iomsg->addr;
	return sendmsg_copy_msghdr(&iomsg->msg, req->sr_msg.umsg,
				   req->sr_msg.msg_flags, &iomsg->iov);
}

static int io_sendmsg_prep(struct io_kiocb *req, const struct io_uring_sqe *sqe)
{
	struct io_async_msghdr *async_msg = req->async_data;
	struct io_sr_msg *sr = &req->sr_msg;
	int ret;

	if (unlikely(req->ctx->flags & IORING_SETUP_IOPOLL))
		return -EINVAL;

	sr->msg_flags = READ_ONCE(sqe->msg_flags);
	sr->umsg = u64_to_user_ptr(READ_ONCE(sqe->addr));
	sr->len = READ_ONCE(sqe->len);

#ifdef CONFIG_COMPAT
	if (req->ctx->compat)
		sr->msg_flags |= MSG_CMSG_COMPAT;
#endif

	if (!async_msg || !io_op_defs[req->opcode].needs_async_data)
		return 0;
	ret = io_sendmsg_copy_hdr(req, async_msg);
	if (!ret)
		req->flags |= REQ_F_NEED_CLEANUP;
	return ret;
}

static int io_sendmsg(struct io_kiocb *req, bool force_nonblock,
		      struct io_comp_state *cs)
{
	struct io_async_msghdr iomsg, *kmsg;
	struct socket *sock;
	unsigned flags;
	int ret;

	sock = sock_from_file(req->file);
	if (unlikely(!sock))
		return -ENOTSOCK;

	if (req->async_data) {
		kmsg = req->async_data;
		kmsg->msg.msg_name = &kmsg->addr;
		/* if iov is set, it's allocated already */
		if (!kmsg->iov)
			kmsg->iov = kmsg->fast_iov;
		kmsg->msg.msg_iter.iov = kmsg->iov;
	} else {
		ret = io_sendmsg_copy_hdr(req, &iomsg);
		if (ret)
			return ret;
		kmsg = &iomsg;
	}

	flags = req->sr_msg.msg_flags;
	if (flags & MSG_DONTWAIT)
		req->flags |= REQ_F_NOWAIT;
	else if (force_nonblock)
		flags |= MSG_DONTWAIT;

	ret = __sys_sendmsg_sock(sock, &kmsg->msg, flags);
	if (force_nonblock && ret == -EAGAIN)
		return io_setup_async_msg(req, kmsg);
	if (ret == -ERESTARTSYS)
		ret = -EINTR;

	if (kmsg->iov != kmsg->fast_iov)
		kfree(kmsg->iov);
	req->flags &= ~REQ_F_NEED_CLEANUP;
	if (ret < 0)
		req_set_fail_links(req);
	__io_req_complete(req, ret, 0, cs);
	return 0;
}

static int io_send(struct io_kiocb *req, bool force_nonblock,
		   struct io_comp_state *cs)
{
	struct io_sr_msg *sr = &req->sr_msg;
	struct msghdr msg;
	struct iovec iov;
	struct socket *sock;
	unsigned flags;
	int ret;

	sock = sock_from_file(req->file);
	if (unlikely(!sock))
		return -ENOTSOCK;

	ret = import_single_range(WRITE, sr->buf, sr->len, &iov, &msg.msg_iter);
	if (unlikely(ret))
		return ret;

	msg.msg_name = NULL;
	msg.msg_control = NULL;
	msg.msg_controllen = 0;
	msg.msg_namelen = 0;

	flags = req->sr_msg.msg_flags;
	if (flags & MSG_DONTWAIT)
		req->flags |= REQ_F_NOWAIT;
	else if (force_nonblock)
		flags |= MSG_DONTWAIT;

	msg.msg_flags = flags;
	ret = sock_sendmsg(sock, &msg);
	if (force_nonblock && ret == -EAGAIN)
		return -EAGAIN;
	if (ret == -ERESTARTSYS)
		ret = -EINTR;

	if (ret < 0)
		req_set_fail_links(req);
	__io_req_complete(req, ret, 0, cs);
	return 0;
}

static int __io_recvmsg_copy_hdr(struct io_kiocb *req,
				 struct io_async_msghdr *iomsg)
{
	struct io_sr_msg *sr = &req->sr_msg;
	struct iovec __user *uiov;
	size_t iov_len;
	int ret;

	ret = __copy_msghdr_from_user(&iomsg->msg, sr->umsg,
					&iomsg->uaddr, &uiov, &iov_len);
	if (ret)
		return ret;

	if (req->flags & REQ_F_BUFFER_SELECT) {
		if (iov_len > 1)
			return -EINVAL;
		if (copy_from_user(iomsg->iov, uiov, sizeof(*uiov)))
			return -EFAULT;
		sr->len = iomsg->iov[0].iov_len;
		iov_iter_init(&iomsg->msg.msg_iter, READ, iomsg->iov, 1,
				sr->len);
		iomsg->iov = NULL;
	} else {
		ret = __import_iovec(READ, uiov, iov_len, UIO_FASTIOV,
				     &iomsg->iov, &iomsg->msg.msg_iter,
				     false);
		if (ret > 0)
			ret = 0;
	}

	return ret;
}

#ifdef CONFIG_COMPAT
static int __io_compat_recvmsg_copy_hdr(struct io_kiocb *req,
					struct io_async_msghdr *iomsg)
{
	struct compat_msghdr __user *msg_compat;
	struct io_sr_msg *sr = &req->sr_msg;
	struct compat_iovec __user *uiov;
	compat_uptr_t ptr;
	compat_size_t len;
	int ret;

	msg_compat = (struct compat_msghdr __user *) sr->umsg;
	ret = __get_compat_msghdr(&iomsg->msg, msg_compat, &iomsg->uaddr,
					&ptr, &len);
	if (ret)
		return ret;

	uiov = compat_ptr(ptr);
	if (req->flags & REQ_F_BUFFER_SELECT) {
		compat_ssize_t clen;

		if (len > 1)
			return -EINVAL;
		if (!access_ok(uiov, sizeof(*uiov)))
			return -EFAULT;
		if (__get_user(clen, &uiov->iov_len))
			return -EFAULT;
		if (clen < 0)
			return -EINVAL;
		sr->len = clen;
		iomsg->iov[0].iov_len = clen;
		iomsg->iov = NULL;
	} else {
		ret = __import_iovec(READ, (struct iovec __user *)uiov, len,
				   UIO_FASTIOV, &iomsg->iov,
				   &iomsg->msg.msg_iter, true);
		if (ret < 0)
			return ret;
	}

	return 0;
}
#endif

static int io_recvmsg_copy_hdr(struct io_kiocb *req,
			       struct io_async_msghdr *iomsg)
{
	iomsg->msg.msg_name = &iomsg->addr;
	iomsg->iov = iomsg->fast_iov;

#ifdef CONFIG_COMPAT
	if (req->ctx->compat)
		return __io_compat_recvmsg_copy_hdr(req, iomsg);
#endif

	return __io_recvmsg_copy_hdr(req, iomsg);
}

static struct io_buffer *io_recv_buffer_select(struct io_kiocb *req,
					       bool needs_lock)
{
	struct io_sr_msg *sr = &req->sr_msg;
	struct io_buffer *kbuf;

	kbuf = io_buffer_select(req, &sr->len, sr->bgid, sr->kbuf, needs_lock);
	if (IS_ERR(kbuf))
		return kbuf;

	sr->kbuf = kbuf;
	req->flags |= REQ_F_BUFFER_SELECTED;
	return kbuf;
}

static inline unsigned int io_put_recv_kbuf(struct io_kiocb *req)
{
	return io_put_kbuf(req, req->sr_msg.kbuf);
}

static int io_recvmsg_prep(struct io_kiocb *req,
			   const struct io_uring_sqe *sqe)
{
	struct io_async_msghdr *async_msg = req->async_data;
	struct io_sr_msg *sr = &req->sr_msg;
	int ret;

	if (unlikely(req->ctx->flags & IORING_SETUP_IOPOLL))
		return -EINVAL;

	sr->msg_flags = READ_ONCE(sqe->msg_flags);
	sr->umsg = u64_to_user_ptr(READ_ONCE(sqe->addr));
	sr->len = READ_ONCE(sqe->len);
	sr->bgid = READ_ONCE(sqe->buf_group);

#ifdef CONFIG_COMPAT
	if (req->ctx->compat)
		sr->msg_flags |= MSG_CMSG_COMPAT;
#endif

	if (!async_msg || !io_op_defs[req->opcode].needs_async_data)
		return 0;
	ret = io_recvmsg_copy_hdr(req, async_msg);
	if (!ret)
		req->flags |= REQ_F_NEED_CLEANUP;
	return ret;
}

static int io_recvmsg(struct io_kiocb *req, bool force_nonblock,
		      struct io_comp_state *cs)
{
	struct io_async_msghdr iomsg, *kmsg;
	struct socket *sock;
	struct io_buffer *kbuf;
	unsigned flags;
	int ret, cflags = 0;

	sock = sock_from_file(req->file);
	if (unlikely(!sock))
		return -ENOTSOCK;

	if (req->async_data) {
		kmsg = req->async_data;
		kmsg->msg.msg_name = &kmsg->addr;
		/* if iov is set, it's allocated already */
		if (!kmsg->iov)
			kmsg->iov = kmsg->fast_iov;
		kmsg->msg.msg_iter.iov = kmsg->iov;
	} else {
		ret = io_recvmsg_copy_hdr(req, &iomsg);
		if (ret)
			return ret;
		kmsg = &iomsg;
	}

	if (req->flags & REQ_F_BUFFER_SELECT) {
		kbuf = io_recv_buffer_select(req, !force_nonblock);
		if (IS_ERR(kbuf))
			return PTR_ERR(kbuf);
		kmsg->fast_iov[0].iov_base = u64_to_user_ptr(kbuf->addr);
		iov_iter_init(&kmsg->msg.msg_iter, READ, kmsg->iov,
				1, req->sr_msg.len);
	}

	flags = req->sr_msg.msg_flags;
	if (flags & MSG_DONTWAIT)
		req->flags |= REQ_F_NOWAIT;
	else if (force_nonblock)
		flags |= MSG_DONTWAIT;

	ret = __sys_recvmsg_sock(sock, &kmsg->msg, req->sr_msg.umsg,
					kmsg->uaddr, flags);
	if (force_nonblock && ret == -EAGAIN)
		return io_setup_async_msg(req, kmsg);
	if (ret == -ERESTARTSYS)
		ret = -EINTR;

	if (req->flags & REQ_F_BUFFER_SELECTED)
		cflags = io_put_recv_kbuf(req);
	if (kmsg->iov != kmsg->fast_iov)
		kfree(kmsg->iov);
	req->flags &= ~REQ_F_NEED_CLEANUP;
	if (ret < 0)
		req_set_fail_links(req);
	__io_req_complete(req, ret, cflags, cs);
	return 0;
}

static int io_recv(struct io_kiocb *req, bool force_nonblock,
		   struct io_comp_state *cs)
{
	struct io_buffer *kbuf;
	struct io_sr_msg *sr = &req->sr_msg;
	struct msghdr msg;
	void __user *buf = sr->buf;
	struct socket *sock;
	struct iovec iov;
	unsigned flags;
	int ret, cflags = 0;

	sock = sock_from_file(req->file);
	if (unlikely(!sock))
		return -ENOTSOCK;

	if (req->flags & REQ_F_BUFFER_SELECT) {
		kbuf = io_recv_buffer_select(req, !force_nonblock);
		if (IS_ERR(kbuf))
			return PTR_ERR(kbuf);
		buf = u64_to_user_ptr(kbuf->addr);
	}

	ret = import_single_range(READ, buf, sr->len, &iov, &msg.msg_iter);
	if (unlikely(ret))
		goto out_free;

	msg.msg_name = NULL;
	msg.msg_control = NULL;
	msg.msg_controllen = 0;
	msg.msg_namelen = 0;
	msg.msg_iocb = NULL;
	msg.msg_flags = 0;

	flags = req->sr_msg.msg_flags;
	if (flags & MSG_DONTWAIT)
		req->flags |= REQ_F_NOWAIT;
	else if (force_nonblock)
		flags |= MSG_DONTWAIT;

	ret = sock_recvmsg(sock, &msg, flags);
	if (force_nonblock && ret == -EAGAIN)
		return -EAGAIN;
	if (ret == -ERESTARTSYS)
		ret = -EINTR;
out_free:
	if (req->flags & REQ_F_BUFFER_SELECTED)
		cflags = io_put_recv_kbuf(req);
	if (ret < 0)
		req_set_fail_links(req);
	__io_req_complete(req, ret, cflags, cs);
	return 0;
}

static int io_accept_prep(struct io_kiocb *req, const struct io_uring_sqe *sqe)
{
	struct io_accept *accept = &req->accept;

	if (unlikely(req->ctx->flags & IORING_SETUP_IOPOLL))
		return -EINVAL;
	if (sqe->ioprio || sqe->len || sqe->buf_index)
		return -EINVAL;

	accept->addr = u64_to_user_ptr(READ_ONCE(sqe->addr));
	accept->addr_len = u64_to_user_ptr(READ_ONCE(sqe->addr2));
	accept->flags = READ_ONCE(sqe->accept_flags);
	accept->nofile = rlimit(RLIMIT_NOFILE);
	return 0;
}

static int io_accept(struct io_kiocb *req, bool force_nonblock,
		     struct io_comp_state *cs)
{
	struct io_accept *accept = &req->accept;
	unsigned int file_flags = force_nonblock ? O_NONBLOCK : 0;
	int ret;

	if (req->file->f_flags & O_NONBLOCK)
		req->flags |= REQ_F_NOWAIT;

	ret = __sys_accept4_file(req->file, file_flags, accept->addr,
					accept->addr_len, accept->flags,
					accept->nofile);
	if (ret == -EAGAIN && force_nonblock)
		return -EAGAIN;
	if (ret < 0) {
		if (ret == -ERESTARTSYS)
			ret = -EINTR;
		req_set_fail_links(req);
	}
	__io_req_complete(req, ret, 0, cs);
	return 0;
}

static int io_connect_prep(struct io_kiocb *req, const struct io_uring_sqe *sqe)
{
	struct io_connect *conn = &req->connect;
	struct io_async_connect *io = req->async_data;

	if (unlikely(req->ctx->flags & IORING_SETUP_IOPOLL))
		return -EINVAL;
	if (sqe->ioprio || sqe->len || sqe->buf_index || sqe->rw_flags)
		return -EINVAL;

	conn->addr = u64_to_user_ptr(READ_ONCE(sqe->addr));
	conn->addr_len =  READ_ONCE(sqe->addr2);

	if (!io)
		return 0;

	return move_addr_to_kernel(conn->addr, conn->addr_len,
					&io->address);
}

static int io_connect(struct io_kiocb *req, bool force_nonblock,
		      struct io_comp_state *cs)
{
	struct io_async_connect __io, *io;
	unsigned file_flags;
	int ret;

	if (req->async_data) {
		io = req->async_data;
	} else {
		ret = move_addr_to_kernel(req->connect.addr,
						req->connect.addr_len,
						&__io.address);
		if (ret)
			goto out;
		io = &__io;
	}

	file_flags = force_nonblock ? O_NONBLOCK : 0;

	ret = __sys_connect_file(req->file, &io->address,
					req->connect.addr_len, file_flags);
	if ((ret == -EAGAIN || ret == -EINPROGRESS) && force_nonblock) {
		if (req->async_data)
			return -EAGAIN;
		if (io_alloc_async_data(req)) {
			ret = -ENOMEM;
			goto out;
		}
		io = req->async_data;
		memcpy(req->async_data, &__io, sizeof(__io));
		return -EAGAIN;
	}
	if (ret == -ERESTARTSYS)
		ret = -EINTR;
out:
	if (ret < 0)
		req_set_fail_links(req);
	__io_req_complete(req, ret, 0, cs);
	return 0;
}
#else /* !CONFIG_NET */
static int io_sendmsg_prep(struct io_kiocb *req, const struct io_uring_sqe *sqe)
{
	return -EOPNOTSUPP;
}

static int io_sendmsg(struct io_kiocb *req, bool force_nonblock,
		      struct io_comp_state *cs)
{
	return -EOPNOTSUPP;
}

static int io_send(struct io_kiocb *req, bool force_nonblock,
		   struct io_comp_state *cs)
{
	return -EOPNOTSUPP;
}

static int io_recvmsg_prep(struct io_kiocb *req,
			   const struct io_uring_sqe *sqe)
{
	return -EOPNOTSUPP;
}

static int io_recvmsg(struct io_kiocb *req, bool force_nonblock,
		      struct io_comp_state *cs)
{
	return -EOPNOTSUPP;
}

static int io_recv(struct io_kiocb *req, bool force_nonblock,
		   struct io_comp_state *cs)
{
	return -EOPNOTSUPP;
}

static int io_accept_prep(struct io_kiocb *req, const struct io_uring_sqe *sqe)
{
	return -EOPNOTSUPP;
}

static int io_accept(struct io_kiocb *req, bool force_nonblock,
		     struct io_comp_state *cs)
{
	return -EOPNOTSUPP;
}

static int io_connect_prep(struct io_kiocb *req, const struct io_uring_sqe *sqe)
{
	return -EOPNOTSUPP;
}

static int io_connect(struct io_kiocb *req, bool force_nonblock,
		      struct io_comp_state *cs)
{
	return -EOPNOTSUPP;
}
#endif /* CONFIG_NET */

struct io_poll_table {
	struct poll_table_struct pt;
	struct io_kiocb *req;
	int error;
};

static int __io_async_wake(struct io_kiocb *req, struct io_poll_iocb *poll,
			   __poll_t mask, task_work_func_t func)
{
	int ret;

	/* for instances that support it check for an event match first: */
	if (mask && !(mask & poll->events))
		return 0;

	trace_io_uring_task_add(req->ctx, req->opcode, req->user_data, mask);

	list_del_init(&poll->wait.entry);

	req->result = mask;
	init_task_work(&req->task_work, func);
	percpu_ref_get(&req->ctx->refs);

	/*
	 * If this fails, then the task is exiting. When a task exits, the
	 * work gets canceled, so just cancel this request as well instead
	 * of executing it. We can't safely execute it anyway, as we may not
	 * have the needed state needed for it anyway.
	 */
	ret = io_req_task_work_add(req);
	if (unlikely(ret)) {
		struct task_struct *tsk;

		WRITE_ONCE(poll->canceled, true);
		tsk = io_wq_get_task(req->ctx->io_wq);
		task_work_add(tsk, &req->task_work, TWA_NONE);
		wake_up_process(tsk);
	}
	return 1;
}

static bool io_poll_rewait(struct io_kiocb *req, struct io_poll_iocb *poll)
	__acquires(&req->ctx->completion_lock)
{
	struct io_ring_ctx *ctx = req->ctx;

	if (!req->result && !READ_ONCE(poll->canceled)) {
		struct poll_table_struct pt = { ._key = poll->events };

		req->result = vfs_poll(req->file, &pt) & poll->events;
	}

	spin_lock_irq(&ctx->completion_lock);
	if (!req->result && !READ_ONCE(poll->canceled)) {
		add_wait_queue(poll->head, &poll->wait);
		return true;
	}

	return false;
}

static struct io_poll_iocb *io_poll_get_double(struct io_kiocb *req)
{
	/* pure poll stashes this in ->async_data, poll driven retry elsewhere */
	if (req->opcode == IORING_OP_POLL_ADD)
		return req->async_data;
	return req->apoll->double_poll;
}

static struct io_poll_iocb *io_poll_get_single(struct io_kiocb *req)
{
	if (req->opcode == IORING_OP_POLL_ADD)
		return &req->poll;
	return &req->apoll->poll;
}

static void io_poll_remove_double(struct io_kiocb *req)
{
	struct io_poll_iocb *poll = io_poll_get_double(req);

	lockdep_assert_held(&req->ctx->completion_lock);

	if (poll && poll->head) {
		struct wait_queue_head *head = poll->head;

		spin_lock(&head->lock);
		list_del_init(&poll->wait.entry);
		if (poll->wait.private)
			refcount_dec(&req->refs);
		poll->head = NULL;
		spin_unlock(&head->lock);
	}
}

static void io_poll_complete(struct io_kiocb *req, __poll_t mask, int error)
{
	struct io_ring_ctx *ctx = req->ctx;

	io_poll_remove_double(req);
	req->poll.done = true;
	io_cqring_fill_event(req, error ? error : mangle_poll(mask));
	io_commit_cqring(ctx);
}

static void io_poll_task_func(struct callback_head *cb)
{
	struct io_kiocb *req = container_of(cb, struct io_kiocb, task_work);
	struct io_ring_ctx *ctx = req->ctx;
	struct io_kiocb *nxt;

	if (io_poll_rewait(req, &req->poll)) {
		spin_unlock_irq(&ctx->completion_lock);
	} else {
		hash_del(&req->hash_node);
		io_poll_complete(req, req->result, 0);
		spin_unlock_irq(&ctx->completion_lock);

		nxt = io_put_req_find_next(req);
		io_cqring_ev_posted(ctx);
		if (nxt)
			__io_req_task_submit(nxt);
	}

	percpu_ref_put(&ctx->refs);
}

static int io_poll_double_wake(struct wait_queue_entry *wait, unsigned mode,
			       int sync, void *key)
{
	struct io_kiocb *req = wait->private;
	struct io_poll_iocb *poll = io_poll_get_single(req);
	__poll_t mask = key_to_poll(key);

	/* for instances that support it check for an event match first: */
	if (mask && !(mask & poll->events))
		return 0;

	list_del_init(&wait->entry);

	if (poll && poll->head) {
		bool done;

		spin_lock(&poll->head->lock);
		done = list_empty(&poll->wait.entry);
		if (!done)
			list_del_init(&poll->wait.entry);
		/* make sure double remove sees this as being gone */
		wait->private = NULL;
		spin_unlock(&poll->head->lock);
		if (!done) {
			/* use wait func handler, so it matches the rq type */
			poll->wait.func(&poll->wait, mode, sync, key);
		}
	}
	refcount_dec(&req->refs);
	return 1;
}

static void io_init_poll_iocb(struct io_poll_iocb *poll, __poll_t events,
			      wait_queue_func_t wake_func)
{
	poll->head = NULL;
	poll->done = false;
	poll->canceled = false;
	poll->events = events;
	INIT_LIST_HEAD(&poll->wait.entry);
	init_waitqueue_func_entry(&poll->wait, wake_func);
}

static void __io_queue_proc(struct io_poll_iocb *poll, struct io_poll_table *pt,
			    struct wait_queue_head *head,
			    struct io_poll_iocb **poll_ptr)
{
	struct io_kiocb *req = pt->req;

	/*
	 * If poll->head is already set, it's because the file being polled
	 * uses multiple waitqueues for poll handling (eg one for read, one
	 * for write). Setup a separate io_poll_iocb if this happens.
	 */
	if (unlikely(poll->head)) {
		struct io_poll_iocb *poll_one = poll;

		/* already have a 2nd entry, fail a third attempt */
		if (*poll_ptr) {
			pt->error = -EINVAL;
			return;
		}
		poll = kmalloc(sizeof(*poll), GFP_ATOMIC);
		if (!poll) {
			pt->error = -ENOMEM;
			return;
		}
		io_init_poll_iocb(poll, poll_one->events, io_poll_double_wake);
		refcount_inc(&req->refs);
		poll->wait.private = req;
		*poll_ptr = poll;
	}

	pt->error = 0;
	poll->head = head;

	if (poll->events & EPOLLEXCLUSIVE)
		add_wait_queue_exclusive(head, &poll->wait);
	else
		add_wait_queue(head, &poll->wait);
}

static void io_async_queue_proc(struct file *file, struct wait_queue_head *head,
			       struct poll_table_struct *p)
{
	struct io_poll_table *pt = container_of(p, struct io_poll_table, pt);
	struct async_poll *apoll = pt->req->apoll;

	__io_queue_proc(&apoll->poll, pt, head, &apoll->double_poll);
}

static void io_async_task_func(struct callback_head *cb)
{
	struct io_kiocb *req = container_of(cb, struct io_kiocb, task_work);
	struct async_poll *apoll = req->apoll;
	struct io_ring_ctx *ctx = req->ctx;

	trace_io_uring_task_run(req->ctx, req->opcode, req->user_data);

	if (io_poll_rewait(req, &apoll->poll)) {
		spin_unlock_irq(&ctx->completion_lock);
		percpu_ref_put(&ctx->refs);
		return;
	}

	/* If req is still hashed, it cannot have been canceled. Don't check. */
	if (hash_hashed(&req->hash_node))
		hash_del(&req->hash_node);

	io_poll_remove_double(req);
	spin_unlock_irq(&ctx->completion_lock);

	if (!READ_ONCE(apoll->poll.canceled))
		__io_req_task_submit(req);
	else
		__io_req_task_cancel(req, -ECANCELED);

	percpu_ref_put(&ctx->refs);
	kfree(apoll->double_poll);
	kfree(apoll);
}

static int io_async_wake(struct wait_queue_entry *wait, unsigned mode, int sync,
			void *key)
{
	struct io_kiocb *req = wait->private;
	struct io_poll_iocb *poll = &req->apoll->poll;

	trace_io_uring_poll_wake(req->ctx, req->opcode, req->user_data,
					key_to_poll(key));

	return __io_async_wake(req, poll, key_to_poll(key), io_async_task_func);
}

static void io_poll_req_insert(struct io_kiocb *req)
{
	struct io_ring_ctx *ctx = req->ctx;
	struct hlist_head *list;

	list = &ctx->cancel_hash[hash_long(req->user_data, ctx->cancel_hash_bits)];
	hlist_add_head(&req->hash_node, list);
}

static __poll_t __io_arm_poll_handler(struct io_kiocb *req,
				      struct io_poll_iocb *poll,
				      struct io_poll_table *ipt, __poll_t mask,
				      wait_queue_func_t wake_func)
	__acquires(&ctx->completion_lock)
{
	struct io_ring_ctx *ctx = req->ctx;
	bool cancel = false;

	INIT_HLIST_NODE(&req->hash_node);
	io_init_poll_iocb(poll, mask, wake_func);
	poll->file = req->file;
	poll->wait.private = req;

	ipt->pt._key = mask;
	ipt->req = req;
	ipt->error = -EINVAL;

	mask = vfs_poll(req->file, &ipt->pt) & poll->events;

	spin_lock_irq(&ctx->completion_lock);
	if (likely(poll->head)) {
		spin_lock(&poll->head->lock);
		if (unlikely(list_empty(&poll->wait.entry))) {
			if (ipt->error)
				cancel = true;
			ipt->error = 0;
			mask = 0;
		}
		if (mask || ipt->error)
			list_del_init(&poll->wait.entry);
		else if (cancel)
			WRITE_ONCE(poll->canceled, true);
		else if (!poll->done) /* actually waiting for an event */
			io_poll_req_insert(req);
		spin_unlock(&poll->head->lock);
	}

	return mask;
}

static bool io_arm_poll_handler(struct io_kiocb *req)
{
	const struct io_op_def *def = &io_op_defs[req->opcode];
	struct io_ring_ctx *ctx = req->ctx;
	struct async_poll *apoll;
	struct io_poll_table ipt;
	__poll_t mask, ret;
	int rw;

	if (!req->file || !file_can_poll(req->file))
		return false;
	if (req->flags & REQ_F_POLLED)
		return false;
	if (def->pollin)
		rw = READ;
	else if (def->pollout)
		rw = WRITE;
	else
		return false;
	/* if we can't nonblock try, then no point in arming a poll handler */
	if (!io_file_supports_async(req->file, rw))
		return false;

	apoll = kmalloc(sizeof(*apoll), GFP_ATOMIC);
	if (unlikely(!apoll))
		return false;
	apoll->double_poll = NULL;

	req->flags |= REQ_F_POLLED;
	req->apoll = apoll;

	mask = 0;
	if (def->pollin)
		mask |= POLLIN | POLLRDNORM;
	if (def->pollout)
		mask |= POLLOUT | POLLWRNORM;

	/* If reading from MSG_ERRQUEUE using recvmsg, ignore POLLIN */
	if ((req->opcode == IORING_OP_RECVMSG) &&
	    (req->sr_msg.msg_flags & MSG_ERRQUEUE))
		mask &= ~POLLIN;

	mask |= POLLERR | POLLPRI;

	ipt.pt._qproc = io_async_queue_proc;

	ret = __io_arm_poll_handler(req, &apoll->poll, &ipt, mask,
					io_async_wake);
	if (ret || ipt.error) {
		io_poll_remove_double(req);
		spin_unlock_irq(&ctx->completion_lock);
		kfree(apoll->double_poll);
		kfree(apoll);
		return false;
	}
	spin_unlock_irq(&ctx->completion_lock);
	trace_io_uring_poll_arm(ctx, req->opcode, req->user_data, mask,
					apoll->poll.events);
	return true;
}

static bool __io_poll_remove_one(struct io_kiocb *req,
				 struct io_poll_iocb *poll)
{
	bool do_complete = false;

	spin_lock(&poll->head->lock);
	WRITE_ONCE(poll->canceled, true);
	if (!list_empty(&poll->wait.entry)) {
		list_del_init(&poll->wait.entry);
		do_complete = true;
	}
	spin_unlock(&poll->head->lock);
	hash_del(&req->hash_node);
	return do_complete;
}

static bool io_poll_remove_one(struct io_kiocb *req)
{
	bool do_complete;

	io_poll_remove_double(req);

	if (req->opcode == IORING_OP_POLL_ADD) {
		do_complete = __io_poll_remove_one(req, &req->poll);
	} else {
		struct async_poll *apoll = req->apoll;

		/* non-poll requests have submit ref still */
		do_complete = __io_poll_remove_one(req, &apoll->poll);
		if (do_complete) {
			io_put_req(req);
			kfree(apoll->double_poll);
			kfree(apoll);
		}
	}

	if (do_complete) {
		io_cqring_fill_event(req, -ECANCELED);
		io_commit_cqring(req->ctx);
		req_set_fail_links(req);
		io_put_req_deferred(req, 1);
	}

	return do_complete;
}

/*
 * Returns true if we found and killed one or more poll requests
 */
static bool io_poll_remove_all(struct io_ring_ctx *ctx, struct task_struct *tsk,
			       struct files_struct *files)
{
	struct hlist_node *tmp;
	struct io_kiocb *req;
	int posted = 0, i;

	spin_lock_irq(&ctx->completion_lock);
	for (i = 0; i < (1U << ctx->cancel_hash_bits); i++) {
		struct hlist_head *list;

		list = &ctx->cancel_hash[i];
		hlist_for_each_entry_safe(req, tmp, list, hash_node) {
			if (io_match_task(req, tsk, files))
				posted += io_poll_remove_one(req);
		}
	}
	spin_unlock_irq(&ctx->completion_lock);

	if (posted)
		io_cqring_ev_posted(ctx);

	return posted != 0;
}

static int io_poll_cancel(struct io_ring_ctx *ctx, __u64 sqe_addr)
{
	struct hlist_head *list;
	struct io_kiocb *req;

	list = &ctx->cancel_hash[hash_long(sqe_addr, ctx->cancel_hash_bits)];
	hlist_for_each_entry(req, list, hash_node) {
		if (sqe_addr != req->user_data)
			continue;
		if (io_poll_remove_one(req))
			return 0;
		return -EALREADY;
	}

	return -ENOENT;
}

static int io_poll_remove_prep(struct io_kiocb *req,
			       const struct io_uring_sqe *sqe)
{
	if (unlikely(req->ctx->flags & IORING_SETUP_IOPOLL))
		return -EINVAL;
	if (sqe->ioprio || sqe->off || sqe->len || sqe->buf_index ||
	    sqe->poll_events)
		return -EINVAL;

	req->poll_remove.addr = READ_ONCE(sqe->addr);
	return 0;
}

/*
 * Find a running poll command that matches one specified in sqe->addr,
 * and remove it if found.
 */
static int io_poll_remove(struct io_kiocb *req)
{
	struct io_ring_ctx *ctx = req->ctx;
	int ret;

	spin_lock_irq(&ctx->completion_lock);
	ret = io_poll_cancel(ctx, req->poll_remove.addr);
	spin_unlock_irq(&ctx->completion_lock);

	if (ret < 0)
		req_set_fail_links(req);
	io_req_complete(req, ret);
	return 0;
}

static int io_poll_wake(struct wait_queue_entry *wait, unsigned mode, int sync,
			void *key)
{
	struct io_kiocb *req = wait->private;
	struct io_poll_iocb *poll = &req->poll;

	return __io_async_wake(req, poll, key_to_poll(key), io_poll_task_func);
}

static void io_poll_queue_proc(struct file *file, struct wait_queue_head *head,
			       struct poll_table_struct *p)
{
	struct io_poll_table *pt = container_of(p, struct io_poll_table, pt);

	__io_queue_proc(&pt->req->poll, pt, head, (struct io_poll_iocb **) &pt->req->async_data);
}

static int io_poll_add_prep(struct io_kiocb *req, const struct io_uring_sqe *sqe)
{
	struct io_poll_iocb *poll = &req->poll;
	u32 events;

	if (unlikely(req->ctx->flags & IORING_SETUP_IOPOLL))
		return -EINVAL;
	if (sqe->addr || sqe->ioprio || sqe->off || sqe->len || sqe->buf_index)
		return -EINVAL;

	events = READ_ONCE(sqe->poll32_events);
#ifdef __BIG_ENDIAN
	events = swahw32(events);
#endif
	poll->events = demangle_poll(events) | EPOLLERR | EPOLLHUP |
		       (events & EPOLLEXCLUSIVE);
	return 0;
}

static int io_poll_add(struct io_kiocb *req)
{
	struct io_poll_iocb *poll = &req->poll;
	struct io_ring_ctx *ctx = req->ctx;
	struct io_poll_table ipt;
	__poll_t mask;

	ipt.pt._qproc = io_poll_queue_proc;

	mask = __io_arm_poll_handler(req, &req->poll, &ipt, poll->events,
					io_poll_wake);

	if (mask) { /* no async, we'd stolen it */
		ipt.error = 0;
		io_poll_complete(req, mask, 0);
	}
	spin_unlock_irq(&ctx->completion_lock);

	if (mask) {
		io_cqring_ev_posted(ctx);
		io_put_req(req);
	}
	return ipt.error;
}

static enum hrtimer_restart io_timeout_fn(struct hrtimer *timer)
{
	struct io_timeout_data *data = container_of(timer,
						struct io_timeout_data, timer);
	struct io_kiocb *req = data->req;
	struct io_ring_ctx *ctx = req->ctx;
	unsigned long flags;

	spin_lock_irqsave(&ctx->completion_lock, flags);
	list_del_init(&req->timeout.list);
	atomic_set(&req->ctx->cq_timeouts,
		atomic_read(&req->ctx->cq_timeouts) + 1);

	io_cqring_fill_event(req, -ETIME);
	io_commit_cqring(ctx);
	spin_unlock_irqrestore(&ctx->completion_lock, flags);

	io_cqring_ev_posted(ctx);
	req_set_fail_links(req);
	io_put_req(req);
	return HRTIMER_NORESTART;
}

static struct io_kiocb *io_timeout_extract(struct io_ring_ctx *ctx,
					   __u64 user_data)
{
	struct io_timeout_data *io;
	struct io_kiocb *req;
	int ret = -ENOENT;

	list_for_each_entry(req, &ctx->timeout_list, timeout.list) {
		if (user_data == req->user_data) {
			ret = 0;
			break;
		}
	}

	if (ret == -ENOENT)
		return ERR_PTR(ret);

	io = req->async_data;
	ret = hrtimer_try_to_cancel(&io->timer);
	if (ret == -1)
		return ERR_PTR(-EALREADY);
	list_del_init(&req->timeout.list);
	return req;
}

static int io_timeout_cancel(struct io_ring_ctx *ctx, __u64 user_data)
{
	struct io_kiocb *req = io_timeout_extract(ctx, user_data);

	if (IS_ERR(req))
		return PTR_ERR(req);

	req_set_fail_links(req);
	io_cqring_fill_event(req, -ECANCELED);
	io_put_req_deferred(req, 1);
	return 0;
}

static int io_timeout_update(struct io_ring_ctx *ctx, __u64 user_data,
			     struct timespec64 *ts, enum hrtimer_mode mode)
{
	struct io_kiocb *req = io_timeout_extract(ctx, user_data);
	struct io_timeout_data *data;

	if (IS_ERR(req))
		return PTR_ERR(req);

	req->timeout.off = 0; /* noseq */
	data = req->async_data;
	list_add_tail(&req->timeout.list, &ctx->timeout_list);
	hrtimer_init(&data->timer, CLOCK_MONOTONIC, mode);
	data->timer.function = io_timeout_fn;
	hrtimer_start(&data->timer, timespec64_to_ktime(*ts), mode);
	return 0;
}

static int io_timeout_remove_prep(struct io_kiocb *req,
				  const struct io_uring_sqe *sqe)
{
	struct io_timeout_rem *tr = &req->timeout_rem;

	if (unlikely(req->ctx->flags & IORING_SETUP_IOPOLL))
		return -EINVAL;
	if (unlikely(req->flags & (REQ_F_FIXED_FILE | REQ_F_BUFFER_SELECT)))
		return -EINVAL;
	if (sqe->ioprio || sqe->buf_index || sqe->len)
		return -EINVAL;

	tr->addr = READ_ONCE(sqe->addr);
	tr->flags = READ_ONCE(sqe->timeout_flags);
	if (tr->flags & IORING_TIMEOUT_UPDATE) {
		if (tr->flags & ~(IORING_TIMEOUT_UPDATE|IORING_TIMEOUT_ABS))
			return -EINVAL;
		if (get_timespec64(&tr->ts, u64_to_user_ptr(sqe->addr2)))
			return -EFAULT;
	} else if (tr->flags) {
		/* timeout removal doesn't support flags */
		return -EINVAL;
	}

	return 0;
}

/*
 * Remove or update an existing timeout command
 */
static int io_timeout_remove(struct io_kiocb *req)
{
	struct io_timeout_rem *tr = &req->timeout_rem;
	struct io_ring_ctx *ctx = req->ctx;
	int ret;

	spin_lock_irq(&ctx->completion_lock);
	if (req->timeout_rem.flags & IORING_TIMEOUT_UPDATE) {
		enum hrtimer_mode mode = (tr->flags & IORING_TIMEOUT_ABS)
					? HRTIMER_MODE_ABS : HRTIMER_MODE_REL;

		ret = io_timeout_update(ctx, tr->addr, &tr->ts, mode);
	} else {
		ret = io_timeout_cancel(ctx, tr->addr);
	}

	io_cqring_fill_event(req, ret);
	io_commit_cqring(ctx);
	spin_unlock_irq(&ctx->completion_lock);
	io_cqring_ev_posted(ctx);
	if (ret < 0)
		req_set_fail_links(req);
	io_put_req(req);
	return 0;
}

static int io_timeout_prep(struct io_kiocb *req, const struct io_uring_sqe *sqe,
			   bool is_timeout_link)
{
	struct io_timeout_data *data;
	unsigned flags;
	u32 off = READ_ONCE(sqe->off);

	if (unlikely(req->ctx->flags & IORING_SETUP_IOPOLL))
		return -EINVAL;
	if (sqe->ioprio || sqe->buf_index || sqe->len != 1)
		return -EINVAL;
	if (off && is_timeout_link)
		return -EINVAL;
	flags = READ_ONCE(sqe->timeout_flags);
	if (flags & ~IORING_TIMEOUT_ABS)
		return -EINVAL;

	req->timeout.off = off;

	if (!req->async_data && io_alloc_async_data(req))
		return -ENOMEM;

	data = req->async_data;
	data->req = req;

	if (get_timespec64(&data->ts, u64_to_user_ptr(sqe->addr)))
		return -EFAULT;

	if (flags & IORING_TIMEOUT_ABS)
		data->mode = HRTIMER_MODE_ABS;
	else
		data->mode = HRTIMER_MODE_REL;

	hrtimer_init(&data->timer, CLOCK_MONOTONIC, data->mode);
	return 0;
}

static int io_timeout(struct io_kiocb *req)
{
	struct io_ring_ctx *ctx = req->ctx;
	struct io_timeout_data *data = req->async_data;
	struct list_head *entry;
	u32 tail, off = req->timeout.off;

	spin_lock_irq(&ctx->completion_lock);

	/*
	 * sqe->off holds how many events that need to occur for this
	 * timeout event to be satisfied. If it isn't set, then this is
	 * a pure timeout request, sequence isn't used.
	 */
	if (io_is_timeout_noseq(req)) {
		entry = ctx->timeout_list.prev;
		goto add;
	}

	tail = ctx->cached_cq_tail - atomic_read(&ctx->cq_timeouts);
	req->timeout.target_seq = tail + off;

	/* Update the last seq here in case io_flush_timeouts() hasn't.
	 * This is safe because ->completion_lock is held, and submissions
	 * and completions are never mixed in the same ->completion_lock section.
	 */
	ctx->cq_last_tm_flush = tail;

	/*
	 * Insertion sort, ensuring the first entry in the list is always
	 * the one we need first.
	 */
	list_for_each_prev(entry, &ctx->timeout_list) {
		struct io_kiocb *nxt = list_entry(entry, struct io_kiocb,
						  timeout.list);

		if (io_is_timeout_noseq(nxt))
			continue;
		/* nxt.seq is behind @tail, otherwise would've been completed */
		if (off >= nxt->timeout.target_seq - tail)
			break;
	}
add:
	list_add(&req->timeout.list, entry);
	data->timer.function = io_timeout_fn;
	hrtimer_start(&data->timer, timespec64_to_ktime(data->ts), data->mode);
	spin_unlock_irq(&ctx->completion_lock);
	return 0;
}

static bool io_cancel_cb(struct io_wq_work *work, void *data)
{
	struct io_kiocb *req = container_of(work, struct io_kiocb, work);

	return req->user_data == (unsigned long) data;
}

static int io_async_cancel_one(struct io_ring_ctx *ctx, void *sqe_addr)
{
	enum io_wq_cancel cancel_ret;
	int ret = 0;

	cancel_ret = io_wq_cancel_cb(ctx->io_wq, io_cancel_cb, sqe_addr, false);
	switch (cancel_ret) {
	case IO_WQ_CANCEL_OK:
		ret = 0;
		break;
	case IO_WQ_CANCEL_RUNNING:
		ret = -EALREADY;
		break;
	case IO_WQ_CANCEL_NOTFOUND:
		ret = -ENOENT;
		break;
	}

	return ret;
}

static void io_async_find_and_cancel(struct io_ring_ctx *ctx,
				     struct io_kiocb *req, __u64 sqe_addr,
				     int success_ret)
{
	unsigned long flags;
	int ret;

	ret = io_async_cancel_one(ctx, (void *) (unsigned long) sqe_addr);
	if (ret != -ENOENT) {
		spin_lock_irqsave(&ctx->completion_lock, flags);
		goto done;
	}

	spin_lock_irqsave(&ctx->completion_lock, flags);
	ret = io_timeout_cancel(ctx, sqe_addr);
	if (ret != -ENOENT)
		goto done;
	ret = io_poll_cancel(ctx, sqe_addr);
done:
	if (!ret)
		ret = success_ret;
	io_cqring_fill_event(req, ret);
	io_commit_cqring(ctx);
	spin_unlock_irqrestore(&ctx->completion_lock, flags);
	io_cqring_ev_posted(ctx);

	if (ret < 0)
		req_set_fail_links(req);
	io_put_req(req);
}

static int io_async_cancel_prep(struct io_kiocb *req,
				const struct io_uring_sqe *sqe)
{
	if (unlikely(req->ctx->flags & IORING_SETUP_IOPOLL))
		return -EINVAL;
	if (unlikely(req->flags & (REQ_F_FIXED_FILE | REQ_F_BUFFER_SELECT)))
		return -EINVAL;
	if (sqe->ioprio || sqe->off || sqe->len || sqe->cancel_flags)
		return -EINVAL;

	req->cancel.addr = READ_ONCE(sqe->addr);
	return 0;
}

static int io_async_cancel(struct io_kiocb *req)
{
	struct io_ring_ctx *ctx = req->ctx;

	io_async_find_and_cancel(ctx, req, req->cancel.addr, 0);
	return 0;
}

static int io_files_update_prep(struct io_kiocb *req,
				const struct io_uring_sqe *sqe)
{
	if (unlikely(req->ctx->flags & IORING_SETUP_SQPOLL))
		return -EINVAL;
	if (unlikely(req->flags & (REQ_F_FIXED_FILE | REQ_F_BUFFER_SELECT)))
		return -EINVAL;
	if (sqe->ioprio || sqe->rw_flags)
		return -EINVAL;

	req->files_update.offset = READ_ONCE(sqe->off);
	req->files_update.nr_args = READ_ONCE(sqe->len);
	if (!req->files_update.nr_args)
		return -EINVAL;
	req->files_update.arg = READ_ONCE(sqe->addr);
	return 0;
}

static int io_files_update(struct io_kiocb *req, bool force_nonblock,
			   struct io_comp_state *cs)
{
	struct io_ring_ctx *ctx = req->ctx;
	struct io_uring_files_update up;
	int ret;

	if (force_nonblock)
		return -EAGAIN;

	up.offset = req->files_update.offset;
	up.fds = req->files_update.arg;

	mutex_lock(&ctx->uring_lock);
	ret = __io_sqe_files_update(ctx, &up, req->files_update.nr_args);
	mutex_unlock(&ctx->uring_lock);

	if (ret < 0)
		req_set_fail_links(req);
	__io_req_complete(req, ret, 0, cs);
	return 0;
}

static int io_req_prep(struct io_kiocb *req, const struct io_uring_sqe *sqe)
{
	switch (req->opcode) {
	case IORING_OP_NOP:
		return 0;
	case IORING_OP_READV:
	case IORING_OP_READ_FIXED:
	case IORING_OP_READ:
		return io_read_prep(req, sqe);
	case IORING_OP_WRITEV:
	case IORING_OP_WRITE_FIXED:
	case IORING_OP_WRITE:
		return io_write_prep(req, sqe);
	case IORING_OP_POLL_ADD:
		return io_poll_add_prep(req, sqe);
	case IORING_OP_POLL_REMOVE:
		return io_poll_remove_prep(req, sqe);
	case IORING_OP_FSYNC:
		return io_prep_fsync(req, sqe);
	case IORING_OP_SYNC_FILE_RANGE:
		return io_prep_sfr(req, sqe);
	case IORING_OP_SENDMSG:
	case IORING_OP_SEND:
		return io_sendmsg_prep(req, sqe);
	case IORING_OP_RECVMSG:
	case IORING_OP_RECV:
		return io_recvmsg_prep(req, sqe);
	case IORING_OP_CONNECT:
		return io_connect_prep(req, sqe);
	case IORING_OP_TIMEOUT:
		return io_timeout_prep(req, sqe, false);
	case IORING_OP_TIMEOUT_REMOVE:
		return io_timeout_remove_prep(req, sqe);
	case IORING_OP_ASYNC_CANCEL:
		return io_async_cancel_prep(req, sqe);
	case IORING_OP_LINK_TIMEOUT:
		return io_timeout_prep(req, sqe, true);
	case IORING_OP_ACCEPT:
		return io_accept_prep(req, sqe);
	case IORING_OP_FALLOCATE:
		return io_fallocate_prep(req, sqe);
	case IORING_OP_OPENAT:
		return io_openat_prep(req, sqe);
	case IORING_OP_CLOSE:
		return io_close_prep(req, sqe);
	case IORING_OP_FILES_UPDATE:
		return io_files_update_prep(req, sqe);
	case IORING_OP_STATX:
		return io_statx_prep(req, sqe);
	case IORING_OP_FADVISE:
		return io_fadvise_prep(req, sqe);
	case IORING_OP_MADVISE:
		return io_madvise_prep(req, sqe);
	case IORING_OP_OPENAT2:
		return io_openat2_prep(req, sqe);
	case IORING_OP_EPOLL_CTL:
		return io_epoll_ctl_prep(req, sqe);
	case IORING_OP_SPLICE:
		return io_splice_prep(req, sqe);
	case IORING_OP_PROVIDE_BUFFERS:
		return io_provide_buffers_prep(req, sqe);
	case IORING_OP_REMOVE_BUFFERS:
		return io_remove_buffers_prep(req, sqe);
	case IORING_OP_TEE:
		return io_tee_prep(req, sqe);
	case IORING_OP_SHUTDOWN:
		return io_shutdown_prep(req, sqe);
	case IORING_OP_RENAMEAT:
		return io_renameat_prep(req, sqe);
	case IORING_OP_UNLINKAT:
		return io_unlinkat_prep(req, sqe);
	}

	printk_once(KERN_WARNING "io_uring: unhandled opcode %d\n",
			req->opcode);
	return-EINVAL;
}

static int io_req_defer_prep(struct io_kiocb *req,
			     const struct io_uring_sqe *sqe)
{
	if (!sqe)
		return 0;
	if (io_alloc_async_data(req))
		return -EAGAIN;
	return io_req_prep(req, sqe);
}

static u32 io_get_sequence(struct io_kiocb *req)
{
	struct io_kiocb *pos;
	struct io_ring_ctx *ctx = req->ctx;
	u32 total_submitted, nr_reqs = 0;

	io_for_each_link(pos, req)
		nr_reqs++;

	total_submitted = ctx->cached_sq_head - ctx->cached_sq_dropped;
	return total_submitted - nr_reqs;
}

static int io_req_defer(struct io_kiocb *req, const struct io_uring_sqe *sqe)
{
	struct io_ring_ctx *ctx = req->ctx;
	struct io_defer_entry *de;
	int ret;
	u32 seq;

	/* Still need defer if there is pending req in defer list. */
	if (likely(list_empty_careful(&ctx->defer_list) &&
		!(req->flags & REQ_F_IO_DRAIN)))
		return 0;

	seq = io_get_sequence(req);
	/* Still a chance to pass the sequence check */
	if (!req_need_defer(req, seq) && list_empty_careful(&ctx->defer_list))
		return 0;

	if (!req->async_data) {
		ret = io_req_defer_prep(req, sqe);
		if (ret)
			return ret;
	}
	io_prep_async_link(req);
	de = kmalloc(sizeof(*de), GFP_KERNEL);
	if (!de)
		return -ENOMEM;

	spin_lock_irq(&ctx->completion_lock);
	if (!req_need_defer(req, seq) && list_empty(&ctx->defer_list)) {
		spin_unlock_irq(&ctx->completion_lock);
		kfree(de);
		io_queue_async_work(req);
		return -EIOCBQUEUED;
	}

	trace_io_uring_defer(ctx, req, req->user_data);
	de->req = req;
	de->seq = seq;
	list_add_tail(&de->list, &ctx->defer_list);
	spin_unlock_irq(&ctx->completion_lock);
	return -EIOCBQUEUED;
}

static void io_req_drop_files(struct io_kiocb *req)
{
	struct io_ring_ctx *ctx = req->ctx;
	struct io_uring_task *tctx = req->task->io_uring;
	unsigned long flags;

<<<<<<< HEAD
	put_files_struct(req->work.identity->files);
	put_nsproxy(req->work.identity->nsproxy);
=======
	if (req->work.flags & IO_WQ_WORK_FILES) {
		put_files_struct(req->work.identity->files);
		put_nsproxy(req->work.identity->nsproxy);
	}
>>>>>>> df7b6229
	spin_lock_irqsave(&ctx->inflight_lock, flags);
	list_del(&req->inflight_entry);
	spin_unlock_irqrestore(&ctx->inflight_lock, flags);
	req->flags &= ~REQ_F_INFLIGHT;
	req->work.flags &= ~IO_WQ_WORK_FILES;
	if (atomic_read(&tctx->in_idle))
		wake_up(&tctx->wait);
}

static void __io_clean_op(struct io_kiocb *req)
{
	if (req->flags & REQ_F_BUFFER_SELECTED) {
		switch (req->opcode) {
		case IORING_OP_READV:
		case IORING_OP_READ_FIXED:
		case IORING_OP_READ:
			kfree((void *)(unsigned long)req->rw.addr);
			break;
		case IORING_OP_RECVMSG:
		case IORING_OP_RECV:
			kfree(req->sr_msg.kbuf);
			break;
		}
		req->flags &= ~REQ_F_BUFFER_SELECTED;
	}

	if (req->flags & REQ_F_NEED_CLEANUP) {
		switch (req->opcode) {
		case IORING_OP_READV:
		case IORING_OP_READ_FIXED:
		case IORING_OP_READ:
		case IORING_OP_WRITEV:
		case IORING_OP_WRITE_FIXED:
		case IORING_OP_WRITE: {
			struct io_async_rw *io = req->async_data;
			if (io->free_iovec)
				kfree(io->free_iovec);
			break;
			}
		case IORING_OP_RECVMSG:
		case IORING_OP_SENDMSG: {
			struct io_async_msghdr *io = req->async_data;
			if (io->iov != io->fast_iov)
				kfree(io->iov);
			break;
			}
		case IORING_OP_SPLICE:
		case IORING_OP_TEE:
			io_put_file(req, req->splice.file_in,
				    (req->splice.flags & SPLICE_F_FD_IN_FIXED));
			break;
		case IORING_OP_OPENAT:
		case IORING_OP_OPENAT2:
			if (req->open.filename)
				putname(req->open.filename);
			break;
		case IORING_OP_RENAMEAT:
			putname(req->rename.oldpath);
			putname(req->rename.newpath);
			break;
		case IORING_OP_UNLINKAT:
			putname(req->unlink.filename);
			break;
		}
		req->flags &= ~REQ_F_NEED_CLEANUP;
	}
}

static int io_issue_sqe(struct io_kiocb *req, bool force_nonblock,
			struct io_comp_state *cs)
{
	struct io_ring_ctx *ctx = req->ctx;
	int ret;

	switch (req->opcode) {
	case IORING_OP_NOP:
		ret = io_nop(req, cs);
		break;
	case IORING_OP_READV:
	case IORING_OP_READ_FIXED:
	case IORING_OP_READ:
		ret = io_read(req, force_nonblock, cs);
		break;
	case IORING_OP_WRITEV:
	case IORING_OP_WRITE_FIXED:
	case IORING_OP_WRITE:
		ret = io_write(req, force_nonblock, cs);
		break;
	case IORING_OP_FSYNC:
		ret = io_fsync(req, force_nonblock);
		break;
	case IORING_OP_POLL_ADD:
		ret = io_poll_add(req);
		break;
	case IORING_OP_POLL_REMOVE:
		ret = io_poll_remove(req);
		break;
	case IORING_OP_SYNC_FILE_RANGE:
		ret = io_sync_file_range(req, force_nonblock);
		break;
	case IORING_OP_SENDMSG:
		ret = io_sendmsg(req, force_nonblock, cs);
		break;
	case IORING_OP_SEND:
		ret = io_send(req, force_nonblock, cs);
		break;
	case IORING_OP_RECVMSG:
		ret = io_recvmsg(req, force_nonblock, cs);
		break;
	case IORING_OP_RECV:
		ret = io_recv(req, force_nonblock, cs);
		break;
	case IORING_OP_TIMEOUT:
		ret = io_timeout(req);
		break;
	case IORING_OP_TIMEOUT_REMOVE:
		ret = io_timeout_remove(req);
		break;
	case IORING_OP_ACCEPT:
		ret = io_accept(req, force_nonblock, cs);
		break;
	case IORING_OP_CONNECT:
		ret = io_connect(req, force_nonblock, cs);
		break;
	case IORING_OP_ASYNC_CANCEL:
		ret = io_async_cancel(req);
		break;
	case IORING_OP_FALLOCATE:
		ret = io_fallocate(req, force_nonblock);
		break;
	case IORING_OP_OPENAT:
		ret = io_openat(req, force_nonblock);
		break;
	case IORING_OP_CLOSE:
		ret = io_close(req, force_nonblock, cs);
		break;
	case IORING_OP_FILES_UPDATE:
		ret = io_files_update(req, force_nonblock, cs);
		break;
	case IORING_OP_STATX:
		ret = io_statx(req, force_nonblock);
		break;
	case IORING_OP_FADVISE:
		ret = io_fadvise(req, force_nonblock);
		break;
	case IORING_OP_MADVISE:
		ret = io_madvise(req, force_nonblock);
		break;
	case IORING_OP_OPENAT2:
		ret = io_openat2(req, force_nonblock);
		break;
	case IORING_OP_EPOLL_CTL:
		ret = io_epoll_ctl(req, force_nonblock, cs);
		break;
	case IORING_OP_SPLICE:
		ret = io_splice(req, force_nonblock);
		break;
	case IORING_OP_PROVIDE_BUFFERS:
		ret = io_provide_buffers(req, force_nonblock, cs);
		break;
	case IORING_OP_REMOVE_BUFFERS:
		ret = io_remove_buffers(req, force_nonblock, cs);
		break;
	case IORING_OP_TEE:
		ret = io_tee(req, force_nonblock);
		break;
	case IORING_OP_SHUTDOWN:
		ret = io_shutdown(req, force_nonblock);
		break;
	case IORING_OP_RENAMEAT:
		ret = io_renameat(req, force_nonblock);
		break;
	case IORING_OP_UNLINKAT:
		ret = io_unlinkat(req, force_nonblock);
		break;
	default:
		ret = -EINVAL;
		break;
	}

	if (ret)
		return ret;

	/* If the op doesn't have a file, we're not polling for it */
	if ((ctx->flags & IORING_SETUP_IOPOLL) && req->file) {
		const bool in_async = io_wq_current_is_worker();

		/* workqueue context doesn't hold uring_lock, grab it now */
		if (in_async)
			mutex_lock(&ctx->uring_lock);

		io_iopoll_req_issued(req, in_async);

		if (in_async)
			mutex_unlock(&ctx->uring_lock);
	}

	return 0;
}

static struct io_wq_work *io_wq_submit_work(struct io_wq_work *work)
{
	struct io_kiocb *req = container_of(work, struct io_kiocb, work);
	struct io_kiocb *timeout;
	int ret = 0;

	timeout = io_prep_linked_timeout(req);
	if (timeout)
		io_queue_linked_timeout(timeout);

	/* if NO_CANCEL is set, we must still run the work */
	if ((work->flags & (IO_WQ_WORK_CANCEL|IO_WQ_WORK_NO_CANCEL)) ==
				IO_WQ_WORK_CANCEL) {
		ret = -ECANCELED;
	}

	if (!ret) {
		do {
			ret = io_issue_sqe(req, false, NULL);
			/*
			 * We can get EAGAIN for polled IO even though we're
			 * forcing a sync submission from here, since we can't
			 * wait for request slots on the block side.
			 */
			if (ret != -EAGAIN)
				break;
			cond_resched();
		} while (1);
	}

	if (ret) {
		struct io_ring_ctx *lock_ctx = NULL;

		if (req->ctx->flags & IORING_SETUP_IOPOLL)
			lock_ctx = req->ctx;

		/*
		 * io_iopoll_complete() does not hold completion_lock to
		 * complete polled io, so here for polled io, we can not call
		 * io_req_complete() directly, otherwise there maybe concurrent
		 * access to cqring, defer_list, etc, which is not safe. Given
		 * that io_iopoll_complete() is always called under uring_lock,
		 * so here for polled io, we also get uring_lock to complete
		 * it.
		 */
		if (lock_ctx)
			mutex_lock(&lock_ctx->uring_lock);

		req_set_fail_links(req);
		io_req_complete(req, ret);

		if (lock_ctx)
			mutex_unlock(&lock_ctx->uring_lock);
	}

	return io_steal_work(req);
}

static inline struct file *io_file_from_index(struct io_ring_ctx *ctx,
					      int index)
{
	struct fixed_file_table *table;

	table = &ctx->file_data->table[index >> IORING_FILE_TABLE_SHIFT];
	return table->files[index & IORING_FILE_TABLE_MASK];
}

static struct file *io_file_get(struct io_submit_state *state,
				struct io_kiocb *req, int fd, bool fixed)
{
	struct io_ring_ctx *ctx = req->ctx;
	struct file *file;

	if (fixed) {
		if (unlikely((unsigned int)fd >= ctx->nr_user_files))
			return NULL;
		fd = array_index_nospec(fd, ctx->nr_user_files);
		file = io_file_from_index(ctx, fd);
		io_set_resource_node(req);
	} else {
		trace_io_uring_file_get(ctx, fd);
		file = __io_file_get(state, fd);
	}

	if (file && file->f_op == &io_uring_fops) {
		io_req_init_async(req);
		req->flags |= REQ_F_INFLIGHT;

		spin_lock_irq(&ctx->inflight_lock);
		list_add(&req->inflight_entry, &ctx->inflight_list);
		spin_unlock_irq(&ctx->inflight_lock);
	}

	return file;
}

static enum hrtimer_restart io_link_timeout_fn(struct hrtimer *timer)
{
	struct io_timeout_data *data = container_of(timer,
						struct io_timeout_data, timer);
	struct io_kiocb *prev, *req = data->req;
	struct io_ring_ctx *ctx = req->ctx;
	unsigned long flags;

	spin_lock_irqsave(&ctx->completion_lock, flags);
	prev = req->timeout.head;
	req->timeout.head = NULL;

	/*
	 * We don't expect the list to be empty, that will only happen if we
	 * race with the completion of the linked work.
	 */
	if (prev && refcount_inc_not_zero(&prev->refs))
		io_remove_next_linked(prev);
	else
		prev = NULL;
	spin_unlock_irqrestore(&ctx->completion_lock, flags);

	if (prev) {
		req_set_fail_links(prev);
		io_async_find_and_cancel(ctx, req, prev->user_data, -ETIME);
		io_put_req(prev);
	} else {
		io_req_complete(req, -ETIME);
	}
	return HRTIMER_NORESTART;
}

static void __io_queue_linked_timeout(struct io_kiocb *req)
{
	/*
	 * If the back reference is NULL, then our linked request finished
	 * before we got a chance to setup the timer
	 */
	if (req->timeout.head) {
		struct io_timeout_data *data = req->async_data;

		data->timer.function = io_link_timeout_fn;
		hrtimer_start(&data->timer, timespec64_to_ktime(data->ts),
				data->mode);
	}
}

static void io_queue_linked_timeout(struct io_kiocb *req)
{
	struct io_ring_ctx *ctx = req->ctx;

	spin_lock_irq(&ctx->completion_lock);
	__io_queue_linked_timeout(req);
	spin_unlock_irq(&ctx->completion_lock);

	/* drop submission reference */
	io_put_req(req);
}

static struct io_kiocb *io_prep_linked_timeout(struct io_kiocb *req)
{
	struct io_kiocb *nxt = req->link;

	if (!nxt || (req->flags & REQ_F_LINK_TIMEOUT) ||
	    nxt->opcode != IORING_OP_LINK_TIMEOUT)
		return NULL;

	nxt->timeout.head = req;
	nxt->flags |= REQ_F_LTIMEOUT_ACTIVE;
	req->flags |= REQ_F_LINK_TIMEOUT;
	return nxt;
}

static void __io_queue_sqe(struct io_kiocb *req, struct io_comp_state *cs)
{
	struct io_kiocb *linked_timeout;
	const struct cred *old_creds = NULL;
	int ret;

again:
	linked_timeout = io_prep_linked_timeout(req);

	if ((req->flags & REQ_F_WORK_INITIALIZED) &&
	    (req->work.flags & IO_WQ_WORK_CREDS) &&
	    req->work.identity->creds != current_cred()) {
		if (old_creds)
			revert_creds(old_creds);
		if (old_creds == req->work.identity->creds)
			old_creds = NULL; /* restored original creds */
		else
			old_creds = override_creds(req->work.identity->creds);
	}

	ret = io_issue_sqe(req, true, cs);

	/*
	 * We async punt it if the file wasn't marked NOWAIT, or if the file
	 * doesn't support non-blocking read/write attempts
	 */
	if (ret == -EAGAIN && !(req->flags & REQ_F_NOWAIT)) {
		if (!io_arm_poll_handler(req)) {
			/*
			 * Queued up for async execution, worker will release
			 * submit reference when the iocb is actually submitted.
			 */
			io_queue_async_work(req);
		}

		if (linked_timeout)
			io_queue_linked_timeout(linked_timeout);
	} else if (likely(!ret)) {
		/* drop submission reference */
		req = io_put_req_find_next(req);
		if (linked_timeout)
			io_queue_linked_timeout(linked_timeout);

		if (req) {
			if (!(req->flags & REQ_F_FORCE_ASYNC))
				goto again;
			io_queue_async_work(req);
		}
	} else {
		/* un-prep timeout, so it'll be killed as any other linked */
		req->flags &= ~REQ_F_LINK_TIMEOUT;
		req_set_fail_links(req);
		io_put_req(req);
		io_req_complete(req, ret);
	}

	if (old_creds)
		revert_creds(old_creds);
}

static void io_queue_sqe(struct io_kiocb *req, const struct io_uring_sqe *sqe,
			 struct io_comp_state *cs)
{
	int ret;

	ret = io_req_defer(req, sqe);
	if (ret) {
		if (ret != -EIOCBQUEUED) {
fail_req:
			req_set_fail_links(req);
			io_put_req(req);
			io_req_complete(req, ret);
		}
	} else if (req->flags & REQ_F_FORCE_ASYNC) {
		if (!req->async_data) {
			ret = io_req_defer_prep(req, sqe);
			if (unlikely(ret))
				goto fail_req;
		}
		io_queue_async_work(req);
	} else {
		if (sqe) {
			ret = io_req_prep(req, sqe);
			if (unlikely(ret))
				goto fail_req;
		}
		__io_queue_sqe(req, cs);
	}
}

static inline void io_queue_link_head(struct io_kiocb *req,
				      struct io_comp_state *cs)
{
	if (unlikely(req->flags & REQ_F_FAIL_LINK)) {
		io_put_req(req);
		io_req_complete(req, -ECANCELED);
	} else
		io_queue_sqe(req, NULL, cs);
}

struct io_submit_link {
	struct io_kiocb *head;
	struct io_kiocb *last;
};

static int io_submit_sqe(struct io_kiocb *req, const struct io_uring_sqe *sqe,
			 struct io_submit_link *link, struct io_comp_state *cs)
{
	struct io_ring_ctx *ctx = req->ctx;
	int ret;

	/*
	 * If we already have a head request, queue this one for async
	 * submittal once the head completes. If we don't have a head but
	 * IOSQE_IO_LINK is set in the sqe, start a new head. This one will be
	 * submitted sync once the chain is complete. If none of those
	 * conditions are true (normal request), then just queue it.
	 */
	if (link->head) {
		struct io_kiocb *head = link->head;

		/*
		 * Taking sequential execution of a link, draining both sides
		 * of the link also fullfils IOSQE_IO_DRAIN semantics for all
		 * requests in the link. So, it drains the head and the
		 * next after the link request. The last one is done via
		 * drain_next flag to persist the effect across calls.
		 */
		if (req->flags & REQ_F_IO_DRAIN) {
			head->flags |= REQ_F_IO_DRAIN;
			ctx->drain_next = 1;
		}
		ret = io_req_defer_prep(req, sqe);
		if (unlikely(ret)) {
			/* fail even hard links since we don't submit */
			head->flags |= REQ_F_FAIL_LINK;
			return ret;
		}
		trace_io_uring_link(ctx, req, head);
		link->last->link = req;
		link->last = req;

		/* last request of a link, enqueue the link */
		if (!(req->flags & (REQ_F_LINK | REQ_F_HARDLINK))) {
			io_queue_link_head(head, cs);
			link->head = NULL;
		}
	} else {
		if (unlikely(ctx->drain_next)) {
			req->flags |= REQ_F_IO_DRAIN;
			ctx->drain_next = 0;
		}
		if (req->flags & (REQ_F_LINK | REQ_F_HARDLINK)) {
			ret = io_req_defer_prep(req, sqe);
			if (unlikely(ret))
				req->flags |= REQ_F_FAIL_LINK;
			link->head = req;
			link->last = req;
		} else {
			io_queue_sqe(req, sqe, cs);
		}
	}

	return 0;
}

/*
 * Batched submission is done, ensure local IO is flushed out.
 */
static void io_submit_state_end(struct io_submit_state *state)
{
	if (!list_empty(&state->comp.list))
		io_submit_flush_completions(&state->comp);
	if (state->plug_started)
		blk_finish_plug(&state->plug);
	io_state_file_put(state);
	if (state->free_reqs)
		kmem_cache_free_bulk(req_cachep, state->free_reqs, state->reqs);
}

/*
 * Start submission side cache.
 */
static void io_submit_state_start(struct io_submit_state *state,
				  struct io_ring_ctx *ctx, unsigned int max_ios)
{
	state->plug_started = false;
	state->comp.nr = 0;
	INIT_LIST_HEAD(&state->comp.list);
	state->comp.ctx = ctx;
	state->free_reqs = 0;
	state->file_refs = 0;
	state->ios_left = max_ios;
}

static void io_commit_sqring(struct io_ring_ctx *ctx)
{
	struct io_rings *rings = ctx->rings;

	/*
	 * Ensure any loads from the SQEs are done at this point,
	 * since once we write the new head, the application could
	 * write new data to them.
	 */
	smp_store_release(&rings->sq.head, ctx->cached_sq_head);
}

/*
 * Fetch an sqe, if one is available. Note that sqe_ptr will point to memory
 * that is mapped by userspace. This means that care needs to be taken to
 * ensure that reads are stable, as we cannot rely on userspace always
 * being a good citizen. If members of the sqe are validated and then later
 * used, it's important that those reads are done through READ_ONCE() to
 * prevent a re-load down the line.
 */
static const struct io_uring_sqe *io_get_sqe(struct io_ring_ctx *ctx)
{
	u32 *sq_array = ctx->sq_array;
	unsigned head;

	/*
	 * The cached sq head (or cq tail) serves two purposes:
	 *
	 * 1) allows us to batch the cost of updating the user visible
	 *    head updates.
	 * 2) allows the kernel side to track the head on its own, even
	 *    though the application is the one updating it.
	 */
	head = READ_ONCE(sq_array[ctx->cached_sq_head & ctx->sq_mask]);
	if (likely(head < ctx->sq_entries))
		return &ctx->sq_sqes[head];

	/* drop invalid entries */
	ctx->cached_sq_dropped++;
	WRITE_ONCE(ctx->rings->sq_dropped, ctx->cached_sq_dropped);
	return NULL;
}

static inline void io_consume_sqe(struct io_ring_ctx *ctx)
{
	ctx->cached_sq_head++;
}

/*
 * Check SQE restrictions (opcode and flags).
 *
 * Returns 'true' if SQE is allowed, 'false' otherwise.
 */
static inline bool io_check_restriction(struct io_ring_ctx *ctx,
					struct io_kiocb *req,
					unsigned int sqe_flags)
{
	if (!ctx->restricted)
		return true;

	if (!test_bit(req->opcode, ctx->restrictions.sqe_op))
		return false;

	if ((sqe_flags & ctx->restrictions.sqe_flags_required) !=
	    ctx->restrictions.sqe_flags_required)
		return false;

	if (sqe_flags & ~(ctx->restrictions.sqe_flags_allowed |
			  ctx->restrictions.sqe_flags_required))
		return false;

	return true;
}

#define SQE_VALID_FLAGS	(IOSQE_FIXED_FILE|IOSQE_IO_DRAIN|IOSQE_IO_LINK|	\
				IOSQE_IO_HARDLINK | IOSQE_ASYNC | \
				IOSQE_BUFFER_SELECT)

static int io_init_req(struct io_ring_ctx *ctx, struct io_kiocb *req,
		       const struct io_uring_sqe *sqe,
		       struct io_submit_state *state)
{
	unsigned int sqe_flags;
	int id, ret;

	req->opcode = READ_ONCE(sqe->opcode);
	req->user_data = READ_ONCE(sqe->user_data);
	req->async_data = NULL;
	req->file = NULL;
	req->ctx = ctx;
	req->flags = 0;
	req->link = NULL;
	req->fixed_file_refs = NULL;
	/* one is dropped after submission, the other at completion */
	refcount_set(&req->refs, 2);
	req->task = current;
	req->result = 0;

	if (unlikely(req->opcode >= IORING_OP_LAST))
		return -EINVAL;

	if (unlikely(io_sq_thread_acquire_mm_files(ctx, req)))
		return -EFAULT;

	sqe_flags = READ_ONCE(sqe->flags);
	/* enforce forwards compatibility on users */
	if (unlikely(sqe_flags & ~SQE_VALID_FLAGS))
		return -EINVAL;

	if (unlikely(!io_check_restriction(ctx, req, sqe_flags)))
		return -EACCES;

	if ((sqe_flags & IOSQE_BUFFER_SELECT) &&
	    !io_op_defs[req->opcode].buffer_select)
		return -EOPNOTSUPP;

	id = READ_ONCE(sqe->personality);
	if (id) {
		struct io_identity *iod;

		iod = idr_find(&ctx->personality_idr, id);
		if (unlikely(!iod))
			return -EINVAL;
		refcount_inc(&iod->count);

		__io_req_init_async(req);
		get_cred(iod->creds);
		req->work.identity = iod;
		req->work.flags |= IO_WQ_WORK_CREDS;
	}

	/* same numerical values with corresponding REQ_F_*, safe to copy */
	req->flags |= sqe_flags;

	/*
	 * Plug now if we have more than 1 IO left after this, and the target
	 * is potentially a read/write to block based storage.
	 */
	if (!state->plug_started && state->ios_left > 1 &&
	    io_op_defs[req->opcode].plug) {
		blk_start_plug(&state->plug);
		state->plug_started = true;
	}

	ret = 0;
	if (io_op_defs[req->opcode].needs_file) {
		bool fixed = req->flags & REQ_F_FIXED_FILE;

		req->file = io_file_get(state, req, READ_ONCE(sqe->fd), fixed);
		if (unlikely(!req->file &&
		    !io_op_defs[req->opcode].needs_file_no_error))
			ret = -EBADF;
	}

	state->ios_left--;
	return ret;
}

static int io_submit_sqes(struct io_ring_ctx *ctx, unsigned int nr)
{
	struct io_submit_state state;
	struct io_submit_link link;
	int i, submitted = 0;

	/* if we have a backlog and couldn't flush it all, return BUSY */
	if (test_bit(0, &ctx->sq_check_overflow)) {
		if (!__io_cqring_overflow_flush(ctx, false, NULL, NULL))
			return -EBUSY;
	}

	/* make sure SQ entry isn't read before tail */
	nr = min3(nr, ctx->sq_entries, io_sqring_entries(ctx));

	if (!percpu_ref_tryget_many(&ctx->refs, nr))
		return -EAGAIN;

	percpu_counter_add(&current->io_uring->inflight, nr);
	refcount_add(nr, &current->usage);

	io_submit_state_start(&state, ctx, nr);
	link.head = NULL;

	for (i = 0; i < nr; i++) {
		const struct io_uring_sqe *sqe;
		struct io_kiocb *req;
		int err;

		sqe = io_get_sqe(ctx);
		if (unlikely(!sqe)) {
			io_consume_sqe(ctx);
			break;
		}
		req = io_alloc_req(ctx, &state);
		if (unlikely(!req)) {
			if (!submitted)
				submitted = -EAGAIN;
			break;
		}
		io_consume_sqe(ctx);
		/* will complete beyond this point, count as submitted */
		submitted++;

		err = io_init_req(ctx, req, sqe, &state);
		if (unlikely(err)) {
fail_req:
			io_put_req(req);
			io_req_complete(req, err);
			break;
		}

		trace_io_uring_submit_sqe(ctx, req->opcode, req->user_data,
						true, io_async_submit(ctx));
		err = io_submit_sqe(req, sqe, &link, &state.comp);
		if (err)
			goto fail_req;
	}

	if (unlikely(submitted != nr)) {
		int ref_used = (submitted == -EAGAIN) ? 0 : submitted;
		struct io_uring_task *tctx = current->io_uring;
		int unused = nr - ref_used;

		percpu_ref_put_many(&ctx->refs, unused);
		percpu_counter_sub(&tctx->inflight, unused);
		put_task_struct_many(current, unused);
	}
	if (link.head)
		io_queue_link_head(link.head, &state.comp);
	io_submit_state_end(&state);

	 /* Commit SQ ring head once we've consumed and submitted all SQEs */
	io_commit_sqring(ctx);

	return submitted;
}

static inline void io_ring_set_wakeup_flag(struct io_ring_ctx *ctx)
{
	/* Tell userspace we may need a wakeup call */
	spin_lock_irq(&ctx->completion_lock);
	ctx->rings->sq_flags |= IORING_SQ_NEED_WAKEUP;
	spin_unlock_irq(&ctx->completion_lock);
}

static inline void io_ring_clear_wakeup_flag(struct io_ring_ctx *ctx)
{
	spin_lock_irq(&ctx->completion_lock);
	ctx->rings->sq_flags &= ~IORING_SQ_NEED_WAKEUP;
	spin_unlock_irq(&ctx->completion_lock);
}

static int __io_sq_thread(struct io_ring_ctx *ctx, bool cap_entries)
{
	unsigned int to_submit;
	int ret = 0;

	to_submit = io_sqring_entries(ctx);
	/* if we're handling multiple rings, cap submit size for fairness */
	if (cap_entries && to_submit > 8)
		to_submit = 8;

	if (!list_empty(&ctx->iopoll_list) || to_submit) {
		unsigned nr_events = 0;

		mutex_lock(&ctx->uring_lock);
		if (!list_empty(&ctx->iopoll_list))
			io_do_iopoll(ctx, &nr_events, 0);

		if (to_submit && !ctx->sqo_dead &&
		    likely(!percpu_ref_is_dying(&ctx->refs)))
			ret = io_submit_sqes(ctx, to_submit);
		mutex_unlock(&ctx->uring_lock);
	}

	if (!io_sqring_full(ctx) && wq_has_sleeper(&ctx->sqo_sq_wait))
		wake_up(&ctx->sqo_sq_wait);

	return ret;
}

static void io_sqd_update_thread_idle(struct io_sq_data *sqd)
{
	struct io_ring_ctx *ctx;
	unsigned sq_thread_idle = 0;

	list_for_each_entry(ctx, &sqd->ctx_list, sqd_list) {
		if (sq_thread_idle < ctx->sq_thread_idle)
			sq_thread_idle = ctx->sq_thread_idle;
	}

	sqd->sq_thread_idle = sq_thread_idle;
}

static void io_sqd_init_new(struct io_sq_data *sqd)
{
	struct io_ring_ctx *ctx;

	while (!list_empty(&sqd->ctx_new_list)) {
		ctx = list_first_entry(&sqd->ctx_new_list, struct io_ring_ctx, sqd_list);
		list_move_tail(&ctx->sqd_list, &sqd->ctx_list);
		complete(&ctx->sq_thread_comp);
	}

	io_sqd_update_thread_idle(sqd);
}

static int io_sq_thread(void *data)
{
	struct cgroup_subsys_state *cur_css = NULL;
	struct files_struct *old_files = current->files;
	struct nsproxy *old_nsproxy = current->nsproxy;
	const struct cred *old_cred = NULL;
	struct io_sq_data *sqd = data;
	struct io_ring_ctx *ctx;
	unsigned long timeout = 0;
	DEFINE_WAIT(wait);

	task_lock(current);
	current->files = NULL;
	current->nsproxy = NULL;
	task_unlock(current);

	while (!kthread_should_stop()) {
		int ret;
		bool cap_entries, sqt_spin, needs_sched;

		/*
		 * Any changes to the sqd lists are synchronized through the
		 * kthread parking. This synchronizes the thread vs users,
		 * the users are synchronized on the sqd->ctx_lock.
		 */
		if (kthread_should_park()) {
			kthread_parkme();
			/*
			 * When sq thread is unparked, in case the previous park operation
			 * comes from io_put_sq_data(), which means that sq thread is going
			 * to be stopped, so here needs to have a check.
			 */
			if (kthread_should_stop())
				break;
		}

		if (unlikely(!list_empty(&sqd->ctx_new_list))) {
			io_sqd_init_new(sqd);
			timeout = jiffies + sqd->sq_thread_idle;
		}

		sqt_spin = false;
		cap_entries = !list_is_singular(&sqd->ctx_list);
		list_for_each_entry(ctx, &sqd->ctx_list, sqd_list) {
			if (current->cred != ctx->creds) {
				if (old_cred)
					revert_creds(old_cred);
				old_cred = override_creds(ctx->creds);
			}
			io_sq_thread_associate_blkcg(ctx, &cur_css);
#ifdef CONFIG_AUDIT
			current->loginuid = ctx->loginuid;
			current->sessionid = ctx->sessionid;
#endif

			ret = __io_sq_thread(ctx, cap_entries);
			if (!sqt_spin && (ret > 0 || !list_empty(&ctx->iopoll_list)))
				sqt_spin = true;

			io_sq_thread_drop_mm_files();
		}

		if (sqt_spin || !time_after(jiffies, timeout)) {
			io_run_task_work();
			io_sq_thread_drop_mm_files();
			cond_resched();
			if (sqt_spin)
				timeout = jiffies + sqd->sq_thread_idle;
			continue;
		}

		if (kthread_should_park())
			continue;

		needs_sched = true;
		prepare_to_wait(&sqd->wait, &wait, TASK_INTERRUPTIBLE);
		list_for_each_entry(ctx, &sqd->ctx_list, sqd_list) {
			if ((ctx->flags & IORING_SETUP_IOPOLL) &&
			    !list_empty_careful(&ctx->iopoll_list)) {
				needs_sched = false;
				break;
			}
			if (io_sqring_entries(ctx)) {
				needs_sched = false;
				break;
			}
		}

		if (needs_sched) {
			list_for_each_entry(ctx, &sqd->ctx_list, sqd_list)
				io_ring_set_wakeup_flag(ctx);

			schedule();
			list_for_each_entry(ctx, &sqd->ctx_list, sqd_list)
				io_ring_clear_wakeup_flag(ctx);
		}

		finish_wait(&sqd->wait, &wait);
		timeout = jiffies + sqd->sq_thread_idle;
	}

	io_run_task_work();
	io_sq_thread_drop_mm_files();

	if (cur_css)
		io_sq_thread_unassociate_blkcg();
	if (old_cred)
		revert_creds(old_cred);

	task_lock(current);
	current->files = old_files;
	current->nsproxy = old_nsproxy;
	task_unlock(current);

	kthread_parkme();

	return 0;
}

struct io_wait_queue {
	struct wait_queue_entry wq;
	struct io_ring_ctx *ctx;
	unsigned to_wait;
	unsigned nr_timeouts;
};

static inline bool io_should_wake(struct io_wait_queue *iowq)
{
	struct io_ring_ctx *ctx = iowq->ctx;

	/*
	 * Wake up if we have enough events, or if a timeout occurred since we
	 * started waiting. For timeouts, we always want to return to userspace,
	 * regardless of event count.
	 */
	return io_cqring_events(ctx) >= iowq->to_wait ||
			atomic_read(&ctx->cq_timeouts) != iowq->nr_timeouts;
}

static int io_wake_function(struct wait_queue_entry *curr, unsigned int mode,
			    int wake_flags, void *key)
{
	struct io_wait_queue *iowq = container_of(curr, struct io_wait_queue,
							wq);

	/*
	 * Cannot safely flush overflowed CQEs from here, ensure we wake up
	 * the task, and the next invocation will do it.
	 */
	if (io_should_wake(iowq) || test_bit(0, &iowq->ctx->cq_check_overflow))
		return autoremove_wake_function(curr, mode, wake_flags, key);
	return -1;
}

static int io_run_task_work_sig(void)
{
	if (io_run_task_work())
		return 1;
	if (!signal_pending(current))
		return 0;
	if (test_tsk_thread_flag(current, TIF_NOTIFY_SIGNAL))
		return -ERESTARTSYS;
	return -EINTR;
}

/*
 * Wait until events become available, if we don't already have some. The
 * application must reap them itself, as they reside on the shared cq ring.
 */
static int io_cqring_wait(struct io_ring_ctx *ctx, int min_events,
			  const sigset_t __user *sig, size_t sigsz,
			  struct __kernel_timespec __user *uts)
{
	struct io_wait_queue iowq = {
		.wq = {
			.private	= current,
			.func		= io_wake_function,
			.entry		= LIST_HEAD_INIT(iowq.wq.entry),
		},
		.ctx		= ctx,
		.to_wait	= min_events,
	};
	struct io_rings *rings = ctx->rings;
	struct timespec64 ts;
	signed long timeout = 0;
	int ret = 0;

	do {
		io_cqring_overflow_flush(ctx, false, NULL, NULL);
		if (io_cqring_events(ctx) >= min_events)
			return 0;
		if (!io_run_task_work())
			break;
	} while (1);

	if (sig) {
#ifdef CONFIG_COMPAT
		if (in_compat_syscall())
			ret = set_compat_user_sigmask((const compat_sigset_t __user *)sig,
						      sigsz);
		else
#endif
			ret = set_user_sigmask(sig, sigsz);

		if (ret)
			return ret;
	}

	if (uts) {
		if (get_timespec64(&ts, uts))
			return -EFAULT;
		timeout = timespec64_to_jiffies(&ts);
	}

	iowq.nr_timeouts = atomic_read(&ctx->cq_timeouts);
	trace_io_uring_cqring_wait(ctx, min_events);
	do {
		io_cqring_overflow_flush(ctx, false, NULL, NULL);
		prepare_to_wait_exclusive(&ctx->wait, &iowq.wq,
						TASK_INTERRUPTIBLE);
		/* make sure we run task_work before checking for signals */
		ret = io_run_task_work_sig();
		if (ret > 0)
			continue;
		else if (ret < 0)
			break;
		if (io_should_wake(&iowq))
			break;
		if (test_bit(0, &ctx->cq_check_overflow))
			continue;
		if (uts) {
			timeout = schedule_timeout(timeout);
			if (timeout == 0) {
				ret = -ETIME;
				break;
			}
		} else {
			schedule();
		}
	} while (1);
	finish_wait(&ctx->wait, &iowq.wq);

	restore_saved_sigmask_unless(ret == -EINTR);

	return READ_ONCE(rings->cq.head) == READ_ONCE(rings->cq.tail) ? ret : 0;
}

static void __io_sqe_files_unregister(struct io_ring_ctx *ctx)
{
#if defined(CONFIG_UNIX)
	if (ctx->ring_sock) {
		struct sock *sock = ctx->ring_sock->sk;
		struct sk_buff *skb;

		while ((skb = skb_dequeue(&sock->sk_receive_queue)) != NULL)
			kfree_skb(skb);
	}
#else
	int i;

	for (i = 0; i < ctx->nr_user_files; i++) {
		struct file *file;

		file = io_file_from_index(ctx, i);
		if (file)
			fput(file);
	}
#endif
}

static void io_file_ref_kill(struct percpu_ref *ref)
{
	struct fixed_file_data *data;

	data = container_of(ref, struct fixed_file_data, refs);
	complete(&data->done);
}

static void io_sqe_files_set_node(struct fixed_file_data *file_data,
				  struct fixed_file_ref_node *ref_node)
{
	spin_lock_bh(&file_data->lock);
	file_data->node = ref_node;
	list_add_tail(&ref_node->node, &file_data->ref_list);
	spin_unlock_bh(&file_data->lock);
	percpu_ref_get(&file_data->refs);
}

static int io_sqe_files_unregister(struct io_ring_ctx *ctx)
{
	struct fixed_file_data *data = ctx->file_data;
	struct fixed_file_ref_node *backup_node, *ref_node = NULL;
	unsigned nr_tables, i;
	int ret;

	if (!data)
		return -ENXIO;
	backup_node = alloc_fixed_file_ref_node(ctx);
	if (!backup_node)
		return -ENOMEM;

	spin_lock_bh(&data->lock);
	ref_node = data->node;
	spin_unlock_bh(&data->lock);
	if (ref_node)
		percpu_ref_kill(&ref_node->refs);

	percpu_ref_kill(&data->refs);

	/* wait for all refs nodes to complete */
	flush_delayed_work(&ctx->file_put_work);
	do {
		ret = wait_for_completion_interruptible(&data->done);
		if (!ret)
			break;
		ret = io_run_task_work_sig();
		if (ret < 0) {
			percpu_ref_resurrect(&data->refs);
			reinit_completion(&data->done);
			io_sqe_files_set_node(data, backup_node);
			return ret;
		}
	} while (1);

	__io_sqe_files_unregister(ctx);
	nr_tables = DIV_ROUND_UP(ctx->nr_user_files, IORING_MAX_FILES_TABLE);
	for (i = 0; i < nr_tables; i++)
		kfree(data->table[i].files);
	kfree(data->table);
	percpu_ref_exit(&data->refs);
	kfree(data);
	ctx->file_data = NULL;
	ctx->nr_user_files = 0;
	destroy_fixed_file_ref_node(backup_node);
	return 0;
}

static void io_put_sq_data(struct io_sq_data *sqd)
{
	if (refcount_dec_and_test(&sqd->refs)) {
		/*
		 * The park is a bit of a work-around, without it we get
		 * warning spews on shutdown with SQPOLL set and affinity
		 * set to a single CPU.
		 */
		if (sqd->thread) {
			kthread_park(sqd->thread);
			kthread_stop(sqd->thread);
		}

		kfree(sqd);
	}
}

static struct io_sq_data *io_attach_sq_data(struct io_uring_params *p)
{
	struct io_ring_ctx *ctx_attach;
	struct io_sq_data *sqd;
	struct fd f;

	f = fdget(p->wq_fd);
	if (!f.file)
		return ERR_PTR(-ENXIO);
	if (f.file->f_op != &io_uring_fops) {
		fdput(f);
		return ERR_PTR(-EINVAL);
	}

	ctx_attach = f.file->private_data;
	sqd = ctx_attach->sq_data;
	if (!sqd) {
		fdput(f);
		return ERR_PTR(-EINVAL);
	}

	refcount_inc(&sqd->refs);
	fdput(f);
	return sqd;
}

static struct io_sq_data *io_get_sq_data(struct io_uring_params *p)
{
	struct io_sq_data *sqd;

	if (p->flags & IORING_SETUP_ATTACH_WQ)
		return io_attach_sq_data(p);

	sqd = kzalloc(sizeof(*sqd), GFP_KERNEL);
	if (!sqd)
		return ERR_PTR(-ENOMEM);

	refcount_set(&sqd->refs, 1);
	INIT_LIST_HEAD(&sqd->ctx_list);
	INIT_LIST_HEAD(&sqd->ctx_new_list);
	mutex_init(&sqd->ctx_lock);
	mutex_init(&sqd->lock);
	init_waitqueue_head(&sqd->wait);
	return sqd;
}

static void io_sq_thread_unpark(struct io_sq_data *sqd)
	__releases(&sqd->lock)
{
	if (!sqd->thread)
		return;
	kthread_unpark(sqd->thread);
	mutex_unlock(&sqd->lock);
}

static void io_sq_thread_park(struct io_sq_data *sqd)
	__acquires(&sqd->lock)
{
	if (!sqd->thread)
		return;
	mutex_lock(&sqd->lock);
	kthread_park(sqd->thread);
}

static void io_sq_thread_stop(struct io_ring_ctx *ctx)
{
	struct io_sq_data *sqd = ctx->sq_data;

	if (sqd) {
		if (sqd->thread) {
			/*
			 * We may arrive here from the error branch in
			 * io_sq_offload_create() where the kthread is created
			 * without being waked up, thus wake it up now to make
			 * sure the wait will complete.
			 */
			wake_up_process(sqd->thread);
			wait_for_completion(&ctx->sq_thread_comp);

			io_sq_thread_park(sqd);
		}

		mutex_lock(&sqd->ctx_lock);
		list_del(&ctx->sqd_list);
		io_sqd_update_thread_idle(sqd);
		mutex_unlock(&sqd->ctx_lock);

		if (sqd->thread)
			io_sq_thread_unpark(sqd);

		io_put_sq_data(sqd);
		ctx->sq_data = NULL;
	}
}

static void io_finish_async(struct io_ring_ctx *ctx)
{
	io_sq_thread_stop(ctx);

	if (ctx->io_wq) {
		io_wq_destroy(ctx->io_wq);
		ctx->io_wq = NULL;
	}
}

#if defined(CONFIG_UNIX)
/*
 * Ensure the UNIX gc is aware of our file set, so we are certain that
 * the io_uring can be safely unregistered on process exit, even if we have
 * loops in the file referencing.
 */
static int __io_sqe_files_scm(struct io_ring_ctx *ctx, int nr, int offset)
{
	struct sock *sk = ctx->ring_sock->sk;
	struct scm_fp_list *fpl;
	struct sk_buff *skb;
	int i, nr_files;

	fpl = kzalloc(sizeof(*fpl), GFP_KERNEL);
	if (!fpl)
		return -ENOMEM;

	skb = alloc_skb(0, GFP_KERNEL);
	if (!skb) {
		kfree(fpl);
		return -ENOMEM;
	}

	skb->sk = sk;

	nr_files = 0;
	fpl->user = get_uid(ctx->user);
	for (i = 0; i < nr; i++) {
		struct file *file = io_file_from_index(ctx, i + offset);

		if (!file)
			continue;
		fpl->fp[nr_files] = get_file(file);
		unix_inflight(fpl->user, fpl->fp[nr_files]);
		nr_files++;
	}

	if (nr_files) {
		fpl->max = SCM_MAX_FD;
		fpl->count = nr_files;
		UNIXCB(skb).fp = fpl;
		skb->destructor = unix_destruct_scm;
		refcount_add(skb->truesize, &sk->sk_wmem_alloc);
		skb_queue_head(&sk->sk_receive_queue, skb);

		for (i = 0; i < nr_files; i++)
			fput(fpl->fp[i]);
	} else {
		kfree_skb(skb);
		kfree(fpl);
	}

	return 0;
}

/*
 * If UNIX sockets are enabled, fd passing can cause a reference cycle which
 * causes regular reference counting to break down. We rely on the UNIX
 * garbage collection to take care of this problem for us.
 */
static int io_sqe_files_scm(struct io_ring_ctx *ctx)
{
	unsigned left, total;
	int ret = 0;

	total = 0;
	left = ctx->nr_user_files;
	while (left) {
		unsigned this_files = min_t(unsigned, left, SCM_MAX_FD);

		ret = __io_sqe_files_scm(ctx, this_files, total);
		if (ret)
			break;
		left -= this_files;
		total += this_files;
	}

	if (!ret)
		return 0;

	while (total < ctx->nr_user_files) {
		struct file *file = io_file_from_index(ctx, total);

		if (file)
			fput(file);
		total++;
	}

	return ret;
}
#else
static int io_sqe_files_scm(struct io_ring_ctx *ctx)
{
	return 0;
}
#endif

static int io_sqe_alloc_file_tables(struct fixed_file_data *file_data,
				    unsigned nr_tables, unsigned nr_files)
{
	int i;

	for (i = 0; i < nr_tables; i++) {
		struct fixed_file_table *table = &file_data->table[i];
		unsigned this_files;

		this_files = min(nr_files, IORING_MAX_FILES_TABLE);
		table->files = kcalloc(this_files, sizeof(struct file *),
					GFP_KERNEL);
		if (!table->files)
			break;
		nr_files -= this_files;
	}

	if (i == nr_tables)
		return 0;

	for (i = 0; i < nr_tables; i++) {
		struct fixed_file_table *table = &file_data->table[i];
		kfree(table->files);
	}
	return 1;
}

static void io_ring_file_put(struct io_ring_ctx *ctx, struct file *file)
{
#if defined(CONFIG_UNIX)
	struct sock *sock = ctx->ring_sock->sk;
	struct sk_buff_head list, *head = &sock->sk_receive_queue;
	struct sk_buff *skb;
	int i;

	__skb_queue_head_init(&list);

	/*
	 * Find the skb that holds this file in its SCM_RIGHTS. When found,
	 * remove this entry and rearrange the file array.
	 */
	skb = skb_dequeue(head);
	while (skb) {
		struct scm_fp_list *fp;

		fp = UNIXCB(skb).fp;
		for (i = 0; i < fp->count; i++) {
			int left;

			if (fp->fp[i] != file)
				continue;

			unix_notinflight(fp->user, fp->fp[i]);
			left = fp->count - 1 - i;
			if (left) {
				memmove(&fp->fp[i], &fp->fp[i + 1],
						left * sizeof(struct file *));
			}
			fp->count--;
			if (!fp->count) {
				kfree_skb(skb);
				skb = NULL;
			} else {
				__skb_queue_tail(&list, skb);
			}
			fput(file);
			file = NULL;
			break;
		}

		if (!file)
			break;

		__skb_queue_tail(&list, skb);

		skb = skb_dequeue(head);
	}

	if (skb_peek(&list)) {
		spin_lock_irq(&head->lock);
		while ((skb = __skb_dequeue(&list)) != NULL)
			__skb_queue_tail(head, skb);
		spin_unlock_irq(&head->lock);
	}
#else
	fput(file);
#endif
}

struct io_file_put {
	struct list_head list;
	struct file *file;
};

static void __io_file_put_work(struct fixed_file_ref_node *ref_node)
{
	struct fixed_file_data *file_data = ref_node->file_data;
	struct io_ring_ctx *ctx = file_data->ctx;
	struct io_file_put *pfile, *tmp;

	list_for_each_entry_safe(pfile, tmp, &ref_node->file_list, list) {
		list_del(&pfile->list);
		io_ring_file_put(ctx, pfile->file);
		kfree(pfile);
	}

	percpu_ref_exit(&ref_node->refs);
	kfree(ref_node);
	percpu_ref_put(&file_data->refs);
}

static void io_file_put_work(struct work_struct *work)
{
	struct io_ring_ctx *ctx;
	struct llist_node *node;

	ctx = container_of(work, struct io_ring_ctx, file_put_work.work);
	node = llist_del_all(&ctx->file_put_llist);

	while (node) {
		struct fixed_file_ref_node *ref_node;
		struct llist_node *next = node->next;

		ref_node = llist_entry(node, struct fixed_file_ref_node, llist);
		__io_file_put_work(ref_node);
		node = next;
	}
}

static void io_file_data_ref_zero(struct percpu_ref *ref)
{
	struct fixed_file_ref_node *ref_node;
	struct fixed_file_data *data;
	struct io_ring_ctx *ctx;
	bool first_add = false;
	int delay = HZ;

	ref_node = container_of(ref, struct fixed_file_ref_node, refs);
	data = ref_node->file_data;
	ctx = data->ctx;

	spin_lock_bh(&data->lock);
	ref_node->done = true;

	while (!list_empty(&data->ref_list)) {
		ref_node = list_first_entry(&data->ref_list,
					struct fixed_file_ref_node, node);
		/* recycle ref nodes in order */
		if (!ref_node->done)
			break;
		list_del(&ref_node->node);
		first_add |= llist_add(&ref_node->llist, &ctx->file_put_llist);
	}
	spin_unlock_bh(&data->lock);

	if (percpu_ref_is_dying(&data->refs))
		delay = 0;

	if (!delay)
		mod_delayed_work(system_wq, &ctx->file_put_work, 0);
	else if (first_add)
		queue_delayed_work(system_wq, &ctx->file_put_work, delay);
}

static struct fixed_file_ref_node *alloc_fixed_file_ref_node(
			struct io_ring_ctx *ctx)
{
	struct fixed_file_ref_node *ref_node;

	ref_node = kzalloc(sizeof(*ref_node), GFP_KERNEL);
	if (!ref_node)
		return NULL;

	if (percpu_ref_init(&ref_node->refs, io_file_data_ref_zero,
			    0, GFP_KERNEL)) {
		kfree(ref_node);
		return NULL;
	}
	INIT_LIST_HEAD(&ref_node->node);
	INIT_LIST_HEAD(&ref_node->file_list);
	ref_node->file_data = ctx->file_data;
	ref_node->done = false;
	return ref_node;
}

static void destroy_fixed_file_ref_node(struct fixed_file_ref_node *ref_node)
{
	percpu_ref_exit(&ref_node->refs);
	kfree(ref_node);
}

static int io_sqe_files_register(struct io_ring_ctx *ctx, void __user *arg,
				 unsigned nr_args)
{
	__s32 __user *fds = (__s32 __user *) arg;
	unsigned nr_tables, i;
	struct file *file;
	int fd, ret = -ENOMEM;
	struct fixed_file_ref_node *ref_node;
	struct fixed_file_data *file_data;

	if (ctx->file_data)
		return -EBUSY;
	if (!nr_args)
		return -EINVAL;
	if (nr_args > IORING_MAX_FIXED_FILES)
		return -EMFILE;

	file_data = kzalloc(sizeof(*ctx->file_data), GFP_KERNEL);
	if (!file_data)
		return -ENOMEM;
	file_data->ctx = ctx;
	init_completion(&file_data->done);
	INIT_LIST_HEAD(&file_data->ref_list);
	spin_lock_init(&file_data->lock);

	nr_tables = DIV_ROUND_UP(nr_args, IORING_MAX_FILES_TABLE);
	file_data->table = kcalloc(nr_tables, sizeof(*file_data->table),
				   GFP_KERNEL);
	if (!file_data->table)
		goto out_free;

	if (percpu_ref_init(&file_data->refs, io_file_ref_kill,
				PERCPU_REF_ALLOW_REINIT, GFP_KERNEL))
		goto out_free;

	if (io_sqe_alloc_file_tables(file_data, nr_tables, nr_args))
		goto out_ref;
	ctx->file_data = file_data;

	for (i = 0; i < nr_args; i++, ctx->nr_user_files++) {
		struct fixed_file_table *table;
		unsigned index;

		if (copy_from_user(&fd, &fds[i], sizeof(fd))) {
			ret = -EFAULT;
			goto out_fput;
		}
		/* allow sparse sets */
		if (fd == -1)
			continue;

		file = fget(fd);
		ret = -EBADF;
		if (!file)
			goto out_fput;

		/*
		 * Don't allow io_uring instances to be registered. If UNIX
		 * isn't enabled, then this causes a reference cycle and this
		 * instance can never get freed. If UNIX is enabled we'll
		 * handle it just fine, but there's still no point in allowing
		 * a ring fd as it doesn't support regular read/write anyway.
		 */
		if (file->f_op == &io_uring_fops) {
			fput(file);
			goto out_fput;
		}
		table = &file_data->table[i >> IORING_FILE_TABLE_SHIFT];
		index = i & IORING_FILE_TABLE_MASK;
		table->files[index] = file;
	}

	ret = io_sqe_files_scm(ctx);
	if (ret) {
		io_sqe_files_unregister(ctx);
		return ret;
	}

	ref_node = alloc_fixed_file_ref_node(ctx);
	if (!ref_node) {
		io_sqe_files_unregister(ctx);
		return -ENOMEM;
	}

	io_sqe_files_set_node(file_data, ref_node);
	return ret;
out_fput:
	for (i = 0; i < ctx->nr_user_files; i++) {
		file = io_file_from_index(ctx, i);
		if (file)
			fput(file);
	}
	for (i = 0; i < nr_tables; i++)
		kfree(file_data->table[i].files);
	ctx->nr_user_files = 0;
out_ref:
	percpu_ref_exit(&file_data->refs);
out_free:
	kfree(file_data->table);
	kfree(file_data);
	ctx->file_data = NULL;
	return ret;
}

static int io_sqe_file_register(struct io_ring_ctx *ctx, struct file *file,
				int index)
{
#if defined(CONFIG_UNIX)
	struct sock *sock = ctx->ring_sock->sk;
	struct sk_buff_head *head = &sock->sk_receive_queue;
	struct sk_buff *skb;

	/*
	 * See if we can merge this file into an existing skb SCM_RIGHTS
	 * file set. If there's no room, fall back to allocating a new skb
	 * and filling it in.
	 */
	spin_lock_irq(&head->lock);
	skb = skb_peek(head);
	if (skb) {
		struct scm_fp_list *fpl = UNIXCB(skb).fp;

		if (fpl->count < SCM_MAX_FD) {
			__skb_unlink(skb, head);
			spin_unlock_irq(&head->lock);
			fpl->fp[fpl->count] = get_file(file);
			unix_inflight(fpl->user, fpl->fp[fpl->count]);
			fpl->count++;
			spin_lock_irq(&head->lock);
			__skb_queue_head(head, skb);
		} else {
			skb = NULL;
		}
	}
	spin_unlock_irq(&head->lock);

	if (skb) {
		fput(file);
		return 0;
	}

	return __io_sqe_files_scm(ctx, 1, index);
#else
	return 0;
#endif
}

static int io_queue_file_removal(struct fixed_file_data *data,
				 struct file *file)
{
	struct io_file_put *pfile;
	struct fixed_file_ref_node *ref_node = data->node;

	pfile = kzalloc(sizeof(*pfile), GFP_KERNEL);
	if (!pfile)
		return -ENOMEM;

	pfile->file = file;
	list_add(&pfile->list, &ref_node->file_list);

	return 0;
}

static int __io_sqe_files_update(struct io_ring_ctx *ctx,
				 struct io_uring_files_update *up,
				 unsigned nr_args)
{
	struct fixed_file_data *data = ctx->file_data;
	struct fixed_file_ref_node *ref_node;
	struct file *file;
	__s32 __user *fds;
	int fd, i, err;
	__u32 done;
	bool needs_switch = false;

	if (check_add_overflow(up->offset, nr_args, &done))
		return -EOVERFLOW;
	if (done > ctx->nr_user_files)
		return -EINVAL;

	ref_node = alloc_fixed_file_ref_node(ctx);
	if (!ref_node)
		return -ENOMEM;

	done = 0;
	fds = u64_to_user_ptr(up->fds);
	while (nr_args) {
		struct fixed_file_table *table;
		unsigned index;

		err = 0;
		if (copy_from_user(&fd, &fds[done], sizeof(fd))) {
			err = -EFAULT;
			break;
		}
		i = array_index_nospec(up->offset, ctx->nr_user_files);
		table = &ctx->file_data->table[i >> IORING_FILE_TABLE_SHIFT];
		index = i & IORING_FILE_TABLE_MASK;
		if (table->files[index]) {
			file = table->files[index];
			err = io_queue_file_removal(data, file);
			if (err)
				break;
			table->files[index] = NULL;
			needs_switch = true;
		}
		if (fd != -1) {
			file = fget(fd);
			if (!file) {
				err = -EBADF;
				break;
			}
			/*
			 * Don't allow io_uring instances to be registered. If
			 * UNIX isn't enabled, then this causes a reference
			 * cycle and this instance can never get freed. If UNIX
			 * is enabled we'll handle it just fine, but there's
			 * still no point in allowing a ring fd as it doesn't
			 * support regular read/write anyway.
			 */
			if (file->f_op == &io_uring_fops) {
				fput(file);
				err = -EBADF;
				break;
			}
			table->files[index] = file;
			err = io_sqe_file_register(ctx, file, i);
			if (err) {
				table->files[index] = NULL;
				fput(file);
				break;
			}
		}
		nr_args--;
		done++;
		up->offset++;
	}

	if (needs_switch) {
		percpu_ref_kill(&data->node->refs);
		io_sqe_files_set_node(data, ref_node);
	} else
		destroy_fixed_file_ref_node(ref_node);

	return done ? done : err;
}

static int io_sqe_files_update(struct io_ring_ctx *ctx, void __user *arg,
			       unsigned nr_args)
{
	struct io_uring_files_update up;

	if (!ctx->file_data)
		return -ENXIO;
	if (!nr_args)
		return -EINVAL;
	if (copy_from_user(&up, arg, sizeof(up)))
		return -EFAULT;
	if (up.resv)
		return -EINVAL;

	return __io_sqe_files_update(ctx, &up, nr_args);
}

static void io_free_work(struct io_wq_work *work)
{
	struct io_kiocb *req = container_of(work, struct io_kiocb, work);

	/* Consider that io_steal_work() relies on this ref */
	io_put_req(req);
}

static int io_init_wq_offload(struct io_ring_ctx *ctx,
			      struct io_uring_params *p)
{
	struct io_wq_data data;
	struct fd f;
	struct io_ring_ctx *ctx_attach;
	unsigned int concurrency;
	int ret = 0;

	data.user = ctx->user;
	data.free_work = io_free_work;
	data.do_work = io_wq_submit_work;

	if (!(p->flags & IORING_SETUP_ATTACH_WQ)) {
		/* Do QD, or 4 * CPUS, whatever is smallest */
		concurrency = min(ctx->sq_entries, 4 * num_online_cpus());

		ctx->io_wq = io_wq_create(concurrency, &data);
		if (IS_ERR(ctx->io_wq)) {
			ret = PTR_ERR(ctx->io_wq);
			ctx->io_wq = NULL;
		}
		return ret;
	}

	f = fdget(p->wq_fd);
	if (!f.file)
		return -EBADF;

	if (f.file->f_op != &io_uring_fops) {
		ret = -EINVAL;
		goto out_fput;
	}

	ctx_attach = f.file->private_data;
	/* @io_wq is protected by holding the fd */
	if (!io_wq_get(ctx_attach->io_wq, &data)) {
		ret = -EINVAL;
		goto out_fput;
	}

	ctx->io_wq = ctx_attach->io_wq;
out_fput:
	fdput(f);
	return ret;
}

static int io_uring_alloc_task_context(struct task_struct *task)
{
	struct io_uring_task *tctx;
	int ret;

	tctx = kmalloc(sizeof(*tctx), GFP_KERNEL);
	if (unlikely(!tctx))
		return -ENOMEM;

	ret = percpu_counter_init(&tctx->inflight, 0, GFP_KERNEL);
	if (unlikely(ret)) {
		kfree(tctx);
		return ret;
	}

	xa_init(&tctx->xa);
	init_waitqueue_head(&tctx->wait);
	tctx->last = NULL;
	atomic_set(&tctx->in_idle, 0);
	tctx->sqpoll = false;
	io_init_identity(&tctx->__identity);
	tctx->identity = &tctx->__identity;
	task->io_uring = tctx;
	return 0;
}

void __io_uring_free(struct task_struct *tsk)
{
	struct io_uring_task *tctx = tsk->io_uring;

	WARN_ON_ONCE(!xa_empty(&tctx->xa));
	WARN_ON_ONCE(refcount_read(&tctx->identity->count) != 1);
	if (tctx->identity != &tctx->__identity)
		kfree(tctx->identity);
	percpu_counter_destroy(&tctx->inflight);
	kfree(tctx);
	tsk->io_uring = NULL;
}

static int io_sq_offload_create(struct io_ring_ctx *ctx,
				struct io_uring_params *p)
{
	int ret;

	if (ctx->flags & IORING_SETUP_SQPOLL) {
		struct io_sq_data *sqd;

		ret = -EPERM;
		if (!capable(CAP_SYS_ADMIN) && !capable(CAP_SYS_NICE))
			goto err;

		sqd = io_get_sq_data(p);
		if (IS_ERR(sqd)) {
			ret = PTR_ERR(sqd);
			goto err;
		}

		ctx->sq_data = sqd;
		io_sq_thread_park(sqd);
		mutex_lock(&sqd->ctx_lock);
		list_add(&ctx->sqd_list, &sqd->ctx_new_list);
		mutex_unlock(&sqd->ctx_lock);
		io_sq_thread_unpark(sqd);

		ctx->sq_thread_idle = msecs_to_jiffies(p->sq_thread_idle);
		if (!ctx->sq_thread_idle)
			ctx->sq_thread_idle = HZ;

		if (sqd->thread)
			goto done;

		if (p->flags & IORING_SETUP_SQ_AFF) {
			int cpu = p->sq_thread_cpu;

			ret = -EINVAL;
			if (cpu >= nr_cpu_ids)
				goto err;
			if (!cpu_online(cpu))
				goto err;

			sqd->thread = kthread_create_on_cpu(io_sq_thread, sqd,
							cpu, "io_uring-sq");
		} else {
			sqd->thread = kthread_create(io_sq_thread, sqd,
							"io_uring-sq");
		}
		if (IS_ERR(sqd->thread)) {
			ret = PTR_ERR(sqd->thread);
			sqd->thread = NULL;
			goto err;
		}
		ret = io_uring_alloc_task_context(sqd->thread);
		if (ret)
			goto err;
	} else if (p->flags & IORING_SETUP_SQ_AFF) {
		/* Can't have SQ_AFF without SQPOLL */
		ret = -EINVAL;
		goto err;
	}

done:
	ret = io_init_wq_offload(ctx, p);
	if (ret)
		goto err;

	return 0;
err:
	io_finish_async(ctx);
	return ret;
}

static void io_sq_offload_start(struct io_ring_ctx *ctx)
{
	struct io_sq_data *sqd = ctx->sq_data;

	if ((ctx->flags & IORING_SETUP_SQPOLL) && sqd->thread)
		wake_up_process(sqd->thread);
}

static inline void __io_unaccount_mem(struct user_struct *user,
				      unsigned long nr_pages)
{
	atomic_long_sub(nr_pages, &user->locked_vm);
}

static inline int __io_account_mem(struct user_struct *user,
				   unsigned long nr_pages)
{
	unsigned long page_limit, cur_pages, new_pages;

	/* Don't allow more pages than we can safely lock */
	page_limit = rlimit(RLIMIT_MEMLOCK) >> PAGE_SHIFT;

	do {
		cur_pages = atomic_long_read(&user->locked_vm);
		new_pages = cur_pages + nr_pages;
		if (new_pages > page_limit)
			return -ENOMEM;
	} while (atomic_long_cmpxchg(&user->locked_vm, cur_pages,
					new_pages) != cur_pages);

	return 0;
}

static void io_unaccount_mem(struct io_ring_ctx *ctx, unsigned long nr_pages,
			     enum io_mem_account acct)
{
	if (ctx->limit_mem)
		__io_unaccount_mem(ctx->user, nr_pages);

	if (ctx->mm_account) {
		if (acct == ACCT_LOCKED) {
			mmap_write_lock(ctx->mm_account);
			ctx->mm_account->locked_vm -= nr_pages;
			mmap_write_unlock(ctx->mm_account);
		}else if (acct == ACCT_PINNED) {
			atomic64_sub(nr_pages, &ctx->mm_account->pinned_vm);
		}
	}
}

static int io_account_mem(struct io_ring_ctx *ctx, unsigned long nr_pages,
			  enum io_mem_account acct)
{
	int ret;

	if (ctx->limit_mem) {
		ret = __io_account_mem(ctx->user, nr_pages);
		if (ret)
			return ret;
	}

	if (ctx->mm_account) {
		if (acct == ACCT_LOCKED) {
			mmap_write_lock(ctx->mm_account);
			ctx->mm_account->locked_vm += nr_pages;
			mmap_write_unlock(ctx->mm_account);
		} else if (acct == ACCT_PINNED) {
			atomic64_add(nr_pages, &ctx->mm_account->pinned_vm);
		}
	}

	return 0;
}

static void io_mem_free(void *ptr)
{
	struct page *page;

	if (!ptr)
		return;

	page = virt_to_head_page(ptr);
	if (put_page_testzero(page))
		free_compound_page(page);
}

static void *io_mem_alloc(size_t size)
{
	gfp_t gfp_flags = GFP_KERNEL | __GFP_ZERO | __GFP_NOWARN | __GFP_COMP |
				__GFP_NORETRY;

	return (void *) __get_free_pages(gfp_flags, get_order(size));
}

static unsigned long rings_size(unsigned sq_entries, unsigned cq_entries,
				size_t *sq_offset)
{
	struct io_rings *rings;
	size_t off, sq_array_size;

	off = struct_size(rings, cqes, cq_entries);
	if (off == SIZE_MAX)
		return SIZE_MAX;

#ifdef CONFIG_SMP
	off = ALIGN(off, SMP_CACHE_BYTES);
	if (off == 0)
		return SIZE_MAX;
#endif

	if (sq_offset)
		*sq_offset = off;

	sq_array_size = array_size(sizeof(u32), sq_entries);
	if (sq_array_size == SIZE_MAX)
		return SIZE_MAX;

	if (check_add_overflow(off, sq_array_size, &off))
		return SIZE_MAX;

	return off;
}

static unsigned long ring_pages(unsigned sq_entries, unsigned cq_entries)
{
	size_t pages;

	pages = (size_t)1 << get_order(
		rings_size(sq_entries, cq_entries, NULL));
	pages += (size_t)1 << get_order(
		array_size(sizeof(struct io_uring_sqe), sq_entries));

	return pages;
}

static int io_sqe_buffer_unregister(struct io_ring_ctx *ctx)
{
	int i, j;

	if (!ctx->user_bufs)
		return -ENXIO;

	for (i = 0; i < ctx->nr_user_bufs; i++) {
		struct io_mapped_ubuf *imu = &ctx->user_bufs[i];

		for (j = 0; j < imu->nr_bvecs; j++)
			unpin_user_page(imu->bvec[j].bv_page);

		if (imu->acct_pages)
			io_unaccount_mem(ctx, imu->acct_pages, ACCT_PINNED);
		kvfree(imu->bvec);
		imu->nr_bvecs = 0;
	}

	kfree(ctx->user_bufs);
	ctx->user_bufs = NULL;
	ctx->nr_user_bufs = 0;
	return 0;
}

static int io_copy_iov(struct io_ring_ctx *ctx, struct iovec *dst,
		       void __user *arg, unsigned index)
{
	struct iovec __user *src;

#ifdef CONFIG_COMPAT
	if (ctx->compat) {
		struct compat_iovec __user *ciovs;
		struct compat_iovec ciov;

		ciovs = (struct compat_iovec __user *) arg;
		if (copy_from_user(&ciov, &ciovs[index], sizeof(ciov)))
			return -EFAULT;

		dst->iov_base = u64_to_user_ptr((u64)ciov.iov_base);
		dst->iov_len = ciov.iov_len;
		return 0;
	}
#endif
	src = (struct iovec __user *) arg;
	if (copy_from_user(dst, &src[index], sizeof(*dst)))
		return -EFAULT;
	return 0;
}

/*
 * Not super efficient, but this is just a registration time. And we do cache
 * the last compound head, so generally we'll only do a full search if we don't
 * match that one.
 *
 * We check if the given compound head page has already been accounted, to
 * avoid double accounting it. This allows us to account the full size of the
 * page, not just the constituent pages of a huge page.
 */
static bool headpage_already_acct(struct io_ring_ctx *ctx, struct page **pages,
				  int nr_pages, struct page *hpage)
{
	int i, j;

	/* check current page array */
	for (i = 0; i < nr_pages; i++) {
		if (!PageCompound(pages[i]))
			continue;
		if (compound_head(pages[i]) == hpage)
			return true;
	}

	/* check previously registered pages */
	for (i = 0; i < ctx->nr_user_bufs; i++) {
		struct io_mapped_ubuf *imu = &ctx->user_bufs[i];

		for (j = 0; j < imu->nr_bvecs; j++) {
			if (!PageCompound(imu->bvec[j].bv_page))
				continue;
			if (compound_head(imu->bvec[j].bv_page) == hpage)
				return true;
		}
	}

	return false;
}

static int io_buffer_account_pin(struct io_ring_ctx *ctx, struct page **pages,
				 int nr_pages, struct io_mapped_ubuf *imu,
				 struct page **last_hpage)
{
	int i, ret;

	for (i = 0; i < nr_pages; i++) {
		if (!PageCompound(pages[i])) {
			imu->acct_pages++;
		} else {
			struct page *hpage;

			hpage = compound_head(pages[i]);
			if (hpage == *last_hpage)
				continue;
			*last_hpage = hpage;
			if (headpage_already_acct(ctx, pages, i, hpage))
				continue;
			imu->acct_pages += page_size(hpage) >> PAGE_SHIFT;
		}
	}

	if (!imu->acct_pages)
		return 0;

	ret = io_account_mem(ctx, imu->acct_pages, ACCT_PINNED);
	if (ret)
		imu->acct_pages = 0;
	return ret;
}

static int io_sqe_buffer_register(struct io_ring_ctx *ctx, void __user *arg,
				  unsigned nr_args)
{
	struct vm_area_struct **vmas = NULL;
	struct page **pages = NULL;
	struct page *last_hpage = NULL;
	int i, j, got_pages = 0;
	int ret = -EINVAL;

	if (ctx->user_bufs)
		return -EBUSY;
	if (!nr_args || nr_args > UIO_MAXIOV)
		return -EINVAL;

	ctx->user_bufs = kcalloc(nr_args, sizeof(struct io_mapped_ubuf),
					GFP_KERNEL);
	if (!ctx->user_bufs)
		return -ENOMEM;

	for (i = 0; i < nr_args; i++) {
		struct io_mapped_ubuf *imu = &ctx->user_bufs[i];
		unsigned long off, start, end, ubuf;
		int pret, nr_pages;
		struct iovec iov;
		size_t size;

		ret = io_copy_iov(ctx, &iov, arg, i);
		if (ret)
			goto err;

		/*
		 * Don't impose further limits on the size and buffer
		 * constraints here, we'll -EINVAL later when IO is
		 * submitted if they are wrong.
		 */
		ret = -EFAULT;
		if (!iov.iov_base || !iov.iov_len)
			goto err;

		/* arbitrary limit, but we need something */
		if (iov.iov_len > SZ_1G)
			goto err;

		ubuf = (unsigned long) iov.iov_base;
		end = (ubuf + iov.iov_len + PAGE_SIZE - 1) >> PAGE_SHIFT;
		start = ubuf >> PAGE_SHIFT;
		nr_pages = end - start;

		ret = 0;
		if (!pages || nr_pages > got_pages) {
			kvfree(vmas);
			kvfree(pages);
			pages = kvmalloc_array(nr_pages, sizeof(struct page *),
						GFP_KERNEL);
			vmas = kvmalloc_array(nr_pages,
					sizeof(struct vm_area_struct *),
					GFP_KERNEL);
			if (!pages || !vmas) {
				ret = -ENOMEM;
				goto err;
			}
			got_pages = nr_pages;
		}

		imu->bvec = kvmalloc_array(nr_pages, sizeof(struct bio_vec),
						GFP_KERNEL);
		ret = -ENOMEM;
		if (!imu->bvec)
			goto err;

		ret = 0;
		mmap_read_lock(current->mm);
		pret = pin_user_pages(ubuf, nr_pages,
				      FOLL_WRITE | FOLL_LONGTERM,
				      pages, vmas);
		if (pret == nr_pages) {
			/* don't support file backed memory */
			for (j = 0; j < nr_pages; j++) {
				struct vm_area_struct *vma = vmas[j];

				if (vma->vm_file &&
				    !is_file_hugepages(vma->vm_file)) {
					ret = -EOPNOTSUPP;
					break;
				}
			}
		} else {
			ret = pret < 0 ? pret : -EFAULT;
		}
		mmap_read_unlock(current->mm);
		if (ret) {
			/*
			 * if we did partial map, or found file backed vmas,
			 * release any pages we did get
			 */
			if (pret > 0)
				unpin_user_pages(pages, pret);
			kvfree(imu->bvec);
			goto err;
		}

		ret = io_buffer_account_pin(ctx, pages, pret, imu, &last_hpage);
		if (ret) {
			unpin_user_pages(pages, pret);
			kvfree(imu->bvec);
			goto err;
		}

		off = ubuf & ~PAGE_MASK;
		size = iov.iov_len;
		for (j = 0; j < nr_pages; j++) {
			size_t vec_len;

			vec_len = min_t(size_t, size, PAGE_SIZE - off);
			imu->bvec[j].bv_page = pages[j];
			imu->bvec[j].bv_len = vec_len;
			imu->bvec[j].bv_offset = off;
			off = 0;
			size -= vec_len;
		}
		/* store original address for later verification */
		imu->ubuf = ubuf;
		imu->len = iov.iov_len;
		imu->nr_bvecs = nr_pages;

		ctx->nr_user_bufs++;
	}
	kvfree(pages);
	kvfree(vmas);
	return 0;
err:
	kvfree(pages);
	kvfree(vmas);
	io_sqe_buffer_unregister(ctx);
	return ret;
}

static int io_eventfd_register(struct io_ring_ctx *ctx, void __user *arg)
{
	__s32 __user *fds = arg;
	int fd;

	if (ctx->cq_ev_fd)
		return -EBUSY;

	if (copy_from_user(&fd, fds, sizeof(*fds)))
		return -EFAULT;

	ctx->cq_ev_fd = eventfd_ctx_fdget(fd);
	if (IS_ERR(ctx->cq_ev_fd)) {
		int ret = PTR_ERR(ctx->cq_ev_fd);
		ctx->cq_ev_fd = NULL;
		return ret;
	}

	return 0;
}

static int io_eventfd_unregister(struct io_ring_ctx *ctx)
{
	if (ctx->cq_ev_fd) {
		eventfd_ctx_put(ctx->cq_ev_fd);
		ctx->cq_ev_fd = NULL;
		return 0;
	}

	return -ENXIO;
}

static int __io_destroy_buffers(int id, void *p, void *data)
{
	struct io_ring_ctx *ctx = data;
	struct io_buffer *buf = p;

	__io_remove_buffers(ctx, buf, id, -1U);
	return 0;
}

static void io_destroy_buffers(struct io_ring_ctx *ctx)
{
	idr_for_each(&ctx->io_buffer_idr, __io_destroy_buffers, ctx);
	idr_destroy(&ctx->io_buffer_idr);
}

static void io_ring_ctx_free(struct io_ring_ctx *ctx)
{
	io_finish_async(ctx);
	io_sqe_buffer_unregister(ctx);

	if (ctx->sqo_task) {
		put_task_struct(ctx->sqo_task);
		ctx->sqo_task = NULL;
		mmdrop(ctx->mm_account);
		ctx->mm_account = NULL;
	}

#ifdef CONFIG_BLK_CGROUP
	if (ctx->sqo_blkcg_css)
		css_put(ctx->sqo_blkcg_css);
#endif

	io_sqe_files_unregister(ctx);
	io_eventfd_unregister(ctx);
	io_destroy_buffers(ctx);
	idr_destroy(&ctx->personality_idr);

#if defined(CONFIG_UNIX)
	if (ctx->ring_sock) {
		ctx->ring_sock->file = NULL; /* so that iput() is called */
		sock_release(ctx->ring_sock);
	}
#endif

	io_mem_free(ctx->rings);
	io_mem_free(ctx->sq_sqes);

	percpu_ref_exit(&ctx->refs);
	free_uid(ctx->user);
	put_cred(ctx->creds);
	kfree(ctx->cancel_hash);
	kmem_cache_free(req_cachep, ctx->fallback_req);
	kfree(ctx);
}

static __poll_t io_uring_poll(struct file *file, poll_table *wait)
{
	struct io_ring_ctx *ctx = file->private_data;
	__poll_t mask = 0;

	poll_wait(file, &ctx->cq_wait, wait);
	/*
	 * synchronizes with barrier from wq_has_sleeper call in
	 * io_commit_cqring
	 */
	smp_rmb();
	if (!io_sqring_full(ctx))
		mask |= EPOLLOUT | EPOLLWRNORM;
	io_cqring_overflow_flush(ctx, false, NULL, NULL);
	if (io_cqring_events(ctx))
		mask |= EPOLLIN | EPOLLRDNORM;

	return mask;
}

static int io_uring_fasync(int fd, struct file *file, int on)
{
	struct io_ring_ctx *ctx = file->private_data;

	return fasync_helper(fd, file, on, &ctx->cq_fasync);
}

static int io_remove_personalities(int id, void *p, void *data)
{
	struct io_ring_ctx *ctx = data;
	struct io_identity *iod;

	iod = idr_remove(&ctx->personality_idr, id);
	if (iod) {
		put_cred(iod->creds);
		if (refcount_dec_and_test(&iod->count))
			kfree(iod);
	}
	return 0;
}

static void io_ring_exit_work(struct work_struct *work)
{
	struct io_ring_ctx *ctx = container_of(work, struct io_ring_ctx,
					       exit_work);

	/*
	 * If we're doing polled IO and end up having requests being
	 * submitted async (out-of-line), then completions can come in while
	 * we're waiting for refs to drop. We need to reap these manually,
	 * as nobody else will be looking for them.
	 */
	do {
		__io_uring_cancel_task_requests(ctx, NULL);
	} while (!wait_for_completion_timeout(&ctx->ref_comp, HZ/20));
	io_ring_ctx_free(ctx);
}

static bool io_cancel_ctx_cb(struct io_wq_work *work, void *data)
{
	struct io_kiocb *req = container_of(work, struct io_kiocb, work);

	return req->ctx == data;
}

static void io_ring_ctx_wait_and_kill(struct io_ring_ctx *ctx)
{
	mutex_lock(&ctx->uring_lock);
	percpu_ref_kill(&ctx->refs);

	if (WARN_ON_ONCE((ctx->flags & IORING_SETUP_SQPOLL) && !ctx->sqo_dead))
		ctx->sqo_dead = 1;

	/* if force is set, the ring is going away. always drop after that */
	ctx->cq_overflow_flushed = 1;
	if (ctx->rings)
		__io_cqring_overflow_flush(ctx, true, NULL, NULL);
	mutex_unlock(&ctx->uring_lock);

	io_kill_timeouts(ctx, NULL, NULL);
	io_poll_remove_all(ctx, NULL, NULL);

	if (ctx->io_wq)
		io_wq_cancel_cb(ctx->io_wq, io_cancel_ctx_cb, ctx, true);

	/* if we failed setting up the ctx, we might not have any rings */
	io_iopoll_try_reap_events(ctx);
	idr_for_each(&ctx->personality_idr, io_remove_personalities, ctx);

	/*
	 * Do this upfront, so we won't have a grace period where the ring
	 * is closed but resources aren't reaped yet. This can cause
	 * spurious failure in setting up a new ring.
	 */
	io_unaccount_mem(ctx, ring_pages(ctx->sq_entries, ctx->cq_entries),
			 ACCT_LOCKED);

	INIT_WORK(&ctx->exit_work, io_ring_exit_work);
	/*
	 * Use system_unbound_wq to avoid spawning tons of event kworkers
	 * if we're exiting a ton of rings at the same time. It just adds
	 * noise and overhead, there's no discernable change in runtime
	 * over using system_wq.
	 */
	queue_work(system_unbound_wq, &ctx->exit_work);
}

static int io_uring_release(struct inode *inode, struct file *file)
{
	struct io_ring_ctx *ctx = file->private_data;

	file->private_data = NULL;
	io_ring_ctx_wait_and_kill(ctx);
	return 0;
}

struct io_task_cancel {
	struct task_struct *task;
	struct files_struct *files;
};

static bool io_cancel_task_cb(struct io_wq_work *work, void *data)
{
	struct io_kiocb *req = container_of(work, struct io_kiocb, work);
	struct io_task_cancel *cancel = data;
	bool ret;

	if (cancel->files && (req->flags & REQ_F_LINK_TIMEOUT)) {
		unsigned long flags;
		struct io_ring_ctx *ctx = req->ctx;

		/* protect against races with linked timeouts */
		spin_lock_irqsave(&ctx->completion_lock, flags);
		ret = io_match_task(req, cancel->task, cancel->files);
		spin_unlock_irqrestore(&ctx->completion_lock, flags);
	} else {
		ret = io_match_task(req, cancel->task, cancel->files);
	}
	return ret;
}

static void io_cancel_defer_files(struct io_ring_ctx *ctx,
				  struct task_struct *task,
				  struct files_struct *files)
{
	struct io_defer_entry *de = NULL;
	LIST_HEAD(list);

	spin_lock_irq(&ctx->completion_lock);
	list_for_each_entry_reverse(de, &ctx->defer_list, list) {
		if (io_match_task(de->req, task, files)) {
			list_cut_position(&list, &ctx->defer_list, &de->list);
			break;
		}
	}
	spin_unlock_irq(&ctx->completion_lock);

	while (!list_empty(&list)) {
		de = list_first_entry(&list, struct io_defer_entry, list);
		list_del_init(&de->list);
		req_set_fail_links(de->req);
		io_put_req(de->req);
		io_req_complete(de->req, -ECANCELED);
		kfree(de);
	}
}

static void io_uring_cancel_files(struct io_ring_ctx *ctx,
				  struct task_struct *task,
				  struct files_struct *files)
{
	while (!list_empty_careful(&ctx->inflight_list)) {
		struct io_task_cancel cancel = { .task = task, .files = files };
		struct io_kiocb *req;
		DEFINE_WAIT(wait);
		bool found = false;

		spin_lock_irq(&ctx->inflight_lock);
		list_for_each_entry(req, &ctx->inflight_list, inflight_entry) {
			if (!io_match_task(req, task, files))
				continue;
			found = true;
			break;
		}
		if (found)
			prepare_to_wait(&task->io_uring->wait, &wait,
					TASK_UNINTERRUPTIBLE);
		spin_unlock_irq(&ctx->inflight_lock);

		/* We need to keep going until we don't find a matching req */
		if (!found)
			break;

		io_wq_cancel_cb(ctx->io_wq, io_cancel_task_cb, &cancel, true);
		io_poll_remove_all(ctx, task, files);
		io_kill_timeouts(ctx, task, files);
		io_cqring_overflow_flush(ctx, true, task, files);
		/* cancellations _may_ trigger task work */
		io_run_task_work();
		schedule();
		finish_wait(&task->io_uring->wait, &wait);
	}
}

static void __io_uring_cancel_task_requests(struct io_ring_ctx *ctx,
					    struct task_struct *task)
{
	while (1) {
		struct io_task_cancel cancel = { .task = task, .files = NULL, };
		enum io_wq_cancel cret;
		bool ret = false;

		if (ctx->io_wq) {
			cret = io_wq_cancel_cb(ctx->io_wq, io_cancel_task_cb,
					       &cancel, true);
			ret |= (cret != IO_WQ_CANCEL_NOTFOUND);
		}

		/* SQPOLL thread does its own polling */
		if (!(ctx->flags & IORING_SETUP_SQPOLL)) {
			while (!list_empty_careful(&ctx->iopoll_list)) {
				io_iopoll_try_reap_events(ctx);
				ret = true;
			}
		}

		ret |= io_poll_remove_all(ctx, task, NULL);
		ret |= io_kill_timeouts(ctx, task, NULL);
		ret |= io_run_task_work();
		if (!ret)
			break;
		cond_resched();
	}
}

static void io_disable_sqo_submit(struct io_ring_ctx *ctx)
{
<<<<<<< HEAD
	WARN_ON_ONCE(ctx->sqo_task != current);

=======
>>>>>>> df7b6229
	mutex_lock(&ctx->uring_lock);
	ctx->sqo_dead = 1;
	mutex_unlock(&ctx->uring_lock);

	/* make sure callers enter the ring to get error */
<<<<<<< HEAD
	io_ring_set_wakeup_flag(ctx);
=======
	if (ctx->rings)
		io_ring_set_wakeup_flag(ctx);
>>>>>>> df7b6229
}

/*
 * We need to iteratively cancel requests, in case a request has dependent
 * hard links. These persist even for failure of cancelations, hence keep
 * looping until none are found.
 */
static void io_uring_cancel_task_requests(struct io_ring_ctx *ctx,
					  struct files_struct *files)
{
	struct task_struct *task = current;

	if ((ctx->flags & IORING_SETUP_SQPOLL) && ctx->sq_data) {
		/* for SQPOLL only sqo_task has task notes */
<<<<<<< HEAD
=======
		WARN_ON_ONCE(ctx->sqo_task != current);
>>>>>>> df7b6229
		io_disable_sqo_submit(ctx);
		task = ctx->sq_data->thread;
		atomic_inc(&task->io_uring->in_idle);
		io_sq_thread_park(ctx->sq_data);
	}

	io_cancel_defer_files(ctx, task, files);
	io_cqring_overflow_flush(ctx, true, task, files);

	if (!files)
		__io_uring_cancel_task_requests(ctx, task);
	else
		io_uring_cancel_files(ctx, task, files);

	if ((ctx->flags & IORING_SETUP_SQPOLL) && ctx->sq_data) {
		atomic_dec(&task->io_uring->in_idle);
		/*
		 * If the files that are going away are the ones in the thread
		 * identity, clear them out.
		 */
		if (task->io_uring->identity->files == files)
			task->io_uring->identity->files = NULL;
		io_sq_thread_unpark(ctx->sq_data);
	}
}

/*
 * Note that this task has used io_uring. We use it for cancelation purposes.
 */
static int io_uring_add_task_file(struct io_ring_ctx *ctx, struct file *file)
{
	struct io_uring_task *tctx = current->io_uring;
	int ret;

	if (unlikely(!tctx)) {
		ret = io_uring_alloc_task_context(current);
		if (unlikely(ret))
			return ret;
		tctx = current->io_uring;
	}
	if (tctx->last != file) {
		void *old = xa_load(&tctx->xa, (unsigned long)file);

		if (!old) {
			get_file(file);
			ret = xa_err(xa_store(&tctx->xa, (unsigned long)file,
						file, GFP_KERNEL));
			if (ret) {
				fput(file);
				return ret;
			}
		}
		tctx->last = file;
	}

	/*
	 * This is race safe in that the task itself is doing this, hence it
	 * cannot be going through the exit/cancel paths at the same time.
	 * This cannot be modified while exit/cancel is running.
	 */
	if (!tctx->sqpoll && (ctx->flags & IORING_SETUP_SQPOLL))
		tctx->sqpoll = true;

	return 0;
}

/*
 * Remove this io_uring_file -> task mapping.
 */
static void io_uring_del_task_file(struct file *file)
{
	struct io_uring_task *tctx = current->io_uring;

	if (tctx->last == file)
		tctx->last = NULL;
	file = xa_erase(&tctx->xa, (unsigned long)file);
	if (file)
		fput(file);
}

static void io_uring_remove_task_files(struct io_uring_task *tctx)
{
	struct file *file;
	unsigned long index;

	xa_for_each(&tctx->xa, index, file)
		io_uring_del_task_file(file);
}

void __io_uring_files_cancel(struct files_struct *files)
{
	struct io_uring_task *tctx = current->io_uring;
	struct file *file;
	unsigned long index;

	/* make sure overflow events are dropped */
	atomic_inc(&tctx->in_idle);
	xa_for_each(&tctx->xa, index, file)
		io_uring_cancel_task_requests(file->private_data, files);
	atomic_dec(&tctx->in_idle);

	if (files)
		io_uring_remove_task_files(tctx);
}

static s64 tctx_inflight(struct io_uring_task *tctx)
{
	unsigned long index;
	struct file *file;
	s64 inflight;

	inflight = percpu_counter_sum(&tctx->inflight);
	if (!tctx->sqpoll)
		return inflight;

	/*
	 * If we have SQPOLL rings, then we need to iterate and find them, and
	 * add the pending count for those.
	 */
	xa_for_each(&tctx->xa, index, file) {
		struct io_ring_ctx *ctx = file->private_data;

		if (ctx->flags & IORING_SETUP_SQPOLL) {
			struct io_uring_task *__tctx = ctx->sqo_task->io_uring;

			inflight += percpu_counter_sum(&__tctx->inflight);
		}
	}

	return inflight;
}

/*
 * Find any io_uring fd that this task has registered or done IO on, and cancel
 * requests.
 */
void __io_uring_task_cancel(void)
{
	struct io_uring_task *tctx = current->io_uring;
	DEFINE_WAIT(wait);
	s64 inflight;

	/* make sure overflow events are dropped */
	atomic_inc(&tctx->in_idle);

	/* trigger io_disable_sqo_submit() */
	if (tctx->sqpoll)
		__io_uring_files_cancel(NULL);

	do {
		/* read completions before cancelations */
		inflight = tctx_inflight(tctx);
		if (!inflight)
			break;
		__io_uring_files_cancel(NULL);

		prepare_to_wait(&tctx->wait, &wait, TASK_UNINTERRUPTIBLE);

		/*
		 * If we've seen completions, retry. This avoids a race where
		 * a completion comes in before we did prepare_to_wait().
		 */
		if (inflight != tctx_inflight(tctx))
			continue;
		schedule();
		finish_wait(&tctx->wait, &wait);
	} while (1);

	atomic_dec(&tctx->in_idle);

	io_uring_remove_task_files(tctx);
}

static int io_uring_flush(struct file *file, void *data)
{
	struct io_uring_task *tctx = current->io_uring;
	struct io_ring_ctx *ctx = file->private_data;

	if (!tctx)
		return 0;

	/* we should have cancelled and erased it before PF_EXITING */
	WARN_ON_ONCE((current->flags & PF_EXITING) &&
		     xa_load(&tctx->xa, (unsigned long)file));

	/*
	 * fput() is pending, will be 2 if the only other ref is our potential
	 * task file note. If the task is exiting, drop regardless of count.
	 */
	if (atomic_long_read(&file->f_count) != 2)
		return 0;

	if (ctx->flags & IORING_SETUP_SQPOLL) {
		/* there is only one file note, which is owned by sqo_task */
<<<<<<< HEAD
		WARN_ON_ONCE((ctx->sqo_task == current) ==
=======
		WARN_ON_ONCE(ctx->sqo_task != current &&
			     xa_load(&tctx->xa, (unsigned long)file));
		/* sqo_dead check is for when this happens after cancellation */
		WARN_ON_ONCE(ctx->sqo_task == current && !ctx->sqo_dead &&
>>>>>>> df7b6229
			     !xa_load(&tctx->xa, (unsigned long)file));

		io_disable_sqo_submit(ctx);
	}

	if (!(ctx->flags & IORING_SETUP_SQPOLL) || ctx->sqo_task == current)
		io_uring_del_task_file(file);
	return 0;
}

static void *io_uring_validate_mmap_request(struct file *file,
					    loff_t pgoff, size_t sz)
{
	struct io_ring_ctx *ctx = file->private_data;
	loff_t offset = pgoff << PAGE_SHIFT;
	struct page *page;
	void *ptr;

	switch (offset) {
	case IORING_OFF_SQ_RING:
	case IORING_OFF_CQ_RING:
		ptr = ctx->rings;
		break;
	case IORING_OFF_SQES:
		ptr = ctx->sq_sqes;
		break;
	default:
		return ERR_PTR(-EINVAL);
	}

	page = virt_to_head_page(ptr);
	if (sz > page_size(page))
		return ERR_PTR(-EINVAL);

	return ptr;
}

#ifdef CONFIG_MMU

static int io_uring_mmap(struct file *file, struct vm_area_struct *vma)
{
	size_t sz = vma->vm_end - vma->vm_start;
	unsigned long pfn;
	void *ptr;

	ptr = io_uring_validate_mmap_request(file, vma->vm_pgoff, sz);
	if (IS_ERR(ptr))
		return PTR_ERR(ptr);

	pfn = virt_to_phys(ptr) >> PAGE_SHIFT;
	return remap_pfn_range(vma, vma->vm_start, pfn, sz, vma->vm_page_prot);
}

#else /* !CONFIG_MMU */

static int io_uring_mmap(struct file *file, struct vm_area_struct *vma)
{
	return vma->vm_flags & (VM_SHARED | VM_MAYSHARE) ? 0 : -EINVAL;
}

static unsigned int io_uring_nommu_mmap_capabilities(struct file *file)
{
	return NOMMU_MAP_DIRECT | NOMMU_MAP_READ | NOMMU_MAP_WRITE;
}

static unsigned long io_uring_nommu_get_unmapped_area(struct file *file,
	unsigned long addr, unsigned long len,
	unsigned long pgoff, unsigned long flags)
{
	void *ptr;

	ptr = io_uring_validate_mmap_request(file, pgoff, len);
	if (IS_ERR(ptr))
		return PTR_ERR(ptr);

	return (unsigned long) ptr;
}

#endif /* !CONFIG_MMU */

static int io_sqpoll_wait_sq(struct io_ring_ctx *ctx)
{
	int ret = 0;
	DEFINE_WAIT(wait);

	do {
		if (!io_sqring_full(ctx))
			break;

		prepare_to_wait(&ctx->sqo_sq_wait, &wait, TASK_INTERRUPTIBLE);

		if (unlikely(ctx->sqo_dead)) {
			ret = -EOWNERDEAD;
			goto out;
		}

		if (!io_sqring_full(ctx))
			break;

		schedule();
	} while (!signal_pending(current));

	finish_wait(&ctx->sqo_sq_wait, &wait);
out:
	return ret;
}

static int io_get_ext_arg(unsigned flags, const void __user *argp, size_t *argsz,
			  struct __kernel_timespec __user **ts,
			  const sigset_t __user **sig)
{
	struct io_uring_getevents_arg arg;

	/*
	 * If EXT_ARG isn't set, then we have no timespec and the argp pointer
	 * is just a pointer to the sigset_t.
	 */
	if (!(flags & IORING_ENTER_EXT_ARG)) {
		*sig = (const sigset_t __user *) argp;
		*ts = NULL;
		return 0;
	}

	/*
	 * EXT_ARG is set - ensure we agree on the size of it and copy in our
	 * timespec and sigset_t pointers if good.
	 */
	if (*argsz != sizeof(arg))
		return -EINVAL;
	if (copy_from_user(&arg, argp, sizeof(arg)))
		return -EFAULT;
	*sig = u64_to_user_ptr(arg.sigmask);
	*argsz = arg.sigmask_sz;
	*ts = u64_to_user_ptr(arg.ts);
	return 0;
}

SYSCALL_DEFINE6(io_uring_enter, unsigned int, fd, u32, to_submit,
		u32, min_complete, u32, flags, const void __user *, argp,
		size_t, argsz)
{
	struct io_ring_ctx *ctx;
	long ret = -EBADF;
	int submitted = 0;
	struct fd f;

	io_run_task_work();

	if (flags & ~(IORING_ENTER_GETEVENTS | IORING_ENTER_SQ_WAKEUP |
			IORING_ENTER_SQ_WAIT | IORING_ENTER_EXT_ARG))
		return -EINVAL;

	f = fdget(fd);
	if (!f.file)
		return -EBADF;

	ret = -EOPNOTSUPP;
	if (f.file->f_op != &io_uring_fops)
		goto out_fput;

	ret = -ENXIO;
	ctx = f.file->private_data;
	if (!percpu_ref_tryget(&ctx->refs))
		goto out_fput;

	ret = -EBADFD;
	if (ctx->flags & IORING_SETUP_R_DISABLED)
		goto out;

	/*
	 * For SQ polling, the thread will do all submissions and completions.
	 * Just return the requested submit count, and wake the thread if
	 * we were asked to.
	 */
	ret = 0;
	if (ctx->flags & IORING_SETUP_SQPOLL) {
		io_cqring_overflow_flush(ctx, false, NULL, NULL);

		ret = -EOWNERDEAD;
		if (unlikely(ctx->sqo_dead))
			goto out;
		if (flags & IORING_ENTER_SQ_WAKEUP)
			wake_up(&ctx->sq_data->wait);
		if (flags & IORING_ENTER_SQ_WAIT) {
			ret = io_sqpoll_wait_sq(ctx);
			if (ret)
				goto out;
		}
		submitted = to_submit;
	} else if (to_submit) {
		ret = io_uring_add_task_file(ctx, f.file);
		if (unlikely(ret))
			goto out;
		mutex_lock(&ctx->uring_lock);
		submitted = io_submit_sqes(ctx, to_submit);
		mutex_unlock(&ctx->uring_lock);

		if (submitted != to_submit)
			goto out;
	}
	if (flags & IORING_ENTER_GETEVENTS) {
		const sigset_t __user *sig;
		struct __kernel_timespec __user *ts;

		ret = io_get_ext_arg(flags, argp, &argsz, &ts, &sig);
		if (unlikely(ret))
			goto out;

		min_complete = min(min_complete, ctx->cq_entries);

		/*
		 * When SETUP_IOPOLL and SETUP_SQPOLL are both enabled, user
		 * space applications don't need to do io completion events
		 * polling again, they can rely on io_sq_thread to do polling
		 * work, which can reduce cpu usage and uring_lock contention.
		 */
		if (ctx->flags & IORING_SETUP_IOPOLL &&
		    !(ctx->flags & IORING_SETUP_SQPOLL)) {
			ret = io_iopoll_check(ctx, min_complete);
		} else {
			ret = io_cqring_wait(ctx, min_complete, sig, argsz, ts);
		}
	}

out:
	percpu_ref_put(&ctx->refs);
out_fput:
	fdput(f);
	return submitted ? submitted : ret;
}

#ifdef CONFIG_PROC_FS
static int io_uring_show_cred(int id, void *p, void *data)
{
	struct io_identity *iod = p;
	const struct cred *cred = iod->creds;
	struct seq_file *m = data;
	struct user_namespace *uns = seq_user_ns(m);
	struct group_info *gi;
	kernel_cap_t cap;
	unsigned __capi;
	int g;

	seq_printf(m, "%5d\n", id);
	seq_put_decimal_ull(m, "\tUid:\t", from_kuid_munged(uns, cred->uid));
	seq_put_decimal_ull(m, "\t\t", from_kuid_munged(uns, cred->euid));
	seq_put_decimal_ull(m, "\t\t", from_kuid_munged(uns, cred->suid));
	seq_put_decimal_ull(m, "\t\t", from_kuid_munged(uns, cred->fsuid));
	seq_put_decimal_ull(m, "\n\tGid:\t", from_kgid_munged(uns, cred->gid));
	seq_put_decimal_ull(m, "\t\t", from_kgid_munged(uns, cred->egid));
	seq_put_decimal_ull(m, "\t\t", from_kgid_munged(uns, cred->sgid));
	seq_put_decimal_ull(m, "\t\t", from_kgid_munged(uns, cred->fsgid));
	seq_puts(m, "\n\tGroups:\t");
	gi = cred->group_info;
	for (g = 0; g < gi->ngroups; g++) {
		seq_put_decimal_ull(m, g ? " " : "",
					from_kgid_munged(uns, gi->gid[g]));
	}
	seq_puts(m, "\n\tCapEff:\t");
	cap = cred->cap_effective;
	CAP_FOR_EACH_U32(__capi)
		seq_put_hex_ll(m, NULL, cap.cap[CAP_LAST_U32 - __capi], 8);
	seq_putc(m, '\n');
	return 0;
}

static void __io_uring_show_fdinfo(struct io_ring_ctx *ctx, struct seq_file *m)
{
	struct io_sq_data *sq = NULL;
	bool has_lock;
	int i;

	/*
	 * Avoid ABBA deadlock between the seq lock and the io_uring mutex,
	 * since fdinfo case grabs it in the opposite direction of normal use
	 * cases. If we fail to get the lock, we just don't iterate any
	 * structures that could be going away outside the io_uring mutex.
	 */
	has_lock = mutex_trylock(&ctx->uring_lock);

	if (has_lock && (ctx->flags & IORING_SETUP_SQPOLL))
		sq = ctx->sq_data;

	seq_printf(m, "SqThread:\t%d\n", sq ? task_pid_nr(sq->thread) : -1);
	seq_printf(m, "SqThreadCpu:\t%d\n", sq ? task_cpu(sq->thread) : -1);
	seq_printf(m, "UserFiles:\t%u\n", ctx->nr_user_files);
	for (i = 0; has_lock && i < ctx->nr_user_files; i++) {
		struct fixed_file_table *table;
		struct file *f;

		table = &ctx->file_data->table[i >> IORING_FILE_TABLE_SHIFT];
		f = table->files[i & IORING_FILE_TABLE_MASK];
		if (f)
			seq_printf(m, "%5u: %s\n", i, file_dentry(f)->d_iname);
		else
			seq_printf(m, "%5u: <none>\n", i);
	}
	seq_printf(m, "UserBufs:\t%u\n", ctx->nr_user_bufs);
	for (i = 0; has_lock && i < ctx->nr_user_bufs; i++) {
		struct io_mapped_ubuf *buf = &ctx->user_bufs[i];

		seq_printf(m, "%5u: 0x%llx/%u\n", i, buf->ubuf,
						(unsigned int) buf->len);
	}
	if (has_lock && !idr_is_empty(&ctx->personality_idr)) {
		seq_printf(m, "Personalities:\n");
		idr_for_each(&ctx->personality_idr, io_uring_show_cred, m);
	}
	seq_printf(m, "PollList:\n");
	spin_lock_irq(&ctx->completion_lock);
	for (i = 0; i < (1U << ctx->cancel_hash_bits); i++) {
		struct hlist_head *list = &ctx->cancel_hash[i];
		struct io_kiocb *req;

		hlist_for_each_entry(req, list, hash_node)
			seq_printf(m, "  op=%d, task_works=%d\n", req->opcode,
					req->task->task_works != NULL);
	}
	spin_unlock_irq(&ctx->completion_lock);
	if (has_lock)
		mutex_unlock(&ctx->uring_lock);
}

static void io_uring_show_fdinfo(struct seq_file *m, struct file *f)
{
	struct io_ring_ctx *ctx = f->private_data;

	if (percpu_ref_tryget(&ctx->refs)) {
		__io_uring_show_fdinfo(ctx, m);
		percpu_ref_put(&ctx->refs);
	}
}
#endif

static const struct file_operations io_uring_fops = {
	.release	= io_uring_release,
	.flush		= io_uring_flush,
	.mmap		= io_uring_mmap,
#ifndef CONFIG_MMU
	.get_unmapped_area = io_uring_nommu_get_unmapped_area,
	.mmap_capabilities = io_uring_nommu_mmap_capabilities,
#endif
	.poll		= io_uring_poll,
	.fasync		= io_uring_fasync,
#ifdef CONFIG_PROC_FS
	.show_fdinfo	= io_uring_show_fdinfo,
#endif
};

static int io_allocate_scq_urings(struct io_ring_ctx *ctx,
				  struct io_uring_params *p)
{
	struct io_rings *rings;
	size_t size, sq_array_offset;

	/* make sure these are sane, as we already accounted them */
	ctx->sq_entries = p->sq_entries;
	ctx->cq_entries = p->cq_entries;

	size = rings_size(p->sq_entries, p->cq_entries, &sq_array_offset);
	if (size == SIZE_MAX)
		return -EOVERFLOW;

	rings = io_mem_alloc(size);
	if (!rings)
		return -ENOMEM;

	ctx->rings = rings;
	ctx->sq_array = (u32 *)((char *)rings + sq_array_offset);
	rings->sq_ring_mask = p->sq_entries - 1;
	rings->cq_ring_mask = p->cq_entries - 1;
	rings->sq_ring_entries = p->sq_entries;
	rings->cq_ring_entries = p->cq_entries;
	ctx->sq_mask = rings->sq_ring_mask;
	ctx->cq_mask = rings->cq_ring_mask;

	size = array_size(sizeof(struct io_uring_sqe), p->sq_entries);
	if (size == SIZE_MAX) {
		io_mem_free(ctx->rings);
		ctx->rings = NULL;
		return -EOVERFLOW;
	}

	ctx->sq_sqes = io_mem_alloc(size);
	if (!ctx->sq_sqes) {
		io_mem_free(ctx->rings);
		ctx->rings = NULL;
		return -ENOMEM;
	}

	return 0;
}

static int io_uring_install_fd(struct io_ring_ctx *ctx, struct file *file)
{
	int ret, fd;

	fd = get_unused_fd_flags(O_RDWR | O_CLOEXEC);
	if (fd < 0)
		return fd;

	ret = io_uring_add_task_file(ctx, file);
	if (ret) {
		put_unused_fd(fd);
		return ret;
	}
	fd_install(fd, file);
	return fd;
}

/*
 * Allocate an anonymous fd, this is what constitutes the application
 * visible backing of an io_uring instance. The application mmaps this
 * fd to gain access to the SQ/CQ ring details. If UNIX sockets are enabled,
 * we have to tie this fd to a socket for file garbage collection purposes.
 */
static struct file *io_uring_get_file(struct io_ring_ctx *ctx)
{
	struct file *file;
#if defined(CONFIG_UNIX)
	int ret;

	ret = sock_create_kern(&init_net, PF_UNIX, SOCK_RAW, IPPROTO_IP,
				&ctx->ring_sock);
	if (ret)
		return ERR_PTR(ret);
#endif

	file = anon_inode_getfile("[io_uring]", &io_uring_fops, ctx,
					O_RDWR | O_CLOEXEC);
#if defined(CONFIG_UNIX)
	if (IS_ERR(file)) {
		sock_release(ctx->ring_sock);
		ctx->ring_sock = NULL;
	} else {
		ctx->ring_sock->file = file;
	}
#endif
	return file;
}

static int io_uring_create(unsigned entries, struct io_uring_params *p,
			   struct io_uring_params __user *params)
{
	struct user_struct *user = NULL;
	struct io_ring_ctx *ctx;
	struct file *file;
	bool limit_mem;
	int ret;

	if (!entries)
		return -EINVAL;
	if (entries > IORING_MAX_ENTRIES) {
		if (!(p->flags & IORING_SETUP_CLAMP))
			return -EINVAL;
		entries = IORING_MAX_ENTRIES;
	}

	/*
	 * Use twice as many entries for the CQ ring. It's possible for the
	 * application to drive a higher depth than the size of the SQ ring,
	 * since the sqes are only used at submission time. This allows for
	 * some flexibility in overcommitting a bit. If the application has
	 * set IORING_SETUP_CQSIZE, it will have passed in the desired number
	 * of CQ ring entries manually.
	 */
	p->sq_entries = roundup_pow_of_two(entries);
	if (p->flags & IORING_SETUP_CQSIZE) {
		/*
		 * If IORING_SETUP_CQSIZE is set, we do the same roundup
		 * to a power-of-two, if it isn't already. We do NOT impose
		 * any cq vs sq ring sizing.
		 */
		if (!p->cq_entries)
			return -EINVAL;
		if (p->cq_entries > IORING_MAX_CQ_ENTRIES) {
			if (!(p->flags & IORING_SETUP_CLAMP))
				return -EINVAL;
			p->cq_entries = IORING_MAX_CQ_ENTRIES;
		}
		p->cq_entries = roundup_pow_of_two(p->cq_entries);
		if (p->cq_entries < p->sq_entries)
			return -EINVAL;
	} else {
		p->cq_entries = 2 * p->sq_entries;
	}

	user = get_uid(current_user());
	limit_mem = !capable(CAP_IPC_LOCK);

	if (limit_mem) {
		ret = __io_account_mem(user,
				ring_pages(p->sq_entries, p->cq_entries));
		if (ret) {
			free_uid(user);
			return ret;
		}
	}

	ctx = io_ring_ctx_alloc(p);
	if (!ctx) {
		if (limit_mem)
			__io_unaccount_mem(user, ring_pages(p->sq_entries,
								p->cq_entries));
		free_uid(user);
		return -ENOMEM;
	}
	ctx->compat = in_compat_syscall();
	ctx->user = user;
	ctx->creds = get_current_cred();
#ifdef CONFIG_AUDIT
	ctx->loginuid = current->loginuid;
	ctx->sessionid = current->sessionid;
#endif
	ctx->sqo_task = get_task_struct(current);

	/*
	 * This is just grabbed for accounting purposes. When a process exits,
	 * the mm is exited and dropped before the files, hence we need to hang
	 * on to this mm purely for the purposes of being able to unaccount
	 * memory (locked/pinned vm). It's not used for anything else.
	 */
	mmgrab(current->mm);
	ctx->mm_account = current->mm;

#ifdef CONFIG_BLK_CGROUP
	/*
	 * The sq thread will belong to the original cgroup it was inited in.
	 * If the cgroup goes offline (e.g. disabling the io controller), then
	 * issued bios will be associated with the closest cgroup later in the
	 * block layer.
	 */
	rcu_read_lock();
	ctx->sqo_blkcg_css = blkcg_css();
	ret = css_tryget_online(ctx->sqo_blkcg_css);
	rcu_read_unlock();
	if (!ret) {
		/* don't init against a dying cgroup, have the user try again */
		ctx->sqo_blkcg_css = NULL;
		ret = -ENODEV;
		goto err;
	}
#endif

	/*
	 * Account memory _before_ installing the file descriptor. Once
	 * the descriptor is installed, it can get closed at any time. Also
	 * do this before hitting the general error path, as ring freeing
	 * will un-account as well.
	 */
	io_account_mem(ctx, ring_pages(p->sq_entries, p->cq_entries),
		       ACCT_LOCKED);
	ctx->limit_mem = limit_mem;

	ret = io_allocate_scq_urings(ctx, p);
	if (ret)
		goto err;

	ret = io_sq_offload_create(ctx, p);
	if (ret)
		goto err;

	if (!(p->flags & IORING_SETUP_R_DISABLED))
		io_sq_offload_start(ctx);

	memset(&p->sq_off, 0, sizeof(p->sq_off));
	p->sq_off.head = offsetof(struct io_rings, sq.head);
	p->sq_off.tail = offsetof(struct io_rings, sq.tail);
	p->sq_off.ring_mask = offsetof(struct io_rings, sq_ring_mask);
	p->sq_off.ring_entries = offsetof(struct io_rings, sq_ring_entries);
	p->sq_off.flags = offsetof(struct io_rings, sq_flags);
	p->sq_off.dropped = offsetof(struct io_rings, sq_dropped);
	p->sq_off.array = (char *)ctx->sq_array - (char *)ctx->rings;

	memset(&p->cq_off, 0, sizeof(p->cq_off));
	p->cq_off.head = offsetof(struct io_rings, cq.head);
	p->cq_off.tail = offsetof(struct io_rings, cq.tail);
	p->cq_off.ring_mask = offsetof(struct io_rings, cq_ring_mask);
	p->cq_off.ring_entries = offsetof(struct io_rings, cq_ring_entries);
	p->cq_off.overflow = offsetof(struct io_rings, cq_overflow);
	p->cq_off.cqes = offsetof(struct io_rings, cqes);
	p->cq_off.flags = offsetof(struct io_rings, cq_flags);

	p->features = IORING_FEAT_SINGLE_MMAP | IORING_FEAT_NODROP |
			IORING_FEAT_SUBMIT_STABLE | IORING_FEAT_RW_CUR_POS |
			IORING_FEAT_CUR_PERSONALITY | IORING_FEAT_FAST_POLL |
			IORING_FEAT_POLL_32BITS | IORING_FEAT_SQPOLL_NONFIXED |
			IORING_FEAT_EXT_ARG;

	if (copy_to_user(params, p, sizeof(*p))) {
		ret = -EFAULT;
		goto err;
	}

	file = io_uring_get_file(ctx);
	if (IS_ERR(file)) {
		ret = PTR_ERR(file);
		goto err;
	}

	/*
	 * Install ring fd as the very last thing, so we don't risk someone
	 * having closed it before we finish setup
	 */
	ret = io_uring_install_fd(ctx, file);
	if (ret < 0) {
<<<<<<< HEAD
=======
		io_disable_sqo_submit(ctx);
>>>>>>> df7b6229
		/* fput will clean it up */
		fput(file);
		return ret;
	}

	trace_io_uring_create(ret, ctx, p->sq_entries, p->cq_entries, p->flags);
	return ret;
err:
	io_disable_sqo_submit(ctx);
	io_ring_ctx_wait_and_kill(ctx);
	return ret;
}

/*
 * Sets up an aio uring context, and returns the fd. Applications asks for a
 * ring size, we return the actual sq/cq ring sizes (among other things) in the
 * params structure passed in.
 */
static long io_uring_setup(u32 entries, struct io_uring_params __user *params)
{
	struct io_uring_params p;
	int i;

	if (copy_from_user(&p, params, sizeof(p)))
		return -EFAULT;
	for (i = 0; i < ARRAY_SIZE(p.resv); i++) {
		if (p.resv[i])
			return -EINVAL;
	}

	if (p.flags & ~(IORING_SETUP_IOPOLL | IORING_SETUP_SQPOLL |
			IORING_SETUP_SQ_AFF | IORING_SETUP_CQSIZE |
			IORING_SETUP_CLAMP | IORING_SETUP_ATTACH_WQ |
			IORING_SETUP_R_DISABLED))
		return -EINVAL;

	return  io_uring_create(entries, &p, params);
}

SYSCALL_DEFINE2(io_uring_setup, u32, entries,
		struct io_uring_params __user *, params)
{
	return io_uring_setup(entries, params);
}

static int io_probe(struct io_ring_ctx *ctx, void __user *arg, unsigned nr_args)
{
	struct io_uring_probe *p;
	size_t size;
	int i, ret;

	size = struct_size(p, ops, nr_args);
	if (size == SIZE_MAX)
		return -EOVERFLOW;
	p = kzalloc(size, GFP_KERNEL);
	if (!p)
		return -ENOMEM;

	ret = -EFAULT;
	if (copy_from_user(p, arg, size))
		goto out;
	ret = -EINVAL;
	if (memchr_inv(p, 0, size))
		goto out;

	p->last_op = IORING_OP_LAST - 1;
	if (nr_args > IORING_OP_LAST)
		nr_args = IORING_OP_LAST;

	for (i = 0; i < nr_args; i++) {
		p->ops[i].op = i;
		if (!io_op_defs[i].not_supported)
			p->ops[i].flags = IO_URING_OP_SUPPORTED;
	}
	p->ops_len = i;

	ret = 0;
	if (copy_to_user(arg, p, size))
		ret = -EFAULT;
out:
	kfree(p);
	return ret;
}

static int io_register_personality(struct io_ring_ctx *ctx)
{
	struct io_identity *id;
	int ret;

	id = kmalloc(sizeof(*id), GFP_KERNEL);
	if (unlikely(!id))
		return -ENOMEM;

	io_init_identity(id);
	id->creds = get_current_cred();

	ret = idr_alloc_cyclic(&ctx->personality_idr, id, 1, USHRT_MAX, GFP_KERNEL);
	if (ret < 0) {
		put_cred(id->creds);
		kfree(id);
	}
	return ret;
}

static int io_unregister_personality(struct io_ring_ctx *ctx, unsigned id)
{
	struct io_identity *iod;

	iod = idr_remove(&ctx->personality_idr, id);
	if (iod) {
		put_cred(iod->creds);
		if (refcount_dec_and_test(&iod->count))
			kfree(iod);
		return 0;
	}

	return -EINVAL;
}

static int io_register_restrictions(struct io_ring_ctx *ctx, void __user *arg,
				    unsigned int nr_args)
{
	struct io_uring_restriction *res;
	size_t size;
	int i, ret;

	/* Restrictions allowed only if rings started disabled */
	if (!(ctx->flags & IORING_SETUP_R_DISABLED))
		return -EBADFD;

	/* We allow only a single restrictions registration */
	if (ctx->restrictions.registered)
		return -EBUSY;

	if (!arg || nr_args > IORING_MAX_RESTRICTIONS)
		return -EINVAL;

	size = array_size(nr_args, sizeof(*res));
	if (size == SIZE_MAX)
		return -EOVERFLOW;

	res = memdup_user(arg, size);
	if (IS_ERR(res))
		return PTR_ERR(res);

	ret = 0;

	for (i = 0; i < nr_args; i++) {
		switch (res[i].opcode) {
		case IORING_RESTRICTION_REGISTER_OP:
			if (res[i].register_op >= IORING_REGISTER_LAST) {
				ret = -EINVAL;
				goto out;
			}

			__set_bit(res[i].register_op,
				  ctx->restrictions.register_op);
			break;
		case IORING_RESTRICTION_SQE_OP:
			if (res[i].sqe_op >= IORING_OP_LAST) {
				ret = -EINVAL;
				goto out;
			}

			__set_bit(res[i].sqe_op, ctx->restrictions.sqe_op);
			break;
		case IORING_RESTRICTION_SQE_FLAGS_ALLOWED:
			ctx->restrictions.sqe_flags_allowed = res[i].sqe_flags;
			break;
		case IORING_RESTRICTION_SQE_FLAGS_REQUIRED:
			ctx->restrictions.sqe_flags_required = res[i].sqe_flags;
			break;
		default:
			ret = -EINVAL;
			goto out;
		}
	}

out:
	/* Reset all restrictions if an error happened */
	if (ret != 0)
		memset(&ctx->restrictions, 0, sizeof(ctx->restrictions));
	else
		ctx->restrictions.registered = true;

	kfree(res);
	return ret;
}

static int io_register_enable_rings(struct io_ring_ctx *ctx)
{
	if (!(ctx->flags & IORING_SETUP_R_DISABLED))
		return -EBADFD;

	if (ctx->restrictions.registered)
		ctx->restricted = 1;

	ctx->flags &= ~IORING_SETUP_R_DISABLED;

	io_sq_offload_start(ctx);

	return 0;
}

static bool io_register_op_must_quiesce(int op)
{
	switch (op) {
	case IORING_UNREGISTER_FILES:
	case IORING_REGISTER_FILES_UPDATE:
	case IORING_REGISTER_PROBE:
	case IORING_REGISTER_PERSONALITY:
	case IORING_UNREGISTER_PERSONALITY:
		return false;
	default:
		return true;
	}
}

static int __io_uring_register(struct io_ring_ctx *ctx, unsigned opcode,
			       void __user *arg, unsigned nr_args)
	__releases(ctx->uring_lock)
	__acquires(ctx->uring_lock)
{
	int ret;

	/*
	 * We're inside the ring mutex, if the ref is already dying, then
	 * someone else killed the ctx or is already going through
	 * io_uring_register().
	 */
	if (percpu_ref_is_dying(&ctx->refs))
		return -ENXIO;

	if (io_register_op_must_quiesce(opcode)) {
		percpu_ref_kill(&ctx->refs);

		/*
		 * Drop uring mutex before waiting for references to exit. If
		 * another thread is currently inside io_uring_enter() it might
		 * need to grab the uring_lock to make progress. If we hold it
		 * here across the drain wait, then we can deadlock. It's safe
		 * to drop the mutex here, since no new references will come in
		 * after we've killed the percpu ref.
		 */
		mutex_unlock(&ctx->uring_lock);
		do {
			ret = wait_for_completion_interruptible(&ctx->ref_comp);
			if (!ret)
				break;
			ret = io_run_task_work_sig();
			if (ret < 0)
				break;
		} while (1);

		mutex_lock(&ctx->uring_lock);

		if (ret) {
			percpu_ref_resurrect(&ctx->refs);
			goto out_quiesce;
		}
	}

	if (ctx->restricted) {
		if (opcode >= IORING_REGISTER_LAST) {
			ret = -EINVAL;
			goto out;
		}

		if (!test_bit(opcode, ctx->restrictions.register_op)) {
			ret = -EACCES;
			goto out;
		}
	}

	switch (opcode) {
	case IORING_REGISTER_BUFFERS:
		ret = io_sqe_buffer_register(ctx, arg, nr_args);
		break;
	case IORING_UNREGISTER_BUFFERS:
		ret = -EINVAL;
		if (arg || nr_args)
			break;
		ret = io_sqe_buffer_unregister(ctx);
		break;
	case IORING_REGISTER_FILES:
		ret = io_sqe_files_register(ctx, arg, nr_args);
		break;
	case IORING_UNREGISTER_FILES:
		ret = -EINVAL;
		if (arg || nr_args)
			break;
		ret = io_sqe_files_unregister(ctx);
		break;
	case IORING_REGISTER_FILES_UPDATE:
		ret = io_sqe_files_update(ctx, arg, nr_args);
		break;
	case IORING_REGISTER_EVENTFD:
	case IORING_REGISTER_EVENTFD_ASYNC:
		ret = -EINVAL;
		if (nr_args != 1)
			break;
		ret = io_eventfd_register(ctx, arg);
		if (ret)
			break;
		if (opcode == IORING_REGISTER_EVENTFD_ASYNC)
			ctx->eventfd_async = 1;
		else
			ctx->eventfd_async = 0;
		break;
	case IORING_UNREGISTER_EVENTFD:
		ret = -EINVAL;
		if (arg || nr_args)
			break;
		ret = io_eventfd_unregister(ctx);
		break;
	case IORING_REGISTER_PROBE:
		ret = -EINVAL;
		if (!arg || nr_args > 256)
			break;
		ret = io_probe(ctx, arg, nr_args);
		break;
	case IORING_REGISTER_PERSONALITY:
		ret = -EINVAL;
		if (arg || nr_args)
			break;
		ret = io_register_personality(ctx);
		break;
	case IORING_UNREGISTER_PERSONALITY:
		ret = -EINVAL;
		if (arg)
			break;
		ret = io_unregister_personality(ctx, nr_args);
		break;
	case IORING_REGISTER_ENABLE_RINGS:
		ret = -EINVAL;
		if (arg || nr_args)
			break;
		ret = io_register_enable_rings(ctx);
		break;
	case IORING_REGISTER_RESTRICTIONS:
		ret = io_register_restrictions(ctx, arg, nr_args);
		break;
	default:
		ret = -EINVAL;
		break;
	}

out:
	if (io_register_op_must_quiesce(opcode)) {
		/* bring the ctx back to life */
		percpu_ref_reinit(&ctx->refs);
out_quiesce:
		reinit_completion(&ctx->ref_comp);
	}
	return ret;
}

SYSCALL_DEFINE4(io_uring_register, unsigned int, fd, unsigned int, opcode,
		void __user *, arg, unsigned int, nr_args)
{
	struct io_ring_ctx *ctx;
	long ret = -EBADF;
	struct fd f;

	f = fdget(fd);
	if (!f.file)
		return -EBADF;

	ret = -EOPNOTSUPP;
	if (f.file->f_op != &io_uring_fops)
		goto out_fput;

	ctx = f.file->private_data;

	mutex_lock(&ctx->uring_lock);
	ret = __io_uring_register(ctx, opcode, arg, nr_args);
	mutex_unlock(&ctx->uring_lock);
	trace_io_uring_register(ctx, opcode, ctx->nr_user_files, ctx->nr_user_bufs,
							ctx->cq_ev_fd != NULL, ret);
out_fput:
	fdput(f);
	return ret;
}

static int __init io_uring_init(void)
{
#define __BUILD_BUG_VERIFY_ELEMENT(stype, eoffset, etype, ename) do { \
	BUILD_BUG_ON(offsetof(stype, ename) != eoffset); \
	BUILD_BUG_ON(sizeof(etype) != sizeof_field(stype, ename)); \
} while (0)

#define BUILD_BUG_SQE_ELEM(eoffset, etype, ename) \
	__BUILD_BUG_VERIFY_ELEMENT(struct io_uring_sqe, eoffset, etype, ename)
	BUILD_BUG_ON(sizeof(struct io_uring_sqe) != 64);
	BUILD_BUG_SQE_ELEM(0,  __u8,   opcode);
	BUILD_BUG_SQE_ELEM(1,  __u8,   flags);
	BUILD_BUG_SQE_ELEM(2,  __u16,  ioprio);
	BUILD_BUG_SQE_ELEM(4,  __s32,  fd);
	BUILD_BUG_SQE_ELEM(8,  __u64,  off);
	BUILD_BUG_SQE_ELEM(8,  __u64,  addr2);
	BUILD_BUG_SQE_ELEM(16, __u64,  addr);
	BUILD_BUG_SQE_ELEM(16, __u64,  splice_off_in);
	BUILD_BUG_SQE_ELEM(24, __u32,  len);
	BUILD_BUG_SQE_ELEM(28,     __kernel_rwf_t, rw_flags);
	BUILD_BUG_SQE_ELEM(28, /* compat */   int, rw_flags);
	BUILD_BUG_SQE_ELEM(28, /* compat */ __u32, rw_flags);
	BUILD_BUG_SQE_ELEM(28, __u32,  fsync_flags);
	BUILD_BUG_SQE_ELEM(28, /* compat */ __u16,  poll_events);
	BUILD_BUG_SQE_ELEM(28, __u32,  poll32_events);
	BUILD_BUG_SQE_ELEM(28, __u32,  sync_range_flags);
	BUILD_BUG_SQE_ELEM(28, __u32,  msg_flags);
	BUILD_BUG_SQE_ELEM(28, __u32,  timeout_flags);
	BUILD_BUG_SQE_ELEM(28, __u32,  accept_flags);
	BUILD_BUG_SQE_ELEM(28, __u32,  cancel_flags);
	BUILD_BUG_SQE_ELEM(28, __u32,  open_flags);
	BUILD_BUG_SQE_ELEM(28, __u32,  statx_flags);
	BUILD_BUG_SQE_ELEM(28, __u32,  fadvise_advice);
	BUILD_BUG_SQE_ELEM(28, __u32,  splice_flags);
	BUILD_BUG_SQE_ELEM(32, __u64,  user_data);
	BUILD_BUG_SQE_ELEM(40, __u16,  buf_index);
	BUILD_BUG_SQE_ELEM(42, __u16,  personality);
	BUILD_BUG_SQE_ELEM(44, __s32,  splice_fd_in);

	BUILD_BUG_ON(ARRAY_SIZE(io_op_defs) != IORING_OP_LAST);
	BUILD_BUG_ON(__REQ_F_LAST_BIT >= 8 * sizeof(int));
	req_cachep = KMEM_CACHE(io_kiocb, SLAB_HWCACHE_ALIGN | SLAB_PANIC);
	return 0;
};
__initcall(io_uring_init);<|MERGE_RESOLUTION|>--- conflicted
+++ resolved
@@ -6170,15 +6170,10 @@
 	struct io_uring_task *tctx = req->task->io_uring;
 	unsigned long flags;
 
-<<<<<<< HEAD
-	put_files_struct(req->work.identity->files);
-	put_nsproxy(req->work.identity->nsproxy);
-=======
 	if (req->work.flags & IO_WQ_WORK_FILES) {
 		put_files_struct(req->work.identity->files);
 		put_nsproxy(req->work.identity->nsproxy);
 	}
->>>>>>> df7b6229
 	spin_lock_irqsave(&ctx->inflight_lock, flags);
 	list_del(&req->inflight_entry);
 	spin_unlock_irqrestore(&ctx->inflight_lock, flags);
@@ -8940,22 +8935,13 @@
 
 static void io_disable_sqo_submit(struct io_ring_ctx *ctx)
 {
-<<<<<<< HEAD
-	WARN_ON_ONCE(ctx->sqo_task != current);
-
-=======
->>>>>>> df7b6229
 	mutex_lock(&ctx->uring_lock);
 	ctx->sqo_dead = 1;
 	mutex_unlock(&ctx->uring_lock);
 
 	/* make sure callers enter the ring to get error */
-<<<<<<< HEAD
-	io_ring_set_wakeup_flag(ctx);
-=======
 	if (ctx->rings)
 		io_ring_set_wakeup_flag(ctx);
->>>>>>> df7b6229
 }
 
 /*
@@ -8970,10 +8956,7 @@
 
 	if ((ctx->flags & IORING_SETUP_SQPOLL) && ctx->sq_data) {
 		/* for SQPOLL only sqo_task has task notes */
-<<<<<<< HEAD
-=======
 		WARN_ON_ONCE(ctx->sqo_task != current);
->>>>>>> df7b6229
 		io_disable_sqo_submit(ctx);
 		task = ctx->sq_data->thread;
 		atomic_inc(&task->io_uring->in_idle);
@@ -9142,6 +9125,7 @@
 		finish_wait(&tctx->wait, &wait);
 	} while (1);
 
+	finish_wait(&tctx->wait, &wait);
 	atomic_dec(&tctx->in_idle);
 
 	io_uring_remove_task_files(tctx);
@@ -9168,14 +9152,10 @@
 
 	if (ctx->flags & IORING_SETUP_SQPOLL) {
 		/* there is only one file note, which is owned by sqo_task */
-<<<<<<< HEAD
-		WARN_ON_ONCE((ctx->sqo_task == current) ==
-=======
 		WARN_ON_ONCE(ctx->sqo_task != current &&
 			     xa_load(&tctx->xa, (unsigned long)file));
 		/* sqo_dead check is for when this happens after cancellation */
 		WARN_ON_ONCE(ctx->sqo_task == current && !ctx->sqo_dead &&
->>>>>>> df7b6229
 			     !xa_load(&tctx->xa, (unsigned long)file));
 
 		io_disable_sqo_submit(ctx);
@@ -9782,10 +9762,7 @@
 	 */
 	ret = io_uring_install_fd(ctx, file);
 	if (ret < 0) {
-<<<<<<< HEAD
-=======
 		io_disable_sqo_submit(ctx);
->>>>>>> df7b6229
 		/* fput will clean it up */
 		fput(file);
 		return ret;
