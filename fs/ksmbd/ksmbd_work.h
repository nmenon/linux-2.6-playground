--- conflicted
+++ resolved
@@ -68,11 +68,7 @@
 	/* Request is encrypted */
 	bool                            encrypted:1;
 	/* Is this SYNC or ASYNC ksmbd_work */
-<<<<<<< HEAD
-	bool                            synchronous:1;
-=======
 	bool                            asynchronous:1;
->>>>>>> 8455cbb2
 	bool                            need_invalidate_rkey:1;
 
 	unsigned int                    remote_key;
