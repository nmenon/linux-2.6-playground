--- conflicted
+++ resolved
@@ -360,15 +360,8 @@
 	struct btrfs_delayed_item *item;
 	bool leftmost = true;
 
-<<<<<<< HEAD
-	if (ins->ins_or_del == BTRFS_DELAYED_INSERTION_ITEM)
-		root = &delayed_node->ins_root;
-	else if (ins->ins_or_del == BTRFS_DELAYED_DELETION_ITEM)
-		root = &delayed_node->del_root;
-=======
 	if (ins->type == BTRFS_DELAYED_INSERTION_ITEM)
 		root = &delayed_node->ins_root;
->>>>>>> 7365df19
 	else
 		root = &delayed_node->del_root;
 
@@ -392,21 +385,10 @@
 
 	rb_link_node(node, parent_node, p);
 	rb_insert_color_cached(node, root, leftmost);
-<<<<<<< HEAD
-	ins->delayed_node = delayed_node;
-
-	/* Delayed items are always for dir index items. */
-	ASSERT(ins->key.type == BTRFS_DIR_INDEX_KEY);
-
-	if (ins->ins_or_del == BTRFS_DELAYED_INSERTION_ITEM &&
-	    ins->key.offset >= delayed_node->index_cnt)
-		delayed_node->index_cnt = ins->key.offset + 1;
-=======
 
 	if (ins->type == BTRFS_DELAYED_INSERTION_ITEM &&
 	    ins->index >= delayed_node->index_cnt)
 		delayed_node->index_cnt = ins->index + 1;
->>>>>>> 7365df19
 
 	delayed_node->count++;
 	atomic_inc(&delayed_node->root->fs_info->delayed_root->items);
@@ -528,11 +510,7 @@
 		 * for the number of leaves that will be used, based on the delayed
 		 * node's index_items_size field.
 		 */
-<<<<<<< HEAD
-		if (item->ins_or_del == BTRFS_DELAYED_DELETION_ITEM)
-=======
 		if (item->type == BTRFS_DELAYED_DELETION_ITEM)
->>>>>>> 7365df19
 			item->bytes_reserved = num_bytes;
 	}
 
@@ -708,18 +686,6 @@
 
 		next = __btrfs_next_delayed_item(curr);
 		if (!next)
-<<<<<<< HEAD
-			break;
-
-		/*
-		 * We cannot allow gaps in the key space if we're doing log
-		 * replay.
-		 */
-		if (continuous_keys_only &&
-		    (next->key.offset != curr->key.offset + 1))
-			break;
-
-=======
 			break;
 
 		/*
@@ -729,7 +695,6 @@
 		if (continuous_keys_only && (next->index != curr->index + 1))
 			break;
 
->>>>>>> 7365df19
 		ASSERT(next->bytes_reserved == 0);
 
 		next_size = next->data_len + sizeof(struct btrfs_item);
@@ -863,10 +828,7 @@
 				    struct btrfs_path *path,
 				    struct btrfs_delayed_item *item)
 {
-<<<<<<< HEAD
-=======
 	const u64 ino = item->delayed_node->inode_id;
->>>>>>> 7365df19
 	struct btrfs_fs_info *fs_info = root->fs_info;
 	struct btrfs_delayed_item *curr, *next;
 	struct extent_buffer *leaf = path->nodes[0];
@@ -905,13 +867,9 @@
 
 		slot++;
 		btrfs_item_key_to_cpu(leaf, &key, slot);
-<<<<<<< HEAD
-		if (btrfs_comp_cpu_keys(&next->key, &key) != 0)
-=======
 		if (key.objectid != ino ||
 		    key.type != BTRFS_DIR_INDEX_KEY ||
 		    key.offset != next->index)
->>>>>>> 7365df19
 			break;
 		nitems++;
 		curr = next;
@@ -922,22 +880,6 @@
 	ret = btrfs_del_items(trans, root, path, path->slots[0], nitems);
 	if (ret)
 		return ret;
-<<<<<<< HEAD
-
-	/* In case of BTRFS_FS_LOG_RECOVERING items won't have reserved space */
-	if (total_reserved_size > 0) {
-		/*
-		 * Check btrfs_delayed_item_reserve_metadata() to see why we
-		 * don't need to release/reserve qgroup space.
-		 */
-		trace_btrfs_space_reservation(fs_info, "delayed_item",
-					      item->key.objectid, total_reserved_size,
-					      0);
-		btrfs_block_rsv_release(fs_info, &fs_info->delayed_block_rsv,
-					total_reserved_size, NULL);
-	}
-
-=======
 
 	/* In case of BTRFS_FS_LOG_RECOVERING items won't have reserved space */
 	if (total_reserved_size > 0) {
@@ -951,7 +893,6 @@
 					total_reserved_size, NULL);
 	}
 
->>>>>>> 7365df19
 	list_for_each_entry_safe(curr, next, &batch_list, tree_list) {
 		list_del(&curr->tree_list);
 		btrfs_release_delayed_item(curr);
@@ -965,17 +906,12 @@
 				      struct btrfs_root *root,
 				      struct btrfs_delayed_node *node)
 {
-<<<<<<< HEAD
-	int ret = 0;
-
-=======
 	struct btrfs_key key;
 	int ret = 0;
 
 	key.objectid = node->inode_id;
 	key.type = BTRFS_DIR_INDEX_KEY;
 
->>>>>>> 7365df19
 	while (ret == 0) {
 		struct btrfs_delayed_item *item;
 
@@ -986,12 +922,8 @@
 			break;
 		}
 
-<<<<<<< HEAD
-		ret = btrfs_search_slot(trans, root, &item->key, path, -1, 1);
-=======
 		key.offset = item->index;
 		ret = btrfs_search_slot(trans, root, &key, path, -1, 1);
->>>>>>> 7365df19
 		if (ret > 0) {
 			/*
 			 * There's no matching item in the leaf. This means we
@@ -1504,14 +1436,7 @@
 		goto release_node;
 	}
 
-<<<<<<< HEAD
-	delayed_item->key.objectid = btrfs_ino(dir);
-	delayed_item->key.type = BTRFS_DIR_INDEX_KEY;
-	delayed_item->key.offset = index;
-	delayed_item->ins_or_del = BTRFS_DELAYED_INSERTION_ITEM;
-=======
 	delayed_item->index = index;
->>>>>>> 7365df19
 
 	dir_item = (struct btrfs_dir_item *)delayed_item->data;
 	dir_item->location = *disk_key;
@@ -1535,12 +1460,7 @@
 	}
 
 	if (reserve_leaf_space) {
-<<<<<<< HEAD
-		ret = btrfs_delayed_item_reserve_metadata(trans, dir->root,
-							  delayed_item);
-=======
 		ret = btrfs_delayed_item_reserve_metadata(trans, delayed_item);
->>>>>>> 7365df19
 		/*
 		 * Space was reserved for a dir index item insertion when we
 		 * started the transaction, so getting a failure here should be
@@ -1654,12 +1574,7 @@
 		goto end;
 	}
 
-<<<<<<< HEAD
-	item->key = item_key;
-	item->ins_or_del = BTRFS_DELAYED_DELETION_ITEM;
-=======
 	item->index = index;
->>>>>>> 7365df19
 
 	ret = btrfs_delayed_item_reserve_metadata(trans, item);
 	/*
