--- conflicted
+++ resolved
@@ -127,11 +127,8 @@
 	spinlock_t bio_lock;		/* protects BIO fields below */
 	int page_errors;		/* errno from get_user_pages() */
 	int is_async;			/* is IO async ? */
-<<<<<<< HEAD
+	int should_dirty;		/* should we mark read pages dirty? */
 	bool defer_completion;		/* defer AIO completion to workqueue? */
-=======
-	int should_dirty;		/* should we mark read pages dirty? */
->>>>>>> b080082b
 	int io_error;			/* IO error in completion path */
 	unsigned long refcount;		/* direct_io_worker() and bios */
 	struct bio *bio_list;		/* singly linked via bi_private */
