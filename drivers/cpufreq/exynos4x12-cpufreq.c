/*
 * Copyright (c) 2010-2012 Samsung Electronics Co., Ltd.
 *		http://www.samsung.com
 *
 * EXYNOS4X12 - CPU frequency scaling support
 *
 * This program is free software; you can redistribute it and/or modify
 * it under the terms of the GNU General Public License version 2 as
 * published by the Free Software Foundation.
*/

#include <linux/module.h>
#include <linux/kernel.h>
#include <linux/err.h>
#include <linux/clk.h>
#include <linux/io.h>
#include <linux/slab.h>
#include <linux/cpufreq.h>
#include <linux/of.h>
#include <linux/of_address.h>

#include "exynos-cpufreq.h"

static struct clk *cpu_clk;
static struct clk *moutcore;
static struct clk *mout_mpll;
static struct clk *mout_apll;
static struct exynos_dvfs_info *cpufreq;

static unsigned int exynos4x12_volt_table[] = {
	1350000, 1287500, 1250000, 1187500, 1137500, 1087500, 1037500,
	1000000,  987500,  975000,  950000,  925000,  900000,  900000
};

static struct cpufreq_frequency_table exynos4x12_freq_table[] = {
	{CPUFREQ_BOOST_FREQ, L0, 1500 * 1000},
	{0, L1, 1400 * 1000},
	{0, L2, 1300 * 1000},
	{0, L3, 1200 * 1000},
	{0, L4, 1100 * 1000},
	{0, L5, 1000 * 1000},
	{0, L6,  900 * 1000},
	{0, L7,  800 * 1000},
	{0, L8,  700 * 1000},
	{0, L9,  600 * 1000},
	{0, L10, 500 * 1000},
	{0, L11, 400 * 1000},
	{0, L12, 300 * 1000},
	{0, L13, 200 * 1000},
	{0, 0, CPUFREQ_TABLE_END},
};

static struct apll_freq *apll_freq_4x12;

static struct apll_freq apll_freq_4212[] = {
	/*
	 * values:
	 * freq
	 * clock divider for CORE, COREM0, COREM1, PERIPH, ATB, PCLK_DBG, APLL, CORE2
	 * clock divider for COPY, HPM, RESERVED
	 * PLL M, P, S
	 */
	APLL_FREQ(1500, 0, 3, 7, 0, 6, 1, 2, 0, 6, 2, 0, 250, 4, 0),
	APLL_FREQ(1400, 0, 3, 7, 0, 6, 1, 2, 0, 6, 2, 0, 175, 3, 0),
	APLL_FREQ(1300, 0, 3, 7, 0, 5, 1, 2, 0, 5, 2, 0, 325, 6, 0),
	APLL_FREQ(1200, 0, 3, 7, 0, 5, 1, 2, 0, 5, 2, 0, 200, 4, 0),
	APLL_FREQ(1100, 0, 3, 6, 0, 4, 1, 2, 0, 4, 2, 0, 275, 6, 0),
	APLL_FREQ(1000, 0, 2, 5, 0, 4, 1, 1, 0, 4, 2, 0, 125, 3, 0),
	APLL_FREQ(900,  0, 2, 5, 0, 3, 1, 1, 0, 3, 2, 0, 150, 4, 0),
	APLL_FREQ(800,  0, 2, 5, 0, 3, 1, 1, 0, 3, 2, 0, 100, 3, 0),
	APLL_FREQ(700,  0, 2, 4, 0, 3, 1, 1, 0, 3, 2, 0, 175, 3, 1),
	APLL_FREQ(600,  0, 2, 4, 0, 3, 1, 1, 0, 3, 2, 0, 200, 4, 1),
	APLL_FREQ(500,  0, 2, 4, 0, 3, 1, 1, 0, 3, 2, 0, 125, 3, 1),
	APLL_FREQ(400,  0, 2, 4, 0, 3, 1, 1, 0, 3, 2, 0, 100, 3, 1),
	APLL_FREQ(300,  0, 2, 4, 0, 2, 1, 1, 0, 3, 2, 0, 200, 4, 2),
	APLL_FREQ(200,  0, 1, 3, 0, 1, 1, 1, 0, 3, 2, 0, 100, 3, 2),
};

static struct apll_freq apll_freq_4412[] = {
	/*
	 * values:
	 * freq
	 * clock divider for CORE, COREM0, COREM1, PERIPH, ATB, PCLK_DBG, APLL, CORE2
	 * clock divider for COPY, HPM, CORES
	 * PLL M, P, S
	 */
	APLL_FREQ(1500, 0, 3, 7, 0, 6, 1, 2, 0, 6, 0, 7, 250, 4, 0),
	APLL_FREQ(1400, 0, 3, 7, 0, 6, 1, 2, 0, 6, 0, 6, 175, 3, 0),
	APLL_FREQ(1300, 0, 3, 7, 0, 5, 1, 2, 0, 5, 0, 6, 325, 6, 0),
	APLL_FREQ(1200, 0, 3, 7, 0, 5, 1, 2, 0, 5, 0, 5, 200, 4, 0),
	APLL_FREQ(1100, 0, 3, 6, 0, 4, 1, 2, 0, 4, 0, 5, 275, 6, 0),
	APLL_FREQ(1000, 0, 2, 5, 0, 4, 1, 1, 0, 4, 0, 4, 125, 3, 0),
	APLL_FREQ(900,  0, 2, 5, 0, 3, 1, 1, 0, 3, 0, 4, 150, 4, 0),
	APLL_FREQ(800,  0, 2, 5, 0, 3, 1, 1, 0, 3, 0, 3, 100, 3, 0),
	APLL_FREQ(700,  0, 2, 4, 0, 3, 1, 1, 0, 3, 0, 3, 175, 3, 1),
	APLL_FREQ(600,  0, 2, 4, 0, 3, 1, 1, 0, 3, 0, 2, 200, 4, 1),
	APLL_FREQ(500,  0, 2, 4, 0, 3, 1, 1, 0, 3, 0, 2, 125, 3, 1),
	APLL_FREQ(400,  0, 2, 4, 0, 3, 1, 1, 0, 3, 0, 1, 100, 3, 1),
	APLL_FREQ(300,  0, 2, 4, 0, 2, 1, 1, 0, 3, 0, 1, 200, 4, 2),
	APLL_FREQ(200,  0, 1, 3, 0, 1, 1, 1, 0, 3, 0, 0, 100, 3, 2),
};

static void exynos4x12_set_clkdiv(unsigned int div_index)
{
	unsigned int tmp;

	/* Change Divider - CPU0 */

	tmp = apll_freq_4x12[div_index].clk_div_cpu0;

	__raw_writel(tmp, cpufreq->cmu_regs + EXYNOS4_CLKDIV_CPU);

	while (__raw_readl(cpufreq->cmu_regs + EXYNOS4_CLKDIV_STATCPU)
	       & 0x11111111)
		cpu_relax();

	/* Change Divider - CPU1 */
	tmp = apll_freq_4x12[div_index].clk_div_cpu1;

<<<<<<< HEAD
	__raw_writel(tmp, EXYNOS4_CLKDIV_CPU1);

	do {
		cpu_relax();
		tmp = __raw_readl(EXYNOS4_CLKDIV_STATCPU1);
=======
	__raw_writel(tmp, cpufreq->cmu_regs + EXYNOS4_CLKDIV_CPU1);

	do {
		cpu_relax();
		tmp = __raw_readl(cpufreq->cmu_regs + EXYNOS4_CLKDIV_STATCPU1);
>>>>>>> ca610da7
	} while (tmp != 0x0);
}

static void exynos4x12_set_apll(unsigned int index)
{
	unsigned int tmp, freq = apll_freq_4x12[index].freq;

	/* MUX_CORE_SEL = MPLL, ARMCLK uses MPLL for lock time */
	clk_set_parent(moutcore, mout_mpll);

	do {
		cpu_relax();
		tmp = (__raw_readl(cpufreq->cmu_regs + EXYNOS4_CLKMUX_STATCPU)
			>> EXYNOS4_CLKSRC_CPU_MUXCORE_SHIFT);
		tmp &= 0x7;
	} while (tmp != 0x2);

	clk_set_rate(mout_apll, freq * 1000);

	/* MUX_CORE_SEL = APLL */
	clk_set_parent(moutcore, mout_apll);

	do {
		cpu_relax();
		tmp = __raw_readl(cpufreq->cmu_regs + EXYNOS4_CLKMUX_STATCPU);
		tmp &= EXYNOS4_CLKMUX_STATCPU_MUXCORE_MASK;
	} while (tmp != (0x1 << EXYNOS4_CLKSRC_CPU_MUXCORE_SHIFT));
}

static void exynos4x12_set_frequency(unsigned int old_index,
				  unsigned int new_index)
{
	if (old_index > new_index) {
		exynos4x12_set_clkdiv(new_index);
		exynos4x12_set_apll(new_index);
	} else if (old_index < new_index) {
		exynos4x12_set_apll(new_index);
		exynos4x12_set_clkdiv(new_index);
	}
}

int exynos4x12_cpufreq_init(struct exynos_dvfs_info *info)
{
	struct device_node *np;
	unsigned long rate;

	/*
	 * HACK: This is a temporary workaround to get access to clock
	 * controller registers directly and remove static mappings and
	 * dependencies on platform headers. It is necessary to enable
	 * Exynos multi-platform support and will be removed together with
	 * this whole driver as soon as Exynos gets migrated to use
	 * cpufreq-cpu0 driver.
	 */
	np = of_find_compatible_node(NULL, NULL, "samsung,exynos4412-clock");
	if (!np) {
		pr_err("%s: failed to find clock controller DT node\n",
			__func__);
		return -ENODEV;
	}

	info->cmu_regs = of_iomap(np, 0);
	if (!info->cmu_regs) {
		pr_err("%s: failed to map CMU registers\n", __func__);
		return -EFAULT;
	}

	cpu_clk = clk_get(NULL, "armclk");
	if (IS_ERR(cpu_clk))
		return PTR_ERR(cpu_clk);

	moutcore = clk_get(NULL, "moutcore");
	if (IS_ERR(moutcore))
		goto err_moutcore;

	mout_mpll = clk_get(NULL, "mout_mpll");
	if (IS_ERR(mout_mpll))
		goto err_mout_mpll;

	rate = clk_get_rate(mout_mpll) / 1000;

	mout_apll = clk_get(NULL, "mout_apll");
	if (IS_ERR(mout_apll))
		goto err_mout_apll;

	if (info->type == EXYNOS_SOC_4212)
		apll_freq_4x12 = apll_freq_4212;
	else
		apll_freq_4x12 = apll_freq_4412;

	info->mpll_freq_khz = rate;
	/* 800Mhz */
	info->pll_safe_idx = L7;
	info->cpu_clk = cpu_clk;
	info->volt_table = exynos4x12_volt_table;
	info->freq_table = exynos4x12_freq_table;
	info->set_freq = exynos4x12_set_frequency;

	cpufreq = info;

	return 0;

err_mout_apll:
	clk_put(mout_mpll);
err_mout_mpll:
	clk_put(moutcore);
err_moutcore:
	clk_put(cpu_clk);

	pr_debug("%s: failed initialization\n", __func__);
	return -EINVAL;
}<|MERGE_RESOLUTION|>--- conflicted
+++ resolved
@@ -117,19 +117,11 @@
 	/* Change Divider - CPU1 */
 	tmp = apll_freq_4x12[div_index].clk_div_cpu1;
 
-<<<<<<< HEAD
-	__raw_writel(tmp, EXYNOS4_CLKDIV_CPU1);
+	__raw_writel(tmp, cpufreq->cmu_regs + EXYNOS4_CLKDIV_CPU1);
 
 	do {
 		cpu_relax();
-		tmp = __raw_readl(EXYNOS4_CLKDIV_STATCPU1);
-=======
-	__raw_writel(tmp, cpufreq->cmu_regs + EXYNOS4_CLKDIV_CPU1);
-
-	do {
-		cpu_relax();
 		tmp = __raw_readl(cpufreq->cmu_regs + EXYNOS4_CLKDIV_STATCPU1);
->>>>>>> ca610da7
 	} while (tmp != 0x0);
 }
 
