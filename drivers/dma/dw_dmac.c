/*
 * Core driver for the Synopsys DesignWare DMA Controller
 *
 * Copyright (C) 2007-2008 Atmel Corporation
 * Copyright (C) 2010-2011 ST Microelectronics
 *
 * This program is free software; you can redistribute it and/or modify
 * it under the terms of the GNU General Public License version 2 as
 * published by the Free Software Foundation.
 */

#include <linux/bitops.h>
#include <linux/clk.h>
#include <linux/delay.h>
#include <linux/dmaengine.h>
#include <linux/dma-mapping.h>
#include <linux/dmapool.h>
#include <linux/err.h>
#include <linux/init.h>
#include <linux/interrupt.h>
#include <linux/io.h>
#include <linux/of.h>
#include <linux/of_dma.h>
#include <linux/mm.h>
#include <linux/module.h>
#include <linux/platform_device.h>
#include <linux/slab.h>
#include <linux/acpi.h>
#include <linux/acpi_dma.h>

#include "dw_dmac_regs.h"
#include "dmaengine.h"

/*
 * This supports the Synopsys "DesignWare AHB Central DMA Controller",
 * (DW_ahb_dmac) which is used with various AMBA 2.0 systems (not all
 * of which use ARM any more).  See the "Databook" from Synopsys for
 * information beyond what licensees probably provide.
 *
 * The driver has currently been tested only with the Atmel AT32AP7000,
 * which does not support descriptor writeback.
 */

static inline unsigned int dwc_get_dms(struct dw_dma_slave *slave)
{
	return slave ? slave->dst_master : 0;
}

static inline unsigned int dwc_get_sms(struct dw_dma_slave *slave)
{
	return slave ? slave->src_master : 1;
}

static inline void dwc_set_masters(struct dw_dma_chan *dwc)
{
	struct dw_dma *dw = to_dw_dma(dwc->chan.device);
	struct dw_dma_slave *dws = dwc->chan.private;
	unsigned char mmax = dw->nr_masters - 1;

	if (dwc->request_line == ~0) {
		dwc->src_master = min_t(unsigned char, mmax, dwc_get_sms(dws));
		dwc->dst_master = min_t(unsigned char, mmax, dwc_get_dms(dws));
	}
}

#define DWC_DEFAULT_CTLLO(_chan) ({				\
		struct dw_dma_chan *_dwc = to_dw_dma_chan(_chan);	\
		struct dma_slave_config	*_sconfig = &_dwc->dma_sconfig;	\
		bool _is_slave = is_slave_direction(_dwc->direction);	\
		u8 _smsize = _is_slave ? _sconfig->src_maxburst :	\
			DW_DMA_MSIZE_16;			\
		u8 _dmsize = _is_slave ? _sconfig->dst_maxburst :	\
			DW_DMA_MSIZE_16;			\
								\
		(DWC_CTLL_DST_MSIZE(_dmsize)			\
		 | DWC_CTLL_SRC_MSIZE(_smsize)			\
		 | DWC_CTLL_LLP_D_EN				\
		 | DWC_CTLL_LLP_S_EN				\
		 | DWC_CTLL_DMS(_dwc->dst_master)		\
		 | DWC_CTLL_SMS(_dwc->src_master));		\
	})

/*
 * Number of descriptors to allocate for each channel. This should be
 * made configurable somehow; preferably, the clients (at least the
 * ones using slave transfers) should be able to give us a hint.
 */
#define NR_DESCS_PER_CHANNEL	64

/*----------------------------------------------------------------------*/

static struct device *chan2dev(struct dma_chan *chan)
{
	return &chan->dev->device;
}
static struct device *chan2parent(struct dma_chan *chan)
{
	return chan->dev->device.parent;
}

static struct dw_desc *dwc_first_active(struct dw_dma_chan *dwc)
{
	return to_dw_desc(dwc->active_list.next);
}

static struct dw_desc *dwc_desc_get(struct dw_dma_chan *dwc)
{
	struct dw_desc *desc, *_desc;
	struct dw_desc *ret = NULL;
	unsigned int i = 0;
	unsigned long flags;

	spin_lock_irqsave(&dwc->lock, flags);
	list_for_each_entry_safe(desc, _desc, &dwc->free_list, desc_node) {
		i++;
		if (async_tx_test_ack(&desc->txd)) {
			list_del(&desc->desc_node);
			ret = desc;
			break;
		}
		dev_dbg(chan2dev(&dwc->chan), "desc %p not ACKed\n", desc);
	}
	spin_unlock_irqrestore(&dwc->lock, flags);

	dev_vdbg(chan2dev(&dwc->chan), "scanned %u descriptors on freelist\n", i);

	return ret;
}

/*
 * Move a descriptor, including any children, to the free list.
 * `desc' must not be on any lists.
 */
static void dwc_desc_put(struct dw_dma_chan *dwc, struct dw_desc *desc)
{
	unsigned long flags;

	if (desc) {
		struct dw_desc *child;

		spin_lock_irqsave(&dwc->lock, flags);
		list_for_each_entry(child, &desc->tx_list, desc_node)
			dev_vdbg(chan2dev(&dwc->chan),
					"moving child desc %p to freelist\n",
					child);
		list_splice_init(&desc->tx_list, &dwc->free_list);
		dev_vdbg(chan2dev(&dwc->chan), "moving desc %p to freelist\n", desc);
		list_add(&desc->desc_node, &dwc->free_list);
		spin_unlock_irqrestore(&dwc->lock, flags);
	}
}

static void dwc_initialize(struct dw_dma_chan *dwc)
{
	struct dw_dma *dw = to_dw_dma(dwc->chan.device);
	struct dw_dma_slave *dws = dwc->chan.private;
	u32 cfghi = DWC_CFGH_FIFO_MODE;
	u32 cfglo = DWC_CFGL_CH_PRIOR(dwc->priority);

	if (dwc->initialized == true)
		return;

	if (dws) {
		/*
		 * We need controller-specific data to set up slave
		 * transfers.
		 */
		BUG_ON(!dws->dma_dev || dws->dma_dev != dw->dma.dev);

		cfghi = dws->cfg_hi;
		cfglo |= dws->cfg_lo & ~DWC_CFGL_CH_PRIOR_MASK;
	} else {
		if (dwc->direction == DMA_MEM_TO_DEV)
			cfghi = DWC_CFGH_DST_PER(dwc->request_line);
		else if (dwc->direction == DMA_DEV_TO_MEM)
			cfghi = DWC_CFGH_SRC_PER(dwc->request_line);
	}

	channel_writel(dwc, CFG_LO, cfglo);
	channel_writel(dwc, CFG_HI, cfghi);

	/* Enable interrupts */
	channel_set_bit(dw, MASK.XFER, dwc->mask);
	channel_set_bit(dw, MASK.ERROR, dwc->mask);

	dwc->initialized = true;
}

/*----------------------------------------------------------------------*/

static inline unsigned int dwc_fast_fls(unsigned long long v)
{
	/*
	 * We can be a lot more clever here, but this should take care
	 * of the most common optimization.
	 */
	if (!(v & 7))
		return 3;
	else if (!(v & 3))
		return 2;
	else if (!(v & 1))
		return 1;
	return 0;
}

static inline void dwc_dump_chan_regs(struct dw_dma_chan *dwc)
{
	dev_err(chan2dev(&dwc->chan),
		"  SAR: 0x%x DAR: 0x%x LLP: 0x%x CTL: 0x%x:%08x\n",
		channel_readl(dwc, SAR),
		channel_readl(dwc, DAR),
		channel_readl(dwc, LLP),
		channel_readl(dwc, CTL_HI),
		channel_readl(dwc, CTL_LO));
}

static inline void dwc_chan_disable(struct dw_dma *dw, struct dw_dma_chan *dwc)
{
	channel_clear_bit(dw, CH_EN, dwc->mask);
	while (dma_readl(dw, CH_EN) & dwc->mask)
		cpu_relax();
}

/*----------------------------------------------------------------------*/

/* Perform single block transfer */
static inline void dwc_do_single_block(struct dw_dma_chan *dwc,
				       struct dw_desc *desc)
{
	struct dw_dma	*dw = to_dw_dma(dwc->chan.device);
	u32		ctllo;

	/* Software emulation of LLP mode relies on interrupts to continue
	 * multi block transfer. */
	ctllo = desc->lli.ctllo | DWC_CTLL_INT_EN;

	channel_writel(dwc, SAR, desc->lli.sar);
	channel_writel(dwc, DAR, desc->lli.dar);
	channel_writel(dwc, CTL_LO, ctllo);
	channel_writel(dwc, CTL_HI, desc->lli.ctlhi);
	channel_set_bit(dw, CH_EN, dwc->mask);

	/* Move pointer to next descriptor */
	dwc->tx_node_active = dwc->tx_node_active->next;
}

/* Called with dwc->lock held and bh disabled */
static void dwc_dostart(struct dw_dma_chan *dwc, struct dw_desc *first)
{
	struct dw_dma	*dw = to_dw_dma(dwc->chan.device);
	unsigned long	was_soft_llp;

	/* ASSERT:  channel is idle */
	if (dma_readl(dw, CH_EN) & dwc->mask) {
		dev_err(chan2dev(&dwc->chan),
			"BUG: Attempted to start non-idle channel\n");
		dwc_dump_chan_regs(dwc);

		/* The tasklet will hopefully advance the queue... */
		return;
	}

	if (dwc->nollp) {
		was_soft_llp = test_and_set_bit(DW_DMA_IS_SOFT_LLP,
						&dwc->flags);
		if (was_soft_llp) {
			dev_err(chan2dev(&dwc->chan),
				"BUG: Attempted to start new LLP transfer "
				"inside ongoing one\n");
			return;
		}

		dwc_initialize(dwc);

		dwc->residue = first->total_len;
		dwc->tx_node_active = &first->tx_list;

		/* Submit first block */
		dwc_do_single_block(dwc, first);

		return;
	}

	dwc_initialize(dwc);

	channel_writel(dwc, LLP, first->txd.phys);
	channel_writel(dwc, CTL_LO,
			DWC_CTLL_LLP_D_EN | DWC_CTLL_LLP_S_EN);
	channel_writel(dwc, CTL_HI, 0);
	channel_set_bit(dw, CH_EN, dwc->mask);
}

/*----------------------------------------------------------------------*/

static void
dwc_descriptor_complete(struct dw_dma_chan *dwc, struct dw_desc *desc,
		bool callback_required)
{
	dma_async_tx_callback		callback = NULL;
	void				*param = NULL;
	struct dma_async_tx_descriptor	*txd = &desc->txd;
	struct dw_desc			*child;
	unsigned long			flags;

	dev_vdbg(chan2dev(&dwc->chan), "descriptor %u complete\n", txd->cookie);

	spin_lock_irqsave(&dwc->lock, flags);
	dma_cookie_complete(txd);
	if (callback_required) {
		callback = txd->callback;
		param = txd->callback_param;
	}

	/* async_tx_ack */
	list_for_each_entry(child, &desc->tx_list, desc_node)
		async_tx_ack(&child->txd);
	async_tx_ack(&desc->txd);

	list_splice_init(&desc->tx_list, &dwc->free_list);
	list_move(&desc->desc_node, &dwc->free_list);

	if (!is_slave_direction(dwc->direction)) {
		struct device *parent = chan2parent(&dwc->chan);
		if (!(txd->flags & DMA_COMPL_SKIP_DEST_UNMAP)) {
			if (txd->flags & DMA_COMPL_DEST_UNMAP_SINGLE)
				dma_unmap_single(parent, desc->lli.dar,
					desc->total_len, DMA_FROM_DEVICE);
			else
				dma_unmap_page(parent, desc->lli.dar,
					desc->total_len, DMA_FROM_DEVICE);
		}
		if (!(txd->flags & DMA_COMPL_SKIP_SRC_UNMAP)) {
			if (txd->flags & DMA_COMPL_SRC_UNMAP_SINGLE)
				dma_unmap_single(parent, desc->lli.sar,
					desc->total_len, DMA_TO_DEVICE);
			else
				dma_unmap_page(parent, desc->lli.sar,
					desc->total_len, DMA_TO_DEVICE);
		}
	}

	spin_unlock_irqrestore(&dwc->lock, flags);

	if (callback)
		callback(param);
}

static void dwc_complete_all(struct dw_dma *dw, struct dw_dma_chan *dwc)
{
	struct dw_desc *desc, *_desc;
	LIST_HEAD(list);
	unsigned long flags;

	spin_lock_irqsave(&dwc->lock, flags);
	if (dma_readl(dw, CH_EN) & dwc->mask) {
		dev_err(chan2dev(&dwc->chan),
			"BUG: XFER bit set, but channel not idle!\n");

		/* Try to continue after resetting the channel... */
		dwc_chan_disable(dw, dwc);
	}

	/*
	 * Submit queued descriptors ASAP, i.e. before we go through
	 * the completed ones.
	 */
	list_splice_init(&dwc->active_list, &list);
	if (!list_empty(&dwc->queue)) {
		list_move(dwc->queue.next, &dwc->active_list);
		dwc_dostart(dwc, dwc_first_active(dwc));
	}

	spin_unlock_irqrestore(&dwc->lock, flags);

	list_for_each_entry_safe(desc, _desc, &list, desc_node)
		dwc_descriptor_complete(dwc, desc, true);
}

/* Returns how many bytes were already received from source */
static inline u32 dwc_get_sent(struct dw_dma_chan *dwc)
{
	u32 ctlhi = channel_readl(dwc, CTL_HI);
	u32 ctllo = channel_readl(dwc, CTL_LO);

	return (ctlhi & DWC_CTLH_BLOCK_TS_MASK) * (1 << (ctllo >> 4 & 7));
}

static void dwc_scan_descriptors(struct dw_dma *dw, struct dw_dma_chan *dwc)
{
	dma_addr_t llp;
	struct dw_desc *desc, *_desc;
	struct dw_desc *child;
	u32 status_xfer;
	unsigned long flags;

	spin_lock_irqsave(&dwc->lock, flags);
	llp = channel_readl(dwc, LLP);
	status_xfer = dma_readl(dw, RAW.XFER);

	if (status_xfer & dwc->mask) {
		/* Everything we've submitted is done */
		dma_writel(dw, CLEAR.XFER, dwc->mask);

		if (test_bit(DW_DMA_IS_SOFT_LLP, &dwc->flags)) {
			struct list_head *head, *active = dwc->tx_node_active;

			/*
			 * We are inside first active descriptor.
			 * Otherwise something is really wrong.
			 */
			desc = dwc_first_active(dwc);

			head = &desc->tx_list;
			if (active != head) {
				/* Update desc to reflect last sent one */
				if (active != head->next)
					desc = to_dw_desc(active->prev);

				dwc->residue -= desc->len;

				child = to_dw_desc(active);

				/* Submit next block */
				dwc_do_single_block(dwc, child);

				spin_unlock_irqrestore(&dwc->lock, flags);
				return;
			}

			/* We are done here */
			clear_bit(DW_DMA_IS_SOFT_LLP, &dwc->flags);
		}

		dwc->residue = 0;

		spin_unlock_irqrestore(&dwc->lock, flags);

		dwc_complete_all(dw, dwc);
		return;
	}

	if (list_empty(&dwc->active_list)) {
		dwc->residue = 0;
		spin_unlock_irqrestore(&dwc->lock, flags);
		return;
	}

	if (test_bit(DW_DMA_IS_SOFT_LLP, &dwc->flags)) {
		dev_vdbg(chan2dev(&dwc->chan), "%s: soft LLP mode\n", __func__);
		spin_unlock_irqrestore(&dwc->lock, flags);
		return;
	}

	dev_vdbg(chan2dev(&dwc->chan), "%s: llp=0x%llx\n", __func__,
			(unsigned long long)llp);

	list_for_each_entry_safe(desc, _desc, &dwc->active_list, desc_node) {
		/* Initial residue value */
		dwc->residue = desc->total_len;

		/* Check first descriptors addr */
		if (desc->txd.phys == llp) {
			spin_unlock_irqrestore(&dwc->lock, flags);
			return;
		}

		/* Check first descriptors llp */
		if (desc->lli.llp == llp) {
			/* This one is currently in progress */
			dwc->residue -= dwc_get_sent(dwc);
			spin_unlock_irqrestore(&dwc->lock, flags);
			return;
		}

		dwc->residue -= desc->len;
		list_for_each_entry(child, &desc->tx_list, desc_node) {
			if (child->lli.llp == llp) {
				/* Currently in progress */
				dwc->residue -= dwc_get_sent(dwc);
				spin_unlock_irqrestore(&dwc->lock, flags);
				return;
			}
			dwc->residue -= child->len;
		}

		/*
		 * No descriptors so far seem to be in progress, i.e.
		 * this one must be done.
		 */
		spin_unlock_irqrestore(&dwc->lock, flags);
		dwc_descriptor_complete(dwc, desc, true);
		spin_lock_irqsave(&dwc->lock, flags);
	}

	dev_err(chan2dev(&dwc->chan),
		"BUG: All descriptors done, but channel not idle!\n");

	/* Try to continue after resetting the channel... */
	dwc_chan_disable(dw, dwc);

	if (!list_empty(&dwc->queue)) {
		list_move(dwc->queue.next, &dwc->active_list);
		dwc_dostart(dwc, dwc_first_active(dwc));
	}
	spin_unlock_irqrestore(&dwc->lock, flags);
}

static inline void dwc_dump_lli(struct dw_dma_chan *dwc, struct dw_lli *lli)
{
	dev_crit(chan2dev(&dwc->chan), "  desc: s0x%x d0x%x l0x%x c0x%x:%x\n",
		 lli->sar, lli->dar, lli->llp, lli->ctlhi, lli->ctllo);
}

static void dwc_handle_error(struct dw_dma *dw, struct dw_dma_chan *dwc)
{
	struct dw_desc *bad_desc;
	struct dw_desc *child;
	unsigned long flags;

	dwc_scan_descriptors(dw, dwc);

	spin_lock_irqsave(&dwc->lock, flags);

	/*
	 * The descriptor currently at the head of the active list is
	 * borked. Since we don't have any way to report errors, we'll
	 * just have to scream loudly and try to carry on.
	 */
	bad_desc = dwc_first_active(dwc);
	list_del_init(&bad_desc->desc_node);
	list_move(dwc->queue.next, dwc->active_list.prev);

	/* Clear the error flag and try to restart the controller */
	dma_writel(dw, CLEAR.ERROR, dwc->mask);
	if (!list_empty(&dwc->active_list))
		dwc_dostart(dwc, dwc_first_active(dwc));

	/*
	 * WARN may seem harsh, but since this only happens
	 * when someone submits a bad physical address in a
	 * descriptor, we should consider ourselves lucky that the
	 * controller flagged an error instead of scribbling over
	 * random memory locations.
	 */
	dev_WARN(chan2dev(&dwc->chan), "Bad descriptor submitted for DMA!\n"
				       "  cookie: %d\n", bad_desc->txd.cookie);
	dwc_dump_lli(dwc, &bad_desc->lli);
	list_for_each_entry(child, &bad_desc->tx_list, desc_node)
		dwc_dump_lli(dwc, &child->lli);

	spin_unlock_irqrestore(&dwc->lock, flags);

	/* Pretend the descriptor completed successfully */
	dwc_descriptor_complete(dwc, bad_desc, true);
}

/* --------------------- Cyclic DMA API extensions -------------------- */

inline dma_addr_t dw_dma_get_src_addr(struct dma_chan *chan)
{
	struct dw_dma_chan *dwc = to_dw_dma_chan(chan);
	return channel_readl(dwc, SAR);
}
EXPORT_SYMBOL(dw_dma_get_src_addr);

inline dma_addr_t dw_dma_get_dst_addr(struct dma_chan *chan)
{
	struct dw_dma_chan *dwc = to_dw_dma_chan(chan);
	return channel_readl(dwc, DAR);
}
EXPORT_SYMBOL(dw_dma_get_dst_addr);

/* Called with dwc->lock held and all DMAC interrupts disabled */
static void dwc_handle_cyclic(struct dw_dma *dw, struct dw_dma_chan *dwc,
		u32 status_err, u32 status_xfer)
{
	unsigned long flags;

	if (dwc->mask) {
		void (*callback)(void *param);
		void *callback_param;

		dev_vdbg(chan2dev(&dwc->chan), "new cyclic period llp 0x%08x\n",
				channel_readl(dwc, LLP));

		callback = dwc->cdesc->period_callback;
		callback_param = dwc->cdesc->period_callback_param;

		if (callback)
			callback(callback_param);
	}

	/*
	 * Error and transfer complete are highly unlikely, and will most
	 * likely be due to a configuration error by the user.
	 */
	if (unlikely(status_err & dwc->mask) ||
			unlikely(status_xfer & dwc->mask)) {
		int i;

		dev_err(chan2dev(&dwc->chan), "cyclic DMA unexpected %s "
				"interrupt, stopping DMA transfer\n",
				status_xfer ? "xfer" : "error");

		spin_lock_irqsave(&dwc->lock, flags);

		dwc_dump_chan_regs(dwc);

		dwc_chan_disable(dw, dwc);

		/* Make sure DMA does not restart by loading a new list */
		channel_writel(dwc, LLP, 0);
		channel_writel(dwc, CTL_LO, 0);
		channel_writel(dwc, CTL_HI, 0);

		dma_writel(dw, CLEAR.ERROR, dwc->mask);
		dma_writel(dw, CLEAR.XFER, dwc->mask);

		for (i = 0; i < dwc->cdesc->periods; i++)
			dwc_dump_lli(dwc, &dwc->cdesc->desc[i]->lli);

		spin_unlock_irqrestore(&dwc->lock, flags);
	}
}

/* ------------------------------------------------------------------------- */

static void dw_dma_tasklet(unsigned long data)
{
	struct dw_dma *dw = (struct dw_dma *)data;
	struct dw_dma_chan *dwc;
	u32 status_xfer;
	u32 status_err;
	int i;

	status_xfer = dma_readl(dw, RAW.XFER);
	status_err = dma_readl(dw, RAW.ERROR);

	dev_vdbg(dw->dma.dev, "%s: status_err=%x\n", __func__, status_err);

	for (i = 0; i < dw->dma.chancnt; i++) {
		dwc = &dw->chan[i];
		if (test_bit(DW_DMA_IS_CYCLIC, &dwc->flags))
			dwc_handle_cyclic(dw, dwc, status_err, status_xfer);
		else if (status_err & (1 << i))
			dwc_handle_error(dw, dwc);
		else if (status_xfer & (1 << i))
			dwc_scan_descriptors(dw, dwc);
	}

	/*
	 * Re-enable interrupts.
	 */
	channel_set_bit(dw, MASK.XFER, dw->all_chan_mask);
	channel_set_bit(dw, MASK.ERROR, dw->all_chan_mask);
}

static irqreturn_t dw_dma_interrupt(int irq, void *dev_id)
{
	struct dw_dma *dw = dev_id;
	u32 status;

	dev_vdbg(dw->dma.dev, "%s: status=0x%x\n", __func__,
			dma_readl(dw, STATUS_INT));

	/*
	 * Just disable the interrupts. We'll turn them back on in the
	 * softirq handler.
	 */
	channel_clear_bit(dw, MASK.XFER, dw->all_chan_mask);
	channel_clear_bit(dw, MASK.ERROR, dw->all_chan_mask);

	status = dma_readl(dw, STATUS_INT);
	if (status) {
		dev_err(dw->dma.dev,
			"BUG: Unexpected interrupts pending: 0x%x\n",
			status);

		/* Try to recover */
		channel_clear_bit(dw, MASK.XFER, (1 << 8) - 1);
		channel_clear_bit(dw, MASK.SRC_TRAN, (1 << 8) - 1);
		channel_clear_bit(dw, MASK.DST_TRAN, (1 << 8) - 1);
		channel_clear_bit(dw, MASK.ERROR, (1 << 8) - 1);
	}

	tasklet_schedule(&dw->tasklet);

	return IRQ_HANDLED;
}

/*----------------------------------------------------------------------*/

static dma_cookie_t dwc_tx_submit(struct dma_async_tx_descriptor *tx)
{
	struct dw_desc		*desc = txd_to_dw_desc(tx);
	struct dw_dma_chan	*dwc = to_dw_dma_chan(tx->chan);
	dma_cookie_t		cookie;
	unsigned long		flags;

	spin_lock_irqsave(&dwc->lock, flags);
	cookie = dma_cookie_assign(tx);

	/*
	 * REVISIT: We should attempt to chain as many descriptors as
	 * possible, perhaps even appending to those already submitted
	 * for DMA. But this is hard to do in a race-free manner.
	 */
	if (list_empty(&dwc->active_list)) {
		dev_vdbg(chan2dev(tx->chan), "%s: started %u\n", __func__,
				desc->txd.cookie);
		list_add_tail(&desc->desc_node, &dwc->active_list);
		dwc_dostart(dwc, dwc_first_active(dwc));
	} else {
		dev_vdbg(chan2dev(tx->chan), "%s: queued %u\n", __func__,
				desc->txd.cookie);

		list_add_tail(&desc->desc_node, &dwc->queue);
	}

	spin_unlock_irqrestore(&dwc->lock, flags);

	return cookie;
}

static struct dma_async_tx_descriptor *
dwc_prep_dma_memcpy(struct dma_chan *chan, dma_addr_t dest, dma_addr_t src,
		size_t len, unsigned long flags)
{
	struct dw_dma_chan	*dwc = to_dw_dma_chan(chan);
	struct dw_dma		*dw = to_dw_dma(chan->device);
	struct dw_desc		*desc;
	struct dw_desc		*first;
	struct dw_desc		*prev;
	size_t			xfer_count;
	size_t			offset;
	unsigned int		src_width;
	unsigned int		dst_width;
	unsigned int		data_width;
	u32			ctllo;

	dev_vdbg(chan2dev(chan),
			"%s: d0x%llx s0x%llx l0x%zx f0x%lx\n", __func__,
			(unsigned long long)dest, (unsigned long long)src,
			len, flags);

	if (unlikely(!len)) {
		dev_dbg(chan2dev(chan), "%s: length is zero!\n", __func__);
		return NULL;
	}

	dwc->direction = DMA_MEM_TO_MEM;

	data_width = min_t(unsigned int, dw->data_width[dwc->src_master],
			   dw->data_width[dwc->dst_master]);

	src_width = dst_width = min_t(unsigned int, data_width,
				      dwc_fast_fls(src | dest | len));

	ctllo = DWC_DEFAULT_CTLLO(chan)
			| DWC_CTLL_DST_WIDTH(dst_width)
			| DWC_CTLL_SRC_WIDTH(src_width)
			| DWC_CTLL_DST_INC
			| DWC_CTLL_SRC_INC
			| DWC_CTLL_FC_M2M;
	prev = first = NULL;

	for (offset = 0; offset < len; offset += xfer_count << src_width) {
		xfer_count = min_t(size_t, (len - offset) >> src_width,
					   dwc->block_size);

		desc = dwc_desc_get(dwc);
		if (!desc)
			goto err_desc_get;

		desc->lli.sar = src + offset;
		desc->lli.dar = dest + offset;
		desc->lli.ctllo = ctllo;
		desc->lli.ctlhi = xfer_count;
		desc->len = xfer_count << src_width;

		if (!first) {
			first = desc;
		} else {
			prev->lli.llp = desc->txd.phys;
			list_add_tail(&desc->desc_node,
					&first->tx_list);
		}
		prev = desc;
	}

	if (flags & DMA_PREP_INTERRUPT)
		/* Trigger interrupt after last block */
		prev->lli.ctllo |= DWC_CTLL_INT_EN;

	prev->lli.llp = 0;
	first->txd.flags = flags;
	first->total_len = len;

	return &first->txd;

err_desc_get:
	dwc_desc_put(dwc, first);
	return NULL;
}

static struct dma_async_tx_descriptor *
dwc_prep_slave_sg(struct dma_chan *chan, struct scatterlist *sgl,
		unsigned int sg_len, enum dma_transfer_direction direction,
		unsigned long flags, void *context)
{
	struct dw_dma_chan	*dwc = to_dw_dma_chan(chan);
	struct dw_dma		*dw = to_dw_dma(chan->device);
	struct dma_slave_config	*sconfig = &dwc->dma_sconfig;
	struct dw_desc		*prev;
	struct dw_desc		*first;
	u32			ctllo;
	dma_addr_t		reg;
	unsigned int		reg_width;
	unsigned int		mem_width;
	unsigned int		data_width;
	unsigned int		i;
	struct scatterlist	*sg;
	size_t			total_len = 0;

	dev_vdbg(chan2dev(chan), "%s\n", __func__);

	if (unlikely(!is_slave_direction(direction) || !sg_len))
		return NULL;

	dwc->direction = direction;

	prev = first = NULL;

	switch (direction) {
	case DMA_MEM_TO_DEV:
		reg_width = __fls(sconfig->dst_addr_width);
		reg = sconfig->dst_addr;
		ctllo = (DWC_DEFAULT_CTLLO(chan)
				| DWC_CTLL_DST_WIDTH(reg_width)
				| DWC_CTLL_DST_FIX
				| DWC_CTLL_SRC_INC);

		ctllo |= sconfig->device_fc ? DWC_CTLL_FC(DW_DMA_FC_P_M2P) :
			DWC_CTLL_FC(DW_DMA_FC_D_M2P);

		data_width = dw->data_width[dwc->src_master];

		for_each_sg(sgl, sg, sg_len, i) {
			struct dw_desc	*desc;
			u32		len, dlen, mem;

			mem = sg_dma_address(sg);
			len = sg_dma_len(sg);

			mem_width = min_t(unsigned int,
					  data_width, dwc_fast_fls(mem | len));

slave_sg_todev_fill_desc:
			desc = dwc_desc_get(dwc);
			if (!desc) {
				dev_err(chan2dev(chan),
					"not enough descriptors available\n");
				goto err_desc_get;
			}

			desc->lli.sar = mem;
			desc->lli.dar = reg;
			desc->lli.ctllo = ctllo | DWC_CTLL_SRC_WIDTH(mem_width);
			if ((len >> mem_width) > dwc->block_size) {
				dlen = dwc->block_size << mem_width;
				mem += dlen;
				len -= dlen;
			} else {
				dlen = len;
				len = 0;
			}

			desc->lli.ctlhi = dlen >> mem_width;
			desc->len = dlen;

			if (!first) {
				first = desc;
			} else {
				prev->lli.llp = desc->txd.phys;
				list_add_tail(&desc->desc_node,
						&first->tx_list);
			}
			prev = desc;
			total_len += dlen;

			if (len)
				goto slave_sg_todev_fill_desc;
		}
		break;
	case DMA_DEV_TO_MEM:
		reg_width = __fls(sconfig->src_addr_width);
		reg = sconfig->src_addr;
		ctllo = (DWC_DEFAULT_CTLLO(chan)
				| DWC_CTLL_SRC_WIDTH(reg_width)
				| DWC_CTLL_DST_INC
				| DWC_CTLL_SRC_FIX);

		ctllo |= sconfig->device_fc ? DWC_CTLL_FC(DW_DMA_FC_P_P2M) :
			DWC_CTLL_FC(DW_DMA_FC_D_P2M);

		data_width = dw->data_width[dwc->dst_master];

		for_each_sg(sgl, sg, sg_len, i) {
			struct dw_desc	*desc;
			u32		len, dlen, mem;

			mem = sg_dma_address(sg);
			len = sg_dma_len(sg);

			mem_width = min_t(unsigned int,
					  data_width, dwc_fast_fls(mem | len));

slave_sg_fromdev_fill_desc:
			desc = dwc_desc_get(dwc);
			if (!desc) {
				dev_err(chan2dev(chan),
						"not enough descriptors available\n");
				goto err_desc_get;
			}

			desc->lli.sar = reg;
			desc->lli.dar = mem;
			desc->lli.ctllo = ctllo | DWC_CTLL_DST_WIDTH(mem_width);
			if ((len >> reg_width) > dwc->block_size) {
				dlen = dwc->block_size << reg_width;
				mem += dlen;
				len -= dlen;
			} else {
				dlen = len;
				len = 0;
			}
			desc->lli.ctlhi = dlen >> reg_width;
			desc->len = dlen;

			if (!first) {
				first = desc;
			} else {
				prev->lli.llp = desc->txd.phys;
				list_add_tail(&desc->desc_node,
						&first->tx_list);
			}
			prev = desc;
			total_len += dlen;

			if (len)
				goto slave_sg_fromdev_fill_desc;
		}
		break;
	default:
		return NULL;
	}

	if (flags & DMA_PREP_INTERRUPT)
		/* Trigger interrupt after last block */
		prev->lli.ctllo |= DWC_CTLL_INT_EN;

	prev->lli.llp = 0;
	first->total_len = total_len;

	return &first->txd;

err_desc_get:
	dwc_desc_put(dwc, first);
	return NULL;
}

/*
 * Fix sconfig's burst size according to dw_dmac. We need to convert them as:
 * 1 -> 0, 4 -> 1, 8 -> 2, 16 -> 3.
 *
 * NOTE: burst size 2 is not supported by controller.
 *
 * This can be done by finding least significant bit set: n & (n - 1)
 */
static inline void convert_burst(u32 *maxburst)
{
	if (*maxburst > 1)
		*maxburst = fls(*maxburst) - 2;
	else
		*maxburst = 0;
}

static inline void convert_slave_id(struct dw_dma_chan *dwc)
{
	struct dw_dma *dw = to_dw_dma(dwc->chan.device);

	dwc->dma_sconfig.slave_id -= dw->request_line_base;
}

static int
set_runtime_config(struct dma_chan *chan, struct dma_slave_config *sconfig)
{
	struct dw_dma_chan *dwc = to_dw_dma_chan(chan);

	/* Check if chan will be configured for slave transfers */
	if (!is_slave_direction(sconfig->direction))
		return -EINVAL;

	memcpy(&dwc->dma_sconfig, sconfig, sizeof(*sconfig));
	dwc->direction = sconfig->direction;

	/* Take the request line from slave_id member */
	if (dwc->request_line == ~0)
		dwc->request_line = sconfig->slave_id;

	convert_burst(&dwc->dma_sconfig.src_maxburst);
	convert_burst(&dwc->dma_sconfig.dst_maxburst);
	convert_slave_id(dwc);

	return 0;
}

static inline void dwc_chan_pause(struct dw_dma_chan *dwc)
{
	u32 cfglo = channel_readl(dwc, CFG_LO);
	unsigned int count = 20;	/* timeout iterations */

	channel_writel(dwc, CFG_LO, cfglo | DWC_CFGL_CH_SUSP);
	while (!(channel_readl(dwc, CFG_LO) & DWC_CFGL_FIFO_EMPTY) && count--)
		udelay(2);

	dwc->paused = true;
}

static inline void dwc_chan_resume(struct dw_dma_chan *dwc)
{
	u32 cfglo = channel_readl(dwc, CFG_LO);

	channel_writel(dwc, CFG_LO, cfglo & ~DWC_CFGL_CH_SUSP);

	dwc->paused = false;
}

static int dwc_control(struct dma_chan *chan, enum dma_ctrl_cmd cmd,
		       unsigned long arg)
{
	struct dw_dma_chan	*dwc = to_dw_dma_chan(chan);
	struct dw_dma		*dw = to_dw_dma(chan->device);
	struct dw_desc		*desc, *_desc;
	unsigned long		flags;
	LIST_HEAD(list);

	if (cmd == DMA_PAUSE) {
		spin_lock_irqsave(&dwc->lock, flags);

		dwc_chan_pause(dwc);

		spin_unlock_irqrestore(&dwc->lock, flags);
	} else if (cmd == DMA_RESUME) {
		if (!dwc->paused)
			return 0;

		spin_lock_irqsave(&dwc->lock, flags);

		dwc_chan_resume(dwc);

		spin_unlock_irqrestore(&dwc->lock, flags);
	} else if (cmd == DMA_TERMINATE_ALL) {
		spin_lock_irqsave(&dwc->lock, flags);

		clear_bit(DW_DMA_IS_SOFT_LLP, &dwc->flags);

		dwc_chan_disable(dw, dwc);

		dwc_chan_resume(dwc);

		/* active_list entries will end up before queued entries */
		list_splice_init(&dwc->queue, &list);
		list_splice_init(&dwc->active_list, &list);

		spin_unlock_irqrestore(&dwc->lock, flags);

		/* Flush all pending and queued descriptors */
		list_for_each_entry_safe(desc, _desc, &list, desc_node)
			dwc_descriptor_complete(dwc, desc, false);
	} else if (cmd == DMA_SLAVE_CONFIG) {
		return set_runtime_config(chan, (struct dma_slave_config *)arg);
	} else {
		return -ENXIO;
	}

	return 0;
}

static inline u32 dwc_get_residue(struct dw_dma_chan *dwc)
{
	unsigned long flags;
	u32 residue;

	spin_lock_irqsave(&dwc->lock, flags);

	residue = dwc->residue;
	if (test_bit(DW_DMA_IS_SOFT_LLP, &dwc->flags) && residue)
		residue -= dwc_get_sent(dwc);

	spin_unlock_irqrestore(&dwc->lock, flags);
	return residue;
}

static enum dma_status
dwc_tx_status(struct dma_chan *chan,
	      dma_cookie_t cookie,
	      struct dma_tx_state *txstate)
{
	struct dw_dma_chan	*dwc = to_dw_dma_chan(chan);
	enum dma_status		ret;

	ret = dma_cookie_status(chan, cookie, txstate);
	if (ret != DMA_SUCCESS) {
		dwc_scan_descriptors(to_dw_dma(chan->device), dwc);

		ret = dma_cookie_status(chan, cookie, txstate);
	}

	if (ret != DMA_SUCCESS)
		dma_set_residue(txstate, dwc_get_residue(dwc));

	if (dwc->paused)
		return DMA_PAUSED;

	return ret;
}

static void dwc_issue_pending(struct dma_chan *chan)
{
	struct dw_dma_chan	*dwc = to_dw_dma_chan(chan);

	if (!list_empty(&dwc->queue))
		dwc_scan_descriptors(to_dw_dma(chan->device), dwc);
}

static int dwc_alloc_chan_resources(struct dma_chan *chan)
{
	struct dw_dma_chan	*dwc = to_dw_dma_chan(chan);
	struct dw_dma		*dw = to_dw_dma(chan->device);
	struct dw_desc		*desc;
	int			i;
	unsigned long		flags;

	dev_vdbg(chan2dev(chan), "%s\n", __func__);

	/* ASSERT:  channel is idle */
	if (dma_readl(dw, CH_EN) & dwc->mask) {
		dev_dbg(chan2dev(chan), "DMA channel not idle?\n");
		return -EIO;
	}

	dma_cookie_init(chan);

	/*
	 * NOTE: some controllers may have additional features that we
	 * need to initialize here, like "scatter-gather" (which
	 * doesn't mean what you think it means), and status writeback.
	 */

	dwc_set_masters(dwc);

	spin_lock_irqsave(&dwc->lock, flags);
	i = dwc->descs_allocated;
	while (dwc->descs_allocated < NR_DESCS_PER_CHANNEL) {
		dma_addr_t phys;

		spin_unlock_irqrestore(&dwc->lock, flags);

		desc = dma_pool_alloc(dw->desc_pool, GFP_ATOMIC, &phys);
		if (!desc)
			goto err_desc_alloc;

		memset(desc, 0, sizeof(struct dw_desc));

		INIT_LIST_HEAD(&desc->tx_list);
		dma_async_tx_descriptor_init(&desc->txd, chan);
		desc->txd.tx_submit = dwc_tx_submit;
		desc->txd.flags = DMA_CTRL_ACK;
		desc->txd.phys = phys;

		dwc_desc_put(dwc, desc);

		spin_lock_irqsave(&dwc->lock, flags);
		i = ++dwc->descs_allocated;
	}

	spin_unlock_irqrestore(&dwc->lock, flags);

	dev_dbg(chan2dev(chan), "%s: allocated %d descriptors\n", __func__, i);

	return i;

err_desc_alloc:
	dev_info(chan2dev(chan), "only allocated %d descriptors\n", i);

	return i;
}

static void dwc_free_chan_resources(struct dma_chan *chan)
{
	struct dw_dma_chan	*dwc = to_dw_dma_chan(chan);
	struct dw_dma		*dw = to_dw_dma(chan->device);
	struct dw_desc		*desc, *_desc;
	unsigned long		flags;
	LIST_HEAD(list);

	dev_dbg(chan2dev(chan), "%s: descs allocated=%u\n", __func__,
			dwc->descs_allocated);

	/* ASSERT:  channel is idle */
	BUG_ON(!list_empty(&dwc->active_list));
	BUG_ON(!list_empty(&dwc->queue));
	BUG_ON(dma_readl(to_dw_dma(chan->device), CH_EN) & dwc->mask);

	spin_lock_irqsave(&dwc->lock, flags);
	list_splice_init(&dwc->free_list, &list);
	dwc->descs_allocated = 0;
	dwc->initialized = false;
	dwc->request_line = ~0;

	/* Disable interrupts */
	channel_clear_bit(dw, MASK.XFER, dwc->mask);
	channel_clear_bit(dw, MASK.ERROR, dwc->mask);

	spin_unlock_irqrestore(&dwc->lock, flags);

	list_for_each_entry_safe(desc, _desc, &list, desc_node) {
		dev_vdbg(chan2dev(chan), "  freeing descriptor %p\n", desc);
		dma_pool_free(dw->desc_pool, desc, desc->txd.phys);
	}

	dev_vdbg(chan2dev(chan), "%s: done\n", __func__);
}

/*----------------------------------------------------------------------*/

struct dw_dma_of_filter_args {
	struct dw_dma *dw;
	unsigned int req;
	unsigned int src;
	unsigned int dst;
};

static bool dw_dma_of_filter(struct dma_chan *chan, void *param)
{
	struct dw_dma_chan *dwc = to_dw_dma_chan(chan);
	struct dw_dma_of_filter_args *fargs = param;

	/* Ensure the device matches our channel */
        if (chan->device != &fargs->dw->dma)
                return false;

	dwc->request_line = fargs->req;
	dwc->src_master	= fargs->src;
	dwc->dst_master	= fargs->dst;

	return true;
}

static struct dma_chan *dw_dma_of_xlate(struct of_phandle_args *dma_spec,
					struct of_dma *ofdma)
{
	struct dw_dma *dw = ofdma->of_dma_data;
	struct dw_dma_of_filter_args fargs = {
		.dw = dw,
	};
	dma_cap_mask_t cap;

	if (dma_spec->args_count != 3)
		return NULL;

	fargs.req = dma_spec->args[0];
	fargs.src = dma_spec->args[1];
	fargs.dst = dma_spec->args[2];

	if (WARN_ON(fargs.req >= DW_DMA_MAX_NR_REQUESTS ||
		    fargs.src >= dw->nr_masters ||
		    fargs.dst >= dw->nr_masters))
		return NULL;

	dma_cap_zero(cap);
	dma_cap_set(DMA_SLAVE, cap);

	/* TODO: there should be a simpler way to do this */
	return dma_request_channel(cap, dw_dma_of_filter, &fargs);
}

#ifdef CONFIG_ACPI
static bool dw_dma_acpi_filter(struct dma_chan *chan, void *param)
{
	struct dw_dma_chan *dwc = to_dw_dma_chan(chan);
	struct acpi_dma_spec *dma_spec = param;

	if (chan->device->dev != dma_spec->dev ||
	    chan->chan_id != dma_spec->chan_id)
		return false;

	dwc->request_line = dma_spec->slave_id;
	dwc->src_master = dwc_get_sms(NULL);
	dwc->dst_master = dwc_get_dms(NULL);

	return true;
}

static void dw_dma_acpi_controller_register(struct dw_dma *dw)
{
	struct device *dev = dw->dma.dev;
	struct acpi_dma_filter_info *info;
	int ret;

	info = devm_kzalloc(dev, sizeof(*info), GFP_KERNEL);
	if (!info)
		return;

	dma_cap_zero(info->dma_cap);
	dma_cap_set(DMA_SLAVE, info->dma_cap);
	info->filter_fn = dw_dma_acpi_filter;

	ret = devm_acpi_dma_controller_register(dev, acpi_dma_simple_xlate,
						info);
	if (ret)
		dev_err(dev, "could not register acpi_dma_controller\n");
}
#else /* !CONFIG_ACPI */
static inline void dw_dma_acpi_controller_register(struct dw_dma *dw) {}
#endif /* !CONFIG_ACPI */

/* --------------------- Cyclic DMA API extensions -------------------- */

/**
 * dw_dma_cyclic_start - start the cyclic DMA transfer
 * @chan: the DMA channel to start
 *
 * Must be called with soft interrupts disabled. Returns zero on success or
 * -errno on failure.
 */
int dw_dma_cyclic_start(struct dma_chan *chan)
{
	struct dw_dma_chan	*dwc = to_dw_dma_chan(chan);
	struct dw_dma		*dw = to_dw_dma(dwc->chan.device);
	unsigned long		flags;

	if (!test_bit(DW_DMA_IS_CYCLIC, &dwc->flags)) {
		dev_err(chan2dev(&dwc->chan), "missing prep for cyclic DMA\n");
		return -ENODEV;
	}

	spin_lock_irqsave(&dwc->lock, flags);

	/* Assert channel is idle */
	if (dma_readl(dw, CH_EN) & dwc->mask) {
		dev_err(chan2dev(&dwc->chan),
			"BUG: Attempted to start non-idle channel\n");
		dwc_dump_chan_regs(dwc);
		spin_unlock_irqrestore(&dwc->lock, flags);
		return -EBUSY;
	}

	dma_writel(dw, CLEAR.ERROR, dwc->mask);
	dma_writel(dw, CLEAR.XFER, dwc->mask);

	/* Setup DMAC channel registers */
	channel_writel(dwc, LLP, dwc->cdesc->desc[0]->txd.phys);
	channel_writel(dwc, CTL_LO, DWC_CTLL_LLP_D_EN | DWC_CTLL_LLP_S_EN);
	channel_writel(dwc, CTL_HI, 0);

	channel_set_bit(dw, CH_EN, dwc->mask);

	spin_unlock_irqrestore(&dwc->lock, flags);

	return 0;
}
EXPORT_SYMBOL(dw_dma_cyclic_start);

/**
 * dw_dma_cyclic_stop - stop the cyclic DMA transfer
 * @chan: the DMA channel to stop
 *
 * Must be called with soft interrupts disabled.
 */
void dw_dma_cyclic_stop(struct dma_chan *chan)
{
	struct dw_dma_chan	*dwc = to_dw_dma_chan(chan);
	struct dw_dma		*dw = to_dw_dma(dwc->chan.device);
	unsigned long		flags;

	spin_lock_irqsave(&dwc->lock, flags);

	dwc_chan_disable(dw, dwc);

	spin_unlock_irqrestore(&dwc->lock, flags);
}
EXPORT_SYMBOL(dw_dma_cyclic_stop);

/**
 * dw_dma_cyclic_prep - prepare the cyclic DMA transfer
 * @chan: the DMA channel to prepare
 * @buf_addr: physical DMA address where the buffer starts
 * @buf_len: total number of bytes for the entire buffer
 * @period_len: number of bytes for each period
 * @direction: transfer direction, to or from device
 *
 * Must be called before trying to start the transfer. Returns a valid struct
 * dw_cyclic_desc if successful or an ERR_PTR(-errno) if not successful.
 */
struct dw_cyclic_desc *dw_dma_cyclic_prep(struct dma_chan *chan,
		dma_addr_t buf_addr, size_t buf_len, size_t period_len,
		enum dma_transfer_direction direction)
{
	struct dw_dma_chan		*dwc = to_dw_dma_chan(chan);
	struct dma_slave_config		*sconfig = &dwc->dma_sconfig;
	struct dw_cyclic_desc		*cdesc;
	struct dw_cyclic_desc		*retval = NULL;
	struct dw_desc			*desc;
	struct dw_desc			*last = NULL;
	unsigned long			was_cyclic;
	unsigned int			reg_width;
	unsigned int			periods;
	unsigned int			i;
	unsigned long			flags;

	spin_lock_irqsave(&dwc->lock, flags);
	if (dwc->nollp) {
		spin_unlock_irqrestore(&dwc->lock, flags);
		dev_dbg(chan2dev(&dwc->chan),
				"channel doesn't support LLP transfers\n");
		return ERR_PTR(-EINVAL);
	}

	if (!list_empty(&dwc->queue) || !list_empty(&dwc->active_list)) {
		spin_unlock_irqrestore(&dwc->lock, flags);
		dev_dbg(chan2dev(&dwc->chan),
				"queue and/or active list are not empty\n");
		return ERR_PTR(-EBUSY);
	}

	was_cyclic = test_and_set_bit(DW_DMA_IS_CYCLIC, &dwc->flags);
	spin_unlock_irqrestore(&dwc->lock, flags);
	if (was_cyclic) {
		dev_dbg(chan2dev(&dwc->chan),
				"channel already prepared for cyclic DMA\n");
		return ERR_PTR(-EBUSY);
	}

	retval = ERR_PTR(-EINVAL);

	if (unlikely(!is_slave_direction(direction)))
		goto out_err;

	dwc->direction = direction;

	if (direction == DMA_MEM_TO_DEV)
		reg_width = __ffs(sconfig->dst_addr_width);
	else
		reg_width = __ffs(sconfig->src_addr_width);

	periods = buf_len / period_len;

	/* Check for too big/unaligned periods and unaligned DMA buffer. */
	if (period_len > (dwc->block_size << reg_width))
		goto out_err;
	if (unlikely(period_len & ((1 << reg_width) - 1)))
		goto out_err;
	if (unlikely(buf_addr & ((1 << reg_width) - 1)))
		goto out_err;

	retval = ERR_PTR(-ENOMEM);

	if (periods > NR_DESCS_PER_CHANNEL)
		goto out_err;

	cdesc = kzalloc(sizeof(struct dw_cyclic_desc), GFP_KERNEL);
	if (!cdesc)
		goto out_err;

	cdesc->desc = kzalloc(sizeof(struct dw_desc *) * periods, GFP_KERNEL);
	if (!cdesc->desc)
		goto out_err_alloc;

	for (i = 0; i < periods; i++) {
		desc = dwc_desc_get(dwc);
		if (!desc)
			goto out_err_desc_get;

		switch (direction) {
		case DMA_MEM_TO_DEV:
			desc->lli.dar = sconfig->dst_addr;
			desc->lli.sar = buf_addr + (period_len * i);
			desc->lli.ctllo = (DWC_DEFAULT_CTLLO(chan)
					| DWC_CTLL_DST_WIDTH(reg_width)
					| DWC_CTLL_SRC_WIDTH(reg_width)
					| DWC_CTLL_DST_FIX
					| DWC_CTLL_SRC_INC
					| DWC_CTLL_INT_EN);

			desc->lli.ctllo |= sconfig->device_fc ?
				DWC_CTLL_FC(DW_DMA_FC_P_M2P) :
				DWC_CTLL_FC(DW_DMA_FC_D_M2P);

			break;
		case DMA_DEV_TO_MEM:
			desc->lli.dar = buf_addr + (period_len * i);
			desc->lli.sar = sconfig->src_addr;
			desc->lli.ctllo = (DWC_DEFAULT_CTLLO(chan)
					| DWC_CTLL_SRC_WIDTH(reg_width)
					| DWC_CTLL_DST_WIDTH(reg_width)
					| DWC_CTLL_DST_INC
					| DWC_CTLL_SRC_FIX
					| DWC_CTLL_INT_EN);

			desc->lli.ctllo |= sconfig->device_fc ?
				DWC_CTLL_FC(DW_DMA_FC_P_P2M) :
				DWC_CTLL_FC(DW_DMA_FC_D_P2M);

			break;
		default:
			break;
		}

		desc->lli.ctlhi = (period_len >> reg_width);
		cdesc->desc[i] = desc;

		if (last)
			last->lli.llp = desc->txd.phys;

		last = desc;
	}

	/* Let's make a cyclic list */
	last->lli.llp = cdesc->desc[0]->txd.phys;

	dev_dbg(chan2dev(&dwc->chan), "cyclic prepared buf 0x%llx len %zu "
			"period %zu periods %d\n", (unsigned long long)buf_addr,
			buf_len, period_len, periods);

	cdesc->periods = periods;
	dwc->cdesc = cdesc;

	return cdesc;

out_err_desc_get:
	while (i--)
		dwc_desc_put(dwc, cdesc->desc[i]);
out_err_alloc:
	kfree(cdesc);
out_err:
	clear_bit(DW_DMA_IS_CYCLIC, &dwc->flags);
	return (struct dw_cyclic_desc *)retval;
}
EXPORT_SYMBOL(dw_dma_cyclic_prep);

/**
 * dw_dma_cyclic_free - free a prepared cyclic DMA transfer
 * @chan: the DMA channel to free
 */
void dw_dma_cyclic_free(struct dma_chan *chan)
{
	struct dw_dma_chan	*dwc = to_dw_dma_chan(chan);
	struct dw_dma		*dw = to_dw_dma(dwc->chan.device);
	struct dw_cyclic_desc	*cdesc = dwc->cdesc;
	int			i;
	unsigned long		flags;

	dev_dbg(chan2dev(&dwc->chan), "%s\n", __func__);

	if (!cdesc)
		return;

	spin_lock_irqsave(&dwc->lock, flags);

	dwc_chan_disable(dw, dwc);

	dma_writel(dw, CLEAR.ERROR, dwc->mask);
	dma_writel(dw, CLEAR.XFER, dwc->mask);

	spin_unlock_irqrestore(&dwc->lock, flags);

	for (i = 0; i < cdesc->periods; i++)
		dwc_desc_put(dwc, cdesc->desc[i]);

	kfree(cdesc->desc);
	kfree(cdesc);

	clear_bit(DW_DMA_IS_CYCLIC, &dwc->flags);
}
EXPORT_SYMBOL(dw_dma_cyclic_free);

/*----------------------------------------------------------------------*/

static void dw_dma_off(struct dw_dma *dw)
{
	int i;

	dma_writel(dw, CFG, 0);

	channel_clear_bit(dw, MASK.XFER, dw->all_chan_mask);
	channel_clear_bit(dw, MASK.SRC_TRAN, dw->all_chan_mask);
	channel_clear_bit(dw, MASK.DST_TRAN, dw->all_chan_mask);
	channel_clear_bit(dw, MASK.ERROR, dw->all_chan_mask);

	while (dma_readl(dw, CFG) & DW_CFG_DMA_EN)
		cpu_relax();

	for (i = 0; i < dw->dma.chancnt; i++)
		dw->chan[i].initialized = false;
}

#ifdef CONFIG_OF
static struct dw_dma_platform_data *
dw_dma_parse_dt(struct platform_device *pdev)
{
	struct device_node *np = pdev->dev.of_node;
	struct dw_dma_platform_data *pdata;
	u32 tmp, arr[4];

	if (!np) {
		dev_err(&pdev->dev, "Missing DT data\n");
		return NULL;
	}

	pdata = devm_kzalloc(&pdev->dev, sizeof(*pdata), GFP_KERNEL);
	if (!pdata)
		return NULL;

	if (of_property_read_u32(np, "dma-channels", &pdata->nr_channels))
		return NULL;

	if (of_property_read_bool(np, "is_private"))
		pdata->is_private = true;

	if (!of_property_read_u32(np, "chan_allocation_order", &tmp))
		pdata->chan_allocation_order = (unsigned char)tmp;

	if (!of_property_read_u32(np, "chan_priority", &tmp))
		pdata->chan_priority = tmp;

	if (!of_property_read_u32(np, "block_size", &tmp))
		pdata->block_size = tmp;

	if (!of_property_read_u32(np, "dma-masters", &tmp)) {
		if (tmp > 4)
			return NULL;

		pdata->nr_masters = tmp;
	}

	if (!of_property_read_u32_array(np, "data_width", arr,
				pdata->nr_masters))
		for (tmp = 0; tmp < pdata->nr_masters; tmp++)
			pdata->data_width[tmp] = arr[tmp];

	return pdata;
}
#else
static inline struct dw_dma_platform_data *
dw_dma_parse_dt(struct platform_device *pdev)
{
	return NULL;
}
#endif

static int dw_probe(struct platform_device *pdev)
{
	const struct platform_device_id *match;
	struct dw_dma_platform_data *pdata;
	struct resource		*io;
	struct dw_dma		*dw;
	size_t			size;
	void __iomem		*regs;
	bool			autocfg;
	unsigned int		dw_params;
	unsigned int		nr_channels;
	unsigned int		max_blk_size = 0;
	int			irq;
	int			err;
	int			i;

	io = platform_get_resource(pdev, IORESOURCE_MEM, 0);
	if (!io)
		return -EINVAL;

	irq = platform_get_irq(pdev, 0);
	if (irq < 0)
		return irq;

	regs = devm_ioremap_resource(&pdev->dev, io);
	if (IS_ERR(regs))
		return PTR_ERR(regs);

	/* Apply default dma_mask if needed */
	if (!pdev->dev.dma_mask) {
		pdev->dev.dma_mask = &pdev->dev.coherent_dma_mask;
		pdev->dev.coherent_dma_mask = DMA_BIT_MASK(32);
	}

	dw_params = dma_read_byaddr(regs, DW_PARAMS);
	autocfg = dw_params >> DW_PARAMS_EN & 0x1;

	dev_dbg(&pdev->dev, "DW_PARAMS: 0x%08x\n", dw_params);

	pdata = dev_get_platdata(&pdev->dev);
	if (!pdata)
		pdata = dw_dma_parse_dt(pdev);

	if (!pdata && autocfg) {
		pdata = devm_kzalloc(&pdev->dev, sizeof(*pdata), GFP_KERNEL);
		if (!pdata)
			return -ENOMEM;

		/* Fill platform data with the default values */
		pdata->is_private = true;
		pdata->chan_allocation_order = CHAN_ALLOCATION_ASCENDING;
		pdata->chan_priority = CHAN_PRIORITY_ASCENDING;
	} else if (!pdata || pdata->nr_channels > DW_DMA_MAX_NR_CHANNELS)
		return -EINVAL;

	if (autocfg)
		nr_channels = (dw_params >> DW_PARAMS_NR_CHAN & 0x7) + 1;
	else
		nr_channels = pdata->nr_channels;

	size = sizeof(struct dw_dma) + nr_channels * sizeof(struct dw_dma_chan);
	dw = devm_kzalloc(&pdev->dev, size, GFP_KERNEL);
	if (!dw)
		return -ENOMEM;

	dw->clk = devm_clk_get(&pdev->dev, "hclk");
	if (IS_ERR(dw->clk))
		return PTR_ERR(dw->clk);
	clk_prepare_enable(dw->clk);

	dw->regs = regs;

	/* Get hardware configuration parameters */
	if (autocfg) {
		max_blk_size = dma_readl(dw, MAX_BLK_SIZE);

		dw->nr_masters = (dw_params >> DW_PARAMS_NR_MASTER & 3) + 1;
		for (i = 0; i < dw->nr_masters; i++) {
			dw->data_width[i] =
				(dw_params >> DW_PARAMS_DATA_WIDTH(i) & 3) + 2;
		}
	} else {
		dw->nr_masters = pdata->nr_masters;
		memcpy(dw->data_width, pdata->data_width, 4);
	}

	/* Get the base request line if set */
	match = platform_get_device_id(pdev);
	if (match)
		dw->request_line_base = (unsigned int)match->driver_data;

	/* Calculate all channel mask before DMA setup */
	dw->all_chan_mask = (1 << nr_channels) - 1;

	/* Force dma off, just in case */
	dw_dma_off(dw);

	/* Disable BLOCK interrupts as well */
	channel_clear_bit(dw, MASK.BLOCK, dw->all_chan_mask);

	err = devm_request_irq(&pdev->dev, irq, dw_dma_interrupt, 0,
			       "dw_dmac", dw);
	if (err)
		return err;

	platform_set_drvdata(pdev, dw);

	/* Create a pool of consistent memory blocks for hardware descriptors */
	dw->desc_pool = dmam_pool_create("dw_dmac_desc_pool", &pdev->dev,
					 sizeof(struct dw_desc), 4, 0);
	if (!dw->desc_pool) {
		dev_err(&pdev->dev, "No memory for descriptors dma pool\n");
		return -ENOMEM;
	}

	tasklet_init(&dw->tasklet, dw_dma_tasklet, (unsigned long)dw);

	INIT_LIST_HEAD(&dw->dma.channels);
	for (i = 0; i < nr_channels; i++) {
		struct dw_dma_chan	*dwc = &dw->chan[i];
		int			r = nr_channels - i - 1;

		dwc->chan.device = &dw->dma;
		dma_cookie_init(&dwc->chan);
		if (pdata->chan_allocation_order == CHAN_ALLOCATION_ASCENDING)
			list_add_tail(&dwc->chan.device_node,
					&dw->dma.channels);
		else
			list_add(&dwc->chan.device_node, &dw->dma.channels);

		/* 7 is highest priority & 0 is lowest. */
		if (pdata->chan_priority == CHAN_PRIORITY_ASCENDING)
			dwc->priority = r;
		else
			dwc->priority = i;

		dwc->ch_regs = &__dw_regs(dw)->CHAN[i];
		spin_lock_init(&dwc->lock);
		dwc->mask = 1 << i;

		INIT_LIST_HEAD(&dwc->active_list);
		INIT_LIST_HEAD(&dwc->queue);
		INIT_LIST_HEAD(&dwc->free_list);

		channel_clear_bit(dw, CH_EN, dwc->mask);

		dwc->direction = DMA_TRANS_NONE;
		dwc->request_line = ~0;

		/* Hardware configuration */
		if (autocfg) {
			unsigned int dwc_params;

			dwc_params = dma_read_byaddr(regs + r * sizeof(u32),
						     DWC_PARAMS);

			dev_dbg(&pdev->dev, "DWC_PARAMS[%d]: 0x%08x\n", i,
					    dwc_params);

			/* Decode maximum block size for given channel. The
			 * stored 4 bit value represents blocks from 0x00 for 3
			 * up to 0x0a for 4095. */
			dwc->block_size =
				(4 << ((max_blk_size >> 4 * i) & 0xf)) - 1;
			dwc->nollp =
				(dwc_params >> DWC_PARAMS_MBLK_EN & 0x1) == 0;
		} else {
			dwc->block_size = pdata->block_size;

			/* Check if channel supports multi block transfer */
			channel_writel(dwc, LLP, 0xfffffffc);
			dwc->nollp =
				(channel_readl(dwc, LLP) & 0xfffffffc) == 0;
			channel_writel(dwc, LLP, 0);
		}
	}

	/* Clear all interrupts on all channels. */
	dma_writel(dw, CLEAR.XFER, dw->all_chan_mask);
	dma_writel(dw, CLEAR.BLOCK, dw->all_chan_mask);
	dma_writel(dw, CLEAR.SRC_TRAN, dw->all_chan_mask);
	dma_writel(dw, CLEAR.DST_TRAN, dw->all_chan_mask);
	dma_writel(dw, CLEAR.ERROR, dw->all_chan_mask);

	dma_cap_set(DMA_MEMCPY, dw->dma.cap_mask);
	dma_cap_set(DMA_SLAVE, dw->dma.cap_mask);
	if (pdata->is_private)
		dma_cap_set(DMA_PRIVATE, dw->dma.cap_mask);
	dw->dma.dev = &pdev->dev;
	dw->dma.device_alloc_chan_resources = dwc_alloc_chan_resources;
	dw->dma.device_free_chan_resources = dwc_free_chan_resources;

	dw->dma.device_prep_dma_memcpy = dwc_prep_dma_memcpy;

	dw->dma.device_prep_slave_sg = dwc_prep_slave_sg;
	dw->dma.device_control = dwc_control;

	dw->dma.device_tx_status = dwc_tx_status;
	dw->dma.device_issue_pending = dwc_issue_pending;

	dma_writel(dw, CFG, DW_CFG_DMA_EN);

	dev_info(&pdev->dev, "DesignWare DMA Controller, %d channels\n",
		 nr_channels);

	dma_async_device_register(&dw->dma);

	if (pdev->dev.of_node) {
		err = of_dma_controller_register(pdev->dev.of_node,
						 dw_dma_of_xlate, dw);
		if (err)
			dev_err(&pdev->dev,
				"could not register of_dma_controller\n");
	}

	if (ACPI_HANDLE(&pdev->dev))
		dw_dma_acpi_controller_register(dw);

	return 0;
}

static int dw_remove(struct platform_device *pdev)
{
	struct dw_dma		*dw = platform_get_drvdata(pdev);
	struct dw_dma_chan	*dwc, *_dwc;

	if (pdev->dev.of_node)
		of_dma_controller_free(pdev->dev.of_node);
	dw_dma_off(dw);
	dma_async_device_unregister(&dw->dma);

	tasklet_kill(&dw->tasklet);

	list_for_each_entry_safe(dwc, _dwc, &dw->dma.channels,
			chan.device_node) {
		list_del(&dwc->chan.device_node);
		channel_clear_bit(dw, CH_EN, dwc->mask);
	}

	return 0;
}

static void dw_shutdown(struct platform_device *pdev)
{
	struct dw_dma	*dw = platform_get_drvdata(pdev);

	dw_dma_off(dw);
	clk_disable_unprepare(dw->clk);
}

static int dw_suspend_noirq(struct device *dev)
{
	struct platform_device *pdev = to_platform_device(dev);
	struct dw_dma	*dw = platform_get_drvdata(pdev);

	dw_dma_off(dw);
	clk_disable_unprepare(dw->clk);

	return 0;
}

static int dw_resume_noirq(struct device *dev)
{
	struct platform_device *pdev = to_platform_device(dev);
	struct dw_dma	*dw = platform_get_drvdata(pdev);

	clk_prepare_enable(dw->clk);
	dma_writel(dw, CFG, DW_CFG_DMA_EN);

	return 0;
}

static const struct dev_pm_ops dw_dev_pm_ops = {
	.suspend_noirq = dw_suspend_noirq,
	.resume_noirq = dw_resume_noirq,
	.freeze_noirq = dw_suspend_noirq,
	.thaw_noirq = dw_resume_noirq,
	.restore_noirq = dw_resume_noirq,
	.poweroff_noirq = dw_suspend_noirq,
};

#ifdef CONFIG_OF
static const struct of_device_id dw_dma_of_id_table[] = {
	{ .compatible = "snps,dma-spear1340" },
	{}
};
MODULE_DEVICE_TABLE(of, dw_dma_of_id_table);
#endif

<<<<<<< HEAD
static const struct platform_device_id dw_dma_ids[] = {
	/* Name,	Request Line Base */
	{ "INTL9C60",	(kernel_ulong_t)16 },
=======
#ifdef CONFIG_ACPI
static const struct acpi_device_id dw_dma_acpi_id_table[] = {
	{ "INTL9C60", 0 },
>>>>>>> f722406f
	{ }
};
#endif

static struct platform_driver dw_driver = {
	.probe		= dw_probe,
	.remove		= dw_remove,
	.shutdown	= dw_shutdown,
	.driver = {
		.name	= "dw_dmac",
		.pm	= &dw_dev_pm_ops,
		.of_match_table = of_match_ptr(dw_dma_of_id_table),
		.acpi_match_table = ACPI_PTR(dw_dma_acpi_id_table),
	},
};

static int __init dw_init(void)
{
	return platform_driver_register(&dw_driver);
}
subsys_initcall(dw_init);

static void __exit dw_exit(void)
{
	platform_driver_unregister(&dw_driver);
}
module_exit(dw_exit);

MODULE_LICENSE("GPL v2");
MODULE_DESCRIPTION("Synopsys DesignWare DMA Controller driver");
MODULE_AUTHOR("Haavard Skinnemoen (Atmel)");
MODULE_AUTHOR("Viresh Kumar <viresh.linux@gmail.com>");<|MERGE_RESOLUTION|>--- conflicted
+++ resolved
@@ -985,13 +985,6 @@
 		*maxburst = 0;
 }
 
-static inline void convert_slave_id(struct dw_dma_chan *dwc)
-{
-	struct dw_dma *dw = to_dw_dma(dwc->chan.device);
-
-	dwc->dma_sconfig.slave_id -= dw->request_line_base;
-}
-
 static int
 set_runtime_config(struct dma_chan *chan, struct dma_slave_config *sconfig)
 {
@@ -1010,7 +1003,6 @@
 
 	convert_burst(&dwc->dma_sconfig.src_maxburst);
 	convert_burst(&dwc->dma_sconfig.dst_maxburst);
-	convert_slave_id(dwc);
 
 	return 0;
 }
@@ -1662,7 +1654,6 @@
 
 static int dw_probe(struct platform_device *pdev)
 {
-	const struct platform_device_id *match;
 	struct dw_dma_platform_data *pdata;
 	struct resource		*io;
 	struct dw_dma		*dw;
@@ -1746,11 +1737,6 @@
 		memcpy(dw->data_width, pdata->data_width, 4);
 	}
 
-	/* Get the base request line if set */
-	match = platform_get_device_id(pdev);
-	if (match)
-		dw->request_line_base = (unsigned int)match->driver_data;
-
 	/* Calculate all channel mask before DMA setup */
 	dw->all_chan_mask = (1 << nr_channels) - 1;
 
@@ -1949,15 +1935,9 @@
 MODULE_DEVICE_TABLE(of, dw_dma_of_id_table);
 #endif
 
-<<<<<<< HEAD
-static const struct platform_device_id dw_dma_ids[] = {
-	/* Name,	Request Line Base */
-	{ "INTL9C60",	(kernel_ulong_t)16 },
-=======
 #ifdef CONFIG_ACPI
 static const struct acpi_device_id dw_dma_acpi_id_table[] = {
 	{ "INTL9C60", 0 },
->>>>>>> f722406f
 	{ }
 };
 #endif
