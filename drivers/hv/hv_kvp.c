/*
 * An implementation of key value pair (KVP) functionality for Linux.
 *
 *
 * Copyright (C) 2010, Novell, Inc.
 * Author : K. Y. Srinivasan <ksrinivasan@novell.com>
 *
 * This program is free software; you can redistribute it and/or modify it
 * under the terms of the GNU General Public License version 2 as published
 * by the Free Software Foundation.
 *
 * This program is distributed in the hope that it will be useful, but
 * WITHOUT ANY WARRANTY; without even the implied warranty of
 * MERCHANTABILITY OR FITNESS FOR A PARTICULAR PURPOSE, GOOD TITLE or
 * NON INFRINGEMENT.  See the GNU General Public License for more
 * details.
 *
 * You should have received a copy of the GNU General Public License
 * along with this program; if not, write to the Free Software
 * Foundation, Inc., 51 Franklin St, Fifth Floor, Boston, MA 02110-1301 USA.
 *
 */
#define pr_fmt(fmt) KBUILD_MODNAME ": " fmt

#include <linux/net.h>
#include <linux/nls.h>
#include <linux/connector.h>
#include <linux/workqueue.h>
#include <linux/hyperv.h>

#include "hyperv_vmbus.h"
#include "hv_utils_transport.h"

/*
 * Pre win8 version numbers used in ws2008 and ws 2008 r2 (win7)
 */
#define WS2008_SRV_MAJOR	1
#define WS2008_SRV_MINOR	0
#define WS2008_SRV_VERSION     (WS2008_SRV_MAJOR << 16 | WS2008_SRV_MINOR)

#define WIN7_SRV_MAJOR   3
#define WIN7_SRV_MINOR   0
#define WIN7_SRV_VERSION     (WIN7_SRV_MAJOR << 16 | WIN7_SRV_MINOR)

#define WIN8_SRV_MAJOR   4
#define WIN8_SRV_MINOR   0
#define WIN8_SRV_VERSION     (WIN8_SRV_MAJOR << 16 | WIN8_SRV_MINOR)

/*
 * Global state maintained for transaction that is being processed. For a class
 * of integration services, including the "KVP service", the specified protocol
 * is a "request/response" protocol which means that there can only be single
 * outstanding transaction from the host at any given point in time. We use
 * this to simplify memory management in this driver - we cache and process
 * only one message at a time.
 *
 * While the request/response protocol is guaranteed by the host, we further
 * ensure this by serializing packet processing in this driver - we do not
 * read additional packets from the VMBUs until the current packet is fully
 * handled.
 */

static struct {
	int state;   /* hvutil_device_state */
	int recv_len; /* number of bytes received. */
	struct hv_kvp_msg  *kvp_msg; /* current message */
	struct vmbus_channel *recv_channel; /* chn we got the request */
	u64 recv_req_id; /* request ID. */
	void *kvp_context; /* for the channel callback */
} kvp_transaction;

/*
 * This state maintains the version number registered by the daemon.
 */
static int dm_reg_value;

static void kvp_send_key(struct work_struct *dummy);


static void kvp_respond_to_host(struct hv_kvp_msg *msg, int error);
static void kvp_timeout_func(struct work_struct *dummy);
static void kvp_register(int);

static DECLARE_DELAYED_WORK(kvp_timeout_work, kvp_timeout_func);
static DECLARE_WORK(kvp_sendkey_work, kvp_send_key);

static const char kvp_devname[] = "vmbus/hv_kvp";
static u8 *recv_buffer;
static struct hvutil_transport *hvt;
/*
 * Register the kernel component with the user-level daemon.
 * As part of this registration, pass the LIC version number.
 * This number has no meaning, it satisfies the registration protocol.
 */
#define HV_DRV_VERSION           "3.1"

static void
kvp_register(int reg_value)
{

	struct hv_kvp_msg *kvp_msg;
	char *version;

	kvp_msg = kzalloc(sizeof(*kvp_msg), GFP_KERNEL);

	if (kvp_msg) {
		version = kvp_msg->body.kvp_register.version;
		kvp_msg->kvp_hdr.operation = reg_value;
		strcpy(version, HV_DRV_VERSION);

		hvutil_transport_send(hvt, kvp_msg, sizeof(*kvp_msg));
		kfree(kvp_msg);
	}
}

static void kvp_timeout_func(struct work_struct *dummy)
{
	/*
	 * If the timer fires, the user-mode component has not responded;
	 * process the pending transaction.
	 */
	kvp_respond_to_host(NULL, HV_E_FAIL);

	/* Transaction is finished, reset the state. */
	if (kvp_transaction.state > HVUTIL_READY)
		kvp_transaction.state = HVUTIL_READY;

	hv_poll_channel(kvp_transaction.kvp_context,
			hv_kvp_onchannelcallback);
}

static int kvp_handle_handshake(struct hv_kvp_msg *msg)
{
	switch (msg->kvp_hdr.operation) {
	case KVP_OP_REGISTER:
		dm_reg_value = KVP_OP_REGISTER;
		pr_info("KVP: IP injection functionality not available\n");
		pr_info("KVP: Upgrade the KVP daemon\n");
		break;
	case KVP_OP_REGISTER1:
		dm_reg_value = KVP_OP_REGISTER1;
		break;
	default:
		pr_info("KVP: incompatible daemon\n");
		pr_info("KVP: KVP version: %d, Daemon version: %d\n",
			KVP_OP_REGISTER1, msg->kvp_hdr.operation);
		return -EINVAL;
	}

	/*
	 * We have a compatible daemon; complete the handshake.
	 */
	pr_debug("KVP: userspace daemon ver. %d registered\n",
		 KVP_OP_REGISTER);
	kvp_register(dm_reg_value);
	kvp_transaction.state = HVUTIL_READY;

	return 0;
}


/*
 * Callback when data is received from user mode.
 */

static int kvp_on_msg(void *msg, int len)
{
	struct hv_kvp_msg *message = (struct hv_kvp_msg *)msg;
	struct hv_kvp_msg_enumerate *data;
	int	error = 0;

	if (len < sizeof(*message))
		return -EINVAL;

	/*
	 * If we are negotiating the version information
	 * with the daemon; handle that first.
	 */

	if (kvp_transaction.state < HVUTIL_READY) {
		return kvp_handle_handshake(message);
	}

	/* We didn't send anything to userspace so the reply is spurious */
	if (kvp_transaction.state < HVUTIL_USERSPACE_REQ)
		return -EINVAL;

	kvp_transaction.state = HVUTIL_USERSPACE_RECV;

	/*
	 * Based on the version of the daemon, we propagate errors from the
	 * daemon differently.
	 */

	data = &message->body.kvp_enum_data;

	switch (dm_reg_value) {
	case KVP_OP_REGISTER:
		/*
		 * Null string is used to pass back error condition.
		 */
		if (data->data.key[0] == 0)
			error = HV_S_CONT;
		break;

	case KVP_OP_REGISTER1:
		/*
		 * We use the message header information from
		 * the user level daemon to transmit errors.
		 */
		error = message->error;
		break;
	}

	/*
	 * Complete the transaction by forwarding the key value
	 * to the host. But first, cancel the timeout.
	 */
	if (cancel_delayed_work_sync(&kvp_timeout_work)) {
		kvp_respond_to_host(message, error);
		kvp_transaction.state = HVUTIL_READY;
		hv_poll_channel(kvp_transaction.kvp_context,
				hv_kvp_onchannelcallback);
	}

	return 0;
}


static int process_ob_ipinfo(void *in_msg, void *out_msg, int op)
{
	struct hv_kvp_msg *in = in_msg;
	struct hv_kvp_ip_msg *out = out_msg;
	int len;

	switch (op) {
	case KVP_OP_GET_IP_INFO:
		/*
		 * Transform all parameters into utf16 encoding.
		 */
		len = utf8s_to_utf16s((char *)in->body.kvp_ip_val.ip_addr,
				strlen((char *)in->body.kvp_ip_val.ip_addr),
				UTF16_HOST_ENDIAN,
				(wchar_t *)out->kvp_ip_val.ip_addr,
				MAX_IP_ADDR_SIZE);
		if (len < 0)
			return len;

		len = utf8s_to_utf16s((char *)in->body.kvp_ip_val.sub_net,
				strlen((char *)in->body.kvp_ip_val.sub_net),
				UTF16_HOST_ENDIAN,
				(wchar_t *)out->kvp_ip_val.sub_net,
				MAX_IP_ADDR_SIZE);
		if (len < 0)
			return len;

		len = utf8s_to_utf16s((char *)in->body.kvp_ip_val.gate_way,
				strlen((char *)in->body.kvp_ip_val.gate_way),
				UTF16_HOST_ENDIAN,
				(wchar_t *)out->kvp_ip_val.gate_way,
				MAX_GATEWAY_SIZE);
		if (len < 0)
			return len;

		len = utf8s_to_utf16s((char *)in->body.kvp_ip_val.dns_addr,
				strlen((char *)in->body.kvp_ip_val.dns_addr),
				UTF16_HOST_ENDIAN,
				(wchar_t *)out->kvp_ip_val.dns_addr,
				MAX_IP_ADDR_SIZE);
		if (len < 0)
			return len;

		len = utf8s_to_utf16s((char *)in->body.kvp_ip_val.adapter_id,
				strlen((char *)in->body.kvp_ip_val.adapter_id),
				UTF16_HOST_ENDIAN,
				(wchar_t *)out->kvp_ip_val.adapter_id,
				MAX_IP_ADDR_SIZE);
		if (len < 0)
			return len;

		out->kvp_ip_val.dhcp_enabled =
			in->body.kvp_ip_val.dhcp_enabled;
		out->kvp_ip_val.addr_family =
			in->body.kvp_ip_val.addr_family;
	}

	return 0;
}

static void process_ib_ipinfo(void *in_msg, void *out_msg, int op)
{
	struct hv_kvp_ip_msg *in = in_msg;
	struct hv_kvp_msg *out = out_msg;

	switch (op) {
	case KVP_OP_SET_IP_INFO:
		/*
		 * Transform all parameters into utf8 encoding.
		 */
		utf16s_to_utf8s((wchar_t *)in->kvp_ip_val.ip_addr,
				MAX_IP_ADDR_SIZE,
				UTF16_LITTLE_ENDIAN,
				(__u8 *)out->body.kvp_ip_val.ip_addr,
				MAX_IP_ADDR_SIZE);

		utf16s_to_utf8s((wchar_t *)in->kvp_ip_val.sub_net,
				MAX_IP_ADDR_SIZE,
				UTF16_LITTLE_ENDIAN,
				(__u8 *)out->body.kvp_ip_val.sub_net,
				MAX_IP_ADDR_SIZE);

		utf16s_to_utf8s((wchar_t *)in->kvp_ip_val.gate_way,
				MAX_GATEWAY_SIZE,
				UTF16_LITTLE_ENDIAN,
				(__u8 *)out->body.kvp_ip_val.gate_way,
				MAX_GATEWAY_SIZE);

		utf16s_to_utf8s((wchar_t *)in->kvp_ip_val.dns_addr,
				MAX_IP_ADDR_SIZE,
				UTF16_LITTLE_ENDIAN,
				(__u8 *)out->body.kvp_ip_val.dns_addr,
				MAX_IP_ADDR_SIZE);

		out->body.kvp_ip_val.dhcp_enabled = in->kvp_ip_val.dhcp_enabled;

	default:
		utf16s_to_utf8s((wchar_t *)in->kvp_ip_val.adapter_id,
				MAX_ADAPTER_ID_SIZE,
				UTF16_LITTLE_ENDIAN,
				(__u8 *)out->body.kvp_ip_val.adapter_id,
				MAX_ADAPTER_ID_SIZE);

		out->body.kvp_ip_val.addr_family = in->kvp_ip_val.addr_family;
	}
}




static void
kvp_send_key(struct work_struct *dummy)
{
	struct hv_kvp_msg *message;
	struct hv_kvp_msg *in_msg;
	__u8 operation = kvp_transaction.kvp_msg->kvp_hdr.operation;
	__u8 pool = kvp_transaction.kvp_msg->kvp_hdr.pool;
	__u32 val32;
	__u64 val64;
	int rc;

	/* The transaction state is wrong. */
	if (kvp_transaction.state != HVUTIL_HOSTMSG_RECEIVED)
		return;

	message = kzalloc(sizeof(*message), GFP_KERNEL);
<<<<<<< HEAD
=======
	if (!message)
		return;

>>>>>>> 9fe8ecca
	message->kvp_hdr.operation = operation;
	message->kvp_hdr.pool = pool;
	in_msg = kvp_transaction.kvp_msg;

	/*
	 * The key/value strings sent from the host are encoded in
	 * in utf16; convert it to utf8 strings.
	 * The host assures us that the utf16 strings will not exceed
	 * the max lengths specified. We will however, reserve room
	 * for the string terminating character - in the utf16s_utf8s()
	 * function we limit the size of the buffer where the converted
	 * string is placed to HV_KVP_EXCHANGE_MAX_*_SIZE -1 to gaurantee
	 * that the strings can be properly terminated!
	 */

	switch (message->kvp_hdr.operation) {
	case KVP_OP_SET_IP_INFO:
		process_ib_ipinfo(in_msg, message, KVP_OP_SET_IP_INFO);
		break;
	case KVP_OP_GET_IP_INFO:
		process_ib_ipinfo(in_msg, message, KVP_OP_GET_IP_INFO);
		break;
	case KVP_OP_SET:
		switch (in_msg->body.kvp_set.data.value_type) {
		case REG_SZ:
			/*
			 * The value is a string - utf16 encoding.
			 */
			message->body.kvp_set.data.value_size =
				utf16s_to_utf8s(
				(wchar_t *)in_msg->body.kvp_set.data.value,
				in_msg->body.kvp_set.data.value_size,
				UTF16_LITTLE_ENDIAN,
				message->body.kvp_set.data.value,
				HV_KVP_EXCHANGE_MAX_VALUE_SIZE - 1) + 1;
				break;

		case REG_U32:
			/*
			 * The value is a 32 bit scalar.
			 * We save this as a utf8 string.
			 */
			val32 = in_msg->body.kvp_set.data.value_u32;
			message->body.kvp_set.data.value_size =
				sprintf(message->body.kvp_set.data.value,
					"%d", val32) + 1;
			break;

		case REG_U64:
			/*
			 * The value is a 64 bit scalar.
			 * We save this as a utf8 string.
			 */
			val64 = in_msg->body.kvp_set.data.value_u64;
			message->body.kvp_set.data.value_size =
				sprintf(message->body.kvp_set.data.value,
					"%llu", val64) + 1;
			break;

		}
	case KVP_OP_GET:
		message->body.kvp_set.data.key_size =
			utf16s_to_utf8s(
			(wchar_t *)in_msg->body.kvp_set.data.key,
			in_msg->body.kvp_set.data.key_size,
			UTF16_LITTLE_ENDIAN,
			message->body.kvp_set.data.key,
			HV_KVP_EXCHANGE_MAX_KEY_SIZE - 1) + 1;
			break;

	case KVP_OP_DELETE:
		message->body.kvp_delete.key_size =
			utf16s_to_utf8s(
			(wchar_t *)in_msg->body.kvp_delete.key,
			in_msg->body.kvp_delete.key_size,
			UTF16_LITTLE_ENDIAN,
			message->body.kvp_delete.key,
			HV_KVP_EXCHANGE_MAX_KEY_SIZE - 1) + 1;
			break;

	case KVP_OP_ENUMERATE:
		message->body.kvp_enum_data.index =
			in_msg->body.kvp_enum_data.index;
			break;
	}

	kvp_transaction.state = HVUTIL_USERSPACE_REQ;
	rc = hvutil_transport_send(hvt, message, sizeof(*message));
	if (rc) {
		pr_debug("KVP: failed to communicate to the daemon: %d\n", rc);
		if (cancel_delayed_work_sync(&kvp_timeout_work)) {
			kvp_respond_to_host(message, HV_E_FAIL);
			kvp_transaction.state = HVUTIL_READY;
		}
	}

	kfree(message);

	return;
}

/*
 * Send a response back to the host.
 */

static void
kvp_respond_to_host(struct hv_kvp_msg *msg_to_host, int error)
{
	struct hv_kvp_msg  *kvp_msg;
	struct hv_kvp_exchg_msg_value  *kvp_data;
	char	*key_name;
	char	*value;
	struct icmsg_hdr *icmsghdrp;
	int	keylen = 0;
	int	valuelen = 0;
	u32	buf_len;
	struct vmbus_channel *channel;
	u64	req_id;
	int ret;

	/*
	 * Copy the global state for completing the transaction. Note that
	 * only one transaction can be active at a time.
	 */

	buf_len = kvp_transaction.recv_len;
	channel = kvp_transaction.recv_channel;
	req_id = kvp_transaction.recv_req_id;

	icmsghdrp = (struct icmsg_hdr *)
			&recv_buffer[sizeof(struct vmbuspipe_hdr)];

	if (channel->onchannel_callback == NULL)
		/*
		 * We have raced with util driver being unloaded;
		 * silently return.
		 */
		return;

	icmsghdrp->status = error;

	/*
	 * If the error parameter is set, terminate the host's enumeration
	 * on this pool.
	 */
	if (error) {
		/*
		 * Something failed or we have timedout;
		 * terminate the current host-side iteration.
		 */
		goto response_done;
	}

	kvp_msg = (struct hv_kvp_msg *)
			&recv_buffer[sizeof(struct vmbuspipe_hdr) +
			sizeof(struct icmsg_hdr)];

	switch (kvp_transaction.kvp_msg->kvp_hdr.operation) {
	case KVP_OP_GET_IP_INFO:
		ret = process_ob_ipinfo(msg_to_host,
				 (struct hv_kvp_ip_msg *)kvp_msg,
				 KVP_OP_GET_IP_INFO);
		if (ret < 0)
			icmsghdrp->status = HV_E_FAIL;

		goto response_done;
	case KVP_OP_SET_IP_INFO:
		goto response_done;
	case KVP_OP_GET:
		kvp_data = &kvp_msg->body.kvp_get.data;
		goto copy_value;

	case KVP_OP_SET:
	case KVP_OP_DELETE:
		goto response_done;

	default:
		break;
	}

	kvp_data = &kvp_msg->body.kvp_enum_data.data;
	key_name = msg_to_host->body.kvp_enum_data.data.key;

	/*
	 * The windows host expects the key/value pair to be encoded
	 * in utf16. Ensure that the key/value size reported to the host
	 * will be less than or equal to the MAX size (including the
	 * terminating character).
	 */
	keylen = utf8s_to_utf16s(key_name, strlen(key_name), UTF16_HOST_ENDIAN,
				(wchar_t *) kvp_data->key,
				(HV_KVP_EXCHANGE_MAX_KEY_SIZE / 2) - 2);
	kvp_data->key_size = 2*(keylen + 1); /* utf16 encoding */

copy_value:
	value = msg_to_host->body.kvp_enum_data.data.value;
	valuelen = utf8s_to_utf16s(value, strlen(value), UTF16_HOST_ENDIAN,
				(wchar_t *) kvp_data->value,
				(HV_KVP_EXCHANGE_MAX_VALUE_SIZE / 2) - 2);
	kvp_data->value_size = 2*(valuelen + 1); /* utf16 encoding */

	/*
	 * If the utf8s to utf16s conversion failed; notify host
	 * of the error.
	 */
	if ((keylen < 0) || (valuelen < 0))
		icmsghdrp->status = HV_E_FAIL;

	kvp_data->value_type = REG_SZ; /* all our values are strings */

response_done:
	icmsghdrp->icflags = ICMSGHDRFLAG_TRANSACTION | ICMSGHDRFLAG_RESPONSE;

	vmbus_sendpacket(channel, recv_buffer, buf_len, req_id,
				VM_PKT_DATA_INBAND, 0);
}

/*
 * This callback is invoked when we get a KVP message from the host.
 * The host ensures that only one KVP transaction can be active at a time.
 * KVP implementation in Linux needs to forward the key to a user-mde
 * component to retrive the corresponding value. Consequently, we cannot
 * respond to the host in the conext of this callback. Since the host
 * guarantees that at most only one transaction can be active at a time,
 * we stash away the transaction state in a set of global variables.
 */

void hv_kvp_onchannelcallback(void *context)
{
	struct vmbus_channel *channel = context;
	u32 recvlen;
	u64 requestid;

	struct hv_kvp_msg *kvp_msg;

	struct icmsg_hdr *icmsghdrp;
	struct icmsg_negotiate *negop = NULL;
	int util_fw_version;
	int kvp_srv_version;

	if (kvp_transaction.state > HVUTIL_READY) {
		/*
		 * We will defer processing this callback once
		 * the current transaction is complete.
		 */
		kvp_transaction.kvp_context = context;
		return;
	}
	kvp_transaction.kvp_context = NULL;

	vmbus_recvpacket(channel, recv_buffer, PAGE_SIZE * 4, &recvlen,
			 &requestid);

	if (recvlen > 0) {
		icmsghdrp = (struct icmsg_hdr *)&recv_buffer[
			sizeof(struct vmbuspipe_hdr)];

		if (icmsghdrp->icmsgtype == ICMSGTYPE_NEGOTIATE) {
			/*
			 * Based on the host, select appropriate
			 * framework and service versions we will
			 * negotiate.
			 */
			switch (vmbus_proto_version) {
			case (VERSION_WS2008):
				util_fw_version = UTIL_WS2K8_FW_VERSION;
				kvp_srv_version = WS2008_SRV_VERSION;
				break;
			case (VERSION_WIN7):
				util_fw_version = UTIL_FW_VERSION;
				kvp_srv_version = WIN7_SRV_VERSION;
				break;
			default:
				util_fw_version = UTIL_FW_VERSION;
				kvp_srv_version = WIN8_SRV_VERSION;
			}
			vmbus_prep_negotiate_resp(icmsghdrp, negop,
				 recv_buffer, util_fw_version,
				 kvp_srv_version);

		} else {
			kvp_msg = (struct hv_kvp_msg *)&recv_buffer[
				sizeof(struct vmbuspipe_hdr) +
				sizeof(struct icmsg_hdr)];

			/*
			 * Stash away this global state for completing the
			 * transaction; note transactions are serialized.
			 */

			kvp_transaction.recv_len = recvlen;
			kvp_transaction.recv_channel = channel;
			kvp_transaction.recv_req_id = requestid;
			kvp_transaction.kvp_msg = kvp_msg;

			if (kvp_transaction.state < HVUTIL_READY) {
				/* Userspace is not registered yet */
				kvp_respond_to_host(NULL, HV_E_FAIL);
				return;
			}
			kvp_transaction.state = HVUTIL_HOSTMSG_RECEIVED;

			/*
			 * Get the information from the
			 * user-mode component.
			 * component. This transaction will be
			 * completed when we get the value from
			 * the user-mode component.
			 * Set a timeout to deal with
			 * user-mode not responding.
			 */
			schedule_work(&kvp_sendkey_work);
			schedule_delayed_work(&kvp_timeout_work, 5*HZ);

			return;

		}

		icmsghdrp->icflags = ICMSGHDRFLAG_TRANSACTION
			| ICMSGHDRFLAG_RESPONSE;

		vmbus_sendpacket(channel, recv_buffer,
				       recvlen, requestid,
				       VM_PKT_DATA_INBAND, 0);
	}

}

static void kvp_on_reset(void)
{
	if (cancel_delayed_work_sync(&kvp_timeout_work))
		kvp_respond_to_host(NULL, HV_E_FAIL);
	kvp_transaction.state = HVUTIL_DEVICE_INIT;
}

int
hv_kvp_init(struct hv_util_service *srv)
{
	recv_buffer = srv->recv_buffer;

	/*
	 * When this driver loads, the user level daemon that
	 * processes the host requests may not yet be running.
	 * Defer processing channel callbacks until the daemon
	 * has registered.
	 */
	kvp_transaction.state = HVUTIL_DEVICE_INIT;

	hvt = hvutil_transport_init(kvp_devname, CN_KVP_IDX, CN_KVP_VAL,
				    kvp_on_msg, kvp_on_reset);
	if (!hvt)
		return -EFAULT;

	return 0;
}

void hv_kvp_deinit(void)
{
	kvp_transaction.state = HVUTIL_DEVICE_DYING;
	cancel_delayed_work_sync(&kvp_timeout_work);
	cancel_work_sync(&kvp_sendkey_work);
	hvutil_transport_destroy(hvt);
}<|MERGE_RESOLUTION|>--- conflicted
+++ resolved
@@ -353,12 +353,9 @@
 		return;
 
 	message = kzalloc(sizeof(*message), GFP_KERNEL);
-<<<<<<< HEAD
-=======
 	if (!message)
 		return;
 
->>>>>>> 9fe8ecca
 	message->kvp_hdr.operation = operation;
 	message->kvp_hdr.pool = pool;
 	in_msg = kvp_transaction.kvp_msg;
