--- conflicted
+++ resolved
@@ -143,11 +143,7 @@
 static unsigned da9062_buck_get_mode(struct regulator_dev *rdev)
 {
 	struct da9062_regulator *regl = rdev_get_drvdata(rdev);
-<<<<<<< HEAD
-	unsigned int val, mode = 0;
-=======
 	unsigned int val;
->>>>>>> 348b80b2
 	int ret;
 
 	ret = regmap_field_read(regl->mode, &val);
