--- conflicted
+++ resolved
@@ -448,19 +448,19 @@
 
 static void tcm_vhost_release_cmd(struct se_cmd *se_cmd)
 {
-	struct tcm_vhost_cmd *tv_cmd = container_of(se_cmd,
+	struct tcm_vhost_cmd *cmd = container_of(se_cmd,
 				struct tcm_vhost_cmd, tvc_se_cmd);
 
-	if (tv_cmd->tvc_sgl_count) {
+	if (cmd->tvc_sgl_count) {
 		u32 i;
-		for (i = 0; i < tv_cmd->tvc_sgl_count; i++)
-			put_page(sg_page(&tv_cmd->tvc_sgl[i]));
-
-		kfree(tv_cmd->tvc_sgl);
+		for (i = 0; i < cmd->tvc_sgl_count; i++)
+			put_page(sg_page(&cmd->tvc_sgl[i]));
+
+		kfree(cmd->tvc_sgl);
         }
 
-	tcm_vhost_put_inflight(tv_cmd->inflight);
-	kfree(tv_cmd);
+	tcm_vhost_put_inflight(cmd->inflight);
+	kfree(cmd);
 }
 
 static int tcm_vhost_shutdown_session(struct se_session *se_sess)
@@ -574,25 +574,11 @@
 	/* TODO locking against target/backend threads? */
 	transport_generic_free_cmd(se_cmd, 0);
 
-<<<<<<< HEAD
 }
 
 static int vhost_scsi_check_stop_free(struct se_cmd *se_cmd)
 {
 	return target_put_sess_cmd(se_cmd->se_sess, se_cmd);
-=======
-	if (cmd->tvc_sgl_count) {
-		u32 i;
-		for (i = 0; i < cmd->tvc_sgl_count; i++)
-			put_page(sg_page(&cmd->tvc_sgl[i]));
-
-		kfree(cmd->tvc_sgl);
-	}
-
-	tcm_vhost_put_inflight(cmd->inflight);
-
-	kfree(cmd);
->>>>>>> 9a0c128e
 }
 
 static void
@@ -873,17 +859,10 @@
 	tv_nexus = cmd->tvc_nexus;
 
 	rc = target_submit_cmd_map_sgls(se_cmd, tv_nexus->tvn_se_sess,
-<<<<<<< HEAD
-			tv_cmd->tvc_cdb, &tv_cmd->tvc_sense_buf[0],
-			tv_cmd->tvc_lun, tv_cmd->tvc_exp_data_len,
-			tv_cmd->tvc_task_attr, tv_cmd->tvc_data_direction,
-			TARGET_SCF_ACK_KREF, sg_ptr, tv_cmd->tvc_sgl_count,
-=======
 			cmd->tvc_cdb, &cmd->tvc_sense_buf[0],
 			cmd->tvc_lun, cmd->tvc_exp_data_len,
 			cmd->tvc_task_attr, cmd->tvc_data_direction,
-			0, sg_ptr, cmd->tvc_sgl_count,
->>>>>>> 9a0c128e
+			TARGET_SCF_ACK_KREF, sg_ptr, cmd->tvc_sgl_count,
 			sg_bidi_ptr, sg_no_bidi);
 	if (rc < 0) {
 		transport_send_check_condition_and_sense(se_cmd,
