/*
 * SuperH on-chip serial module support.  (SCI with no FIFO / with FIFO)
 *
 *  Copyright (C) 2002 - 2011  Paul Mundt
 *  Modified to support SH7720 SCIF. Markus Brunner, Mark Jonas (Jul 2007).
 *
 * based off of the old drivers/char/sh-sci.c by:
 *
 *   Copyright (C) 1999, 2000  Niibe Yutaka
 *   Copyright (C) 2000  Sugioka Toshinobu
 *   Modified to support multiple serial ports. Stuart Menefy (May 2000).
 *   Modified to support SecureEdge. David McCullough (2002)
 *   Modified to support SH7300 SCIF. Takashi Kusuda (Jun 2003).
 *   Removed SH7300 support (Jul 2007).
 *
 * This file is subject to the terms and conditions of the GNU General Public
 * License.  See the file "COPYING" in the main directory of this archive
 * for more details.
 */
#if defined(CONFIG_SERIAL_SH_SCI_CONSOLE) && defined(CONFIG_MAGIC_SYSRQ)
#define SUPPORT_SYSRQ
#endif

#undef DEBUG

#include <linux/module.h>
#include <linux/errno.h>
#include <linux/sh_dma.h>
#include <linux/timer.h>
#include <linux/interrupt.h>
#include <linux/tty.h>
#include <linux/tty_flip.h>
#include <linux/serial.h>
#include <linux/major.h>
#include <linux/string.h>
#include <linux/sysrq.h>
#include <linux/ioport.h>
#include <linux/mm.h>
#include <linux/init.h>
#include <linux/delay.h>
#include <linux/console.h>
#include <linux/platform_device.h>
#include <linux/serial_sci.h>
#include <linux/notifier.h>
#include <linux/pm_runtime.h>
#include <linux/cpufreq.h>
#include <linux/clk.h>
#include <linux/ctype.h>
#include <linux/err.h>
#include <linux/dmaengine.h>
#include <linux/dma-mapping.h>
#include <linux/scatterlist.h>
#include <linux/slab.h>
#include <linux/gpio.h>
#include <linux/of.h>

#ifdef CONFIG_SUPERH
#include <asm/sh_bios.h>
#endif

#include "sh-sci.h"

struct sci_port {
	struct uart_port	port;

	/* Platform configuration */
	struct plat_sci_port	*cfg;

	/* Break timer */
	struct timer_list	break_timer;
	int			break_flag;

	/* Interface clock */
	struct clk		*iclk;
	/* Function clock */
	struct clk		*fclk;

	char			*irqstr[SCIx_NR_IRQS];
	char			*gpiostr[SCIx_NR_FNS];

	struct dma_chan			*chan_tx;
	struct dma_chan			*chan_rx;

#ifdef CONFIG_SERIAL_SH_SCI_DMA
	struct dma_async_tx_descriptor	*desc_tx;
	struct dma_async_tx_descriptor	*desc_rx[2];
	dma_cookie_t			cookie_tx;
	dma_cookie_t			cookie_rx[2];
	dma_cookie_t			active_rx;
	struct scatterlist		sg_tx;
	unsigned int			sg_len_tx;
	struct scatterlist		sg_rx[2];
	size_t				buf_len_rx;
	struct sh_dmae_slave		param_tx;
	struct sh_dmae_slave		param_rx;
	struct work_struct		work_tx;
	struct work_struct		work_rx;
	struct timer_list		rx_timer;
	unsigned int			rx_timeout;
#endif

	struct notifier_block		freq_transition;
};

/* Function prototypes */
static void sci_start_tx(struct uart_port *port);
static void sci_stop_tx(struct uart_port *port);
static void sci_start_rx(struct uart_port *port);

#define SCI_NPORTS CONFIG_SERIAL_SH_SCI_NR_UARTS

static struct sci_port sci_ports[SCI_NPORTS];
static struct uart_driver sci_uart_driver;

static inline struct sci_port *
to_sci_port(struct uart_port *uart)
{
	return container_of(uart, struct sci_port, port);
}

struct plat_sci_reg {
	u8 offset, size;
};

/* Helper for invalidating specific entries of an inherited map. */
#define sci_reg_invalid	{ .offset = 0, .size = 0 }

static struct plat_sci_reg sci_regmap[SCIx_NR_REGTYPES][SCIx_NR_REGS] = {
	[SCIx_PROBE_REGTYPE] = {
		[0 ... SCIx_NR_REGS - 1] = sci_reg_invalid,
	},

	/*
	 * Common SCI definitions, dependent on the port's regshift
	 * value.
	 */
	[SCIx_SCI_REGTYPE] = {
		[SCSMR]		= { 0x00,  8 },
		[SCBRR]		= { 0x01,  8 },
		[SCSCR]		= { 0x02,  8 },
		[SCxTDR]	= { 0x03,  8 },
		[SCxSR]		= { 0x04,  8 },
		[SCxRDR]	= { 0x05,  8 },
		[SCFCR]		= sci_reg_invalid,
		[SCFDR]		= sci_reg_invalid,
		[SCTFDR]	= sci_reg_invalid,
		[SCRFDR]	= sci_reg_invalid,
		[SCSPTR]	= sci_reg_invalid,
		[SCLSR]		= sci_reg_invalid,
		[HSSRR]		= sci_reg_invalid,
	},

	/*
	 * Common definitions for legacy IrDA ports, dependent on
	 * regshift value.
	 */
	[SCIx_IRDA_REGTYPE] = {
		[SCSMR]		= { 0x00,  8 },
		[SCBRR]		= { 0x01,  8 },
		[SCSCR]		= { 0x02,  8 },
		[SCxTDR]	= { 0x03,  8 },
		[SCxSR]		= { 0x04,  8 },
		[SCxRDR]	= { 0x05,  8 },
		[SCFCR]		= { 0x06,  8 },
		[SCFDR]		= { 0x07, 16 },
		[SCTFDR]	= sci_reg_invalid,
		[SCRFDR]	= sci_reg_invalid,
		[SCSPTR]	= sci_reg_invalid,
		[SCLSR]		= sci_reg_invalid,
		[HSSRR]		= sci_reg_invalid,
	},

	/*
	 * Common SCIFA definitions.
	 */
	[SCIx_SCIFA_REGTYPE] = {
		[SCSMR]		= { 0x00, 16 },
		[SCBRR]		= { 0x04,  8 },
		[SCSCR]		= { 0x08, 16 },
		[SCxTDR]	= { 0x20,  8 },
		[SCxSR]		= { 0x14, 16 },
		[SCxRDR]	= { 0x24,  8 },
		[SCFCR]		= { 0x18, 16 },
		[SCFDR]		= { 0x1c, 16 },
		[SCTFDR]	= sci_reg_invalid,
		[SCRFDR]	= sci_reg_invalid,
		[SCSPTR]	= sci_reg_invalid,
		[SCLSR]		= sci_reg_invalid,
		[HSSRR]		= sci_reg_invalid,
	},

	/*
	 * Common SCIFB definitions.
	 */
	[SCIx_SCIFB_REGTYPE] = {
		[SCSMR]		= { 0x00, 16 },
		[SCBRR]		= { 0x04,  8 },
		[SCSCR]		= { 0x08, 16 },
		[SCxTDR]	= { 0x40,  8 },
		[SCxSR]		= { 0x14, 16 },
		[SCxRDR]	= { 0x60,  8 },
		[SCFCR]		= { 0x18, 16 },
		[SCFDR]		= sci_reg_invalid,
		[SCTFDR]	= { 0x38, 16 },
		[SCRFDR]	= { 0x3c, 16 },
		[SCSPTR]	= sci_reg_invalid,
		[SCLSR]		= sci_reg_invalid,
		[HSSRR]		= sci_reg_invalid,
	},

	/*
	 * Common SH-2(A) SCIF definitions for ports with FIFO data
	 * count registers.
	 */
	[SCIx_SH2_SCIF_FIFODATA_REGTYPE] = {
		[SCSMR]		= { 0x00, 16 },
		[SCBRR]		= { 0x04,  8 },
		[SCSCR]		= { 0x08, 16 },
		[SCxTDR]	= { 0x0c,  8 },
		[SCxSR]		= { 0x10, 16 },
		[SCxRDR]	= { 0x14,  8 },
		[SCFCR]		= { 0x18, 16 },
		[SCFDR]		= { 0x1c, 16 },
		[SCTFDR]	= sci_reg_invalid,
		[SCRFDR]	= sci_reg_invalid,
		[SCSPTR]	= { 0x20, 16 },
		[SCLSR]		= { 0x24, 16 },
		[HSSRR]		= sci_reg_invalid,
	},

	/*
	 * Common SH-3 SCIF definitions.
	 */
	[SCIx_SH3_SCIF_REGTYPE] = {
		[SCSMR]		= { 0x00,  8 },
		[SCBRR]		= { 0x02,  8 },
		[SCSCR]		= { 0x04,  8 },
		[SCxTDR]	= { 0x06,  8 },
		[SCxSR]		= { 0x08, 16 },
		[SCxRDR]	= { 0x0a,  8 },
		[SCFCR]		= { 0x0c,  8 },
		[SCFDR]		= { 0x0e, 16 },
		[SCTFDR]	= sci_reg_invalid,
		[SCRFDR]	= sci_reg_invalid,
		[SCSPTR]	= sci_reg_invalid,
		[SCLSR]		= sci_reg_invalid,
		[HSSRR]		= sci_reg_invalid,
	},

	/*
	 * Common SH-4(A) SCIF(B) definitions.
	 */
	[SCIx_SH4_SCIF_REGTYPE] = {
		[SCSMR]		= { 0x00, 16 },
		[SCBRR]		= { 0x04,  8 },
		[SCSCR]		= { 0x08, 16 },
		[SCxTDR]	= { 0x0c,  8 },
		[SCxSR]		= { 0x10, 16 },
		[SCxRDR]	= { 0x14,  8 },
		[SCFCR]		= { 0x18, 16 },
		[SCFDR]		= { 0x1c, 16 },
		[SCTFDR]	= sci_reg_invalid,
		[SCRFDR]	= sci_reg_invalid,
		[SCSPTR]	= { 0x20, 16 },
		[SCLSR]		= { 0x24, 16 },
		[HSSRR]		= sci_reg_invalid,
	},

	/*
	 * Common HSCIF definitions.
	 */
	[SCIx_HSCIF_REGTYPE] = {
		[SCSMR]		= { 0x00, 16 },
		[SCBRR]		= { 0x04,  8 },
		[SCSCR]		= { 0x08, 16 },
		[SCxTDR]	= { 0x0c,  8 },
		[SCxSR]		= { 0x10, 16 },
		[SCxRDR]	= { 0x14,  8 },
		[SCFCR]		= { 0x18, 16 },
		[SCFDR]		= { 0x1c, 16 },
		[SCTFDR]	= sci_reg_invalid,
		[SCRFDR]	= sci_reg_invalid,
		[SCSPTR]	= { 0x20, 16 },
		[SCLSR]		= { 0x24, 16 },
		[HSSRR]		= { 0x40, 16 },
	},

	/*
	 * Common SH-4(A) SCIF(B) definitions for ports without an SCSPTR
	 * register.
	 */
	[SCIx_SH4_SCIF_NO_SCSPTR_REGTYPE] = {
		[SCSMR]		= { 0x00, 16 },
		[SCBRR]		= { 0x04,  8 },
		[SCSCR]		= { 0x08, 16 },
		[SCxTDR]	= { 0x0c,  8 },
		[SCxSR]		= { 0x10, 16 },
		[SCxRDR]	= { 0x14,  8 },
		[SCFCR]		= { 0x18, 16 },
		[SCFDR]		= { 0x1c, 16 },
		[SCTFDR]	= sci_reg_invalid,
		[SCRFDR]	= sci_reg_invalid,
		[SCSPTR]	= sci_reg_invalid,
		[SCLSR]		= { 0x24, 16 },
		[HSSRR]		= sci_reg_invalid,
	},

	/*
	 * Common SH-4(A) SCIF(B) definitions for ports with FIFO data
	 * count registers.
	 */
	[SCIx_SH4_SCIF_FIFODATA_REGTYPE] = {
		[SCSMR]		= { 0x00, 16 },
		[SCBRR]		= { 0x04,  8 },
		[SCSCR]		= { 0x08, 16 },
		[SCxTDR]	= { 0x0c,  8 },
		[SCxSR]		= { 0x10, 16 },
		[SCxRDR]	= { 0x14,  8 },
		[SCFCR]		= { 0x18, 16 },
		[SCFDR]		= { 0x1c, 16 },
		[SCTFDR]	= { 0x1c, 16 },	/* aliased to SCFDR */
		[SCRFDR]	= { 0x20, 16 },
		[SCSPTR]	= { 0x24, 16 },
		[SCLSR]		= { 0x28, 16 },
		[HSSRR]		= sci_reg_invalid,
	},

	/*
	 * SH7705-style SCIF(B) ports, lacking both SCSPTR and SCLSR
	 * registers.
	 */
	[SCIx_SH7705_SCIF_REGTYPE] = {
		[SCSMR]		= { 0x00, 16 },
		[SCBRR]		= { 0x04,  8 },
		[SCSCR]		= { 0x08, 16 },
		[SCxTDR]	= { 0x20,  8 },
		[SCxSR]		= { 0x14, 16 },
		[SCxRDR]	= { 0x24,  8 },
		[SCFCR]		= { 0x18, 16 },
		[SCFDR]		= { 0x1c, 16 },
		[SCTFDR]	= sci_reg_invalid,
		[SCRFDR]	= sci_reg_invalid,
		[SCSPTR]	= sci_reg_invalid,
		[SCLSR]		= sci_reg_invalid,
		[HSSRR]		= sci_reg_invalid,
	},
};

#define sci_getreg(up, offset)		(sci_regmap[to_sci_port(up)->cfg->regtype] + offset)

/*
 * The "offset" here is rather misleading, in that it refers to an enum
 * value relative to the port mapping rather than the fixed offset
 * itself, which needs to be manually retrieved from the platform's
 * register map for the given port.
 */
static unsigned int sci_serial_in(struct uart_port *p, int offset)
{
	struct plat_sci_reg *reg = sci_getreg(p, offset);

	if (reg->size == 8)
		return ioread8(p->membase + (reg->offset << p->regshift));
	else if (reg->size == 16)
		return ioread16(p->membase + (reg->offset << p->regshift));
	else
		WARN(1, "Invalid register access\n");

	return 0;
}

static void sci_serial_out(struct uart_port *p, int offset, int value)
{
	struct plat_sci_reg *reg = sci_getreg(p, offset);

	if (reg->size == 8)
		iowrite8(value, p->membase + (reg->offset << p->regshift));
	else if (reg->size == 16)
		iowrite16(value, p->membase + (reg->offset << p->regshift));
	else
		WARN(1, "Invalid register access\n");
}

static int sci_probe_regmap(struct plat_sci_port *cfg)
{
	switch (cfg->type) {
	case PORT_SCI:
		cfg->regtype = SCIx_SCI_REGTYPE;
		break;
	case PORT_IRDA:
		cfg->regtype = SCIx_IRDA_REGTYPE;
		break;
	case PORT_SCIFA:
		cfg->regtype = SCIx_SCIFA_REGTYPE;
		break;
	case PORT_SCIFB:
		cfg->regtype = SCIx_SCIFB_REGTYPE;
		break;
	case PORT_SCIF:
		/*
		 * The SH-4 is a bit of a misnomer here, although that's
		 * where this particular port layout originated. This
		 * configuration (or some slight variation thereof)
		 * remains the dominant model for all SCIFs.
		 */
		cfg->regtype = SCIx_SH4_SCIF_REGTYPE;
		break;
	case PORT_HSCIF:
		cfg->regtype = SCIx_HSCIF_REGTYPE;
		break;
	default:
		printk(KERN_ERR "Can't probe register map for given port\n");
		return -EINVAL;
	}

	return 0;
}

static void sci_port_enable(struct sci_port *sci_port)
{
	if (!sci_port->port.dev)
		return;

	pm_runtime_get_sync(sci_port->port.dev);

	clk_enable(sci_port->iclk);
	sci_port->port.uartclk = clk_get_rate(sci_port->iclk);
	clk_enable(sci_port->fclk);
}

static void sci_port_disable(struct sci_port *sci_port)
{
	if (!sci_port->port.dev)
		return;

	clk_disable(sci_port->fclk);
	clk_disable(sci_port->iclk);

	pm_runtime_put_sync(sci_port->port.dev);
}

#if defined(CONFIG_CONSOLE_POLL) || defined(CONFIG_SERIAL_SH_SCI_CONSOLE)

#ifdef CONFIG_CONSOLE_POLL
static int sci_poll_get_char(struct uart_port *port)
{
	unsigned short status;
	int c;

	do {
		status = serial_port_in(port, SCxSR);
		if (status & SCxSR_ERRORS(port)) {
			serial_port_out(port, SCxSR, SCxSR_ERROR_CLEAR(port));
			continue;
		}
		break;
	} while (1);

	if (!(status & SCxSR_RDxF(port)))
		return NO_POLL_CHAR;

	c = serial_port_in(port, SCxRDR);

	/* Dummy read */
	serial_port_in(port, SCxSR);
	serial_port_out(port, SCxSR, SCxSR_RDxF_CLEAR(port));

	return c;
}
#endif

static void sci_poll_put_char(struct uart_port *port, unsigned char c)
{
	unsigned short status;

	do {
		status = serial_port_in(port, SCxSR);
	} while (!(status & SCxSR_TDxE(port)));

	serial_port_out(port, SCxTDR, c);
	serial_port_out(port, SCxSR, SCxSR_TDxE_CLEAR(port) & ~SCxSR_TEND(port));
}
#endif /* CONFIG_CONSOLE_POLL || CONFIG_SERIAL_SH_SCI_CONSOLE */

static void sci_init_pins(struct uart_port *port, unsigned int cflag)
{
	struct sci_port *s = to_sci_port(port);
	struct plat_sci_reg *reg = sci_regmap[s->cfg->regtype] + SCSPTR;

	/*
	 * Use port-specific handler if provided.
	 */
	if (s->cfg->ops && s->cfg->ops->init_pins) {
		s->cfg->ops->init_pins(port, cflag);
		return;
	}

	/*
	 * For the generic path SCSPTR is necessary. Bail out if that's
	 * unavailable, too.
	 */
	if (!reg->size)
		return;

	if ((s->cfg->capabilities & SCIx_HAVE_RTSCTS) &&
	    ((!(cflag & CRTSCTS)))) {
		unsigned short status;

		status = serial_port_in(port, SCSPTR);
		status &= ~SCSPTR_CTSIO;
		status |= SCSPTR_RTSIO;
		serial_port_out(port, SCSPTR, status); /* Set RTS = 1 */
	}
}

static int sci_txfill(struct uart_port *port)
{
	struct plat_sci_reg *reg;

	reg = sci_getreg(port, SCTFDR);
	if (reg->size)
		return serial_port_in(port, SCTFDR) & ((port->fifosize << 1) - 1);

	reg = sci_getreg(port, SCFDR);
	if (reg->size)
		return serial_port_in(port, SCFDR) >> 8;

	return !(serial_port_in(port, SCxSR) & SCI_TDRE);
}

static int sci_txroom(struct uart_port *port)
{
	return port->fifosize - sci_txfill(port);
}

static int sci_rxfill(struct uart_port *port)
{
	struct plat_sci_reg *reg;

	reg = sci_getreg(port, SCRFDR);
	if (reg->size)
		return serial_port_in(port, SCRFDR) & ((port->fifosize << 1) - 1);

	reg = sci_getreg(port, SCFDR);
	if (reg->size)
		return serial_port_in(port, SCFDR) & ((port->fifosize << 1) - 1);

	return (serial_port_in(port, SCxSR) & SCxSR_RDxF(port)) != 0;
}

/*
 * SCI helper for checking the state of the muxed port/RXD pins.
 */
static inline int sci_rxd_in(struct uart_port *port)
{
	struct sci_port *s = to_sci_port(port);

	if (s->cfg->port_reg <= 0)
		return 1;

	/* Cast for ARM damage */
	return !!__raw_readb((void __iomem *)s->cfg->port_reg);
}

/* ********************************************************************** *
 *                   the interrupt related routines                       *
 * ********************************************************************** */

static void sci_transmit_chars(struct uart_port *port)
{
	struct circ_buf *xmit = &port->state->xmit;
	unsigned int stopped = uart_tx_stopped(port);
	unsigned short status;
	unsigned short ctrl;
	int count;

	status = serial_port_in(port, SCxSR);
	if (!(status & SCxSR_TDxE(port))) {
		ctrl = serial_port_in(port, SCSCR);
		if (uart_circ_empty(xmit))
			ctrl &= ~SCSCR_TIE;
		else
			ctrl |= SCSCR_TIE;
		serial_port_out(port, SCSCR, ctrl);
		return;
	}

	count = sci_txroom(port);

	do {
		unsigned char c;

		if (port->x_char) {
			c = port->x_char;
			port->x_char = 0;
		} else if (!uart_circ_empty(xmit) && !stopped) {
			c = xmit->buf[xmit->tail];
			xmit->tail = (xmit->tail + 1) & (UART_XMIT_SIZE - 1);
		} else {
			break;
		}

		serial_port_out(port, SCxTDR, c);

		port->icount.tx++;
	} while (--count > 0);

	serial_port_out(port, SCxSR, SCxSR_TDxE_CLEAR(port));

	if (uart_circ_chars_pending(xmit) < WAKEUP_CHARS)
		uart_write_wakeup(port);
	if (uart_circ_empty(xmit)) {
		sci_stop_tx(port);
	} else {
		ctrl = serial_port_in(port, SCSCR);

		if (port->type != PORT_SCI) {
			serial_port_in(port, SCxSR); /* Dummy read */
			serial_port_out(port, SCxSR, SCxSR_TDxE_CLEAR(port));
		}

		ctrl |= SCSCR_TIE;
		serial_port_out(port, SCSCR, ctrl);
	}
}

/* On SH3, SCIF may read end-of-break as a space->mark char */
#define STEPFN(c)  ({int __c = (c); (((__c-1)|(__c)) == -1); })

static void sci_receive_chars(struct uart_port *port)
{
	struct sci_port *sci_port = to_sci_port(port);
	struct tty_port *tport = &port->state->port;
	int i, count, copied = 0;
	unsigned short status;
	unsigned char flag;

	status = serial_port_in(port, SCxSR);
	if (!(status & SCxSR_RDxF(port)))
		return;

	while (1) {
		/* Don't copy more bytes than there is room for in the buffer */
		count = tty_buffer_request_room(tport, sci_rxfill(port));

		/* If for any reason we can't copy more data, we're done! */
		if (count == 0)
			break;

		if (port->type == PORT_SCI) {
			char c = serial_port_in(port, SCxRDR);
			if (uart_handle_sysrq_char(port, c) ||
			    sci_port->break_flag)
				count = 0;
			else
				tty_insert_flip_char(tport, c, TTY_NORMAL);
		} else {
			for (i = 0; i < count; i++) {
				char c = serial_port_in(port, SCxRDR);

				status = serial_port_in(port, SCxSR);
#if defined(CONFIG_CPU_SH3)
				/* Skip "chars" during break */
				if (sci_port->break_flag) {
					if ((c == 0) &&
					    (status & SCxSR_FER(port))) {
						count--; i--;
						continue;
					}

					/* Nonzero => end-of-break */
					dev_dbg(port->dev, "debounce<%02x>\n", c);
					sci_port->break_flag = 0;

					if (STEPFN(c)) {
						count--; i--;
						continue;
					}
				}
#endif /* CONFIG_CPU_SH3 */
				if (uart_handle_sysrq_char(port, c)) {
					count--; i--;
					continue;
				}

				/* Store data and status */
				if (status & SCxSR_FER(port)) {
					flag = TTY_FRAME;
					port->icount.frame++;
					dev_notice(port->dev, "frame error\n");
				} else if (status & SCxSR_PER(port)) {
					flag = TTY_PARITY;
					port->icount.parity++;
					dev_notice(port->dev, "parity error\n");
				} else
					flag = TTY_NORMAL;

				tty_insert_flip_char(tport, c, flag);
			}
		}

		serial_port_in(port, SCxSR); /* dummy read */
		serial_port_out(port, SCxSR, SCxSR_RDxF_CLEAR(port));

		copied += count;
		port->icount.rx += count;
	}

	if (copied) {
		/* Tell the rest of the system the news. New characters! */
		tty_flip_buffer_push(tport);
	} else {
		serial_port_in(port, SCxSR); /* dummy read */
		serial_port_out(port, SCxSR, SCxSR_RDxF_CLEAR(port));
	}
}

#define SCI_BREAK_JIFFIES (HZ/20)

/*
 * The sci generates interrupts during the break,
 * 1 per millisecond or so during the break period, for 9600 baud.
 * So dont bother disabling interrupts.
 * But dont want more than 1 break event.
 * Use a kernel timer to periodically poll the rx line until
 * the break is finished.
 */
static inline void sci_schedule_break_timer(struct sci_port *port)
{
	mod_timer(&port->break_timer, jiffies + SCI_BREAK_JIFFIES);
}

/* Ensure that two consecutive samples find the break over. */
static void sci_break_timer(unsigned long data)
{
	struct sci_port *port = (struct sci_port *)data;

	sci_port_enable(port);

	if (sci_rxd_in(&port->port) == 0) {
		port->break_flag = 1;
		sci_schedule_break_timer(port);
	} else if (port->break_flag == 1) {
		/* break is over. */
		port->break_flag = 2;
		sci_schedule_break_timer(port);
	} else
		port->break_flag = 0;

	sci_port_disable(port);
}

static int sci_handle_errors(struct uart_port *port)
{
	int copied = 0;
	unsigned short status = serial_port_in(port, SCxSR);
	struct tty_port *tport = &port->state->port;
	struct sci_port *s = to_sci_port(port);

	/*
	 * Handle overruns, if supported.
	 */
	if (s->cfg->overrun_bit != SCIx_NOT_SUPPORTED) {
		if (status & (1 << s->cfg->overrun_bit)) {
			port->icount.overrun++;

			/* overrun error */
			if (tty_insert_flip_char(tport, 0, TTY_OVERRUN))
				copied++;

			dev_notice(port->dev, "overrun error");
		}
	}

	if (status & SCxSR_FER(port)) {
		if (sci_rxd_in(port) == 0) {
			/* Notify of BREAK */
			struct sci_port *sci_port = to_sci_port(port);

			if (!sci_port->break_flag) {
				port->icount.brk++;

				sci_port->break_flag = 1;
				sci_schedule_break_timer(sci_port);

				/* Do sysrq handling. */
				if (uart_handle_break(port))
					return 0;

				dev_dbg(port->dev, "BREAK detected\n");

				if (tty_insert_flip_char(tport, 0, TTY_BREAK))
					copied++;
			}

		} else {
			/* frame error */
			port->icount.frame++;

			if (tty_insert_flip_char(tport, 0, TTY_FRAME))
				copied++;

			dev_notice(port->dev, "frame error\n");
		}
	}

	if (status & SCxSR_PER(port)) {
		/* parity error */
		port->icount.parity++;

		if (tty_insert_flip_char(tport, 0, TTY_PARITY))
			copied++;

		dev_notice(port->dev, "parity error");
	}

	if (copied)
		tty_flip_buffer_push(tport);

	return copied;
}

static int sci_handle_fifo_overrun(struct uart_port *port)
{
	struct tty_port *tport = &port->state->port;
	struct sci_port *s = to_sci_port(port);
	struct plat_sci_reg *reg;
	int copied = 0;

	reg = sci_getreg(port, SCLSR);
	if (!reg->size)
		return 0;

	if ((serial_port_in(port, SCLSR) & (1 << s->cfg->overrun_bit))) {
		serial_port_out(port, SCLSR, 0);

		port->icount.overrun++;

		tty_insert_flip_char(tport, 0, TTY_OVERRUN);
		tty_flip_buffer_push(tport);

		dev_notice(port->dev, "overrun error\n");
		copied++;
	}

	return copied;
}

static int sci_handle_breaks(struct uart_port *port)
{
	int copied = 0;
	unsigned short status = serial_port_in(port, SCxSR);
	struct tty_port *tport = &port->state->port;
	struct sci_port *s = to_sci_port(port);

	if (uart_handle_break(port))
		return 0;

	if (!s->break_flag && status & SCxSR_BRK(port)) {
#if defined(CONFIG_CPU_SH3)
		/* Debounce break */
		s->break_flag = 1;
#endif

		port->icount.brk++;

		/* Notify of BREAK */
		if (tty_insert_flip_char(tport, 0, TTY_BREAK))
			copied++;

		dev_dbg(port->dev, "BREAK detected\n");
	}

	if (copied)
		tty_flip_buffer_push(tport);

	copied += sci_handle_fifo_overrun(port);

	return copied;
}

static irqreturn_t sci_rx_interrupt(int irq, void *ptr)
{
#ifdef CONFIG_SERIAL_SH_SCI_DMA
	struct uart_port *port = ptr;
	struct sci_port *s = to_sci_port(port);

	if (s->chan_rx) {
		u16 scr = serial_port_in(port, SCSCR);
		u16 ssr = serial_port_in(port, SCxSR);

		/* Disable future Rx interrupts */
		if (port->type == PORT_SCIFA || port->type == PORT_SCIFB) {
			disable_irq_nosync(irq);
			scr |= 0x4000;
		} else {
			scr &= ~SCSCR_RIE;
		}
		serial_port_out(port, SCSCR, scr);
		/* Clear current interrupt */
		serial_port_out(port, SCxSR, ssr & ~(1 | SCxSR_RDxF(port)));
		dev_dbg(port->dev, "Rx IRQ %lu: setup t-out in %u jiffies\n",
			jiffies, s->rx_timeout);
		mod_timer(&s->rx_timer, jiffies + s->rx_timeout);

		return IRQ_HANDLED;
	}
#endif

	/* I think sci_receive_chars has to be called irrespective
	 * of whether the I_IXOFF is set, otherwise, how is the interrupt
	 * to be disabled?
	 */
	sci_receive_chars(ptr);

	return IRQ_HANDLED;
}

static irqreturn_t sci_tx_interrupt(int irq, void *ptr)
{
	struct uart_port *port = ptr;
	unsigned long flags;

	spin_lock_irqsave(&port->lock, flags);
	sci_transmit_chars(port);
	spin_unlock_irqrestore(&port->lock, flags);

	return IRQ_HANDLED;
}

static irqreturn_t sci_er_interrupt(int irq, void *ptr)
{
	struct uart_port *port = ptr;

	/* Handle errors */
	if (port->type == PORT_SCI) {
		if (sci_handle_errors(port)) {
			/* discard character in rx buffer */
			serial_port_in(port, SCxSR);
			serial_port_out(port, SCxSR, SCxSR_RDxF_CLEAR(port));
		}
	} else {
		sci_handle_fifo_overrun(port);
		sci_rx_interrupt(irq, ptr);
	}

	serial_port_out(port, SCxSR, SCxSR_ERROR_CLEAR(port));

	/* Kick the transmission */
	sci_tx_interrupt(irq, ptr);

	return IRQ_HANDLED;
}

static irqreturn_t sci_br_interrupt(int irq, void *ptr)
{
	struct uart_port *port = ptr;

	/* Handle BREAKs */
	sci_handle_breaks(port);
	serial_port_out(port, SCxSR, SCxSR_BREAK_CLEAR(port));

	return IRQ_HANDLED;
}

static inline unsigned long port_rx_irq_mask(struct uart_port *port)
{
	/*
	 * Not all ports (such as SCIFA) will support REIE. Rather than
	 * special-casing the port type, we check the port initialization
	 * IRQ enable mask to see whether the IRQ is desired at all. If
	 * it's unset, it's logically inferred that there's no point in
	 * testing for it.
	 */
	return SCSCR_RIE | (to_sci_port(port)->cfg->scscr & SCSCR_REIE);
}

static irqreturn_t sci_mpxed_interrupt(int irq, void *ptr)
{
	unsigned short ssr_status, scr_status, err_enabled;
	struct uart_port *port = ptr;
	struct sci_port *s = to_sci_port(port);
	irqreturn_t ret = IRQ_NONE;

	ssr_status = serial_port_in(port, SCxSR);
	scr_status = serial_port_in(port, SCSCR);
	err_enabled = scr_status & port_rx_irq_mask(port);

	/* Tx Interrupt */
	if ((ssr_status & SCxSR_TDxE(port)) && (scr_status & SCSCR_TIE) &&
	    !s->chan_tx)
		ret = sci_tx_interrupt(irq, ptr);

	/*
	 * Rx Interrupt: if we're using DMA, the DMA controller clears RDF /
	 * DR flags
	 */
	if (((ssr_status & SCxSR_RDxF(port)) || s->chan_rx) &&
	    (scr_status & SCSCR_RIE))
		ret = sci_rx_interrupt(irq, ptr);

	/* Error Interrupt */
	if ((ssr_status & SCxSR_ERRORS(port)) && err_enabled)
		ret = sci_er_interrupt(irq, ptr);

	/* Break Interrupt */
	if ((ssr_status & SCxSR_BRK(port)) && err_enabled)
		ret = sci_br_interrupt(irq, ptr);

	return ret;
}

/*
 * Here we define a transition notifier so that we can update all of our
 * ports' baud rate when the peripheral clock changes.
 */
static int sci_notifier(struct notifier_block *self,
			unsigned long phase, void *p)
{
	struct sci_port *sci_port;
	unsigned long flags;

	sci_port = container_of(self, struct sci_port, freq_transition);

	if ((phase == CPUFREQ_POSTCHANGE) ||
	    (phase == CPUFREQ_RESUMECHANGE)) {
		struct uart_port *port = &sci_port->port;

		spin_lock_irqsave(&port->lock, flags);
		port->uartclk = clk_get_rate(sci_port->iclk);
		spin_unlock_irqrestore(&port->lock, flags);
	}

	return NOTIFY_OK;
}

static struct sci_irq_desc {
	const char	*desc;
	irq_handler_t	handler;
} sci_irq_desc[] = {
	/*
	 * Split out handlers, the default case.
	 */
	[SCIx_ERI_IRQ] = {
		.desc = "rx err",
		.handler = sci_er_interrupt,
	},

	[SCIx_RXI_IRQ] = {
		.desc = "rx full",
		.handler = sci_rx_interrupt,
	},

	[SCIx_TXI_IRQ] = {
		.desc = "tx empty",
		.handler = sci_tx_interrupt,
	},

	[SCIx_BRI_IRQ] = {
		.desc = "break",
		.handler = sci_br_interrupt,
	},

	/*
	 * Special muxed handler.
	 */
	[SCIx_MUX_IRQ] = {
		.desc = "mux",
		.handler = sci_mpxed_interrupt,
	},
};

static int sci_request_irq(struct sci_port *port)
{
	struct uart_port *up = &port->port;
	int i, j, ret = 0;

	for (i = j = 0; i < SCIx_NR_IRQS; i++, j++) {
		struct sci_irq_desc *desc;
		unsigned int irq;

		if (SCIx_IRQ_IS_MUXED(port)) {
			i = SCIx_MUX_IRQ;
			irq = up->irq;
		} else {
			irq = port->cfg->irqs[i];

			/*
			 * Certain port types won't support all of the
			 * available interrupt sources.
			 */
			if (unlikely(!irq))
				continue;
		}

		desc = sci_irq_desc + i;
		port->irqstr[j] = kasprintf(GFP_KERNEL, "%s:%s",
					    dev_name(up->dev), desc->desc);
		if (!port->irqstr[j]) {
			dev_err(up->dev, "Failed to allocate %s IRQ string\n",
				desc->desc);
			goto out_nomem;
		}

		ret = request_irq(irq, desc->handler, up->irqflags,
				  port->irqstr[j], port);
		if (unlikely(ret)) {
			dev_err(up->dev, "Can't allocate %s IRQ\n", desc->desc);
			goto out_noirq;
		}
	}

	return 0;

out_noirq:
	while (--i >= 0)
		free_irq(port->cfg->irqs[i], port);

out_nomem:
	while (--j >= 0)
		kfree(port->irqstr[j]);

	return ret;
}

static void sci_free_irq(struct sci_port *port)
{
	int i;

	/*
	 * Intentionally in reverse order so we iterate over the muxed
	 * IRQ first.
	 */
	for (i = 0; i < SCIx_NR_IRQS; i++) {
		unsigned int irq = port->cfg->irqs[i];

		/*
		 * Certain port types won't support all of the available
		 * interrupt sources.
		 */
		if (unlikely(!irq))
			continue;

		free_irq(port->cfg->irqs[i], port);
		kfree(port->irqstr[i]);

		if (SCIx_IRQ_IS_MUXED(port)) {
			/* If there's only one IRQ, we're done. */
			return;
		}
	}
}

static const char *sci_gpio_names[SCIx_NR_FNS] = {
	"sck", "rxd", "txd", "cts", "rts",
};

static const char *sci_gpio_str(unsigned int index)
{
	return sci_gpio_names[index];
}

static void sci_init_gpios(struct sci_port *port)
{
	struct uart_port *up = &port->port;
	int i;

	if (!port->cfg)
		return;

	for (i = 0; i < SCIx_NR_FNS; i++) {
		const char *desc;
		int ret;

		if (!port->cfg->gpios[i])
			continue;

		desc = sci_gpio_str(i);

		port->gpiostr[i] = kasprintf(GFP_KERNEL, "%s:%s",
					     dev_name(up->dev), desc);

		/*
		 * If we've failed the allocation, we can still continue
		 * on with a NULL string.
		 */
		if (!port->gpiostr[i])
			dev_notice(up->dev, "%s string allocation failure\n",
				   desc);

		ret = gpio_request(port->cfg->gpios[i], port->gpiostr[i]);
		if (unlikely(ret != 0)) {
			dev_notice(up->dev, "failed %s gpio request\n", desc);

			/*
			 * If we can't get the GPIO for whatever reason,
			 * no point in keeping the verbose string around.
			 */
			kfree(port->gpiostr[i]);
		}
	}
}

static void sci_free_gpios(struct sci_port *port)
{
	int i;

	for (i = 0; i < SCIx_NR_FNS; i++)
		if (port->cfg->gpios[i]) {
			gpio_free(port->cfg->gpios[i]);
			kfree(port->gpiostr[i]);
		}
}

static unsigned int sci_tx_empty(struct uart_port *port)
{
	unsigned short status = serial_port_in(port, SCxSR);
	unsigned short in_tx_fifo = sci_txfill(port);

	return (status & SCxSR_TEND(port)) && !in_tx_fifo ? TIOCSER_TEMT : 0;
}

/*
 * Modem control is a bit of a mixed bag for SCI(F) ports. Generally
 * CTS/RTS is supported in hardware by at least one port and controlled
 * via SCSPTR (SCxPCR for SCIFA/B parts), or external pins (presently
 * handled via the ->init_pins() op, which is a bit of a one-way street,
 * lacking any ability to defer pin control -- this will later be
 * converted over to the GPIO framework).
 *
 * Other modes (such as loopback) are supported generically on certain
 * port types, but not others. For these it's sufficient to test for the
 * existence of the support register and simply ignore the port type.
 */
static void sci_set_mctrl(struct uart_port *port, unsigned int mctrl)
{
	if (mctrl & TIOCM_LOOP) {
		struct plat_sci_reg *reg;

		/*
		 * Standard loopback mode for SCFCR ports.
		 */
		reg = sci_getreg(port, SCFCR);
		if (reg->size)
			serial_port_out(port, SCFCR, serial_port_in(port, SCFCR) | 1);
	}
}

static unsigned int sci_get_mctrl(struct uart_port *port)
{
	/*
	 * CTS/RTS is handled in hardware when supported, while nothing
	 * else is wired up. Keep it simple and simply assert DSR/CAR.
	 */
	return TIOCM_DSR | TIOCM_CAR;
}

#ifdef CONFIG_SERIAL_SH_SCI_DMA
static void sci_dma_tx_complete(void *arg)
{
	struct sci_port *s = arg;
	struct uart_port *port = &s->port;
	struct circ_buf *xmit = &port->state->xmit;
	unsigned long flags;

	dev_dbg(port->dev, "%s(%d)\n", __func__, port->line);

	spin_lock_irqsave(&port->lock, flags);

	xmit->tail += sg_dma_len(&s->sg_tx);
	xmit->tail &= UART_XMIT_SIZE - 1;

	port->icount.tx += sg_dma_len(&s->sg_tx);

	async_tx_ack(s->desc_tx);
	s->desc_tx = NULL;

	if (uart_circ_chars_pending(xmit) < WAKEUP_CHARS)
		uart_write_wakeup(port);

	if (!uart_circ_empty(xmit)) {
		s->cookie_tx = 0;
		schedule_work(&s->work_tx);
	} else {
		s->cookie_tx = -EINVAL;
		if (port->type == PORT_SCIFA || port->type == PORT_SCIFB) {
			u16 ctrl = serial_port_in(port, SCSCR);
			serial_port_out(port, SCSCR, ctrl & ~SCSCR_TIE);
		}
	}

	spin_unlock_irqrestore(&port->lock, flags);
}

/* Locking: called with port lock held */
static int sci_dma_rx_push(struct sci_port *s, size_t count)
{
	struct uart_port *port = &s->port;
	struct tty_port *tport = &port->state->port;
	int i, active, room;

	room = tty_buffer_request_room(tport, count);

	if (s->active_rx == s->cookie_rx[0]) {
		active = 0;
	} else if (s->active_rx == s->cookie_rx[1]) {
		active = 1;
	} else {
		dev_err(port->dev, "cookie %d not found!\n", s->active_rx);
		return 0;
	}

	if (room < count)
		dev_warn(port->dev, "Rx overrun: dropping %u bytes\n",
			 count - room);
	if (!room)
		return room;

	for (i = 0; i < room; i++)
		tty_insert_flip_char(tport, ((u8 *)sg_virt(&s->sg_rx[active]))[i],
				     TTY_NORMAL);

	port->icount.rx += room;

	return room;
}

static void sci_dma_rx_complete(void *arg)
{
	struct sci_port *s = arg;
	struct uart_port *port = &s->port;
	unsigned long flags;
	int count;

	dev_dbg(port->dev, "%s(%d) active #%d\n", __func__, port->line, s->active_rx);

	spin_lock_irqsave(&port->lock, flags);

	count = sci_dma_rx_push(s, s->buf_len_rx);

	mod_timer(&s->rx_timer, jiffies + s->rx_timeout);

	spin_unlock_irqrestore(&port->lock, flags);

	if (count)
		tty_flip_buffer_push(&port->state->port);

	schedule_work(&s->work_rx);
}

static void sci_rx_dma_release(struct sci_port *s, bool enable_pio)
{
	struct dma_chan *chan = s->chan_rx;
	struct uart_port *port = &s->port;

	s->chan_rx = NULL;
	s->cookie_rx[0] = s->cookie_rx[1] = -EINVAL;
	dma_release_channel(chan);
	if (sg_dma_address(&s->sg_rx[0]))
		dma_free_coherent(port->dev, s->buf_len_rx * 2,
				  sg_virt(&s->sg_rx[0]), sg_dma_address(&s->sg_rx[0]));
	if (enable_pio)
		sci_start_rx(port);
}

static void sci_tx_dma_release(struct sci_port *s, bool enable_pio)
{
	struct dma_chan *chan = s->chan_tx;
	struct uart_port *port = &s->port;

	s->chan_tx = NULL;
	s->cookie_tx = -EINVAL;
	dma_release_channel(chan);
	if (enable_pio)
		sci_start_tx(port);
}

static void sci_submit_rx(struct sci_port *s)
{
	struct dma_chan *chan = s->chan_rx;
	int i;

	for (i = 0; i < 2; i++) {
		struct scatterlist *sg = &s->sg_rx[i];
		struct dma_async_tx_descriptor *desc;

		desc = dmaengine_prep_slave_sg(chan,
			sg, 1, DMA_DEV_TO_MEM, DMA_PREP_INTERRUPT);

		if (desc) {
			s->desc_rx[i] = desc;
			desc->callback = sci_dma_rx_complete;
			desc->callback_param = s;
			s->cookie_rx[i] = desc->tx_submit(desc);
		}

		if (!desc || s->cookie_rx[i] < 0) {
			if (i) {
				async_tx_ack(s->desc_rx[0]);
				s->cookie_rx[0] = -EINVAL;
			}
			if (desc) {
				async_tx_ack(desc);
				s->cookie_rx[i] = -EINVAL;
			}
			dev_warn(s->port.dev,
				 "failed to re-start DMA, using PIO\n");
			sci_rx_dma_release(s, true);
			return;
		}
		dev_dbg(s->port.dev, "%s(): cookie %d to #%d\n", __func__,
			s->cookie_rx[i], i);
	}

	s->active_rx = s->cookie_rx[0];

	dma_async_issue_pending(chan);
}

static void work_fn_rx(struct work_struct *work)
{
	struct sci_port *s = container_of(work, struct sci_port, work_rx);
	struct uart_port *port = &s->port;
	struct dma_async_tx_descriptor *desc;
	int new;

	if (s->active_rx == s->cookie_rx[0]) {
		new = 0;
	} else if (s->active_rx == s->cookie_rx[1]) {
		new = 1;
	} else {
		dev_err(port->dev, "cookie %d not found!\n", s->active_rx);
		return;
	}
	desc = s->desc_rx[new];

	if (dma_async_is_tx_complete(s->chan_rx, s->active_rx, NULL, NULL) !=
	    DMA_SUCCESS) {
		/* Handle incomplete DMA receive */
		struct dma_chan *chan = s->chan_rx;
		struct shdma_desc *sh_desc = container_of(desc,
					struct shdma_desc, async_tx);
		unsigned long flags;
		int count;

		chan->device->device_control(chan, DMA_TERMINATE_ALL, 0);
		dev_dbg(port->dev, "Read %u bytes with cookie %d\n",
			sh_desc->partial, sh_desc->cookie);

		spin_lock_irqsave(&port->lock, flags);
		count = sci_dma_rx_push(s, sh_desc->partial);
		spin_unlock_irqrestore(&port->lock, flags);

		if (count)
			tty_flip_buffer_push(&port->state->port);

		sci_submit_rx(s);

		return;
	}

	s->cookie_rx[new] = desc->tx_submit(desc);
	if (s->cookie_rx[new] < 0) {
		dev_warn(port->dev, "Failed submitting Rx DMA descriptor\n");
		sci_rx_dma_release(s, true);
		return;
	}

	s->active_rx = s->cookie_rx[!new];

	dev_dbg(port->dev, "%s: cookie %d #%d, new active #%d\n", __func__,
		s->cookie_rx[new], new, s->active_rx);
}

static void work_fn_tx(struct work_struct *work)
{
	struct sci_port *s = container_of(work, struct sci_port, work_tx);
	struct dma_async_tx_descriptor *desc;
	struct dma_chan *chan = s->chan_tx;
	struct uart_port *port = &s->port;
	struct circ_buf *xmit = &port->state->xmit;
	struct scatterlist *sg = &s->sg_tx;

	/*
	 * DMA is idle now.
	 * Port xmit buffer is already mapped, and it is one page... Just adjust
	 * offsets and lengths. Since it is a circular buffer, we have to
	 * transmit till the end, and then the rest. Take the port lock to get a
	 * consistent xmit buffer state.
	 */
	spin_lock_irq(&port->lock);
	sg->offset = xmit->tail & (UART_XMIT_SIZE - 1);
	sg_dma_address(sg) = (sg_dma_address(sg) & ~(UART_XMIT_SIZE - 1)) +
		sg->offset;
	sg_dma_len(sg) = min((int)CIRC_CNT(xmit->head, xmit->tail, UART_XMIT_SIZE),
		CIRC_CNT_TO_END(xmit->head, xmit->tail, UART_XMIT_SIZE));
	spin_unlock_irq(&port->lock);

	BUG_ON(!sg_dma_len(sg));

	desc = dmaengine_prep_slave_sg(chan,
			sg, s->sg_len_tx, DMA_MEM_TO_DEV,
			DMA_PREP_INTERRUPT | DMA_CTRL_ACK);
	if (!desc) {
		/* switch to PIO */
		sci_tx_dma_release(s, true);
		return;
	}

	dma_sync_sg_for_device(port->dev, sg, 1, DMA_TO_DEVICE);

	spin_lock_irq(&port->lock);
	s->desc_tx = desc;
	desc->callback = sci_dma_tx_complete;
	desc->callback_param = s;
	spin_unlock_irq(&port->lock);
	s->cookie_tx = desc->tx_submit(desc);
	if (s->cookie_tx < 0) {
		dev_warn(port->dev, "Failed submitting Tx DMA descriptor\n");
		/* switch to PIO */
		sci_tx_dma_release(s, true);
		return;
	}

	dev_dbg(port->dev, "%s: %p: %d...%d, cookie %d\n", __func__,
		xmit->buf, xmit->tail, xmit->head, s->cookie_tx);

	dma_async_issue_pending(chan);
}
#endif

static void sci_start_tx(struct uart_port *port)
{
	struct sci_port *s = to_sci_port(port);
	unsigned short ctrl;

#ifdef CONFIG_SERIAL_SH_SCI_DMA
	if (port->type == PORT_SCIFA || port->type == PORT_SCIFB) {
		u16 new, scr = serial_port_in(port, SCSCR);
		if (s->chan_tx)
			new = scr | 0x8000;
		else
			new = scr & ~0x8000;
		if (new != scr)
			serial_port_out(port, SCSCR, new);
	}

	if (s->chan_tx && !uart_circ_empty(&s->port.state->xmit) &&
	    s->cookie_tx < 0) {
		s->cookie_tx = 0;
		schedule_work(&s->work_tx);
	}
#endif

	if (!s->chan_tx || port->type == PORT_SCIFA || port->type == PORT_SCIFB) {
		/* Set TIE (Transmit Interrupt Enable) bit in SCSCR */
		ctrl = serial_port_in(port, SCSCR);
		serial_port_out(port, SCSCR, ctrl | SCSCR_TIE);
	}
}

static void sci_stop_tx(struct uart_port *port)
{
	unsigned short ctrl;

	/* Clear TIE (Transmit Interrupt Enable) bit in SCSCR */
	ctrl = serial_port_in(port, SCSCR);

	if (port->type == PORT_SCIFA || port->type == PORT_SCIFB)
		ctrl &= ~0x8000;

	ctrl &= ~SCSCR_TIE;

	serial_port_out(port, SCSCR, ctrl);
}

static void sci_start_rx(struct uart_port *port)
{
	unsigned short ctrl;

	ctrl = serial_port_in(port, SCSCR) | port_rx_irq_mask(port);

	if (port->type == PORT_SCIFA || port->type == PORT_SCIFB)
		ctrl &= ~0x4000;

	serial_port_out(port, SCSCR, ctrl);
}

static void sci_stop_rx(struct uart_port *port)
{
	unsigned short ctrl;

	ctrl = serial_port_in(port, SCSCR);

	if (port->type == PORT_SCIFA || port->type == PORT_SCIFB)
		ctrl &= ~0x4000;

	ctrl &= ~port_rx_irq_mask(port);

	serial_port_out(port, SCSCR, ctrl);
}

static void sci_enable_ms(struct uart_port *port)
{
	/*
	 * Not supported by hardware, always a nop.
	 */
}

static void sci_break_ctl(struct uart_port *port, int break_state)
{
	struct sci_port *s = to_sci_port(port);
	struct plat_sci_reg *reg = sci_regmap[s->cfg->regtype] + SCSPTR;
	unsigned short scscr, scsptr;

	/* check wheter the port has SCSPTR */
	if (!reg->size) {
		/*
		 * Not supported by hardware. Most parts couple break and rx
		 * interrupts together, with break detection always enabled.
		 */
		return;
	}

	scsptr = serial_port_in(port, SCSPTR);
	scscr = serial_port_in(port, SCSCR);

	if (break_state == -1) {
		scsptr = (scsptr | SCSPTR_SPB2IO) & ~SCSPTR_SPB2DT;
		scscr &= ~SCSCR_TE;
	} else {
		scsptr = (scsptr | SCSPTR_SPB2DT) & ~SCSPTR_SPB2IO;
		scscr |= SCSCR_TE;
	}

	serial_port_out(port, SCSPTR, scsptr);
	serial_port_out(port, SCSCR, scscr);
}

#ifdef CONFIG_SERIAL_SH_SCI_DMA
static bool filter(struct dma_chan *chan, void *slave)
{
	struct sh_dmae_slave *param = slave;

	dev_dbg(chan->device->dev, "%s: slave ID %d\n", __func__,
		param->shdma_slave.slave_id);

	chan->private = &param->shdma_slave;
	return true;
}

static void rx_timer_fn(unsigned long arg)
{
	struct sci_port *s = (struct sci_port *)arg;
	struct uart_port *port = &s->port;
	u16 scr = serial_port_in(port, SCSCR);

	if (port->type == PORT_SCIFA || port->type == PORT_SCIFB) {
		scr &= ~0x4000;
		enable_irq(s->cfg->irqs[1]);
	}
	serial_port_out(port, SCSCR, scr | SCSCR_RIE);
	dev_dbg(port->dev, "DMA Rx timed out\n");
	schedule_work(&s->work_rx);
}

static void sci_request_dma(struct uart_port *port)
{
	struct sci_port *s = to_sci_port(port);
	struct sh_dmae_slave *param;
	struct dma_chan *chan;
	dma_cap_mask_t mask;
	int nent;

	dev_dbg(port->dev, "%s: port %d\n", __func__,
		port->line);

	if (s->cfg->dma_slave_tx <= 0 || s->cfg->dma_slave_rx <= 0)
		return;

	dma_cap_zero(mask);
	dma_cap_set(DMA_SLAVE, mask);

	param = &s->param_tx;

	/* Slave ID, e.g., SHDMA_SLAVE_SCIF0_TX */
	param->shdma_slave.slave_id = s->cfg->dma_slave_tx;

	s->cookie_tx = -EINVAL;
	chan = dma_request_channel(mask, filter, param);
	dev_dbg(port->dev, "%s: TX: got channel %p\n", __func__, chan);
	if (chan) {
		s->chan_tx = chan;
		sg_init_table(&s->sg_tx, 1);
		/* UART circular tx buffer is an aligned page. */
		BUG_ON((int)port->state->xmit.buf & ~PAGE_MASK);
		sg_set_page(&s->sg_tx, virt_to_page(port->state->xmit.buf),
			    UART_XMIT_SIZE, (int)port->state->xmit.buf & ~PAGE_MASK);
		nent = dma_map_sg(port->dev, &s->sg_tx, 1, DMA_TO_DEVICE);
		if (!nent)
			sci_tx_dma_release(s, false);
		else
			dev_dbg(port->dev, "%s: mapped %d@%p to %x\n", __func__,
				sg_dma_len(&s->sg_tx),
				port->state->xmit.buf, sg_dma_address(&s->sg_tx));

		s->sg_len_tx = nent;

		INIT_WORK(&s->work_tx, work_fn_tx);
	}

	param = &s->param_rx;

	/* Slave ID, e.g., SHDMA_SLAVE_SCIF0_RX */
	param->shdma_slave.slave_id = s->cfg->dma_slave_rx;

	chan = dma_request_channel(mask, filter, param);
	dev_dbg(port->dev, "%s: RX: got channel %p\n", __func__, chan);
	if (chan) {
		dma_addr_t dma[2];
		void *buf[2];
		int i;

		s->chan_rx = chan;

		s->buf_len_rx = 2 * max(16, (int)port->fifosize);
		buf[0] = dma_alloc_coherent(port->dev, s->buf_len_rx * 2,
					    &dma[0], GFP_KERNEL);

		if (!buf[0]) {
			dev_warn(port->dev,
				 "failed to allocate dma buffer, using PIO\n");
			sci_rx_dma_release(s, true);
			return;
		}

		buf[1] = buf[0] + s->buf_len_rx;
		dma[1] = dma[0] + s->buf_len_rx;

		for (i = 0; i < 2; i++) {
			struct scatterlist *sg = &s->sg_rx[i];

			sg_init_table(sg, 1);
			sg_set_page(sg, virt_to_page(buf[i]), s->buf_len_rx,
				    (int)buf[i] & ~PAGE_MASK);
			sg_dma_address(sg) = dma[i];
		}

		INIT_WORK(&s->work_rx, work_fn_rx);
		setup_timer(&s->rx_timer, rx_timer_fn, (unsigned long)s);

		sci_submit_rx(s);
	}
}

static void sci_free_dma(struct uart_port *port)
{
	struct sci_port *s = to_sci_port(port);

	if (s->chan_tx)
		sci_tx_dma_release(s, false);
	if (s->chan_rx)
		sci_rx_dma_release(s, false);
}
#else
static inline void sci_request_dma(struct uart_port *port)
{
}

static inline void sci_free_dma(struct uart_port *port)
{
}
#endif

static int sci_startup(struct uart_port *port)
{
	struct sci_port *s = to_sci_port(port);
	unsigned long flags;
	int ret;

	dev_dbg(port->dev, "%s(%d)\n", __func__, port->line);

	ret = sci_request_irq(s);
	if (unlikely(ret < 0))
		return ret;

	sci_request_dma(port);

	spin_lock_irqsave(&port->lock, flags);
	sci_start_tx(port);
	sci_start_rx(port);
	spin_unlock_irqrestore(&port->lock, flags);

	return 0;
}

static void sci_shutdown(struct uart_port *port)
{
	struct sci_port *s = to_sci_port(port);
	unsigned long flags;

	dev_dbg(port->dev, "%s(%d)\n", __func__, port->line);

	spin_lock_irqsave(&port->lock, flags);
	sci_stop_rx(port);
	sci_stop_tx(port);
	spin_unlock_irqrestore(&port->lock, flags);

	sci_free_dma(port);
	sci_free_irq(s);
}

static unsigned int sci_scbrr_calc(unsigned int algo_id, unsigned int bps,
				   unsigned long freq)
{
	switch (algo_id) {
	case SCBRR_ALGO_1:
		return ((freq + 16 * bps) / (16 * bps) - 1);
	case SCBRR_ALGO_2:
		return ((freq + 16 * bps) / (32 * bps) - 1);
	case SCBRR_ALGO_3:
		return (((freq * 2) + 16 * bps) / (16 * bps) - 1);
	case SCBRR_ALGO_4:
		return (((freq * 2) + 16 * bps) / (32 * bps) - 1);
	case SCBRR_ALGO_5:
		return (((freq * 1000 / 32) / bps) - 1);
	}

	/* Warn, but use a safe default */
	WARN_ON(1);

	return ((freq + 16 * bps) / (32 * bps) - 1);
}

/* calculate sample rate, BRR, and clock select for HSCIF */
static void sci_baud_calc_hscif(unsigned int bps, unsigned long freq,
				int *brr, unsigned int *srr,
				unsigned int *cks)
{
	int sr, c, br, err;
	int min_err = 1000; /* 100% */

	/* Find the combination of sample rate and clock select with the
	   smallest deviation from the desired baud rate. */
	for (sr = 8; sr <= 32; sr++) {
		for (c = 0; c <= 3; c++) {
			/* integerized formulas from HSCIF documentation */
			br = freq / (sr * (1 << (2 * c + 1)) * bps) - 1;
			if (br < 0 || br > 255)
				continue;
			err = freq / ((br + 1) * bps * sr *
			      (1 << (2 * c + 1)) / 1000) - 1000;
			if (min_err > err) {
				min_err = err;
				*brr = br;
				*srr = sr - 1;
				*cks = c;
			}
		}
	}

	if (min_err == 1000) {
		WARN_ON(1);
		/* use defaults */
		*brr = 255;
		*srr = 15;
		*cks = 0;
	}
}

static void sci_reset(struct uart_port *port)
{
	struct plat_sci_reg *reg;
	unsigned int status;

	do {
		status = serial_port_in(port, SCxSR);
	} while (!(status & SCxSR_TEND(port)));

	serial_port_out(port, SCSCR, 0x00);	/* TE=0, RE=0, CKE1=0 */

	reg = sci_getreg(port, SCFCR);
	if (reg->size)
		serial_port_out(port, SCFCR, SCFCR_RFRST | SCFCR_TFRST);
}

static void sci_set_termios(struct uart_port *port, struct ktermios *termios,
			    struct ktermios *old)
{
	struct sci_port *s = to_sci_port(port);
	struct plat_sci_reg *reg;
	unsigned int baud, smr_val, max_baud, cks = 0;
	int t = -1;
	unsigned int srr = 15;

	/*
	 * earlyprintk comes here early on with port->uartclk set to zero.
	 * the clock framework is not up and running at this point so here
	 * we assume that 115200 is the maximum baud rate. please note that
	 * the baud rate is not programmed during earlyprintk - it is assumed
	 * that the previous boot loader has enabled required clocks and
	 * setup the baud rate generator hardware for us already.
	 */
	max_baud = port->uartclk ? port->uartclk / 16 : 115200;

	baud = uart_get_baud_rate(port, termios, old, 0, max_baud);
	if (likely(baud && port->uartclk)) {
		if (s->cfg->scbrr_algo_id == SCBRR_ALGO_6) {
			sci_baud_calc_hscif(baud, port->uartclk, &t, &srr,
					    &cks);
		} else {
			t = sci_scbrr_calc(s->cfg->scbrr_algo_id, baud,
					   port->uartclk);
			for (cks = 0; t >= 256 && cks <= 3; cks++)
				t >>= 2;
		}
	}

	sci_port_enable(s);

	sci_reset(port);

	smr_val = serial_port_in(port, SCSMR) & 3;

	if ((termios->c_cflag & CSIZE) == CS7)
		smr_val |= 0x40;
	if (termios->c_cflag & PARENB)
		smr_val |= 0x20;
	if (termios->c_cflag & PARODD)
		smr_val |= 0x30;
	if (termios->c_cflag & CSTOPB)
		smr_val |= 0x08;

	uart_update_timeout(port, termios->c_cflag, baud);

	dev_dbg(port->dev, "%s: SMR %x, cks %x, t %x, SCSCR %x\n",
		__func__, smr_val, cks, t, s->cfg->scscr);

	if (t >= 0) {
		serial_port_out(port, SCSMR, (smr_val & ~3) | cks);
		serial_port_out(port, SCBRR, t);
		reg = sci_getreg(port, HSSRR);
		if (reg->size)
			serial_port_out(port, HSSRR, srr | HSCIF_SRE);
		udelay((1000000+(baud-1)) / baud); /* Wait one bit interval */
	} else
		serial_port_out(port, SCSMR, smr_val);

	sci_init_pins(port, termios->c_cflag);

	reg = sci_getreg(port, SCFCR);
	if (reg->size) {
		unsigned short ctrl = serial_port_in(port, SCFCR);

		if (s->cfg->capabilities & SCIx_HAVE_RTSCTS) {
			if (termios->c_cflag & CRTSCTS)
				ctrl |= SCFCR_MCE;
			else
				ctrl &= ~SCFCR_MCE;
		}

		/*
		 * As we've done a sci_reset() above, ensure we don't
		 * interfere with the FIFOs while toggling MCE. As the
		 * reset values could still be set, simply mask them out.
		 */
		ctrl &= ~(SCFCR_RFRST | SCFCR_TFRST);

		serial_port_out(port, SCFCR, ctrl);
	}

	serial_port_out(port, SCSCR, s->cfg->scscr);

#ifdef CONFIG_SERIAL_SH_SCI_DMA
	/*
	 * Calculate delay for 1.5 DMA buffers: see
	 * drivers/serial/serial_core.c::uart_update_timeout(). With 10 bits
	 * (CS8), 250Hz, 115200 baud and 64 bytes FIFO, the above function
	 * calculates 1 jiffie for the data plus 5 jiffies for the "slop(e)."
	 * Then below we calculate 3 jiffies (12ms) for 1.5 DMA buffers (3 FIFO
	 * sizes), but it has been found out experimentally, that this is not
	 * enough: the driver too often needlessly runs on a DMA timeout. 20ms
	 * as a minimum seem to work perfectly.
	 */
	if (s->chan_rx) {
		s->rx_timeout = (port->timeout - HZ / 50) * s->buf_len_rx * 3 /
			port->fifosize / 2;
		dev_dbg(port->dev,
			"DMA Rx t-out %ums, tty t-out %u jiffies\n",
			s->rx_timeout * 1000 / HZ, port->timeout);
		if (s->rx_timeout < msecs_to_jiffies(20))
			s->rx_timeout = msecs_to_jiffies(20);
	}
#endif

	if ((termios->c_cflag & CREAD) != 0)
		sci_start_rx(port);

	sci_port_disable(s);
}

static void sci_pm(struct uart_port *port, unsigned int state,
		   unsigned int oldstate)
{
	struct sci_port *sci_port = to_sci_port(port);

	switch (state) {
	case 3:
		sci_port_disable(sci_port);
		break;
	default:
		sci_port_enable(sci_port);
		break;
	}
}

static const char *sci_type(struct uart_port *port)
{
	switch (port->type) {
	case PORT_IRDA:
		return "irda";
	case PORT_SCI:
		return "sci";
	case PORT_SCIF:
		return "scif";
	case PORT_SCIFA:
		return "scifa";
	case PORT_SCIFB:
		return "scifb";
	case PORT_HSCIF:
		return "hscif";
	}

	return NULL;
}

static inline unsigned long sci_port_size(struct uart_port *port)
{
	/*
	 * Pick an arbitrary size that encapsulates all of the base
	 * registers by default. This can be optimized later, or derived
	 * from platform resource data at such a time that ports begin to
	 * behave more erratically.
	 */
	if (port->type == PORT_HSCIF)
		return 96;
	else
		return 64;
}

static int sci_remap_port(struct uart_port *port)
{
	unsigned long size = sci_port_size(port);

	/*
	 * Nothing to do if there's already an established membase.
	 */
	if (port->membase)
		return 0;

	if (port->flags & UPF_IOREMAP) {
		port->membase = ioremap_nocache(port->mapbase, size);
		if (unlikely(!port->membase)) {
			dev_err(port->dev, "can't remap port#%d\n", port->line);
			return -ENXIO;
		}
	} else {
		/*
		 * For the simple (and majority of) cases where we don't
		 * need to do any remapping, just cast the cookie
		 * directly.
		 */
		port->membase = (void __iomem *)port->mapbase;
	}

	return 0;
}

static void sci_release_port(struct uart_port *port)
{
	if (port->flags & UPF_IOREMAP) {
		iounmap(port->membase);
		port->membase = NULL;
	}

	release_mem_region(port->mapbase, sci_port_size(port));
}

static int sci_request_port(struct uart_port *port)
{
	unsigned long size = sci_port_size(port);
	struct resource *res;
	int ret;

	res = request_mem_region(port->mapbase, size, dev_name(port->dev));
	if (unlikely(res == NULL))
		return -EBUSY;

	ret = sci_remap_port(port);
	if (unlikely(ret != 0)) {
		release_resource(res);
		return ret;
	}

	return 0;
}

static void sci_config_port(struct uart_port *port, int flags)
{
	if (flags & UART_CONFIG_TYPE) {
		struct sci_port *sport = to_sci_port(port);

		port->type = sport->cfg->type;
		sci_request_port(port);
	}
}

static int sci_verify_port(struct uart_port *port, struct serial_struct *ser)
{
	struct sci_port *s = to_sci_port(port);

	if (ser->irq != s->cfg->irqs[SCIx_TXI_IRQ] || ser->irq > nr_irqs)
		return -EINVAL;
	if (ser->baud_base < 2400)
		/* No paper tape reader for Mitch.. */
		return -EINVAL;

	return 0;
}

static struct uart_ops sci_uart_ops = {
	.tx_empty	= sci_tx_empty,
	.set_mctrl	= sci_set_mctrl,
	.get_mctrl	= sci_get_mctrl,
	.start_tx	= sci_start_tx,
	.stop_tx	= sci_stop_tx,
	.stop_rx	= sci_stop_rx,
	.enable_ms	= sci_enable_ms,
	.break_ctl	= sci_break_ctl,
	.startup	= sci_startup,
	.shutdown	= sci_shutdown,
	.set_termios	= sci_set_termios,
	.pm		= sci_pm,
	.type		= sci_type,
	.release_port	= sci_release_port,
	.request_port	= sci_request_port,
	.config_port	= sci_config_port,
	.verify_port	= sci_verify_port,
#ifdef CONFIG_CONSOLE_POLL
	.poll_get_char	= sci_poll_get_char,
	.poll_put_char	= sci_poll_put_char,
#endif
};

static int sci_init_single(struct platform_device *dev,
				     struct sci_port *sci_port,
				     unsigned int index,
				     struct plat_sci_port *p)
{
	struct uart_port *port = &sci_port->port;
	int ret;

	sci_port->cfg	= p;

	port->ops	= &sci_uart_ops;
	port->iotype	= UPIO_MEM;
	port->line	= index;

	switch (p->type) {
	case PORT_SCIFB:
		port->fifosize = 256;
		break;
	case PORT_HSCIF:
		port->fifosize = 128;
		break;
	case PORT_SCIFA:
		port->fifosize = 64;
		break;
	case PORT_SCIF:
		port->fifosize = 16;
		break;
	default:
		port->fifosize = 1;
		break;
	}

	if (p->regtype == SCIx_PROBE_REGTYPE) {
		ret = sci_probe_regmap(p);
		if (unlikely(ret))
			return ret;
	}

	if (dev) {
		sci_port->iclk = clk_get(&dev->dev, "sci_ick");
		if (IS_ERR(sci_port->iclk)) {
			sci_port->iclk = clk_get(&dev->dev, "peripheral_clk");
			if (IS_ERR(sci_port->iclk)) {
				dev_err(&dev->dev, "can't get iclk\n");
				return PTR_ERR(sci_port->iclk);
			}
		}

		/*
		 * The function clock is optional, ignore it if we can't
		 * find it.
		 */
		sci_port->fclk = clk_get(&dev->dev, "sci_fck");
		if (IS_ERR(sci_port->fclk))
			sci_port->fclk = NULL;

		port->dev = &dev->dev;

		sci_init_gpios(sci_port);

		pm_runtime_enable(&dev->dev);
	}

	sci_port->break_timer.data = (unsigned long)sci_port;
	sci_port->break_timer.function = sci_break_timer;
	init_timer(&sci_port->break_timer);

	/*
	 * Establish some sensible defaults for the error detection.
	 */
	if (!p->error_mask)
		p->error_mask = (p->type == PORT_SCI) ?
			SCI_DEFAULT_ERROR_MASK : SCIF_DEFAULT_ERROR_MASK;

	/*
	 * Establish sensible defaults for the overrun detection, unless
	 * the part has explicitly disabled support for it.
	 */
	if (p->overrun_bit != SCIx_NOT_SUPPORTED) {
		if (p->type == PORT_SCI)
			p->overrun_bit = 5;
		else if (p->scbrr_algo_id == SCBRR_ALGO_4)
			p->overrun_bit = 9;
		else
			p->overrun_bit = 0;

		/*
		 * Make the error mask inclusive of overrun detection, if
		 * supported.
		 */
		p->error_mask |= (1 << p->overrun_bit);
	}

	port->mapbase		= p->mapbase;
	port->type		= p->type;
	port->flags		= p->flags;
	port->regshift		= p->regshift;

	/*
	 * The UART port needs an IRQ value, so we peg this to the RX IRQ
	 * for the multi-IRQ ports, which is where we are primarily
	 * concerned with the shutdown path synchronization.
	 *
	 * For the muxed case there's nothing more to do.
	 */
	port->irq		= p->irqs[SCIx_RXI_IRQ];
	port->irqflags		= 0;

	port->serial_in		= sci_serial_in;
	port->serial_out	= sci_serial_out;

	if (p->dma_slave_tx > 0 && p->dma_slave_rx > 0)
		dev_dbg(port->dev, "DMA tx %d, rx %d\n",
			p->dma_slave_tx, p->dma_slave_rx);

	return 0;
}

static void sci_cleanup_single(struct sci_port *port)
{
	sci_free_gpios(port);

	clk_put(port->iclk);
	clk_put(port->fclk);

	pm_runtime_disable(port->port.dev);
}

#ifdef CONFIG_SERIAL_SH_SCI_CONSOLE
static void serial_console_putchar(struct uart_port *port, int ch)
{
	sci_poll_put_char(port, ch);
}

/*
 *	Print a string to the serial port trying not to disturb
 *	any possible real use of the port...
 */
static void serial_console_write(struct console *co, const char *s,
				 unsigned count)
{
	struct sci_port *sci_port = &sci_ports[co->index];
	struct uart_port *port = &sci_port->port;
	unsigned short bits, ctrl;
	unsigned long flags;
	int locked = 1;

	local_irq_save(flags);
	if (port->sysrq)
		locked = 0;
	else if (oops_in_progress)
		locked = spin_trylock(&port->lock);
	else
		spin_lock(&port->lock);

	/* first save the SCSCR then disable the interrupts */
	ctrl = serial_port_in(port, SCSCR);
	serial_port_out(port, SCSCR, sci_port->cfg->scscr);

	uart_console_write(port, s, count, serial_console_putchar);

	/* wait until fifo is empty and last bit has been transmitted */
	bits = SCxSR_TDxE(port) | SCxSR_TEND(port);
	while ((serial_port_in(port, SCxSR) & bits) != bits)
		cpu_relax();

	/* restore the SCSCR */
	serial_port_out(port, SCSCR, ctrl);

	if (locked)
		spin_unlock(&port->lock);
	local_irq_restore(flags);
}

static int serial_console_setup(struct console *co, char *options)
{
	struct sci_port *sci_port;
	struct uart_port *port;
	int baud = 115200;
	int bits = 8;
	int parity = 'n';
	int flow = 'n';
	int ret;

	/*
	 * Refuse to handle any bogus ports.
	 */
	if (co->index < 0 || co->index >= SCI_NPORTS)
		return -ENODEV;

	sci_port = &sci_ports[co->index];
	port = &sci_port->port;

	/*
	 * Refuse to handle uninitialized ports.
	 */
	if (!port->ops)
		return -ENODEV;

	ret = sci_remap_port(port);
	if (unlikely(ret != 0))
		return ret;

	if (options)
		uart_parse_options(options, &baud, &parity, &bits, &flow);

	return uart_set_options(port, co, baud, parity, bits, flow);
}

static struct console serial_console = {
	.name		= "ttySC",
	.device		= uart_console_device,
	.write		= serial_console_write,
	.setup		= serial_console_setup,
	.flags		= CON_PRINTBUFFER,
	.index		= -1,
	.data		= &sci_uart_driver,
};

static struct console early_serial_console = {
	.name           = "early_ttySC",
	.write          = serial_console_write,
	.flags          = CON_PRINTBUFFER,
	.index		= -1,
};

static char early_serial_buf[32];

static int sci_probe_earlyprintk(struct platform_device *pdev)
{
	struct plat_sci_port *cfg = dev_get_platdata(&pdev->dev);

	if (early_serial_console.data)
		return -EEXIST;

	early_serial_console.index = pdev->id;

	sci_init_single(NULL, &sci_ports[pdev->id], pdev->id, cfg);

	serial_console_setup(&early_serial_console, early_serial_buf);

	if (!strstr(early_serial_buf, "keep"))
		early_serial_console.flags |= CON_BOOT;

	register_console(&early_serial_console);
	return 0;
}

#define SCI_CONSOLE	(&serial_console)

#else
static inline int sci_probe_earlyprintk(struct platform_device *pdev)
{
	return -EINVAL;
}

#define SCI_CONSOLE	NULL

#endif /* CONFIG_SERIAL_SH_SCI_CONSOLE */

static char banner[] __initdata =
	KERN_INFO "SuperH (H)SCI(F) driver initialized\n";

static struct uart_driver sci_uart_driver = {
	.owner		= THIS_MODULE,
	.driver_name	= "sci",
	.dev_name	= "ttySC",
	.major		= SCI_MAJOR,
	.minor		= SCI_MINOR_START,
	.nr		= SCI_NPORTS,
	.cons		= SCI_CONSOLE,
};

static int sci_remove(struct platform_device *dev)
{
	struct sci_port *port = platform_get_drvdata(dev);

	cpufreq_unregister_notifier(&port->freq_transition,
				    CPUFREQ_TRANSITION_NOTIFIER);

	uart_remove_one_port(&sci_uart_driver, &port->port);

	sci_cleanup_single(port);

	return 0;
}

#ifdef CONFIG_OF
static const struct of_device_id of_sci_match[] = {
	{ .compatible = "renesas,sci-SCI-uart",
		.data = (void *)PORT_SCI },
	{ .compatible = "renesas,sci-SCIF-uart",
		.data = (void *)PORT_SCIF },
	{ .compatible = "renesas,sci-IRDA-uart",
		.data = (void *)PORT_IRDA },
	{ .compatible = "renesas,sci-SCIFA-uart",
		.data = (void *)PORT_SCIFA },
	{ .compatible = "renesas,sci-SCIFB-uart",
		.data = (void *)PORT_SCIFB },
	{},
};
MODULE_DEVICE_TABLE(of, of_sci_match);

static struct plat_sci_port *sci_parse_dt(struct platform_device *pdev,
								int *dev_id)
{
	struct plat_sci_port *p;
	struct device_node *np = pdev->dev.of_node;
	const struct of_device_id *match;
	struct resource *res;
	const __be32 *prop;
	int i, irq, val;

	match = of_match_node(of_sci_match, pdev->dev.of_node);
	if (!match || !match->data) {
		dev_err(&pdev->dev, "OF match error\n");
		return NULL;
	}

	p = devm_kzalloc(&pdev->dev, sizeof(struct plat_sci_port), GFP_KERNEL);
	if (!p) {
		dev_err(&pdev->dev, "failed to allocate DT config data\n");
		return NULL;
	}

	res = platform_get_resource(pdev, IORESOURCE_MEM, 0);
	if (!res) {
		dev_err(&pdev->dev, "failed to get I/O memory\n");
		return NULL;
	}
	p->mapbase = res->start;

	for (i = 0; i < SCIx_NR_IRQS; i++) {
		irq = platform_get_irq(pdev, i);
		if (irq < 0) {
			dev_err(&pdev->dev, "failed to get irq data %d\n", i);
			return NULL;
		}
		p->irqs[i] = irq;
	}

	prop = of_get_property(np, "cell-index", NULL);
	if (!prop) {
		dev_err(&pdev->dev, "required DT prop cell-index missing\n");
		return NULL;
	}
	*dev_id = be32_to_cpup(prop);

	prop = of_get_property(np, "renesas,scscr", NULL);
	if (!prop) {
		dev_err(&pdev->dev, "required DT prop scscr missing\n");
		return NULL;
	}
	p->scscr = be32_to_cpup(prop);

	prop = of_get_property(np, "renesas,scbrr-algo-id", NULL);
	if (!prop) {
		dev_err(&pdev->dev, "required DT prop scbrr-algo-id missing\n");
		return NULL;
	}
	val = be32_to_cpup(prop);
	if (val <= SCBRR_ALGO_INVALID || val >= SCBRR_NR_ALGOS) {
		dev_err(&pdev->dev, "DT prop scbrr-algo-id out of range\n");
		return NULL;
	}
	p->scbrr_algo_id = val;

	p->flags = UPF_IOREMAP;
	if (of_get_property(np, "renesas,autoconf", NULL))
		p->flags |= UPF_BOOT_AUTOCONF;

	prop = of_get_property(np, "renesas,regtype", NULL);
	if (prop) {
		val = be32_to_cpup(prop);
		if (val < SCIx_PROBE_REGTYPE || val >= SCIx_NR_REGTYPES) {
			dev_err(&pdev->dev, "DT prop regtype out of range\n");
			return NULL;
		}
		p->regtype = val;
	}

	p->type = (unsigned int)match->data;

	return p;
}
#else
static struct plat_sci_port *sci_parse_dt(struct platform_device *pdev,
								int *dev_id)
{
	return NULL;
}
#endif /* CONFIG_OF */

static int sci_probe_single(struct platform_device *dev,
				      unsigned int index,
				      struct plat_sci_port *p,
				      struct sci_port *sciport)
{
	int ret;

	/* Sanity check */
	if (unlikely(index >= SCI_NPORTS)) {
		dev_notice(&dev->dev, "Attempting to register port "
			   "%d when only %d are available.\n",
			   index+1, SCI_NPORTS);
		dev_notice(&dev->dev, "Consider bumping "
			   "CONFIG_SERIAL_SH_SCI_NR_UARTS!\n");
		return -EINVAL;
	}

	ret = sci_init_single(dev, sciport, index, p);
	if (ret)
		return ret;

	ret = uart_add_one_port(&sci_uart_driver, &sciport->port);
	if (ret) {
		sci_cleanup_single(sciport);
		return ret;
	}

	return 0;
}

static int sci_probe(struct platform_device *dev)
{
<<<<<<< HEAD
	struct plat_sci_port *p = dev_get_platdata(&dev->dev);
	struct sci_port *sp = &sci_ports[dev->id];
	int ret;
=======
	struct plat_sci_port *p;
	struct sci_port *sp;
	int ret, dev_id = dev->id;
>>>>>>> 37284bd9

	/*
	 * If we've come here via earlyprintk initialization, head off to
	 * the special early probe. We don't have sufficient device state
	 * to make it beyond this yet.
	 */
	if (is_early_platform_device(dev))
		return sci_probe_earlyprintk(dev);

	if (dev->dev.of_node)
		p = sci_parse_dt(dev, &dev_id);
	else
		p = dev->dev.platform_data;

	if (!p) {
		dev_err(&dev->dev, "no setup data supplied\n");
		return -EINVAL;
	}

	sp = &sci_ports[dev_id];
	platform_set_drvdata(dev, sp);

	ret = sci_probe_single(dev, dev_id, p, sp);
	if (ret)
		return ret;

	sp->freq_transition.notifier_call = sci_notifier;

	ret = cpufreq_register_notifier(&sp->freq_transition,
					CPUFREQ_TRANSITION_NOTIFIER);
	if (unlikely(ret < 0)) {
		sci_cleanup_single(sp);
		return ret;
	}

#ifdef CONFIG_SH_STANDARD_BIOS
	sh_bios_gdb_detach();
#endif

	return 0;
}

static int sci_suspend(struct device *dev)
{
	struct sci_port *sport = dev_get_drvdata(dev);

	if (sport)
		uart_suspend_port(&sci_uart_driver, &sport->port);

	return 0;
}

static int sci_resume(struct device *dev)
{
	struct sci_port *sport = dev_get_drvdata(dev);

	if (sport)
		uart_resume_port(&sci_uart_driver, &sport->port);

	return 0;
}

static const struct dev_pm_ops sci_dev_pm_ops = {
	.suspend	= sci_suspend,
	.resume		= sci_resume,
};

static struct platform_driver sci_driver = {
	.probe		= sci_probe,
	.remove		= sci_remove,
	.driver		= {
		.name	= "sh-sci",
		.owner	= THIS_MODULE,
		.pm	= &sci_dev_pm_ops,
		.of_match_table = of_match_ptr(of_sci_match),
	},
};

static int __init sci_init(void)
{
	int ret;

	printk(banner);

	ret = uart_register_driver(&sci_uart_driver);
	if (likely(ret == 0)) {
		ret = platform_driver_register(&sci_driver);
		if (unlikely(ret))
			uart_unregister_driver(&sci_uart_driver);
	}

	return ret;
}

static void __exit sci_exit(void)
{
	platform_driver_unregister(&sci_driver);
	uart_unregister_driver(&sci_uart_driver);
}

#ifdef CONFIG_SERIAL_SH_SCI_CONSOLE
early_platform_init_buffer("earlyprintk", &sci_driver,
			   early_serial_buf, ARRAY_SIZE(early_serial_buf));
#endif
module_init(sci_init);
module_exit(sci_exit);

MODULE_LICENSE("GPL");
MODULE_ALIAS("platform:sh-sci");
MODULE_AUTHOR("Paul Mundt");
MODULE_DESCRIPTION("SuperH (H)SCI(F) serial driver");<|MERGE_RESOLUTION|>--- conflicted
+++ resolved
@@ -2576,15 +2576,9 @@
 
 static int sci_probe(struct platform_device *dev)
 {
-<<<<<<< HEAD
-	struct plat_sci_port *p = dev_get_platdata(&dev->dev);
-	struct sci_port *sp = &sci_ports[dev->id];
-	int ret;
-=======
 	struct plat_sci_port *p;
 	struct sci_port *sp;
 	int ret, dev_id = dev->id;
->>>>>>> 37284bd9
 
 	/*
 	 * If we've come here via earlyprintk initialization, head off to
@@ -2597,7 +2591,7 @@
 	if (dev->dev.of_node)
 		p = sci_parse_dt(dev, &dev_id);
 	else
-		p = dev->dev.platform_data;
+		p = dev_get_platdata(&dev->dev);
 
 	if (!p) {
 		dev_err(&dev->dev, "no setup data supplied\n");
