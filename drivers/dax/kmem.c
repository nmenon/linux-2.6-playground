--- conflicted
+++ resolved
@@ -61,11 +61,7 @@
 		return -EINVAL;
 	}
 
-<<<<<<< HEAD
-	data = kzalloc(sizeof(*data) + sizeof(struct resource *) * dev_dax->nr_range, GFP_KERNEL);
-=======
 	data = kzalloc(struct_size(data, res, dev_dax->nr_range), GFP_KERNEL);
->>>>>>> 356006a6
 	if (!data)
 		return -ENOMEM;
 
