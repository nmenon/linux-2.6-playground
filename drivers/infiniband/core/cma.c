// SPDX-License-Identifier: GPL-2.0 OR Linux-OpenIB
/*
 * Copyright (c) 2005 Voltaire Inc.  All rights reserved.
 * Copyright (c) 2002-2005, Network Appliance, Inc. All rights reserved.
 * Copyright (c) 1999-2019, Mellanox Technologies, Inc. All rights reserved.
 * Copyright (c) 2005-2006 Intel Corporation.  All rights reserved.
 */

#include <linux/completion.h>
#include <linux/in.h>
#include <linux/in6.h>
#include <linux/mutex.h>
#include <linux/random.h>
#include <linux/igmp.h>
#include <linux/xarray.h>
#include <linux/inetdevice.h>
#include <linux/slab.h>
#include <linux/module.h>
#include <net/route.h>

#include <net/net_namespace.h>
#include <net/netns/generic.h>
#include <net/tcp.h>
#include <net/ipv6.h>
#include <net/ip_fib.h>
#include <net/ip6_route.h>

#include <rdma/rdma_cm.h>
#include <rdma/rdma_cm_ib.h>
#include <rdma/rdma_netlink.h>
#include <rdma/ib.h>
#include <rdma/ib_cache.h>
#include <rdma/ib_cm.h>
#include <rdma/ib_sa.h>
#include <rdma/iw_cm.h>

#include "core_priv.h"
#include "cma_priv.h"
#include "cma_trace.h"

MODULE_AUTHOR("Sean Hefty");
MODULE_DESCRIPTION("Generic RDMA CM Agent");
MODULE_LICENSE("Dual BSD/GPL");

#define CMA_CM_RESPONSE_TIMEOUT 20
#define CMA_QUERY_CLASSPORT_INFO_TIMEOUT 3000
#define CMA_MAX_CM_RETRIES 15
#define CMA_CM_MRA_SETTING (IB_CM_MRA_FLAG_DELAY | 24)
#define CMA_IBOE_PACKET_LIFETIME 18
#define CMA_PREFERRED_ROCE_GID_TYPE IB_GID_TYPE_ROCE_UDP_ENCAP

static const char * const cma_events[] = {
	[RDMA_CM_EVENT_ADDR_RESOLVED]	 = "address resolved",
	[RDMA_CM_EVENT_ADDR_ERROR]	 = "address error",
	[RDMA_CM_EVENT_ROUTE_RESOLVED]	 = "route resolved ",
	[RDMA_CM_EVENT_ROUTE_ERROR]	 = "route error",
	[RDMA_CM_EVENT_CONNECT_REQUEST]	 = "connect request",
	[RDMA_CM_EVENT_CONNECT_RESPONSE] = "connect response",
	[RDMA_CM_EVENT_CONNECT_ERROR]	 = "connect error",
	[RDMA_CM_EVENT_UNREACHABLE]	 = "unreachable",
	[RDMA_CM_EVENT_REJECTED]	 = "rejected",
	[RDMA_CM_EVENT_ESTABLISHED]	 = "established",
	[RDMA_CM_EVENT_DISCONNECTED]	 = "disconnected",
	[RDMA_CM_EVENT_DEVICE_REMOVAL]	 = "device removal",
	[RDMA_CM_EVENT_MULTICAST_JOIN]	 = "multicast join",
	[RDMA_CM_EVENT_MULTICAST_ERROR]	 = "multicast error",
	[RDMA_CM_EVENT_ADDR_CHANGE]	 = "address change",
	[RDMA_CM_EVENT_TIMEWAIT_EXIT]	 = "timewait exit",
};

static void cma_set_mgid(struct rdma_id_private *id_priv, struct sockaddr *addr,
			 union ib_gid *mgid);

const char *__attribute_const__ rdma_event_msg(enum rdma_cm_event_type event)
{
	size_t index = event;

	return (index < ARRAY_SIZE(cma_events) && cma_events[index]) ?
			cma_events[index] : "unrecognized event";
}
EXPORT_SYMBOL(rdma_event_msg);

const char *__attribute_const__ rdma_reject_msg(struct rdma_cm_id *id,
						int reason)
{
	if (rdma_ib_or_roce(id->device, id->port_num))
		return ibcm_reject_msg(reason);

	if (rdma_protocol_iwarp(id->device, id->port_num))
		return iwcm_reject_msg(reason);

	WARN_ON_ONCE(1);
	return "unrecognized transport";
}
EXPORT_SYMBOL(rdma_reject_msg);

/**
 * rdma_is_consumer_reject - return true if the consumer rejected the connect
 *                           request.
 * @id: Communication identifier that received the REJECT event.
 * @reason: Value returned in the REJECT event status field.
 */
static bool rdma_is_consumer_reject(struct rdma_cm_id *id, int reason)
{
	if (rdma_ib_or_roce(id->device, id->port_num))
		return reason == IB_CM_REJ_CONSUMER_DEFINED;

	if (rdma_protocol_iwarp(id->device, id->port_num))
		return reason == -ECONNREFUSED;

	WARN_ON_ONCE(1);
	return false;
}

const void *rdma_consumer_reject_data(struct rdma_cm_id *id,
				      struct rdma_cm_event *ev, u8 *data_len)
{
	const void *p;

	if (rdma_is_consumer_reject(id, ev->status)) {
		*data_len = ev->param.conn.private_data_len;
		p = ev->param.conn.private_data;
	} else {
		*data_len = 0;
		p = NULL;
	}
	return p;
}
EXPORT_SYMBOL(rdma_consumer_reject_data);

/**
 * rdma_iw_cm_id() - return the iw_cm_id pointer for this cm_id.
 * @id: Communication Identifier
 */
struct iw_cm_id *rdma_iw_cm_id(struct rdma_cm_id *id)
{
	struct rdma_id_private *id_priv;

	id_priv = container_of(id, struct rdma_id_private, id);
	if (id->device->node_type == RDMA_NODE_RNIC)
		return id_priv->cm_id.iw;
	return NULL;
}
EXPORT_SYMBOL(rdma_iw_cm_id);

/**
 * rdma_res_to_id() - return the rdma_cm_id pointer for this restrack.
 * @res: rdma resource tracking entry pointer
 */
struct rdma_cm_id *rdma_res_to_id(struct rdma_restrack_entry *res)
{
	struct rdma_id_private *id_priv =
		container_of(res, struct rdma_id_private, res);

	return &id_priv->id;
}
EXPORT_SYMBOL(rdma_res_to_id);

static int cma_add_one(struct ib_device *device);
static void cma_remove_one(struct ib_device *device, void *client_data);

static struct ib_client cma_client = {
	.name   = "cma",
	.add    = cma_add_one,
	.remove = cma_remove_one
};

static struct ib_sa_client sa_client;
static LIST_HEAD(dev_list);
static LIST_HEAD(listen_any_list);
static DEFINE_MUTEX(lock);
static struct workqueue_struct *cma_wq;
static unsigned int cma_pernet_id;

struct cma_pernet {
	struct xarray tcp_ps;
	struct xarray udp_ps;
	struct xarray ipoib_ps;
	struct xarray ib_ps;
};

static struct cma_pernet *cma_pernet(struct net *net)
{
	return net_generic(net, cma_pernet_id);
}

static
struct xarray *cma_pernet_xa(struct net *net, enum rdma_ucm_port_space ps)
{
	struct cma_pernet *pernet = cma_pernet(net);

	switch (ps) {
	case RDMA_PS_TCP:
		return &pernet->tcp_ps;
	case RDMA_PS_UDP:
		return &pernet->udp_ps;
	case RDMA_PS_IPOIB:
		return &pernet->ipoib_ps;
	case RDMA_PS_IB:
		return &pernet->ib_ps;
	default:
		return NULL;
	}
}

struct cma_device {
	struct list_head	list;
	struct ib_device	*device;
	struct completion	comp;
	refcount_t refcount;
	struct list_head	id_list;
	enum ib_gid_type	*default_gid_type;
	u8			*default_roce_tos;
};

struct rdma_bind_list {
	enum rdma_ucm_port_space ps;
	struct hlist_head	owners;
	unsigned short		port;
};

struct class_port_info_context {
	struct ib_class_port_info	*class_port_info;
	struct ib_device		*device;
	struct completion		done;
	struct ib_sa_query		*sa_query;
	u8				port_num;
};

static int cma_ps_alloc(struct net *net, enum rdma_ucm_port_space ps,
			struct rdma_bind_list *bind_list, int snum)
{
	struct xarray *xa = cma_pernet_xa(net, ps);

	return xa_insert(xa, snum, bind_list, GFP_KERNEL);
}

static struct rdma_bind_list *cma_ps_find(struct net *net,
					  enum rdma_ucm_port_space ps, int snum)
{
	struct xarray *xa = cma_pernet_xa(net, ps);

	return xa_load(xa, snum);
}

static void cma_ps_remove(struct net *net, enum rdma_ucm_port_space ps,
			  int snum)
{
	struct xarray *xa = cma_pernet_xa(net, ps);

	xa_erase(xa, snum);
}

enum {
	CMA_OPTION_AFONLY,
};

void cma_dev_get(struct cma_device *cma_dev)
{
	refcount_inc(&cma_dev->refcount);
}

void cma_dev_put(struct cma_device *cma_dev)
{
	if (refcount_dec_and_test(&cma_dev->refcount))
		complete(&cma_dev->comp);
}

struct cma_device *cma_enum_devices_by_ibdev(cma_device_filter	filter,
					     void		*cookie)
{
	struct cma_device *cma_dev;
	struct cma_device *found_cma_dev = NULL;

	mutex_lock(&lock);

	list_for_each_entry(cma_dev, &dev_list, list)
		if (filter(cma_dev->device, cookie)) {
			found_cma_dev = cma_dev;
			break;
		}

	if (found_cma_dev)
		cma_dev_get(found_cma_dev);
	mutex_unlock(&lock);
	return found_cma_dev;
}

int cma_get_default_gid_type(struct cma_device *cma_dev,
			     unsigned int port)
{
	if (!rdma_is_port_valid(cma_dev->device, port))
		return -EINVAL;

	return cma_dev->default_gid_type[port - rdma_start_port(cma_dev->device)];
}

int cma_set_default_gid_type(struct cma_device *cma_dev,
			     unsigned int port,
			     enum ib_gid_type default_gid_type)
{
	unsigned long supported_gids;

	if (!rdma_is_port_valid(cma_dev->device, port))
		return -EINVAL;

	if (default_gid_type == IB_GID_TYPE_IB &&
	    rdma_protocol_roce_eth_encap(cma_dev->device, port))
		default_gid_type = IB_GID_TYPE_ROCE;

	supported_gids = roce_gid_type_mask_support(cma_dev->device, port);

	if (!(supported_gids & 1 << default_gid_type))
		return -EINVAL;

	cma_dev->default_gid_type[port - rdma_start_port(cma_dev->device)] =
		default_gid_type;

	return 0;
}

int cma_get_default_roce_tos(struct cma_device *cma_dev, unsigned int port)
{
	if (!rdma_is_port_valid(cma_dev->device, port))
		return -EINVAL;

	return cma_dev->default_roce_tos[port - rdma_start_port(cma_dev->device)];
}

int cma_set_default_roce_tos(struct cma_device *cma_dev, unsigned int port,
			     u8 default_roce_tos)
{
	if (!rdma_is_port_valid(cma_dev->device, port))
		return -EINVAL;

	cma_dev->default_roce_tos[port - rdma_start_port(cma_dev->device)] =
		 default_roce_tos;

	return 0;
}
struct ib_device *cma_get_ib_dev(struct cma_device *cma_dev)
{
	return cma_dev->device;
}

/*
 * Device removal can occur at anytime, so we need extra handling to
 * serialize notifying the user of device removal with other callbacks.
 * We do this by disabling removal notification while a callback is in process,
 * and reporting it after the callback completes.
 */

struct cma_multicast {
	struct rdma_id_private *id_priv;
	struct ib_sa_multicast *sa_mc;
	struct list_head	list;
	void			*context;
	struct sockaddr_storage	addr;
	u8			join_state;
};

struct cma_work {
	struct work_struct	work;
	struct rdma_id_private	*id;
	enum rdma_cm_state	old_state;
	enum rdma_cm_state	new_state;
	struct rdma_cm_event	event;
};

union cma_ip_addr {
	struct in6_addr ip6;
	struct {
		__be32 pad[3];
		__be32 addr;
	} ip4;
};

struct cma_hdr {
	u8 cma_version;
	u8 ip_version;	/* IP version: 7:4 */
	__be16 port;
	union cma_ip_addr src_addr;
	union cma_ip_addr dst_addr;
};

#define CMA_VERSION 0x00

struct cma_req_info {
	struct sockaddr_storage listen_addr_storage;
	struct sockaddr_storage src_addr_storage;
	struct ib_device *device;
	union ib_gid local_gid;
	__be64 service_id;
	int port;
	bool has_gid;
	u16 pkey;
};

static int cma_comp_exch(struct rdma_id_private *id_priv,
			 enum rdma_cm_state comp, enum rdma_cm_state exch)
{
	unsigned long flags;
	int ret;

	/*
	 * The FSM uses a funny double locking where state is protected by both
	 * the handler_mutex and the spinlock. State is not allowed to change
	 * to/from a handler_mutex protected value without also holding
	 * handler_mutex.
	 */
	if (comp == RDMA_CM_CONNECT || exch == RDMA_CM_CONNECT)
		lockdep_assert_held(&id_priv->handler_mutex);

	spin_lock_irqsave(&id_priv->lock, flags);
	if ((ret = (id_priv->state == comp)))
		id_priv->state = exch;
	spin_unlock_irqrestore(&id_priv->lock, flags);
	return ret;
}

static inline u8 cma_get_ip_ver(const struct cma_hdr *hdr)
{
	return hdr->ip_version >> 4;
}

static inline void cma_set_ip_ver(struct cma_hdr *hdr, u8 ip_ver)
{
	hdr->ip_version = (ip_ver << 4) | (hdr->ip_version & 0xF);
}

static int cma_igmp_send(struct net_device *ndev, union ib_gid *mgid, bool join)
{
	struct in_device *in_dev = NULL;

	if (ndev) {
		rtnl_lock();
		in_dev = __in_dev_get_rtnl(ndev);
		if (in_dev) {
			if (join)
				ip_mc_inc_group(in_dev,
						*(__be32 *)(mgid->raw + 12));
			else
				ip_mc_dec_group(in_dev,
						*(__be32 *)(mgid->raw + 12));
		}
		rtnl_unlock();
	}
	return (in_dev) ? 0 : -ENODEV;
}

static void _cma_attach_to_dev(struct rdma_id_private *id_priv,
			       struct cma_device *cma_dev)
{
	cma_dev_get(cma_dev);
	id_priv->cma_dev = cma_dev;
	id_priv->id.device = cma_dev->device;
	id_priv->id.route.addr.dev_addr.transport =
		rdma_node_get_transport(cma_dev->device->node_type);
	list_add_tail(&id_priv->list, &cma_dev->id_list);
	rdma_restrack_add(&id_priv->res);

	trace_cm_id_attach(id_priv, cma_dev->device);
}

static void cma_attach_to_dev(struct rdma_id_private *id_priv,
			      struct cma_device *cma_dev)
{
	_cma_attach_to_dev(id_priv, cma_dev);
	id_priv->gid_type =
		cma_dev->default_gid_type[id_priv->id.port_num -
					  rdma_start_port(cma_dev->device)];
}

static void cma_release_dev(struct rdma_id_private *id_priv)
{
	mutex_lock(&lock);
	list_del(&id_priv->list);
	cma_dev_put(id_priv->cma_dev);
	id_priv->cma_dev = NULL;
	if (id_priv->id.route.addr.dev_addr.sgid_attr) {
		rdma_put_gid_attr(id_priv->id.route.addr.dev_addr.sgid_attr);
		id_priv->id.route.addr.dev_addr.sgid_attr = NULL;
	}
	mutex_unlock(&lock);
}

static inline struct sockaddr *cma_src_addr(struct rdma_id_private *id_priv)
{
	return (struct sockaddr *) &id_priv->id.route.addr.src_addr;
}

static inline struct sockaddr *cma_dst_addr(struct rdma_id_private *id_priv)
{
	return (struct sockaddr *) &id_priv->id.route.addr.dst_addr;
}

static inline unsigned short cma_family(struct rdma_id_private *id_priv)
{
	return id_priv->id.route.addr.src_addr.ss_family;
}

static int cma_set_qkey(struct rdma_id_private *id_priv, u32 qkey)
{
	struct ib_sa_mcmember_rec rec;
	int ret = 0;

	if (id_priv->qkey) {
		if (qkey && id_priv->qkey != qkey)
			return -EINVAL;
		return 0;
	}

	if (qkey) {
		id_priv->qkey = qkey;
		return 0;
	}

	switch (id_priv->id.ps) {
	case RDMA_PS_UDP:
	case RDMA_PS_IB:
		id_priv->qkey = RDMA_UDP_QKEY;
		break;
	case RDMA_PS_IPOIB:
		ib_addr_get_mgid(&id_priv->id.route.addr.dev_addr, &rec.mgid);
		ret = ib_sa_get_mcmember_rec(id_priv->id.device,
					     id_priv->id.port_num, &rec.mgid,
					     &rec);
		if (!ret)
			id_priv->qkey = be32_to_cpu(rec.qkey);
		break;
	default:
		break;
	}
	return ret;
}

static void cma_translate_ib(struct sockaddr_ib *sib, struct rdma_dev_addr *dev_addr)
{
	dev_addr->dev_type = ARPHRD_INFINIBAND;
	rdma_addr_set_sgid(dev_addr, (union ib_gid *) &sib->sib_addr);
	ib_addr_set_pkey(dev_addr, ntohs(sib->sib_pkey));
}

static int cma_translate_addr(struct sockaddr *addr, struct rdma_dev_addr *dev_addr)
{
	int ret;

	if (addr->sa_family != AF_IB) {
		ret = rdma_translate_ip(addr, dev_addr);
	} else {
		cma_translate_ib((struct sockaddr_ib *) addr, dev_addr);
		ret = 0;
	}

	return ret;
}

static const struct ib_gid_attr *
cma_validate_port(struct ib_device *device, u8 port,
		  enum ib_gid_type gid_type,
		  union ib_gid *gid,
		  struct rdma_id_private *id_priv)
{
	struct rdma_dev_addr *dev_addr = &id_priv->id.route.addr.dev_addr;
	int bound_if_index = dev_addr->bound_dev_if;
	const struct ib_gid_attr *sgid_attr;
	int dev_type = dev_addr->dev_type;
	struct net_device *ndev = NULL;

	if (!rdma_dev_access_netns(device, id_priv->id.route.addr.dev_addr.net))
		return ERR_PTR(-ENODEV);

	if ((dev_type == ARPHRD_INFINIBAND) && !rdma_protocol_ib(device, port))
		return ERR_PTR(-ENODEV);

	if ((dev_type != ARPHRD_INFINIBAND) && rdma_protocol_ib(device, port))
		return ERR_PTR(-ENODEV);

	if (dev_type == ARPHRD_ETHER && rdma_protocol_roce(device, port)) {
		ndev = dev_get_by_index(dev_addr->net, bound_if_index);
		if (!ndev)
			return ERR_PTR(-ENODEV);
	} else {
		gid_type = IB_GID_TYPE_IB;
	}

	sgid_attr = rdma_find_gid_by_port(device, gid, gid_type, port, ndev);
	if (ndev)
		dev_put(ndev);
	return sgid_attr;
}

static void cma_bind_sgid_attr(struct rdma_id_private *id_priv,
			       const struct ib_gid_attr *sgid_attr)
{
	WARN_ON(id_priv->id.route.addr.dev_addr.sgid_attr);
	id_priv->id.route.addr.dev_addr.sgid_attr = sgid_attr;
}

/**
 * cma_acquire_dev_by_src_ip - Acquire cma device, port, gid attribute
 * based on source ip address.
 * @id_priv:	cm_id which should be bound to cma device
 *
 * cma_acquire_dev_by_src_ip() binds cm id to cma device, port and GID attribute
 * based on source IP address. It returns 0 on success or error code otherwise.
 * It is applicable to active and passive side cm_id.
 */
static int cma_acquire_dev_by_src_ip(struct rdma_id_private *id_priv)
{
	struct rdma_dev_addr *dev_addr = &id_priv->id.route.addr.dev_addr;
	const struct ib_gid_attr *sgid_attr;
	union ib_gid gid, iboe_gid, *gidp;
	struct cma_device *cma_dev;
	enum ib_gid_type gid_type;
	int ret = -ENODEV;
	unsigned int port;

	if (dev_addr->dev_type != ARPHRD_INFINIBAND &&
	    id_priv->id.ps == RDMA_PS_IPOIB)
		return -EINVAL;

	rdma_ip2gid((struct sockaddr *)&id_priv->id.route.addr.src_addr,
		    &iboe_gid);

	memcpy(&gid, dev_addr->src_dev_addr +
	       rdma_addr_gid_offset(dev_addr), sizeof(gid));

	mutex_lock(&lock);
	list_for_each_entry(cma_dev, &dev_list, list) {
		rdma_for_each_port (cma_dev->device, port) {
			gidp = rdma_protocol_roce(cma_dev->device, port) ?
			       &iboe_gid : &gid;
			gid_type = cma_dev->default_gid_type[port - 1];
			sgid_attr = cma_validate_port(cma_dev->device, port,
						      gid_type, gidp, id_priv);
			if (!IS_ERR(sgid_attr)) {
				id_priv->id.port_num = port;
				cma_bind_sgid_attr(id_priv, sgid_attr);
				cma_attach_to_dev(id_priv, cma_dev);
				ret = 0;
				goto out;
			}
		}
	}
out:
	mutex_unlock(&lock);
	return ret;
}

/**
 * cma_ib_acquire_dev - Acquire cma device, port and SGID attribute
 * @id_priv:		cm id to bind to cma device
 * @listen_id_priv:	listener cm id to match against
 * @req:		Pointer to req structure containaining incoming
 *			request information
 * cma_ib_acquire_dev() acquires cma device, port and SGID attribute when
 * rdma device matches for listen_id and incoming request. It also verifies
 * that a GID table entry is present for the source address.
 * Returns 0 on success, or returns error code otherwise.
 */
static int cma_ib_acquire_dev(struct rdma_id_private *id_priv,
			      const struct rdma_id_private *listen_id_priv,
			      struct cma_req_info *req)
{
	struct rdma_dev_addr *dev_addr = &id_priv->id.route.addr.dev_addr;
	const struct ib_gid_attr *sgid_attr;
	enum ib_gid_type gid_type;
	union ib_gid gid;

	if (dev_addr->dev_type != ARPHRD_INFINIBAND &&
	    id_priv->id.ps == RDMA_PS_IPOIB)
		return -EINVAL;

	if (rdma_protocol_roce(req->device, req->port))
		rdma_ip2gid((struct sockaddr *)&id_priv->id.route.addr.src_addr,
			    &gid);
	else
		memcpy(&gid, dev_addr->src_dev_addr +
		       rdma_addr_gid_offset(dev_addr), sizeof(gid));

	gid_type = listen_id_priv->cma_dev->default_gid_type[req->port - 1];
	sgid_attr = cma_validate_port(req->device, req->port,
				      gid_type, &gid, id_priv);
	if (IS_ERR(sgid_attr))
		return PTR_ERR(sgid_attr);

	id_priv->id.port_num = req->port;
	cma_bind_sgid_attr(id_priv, sgid_attr);
	/* Need to acquire lock to protect against reader
	 * of cma_dev->id_list such as cma_netdev_callback() and
	 * cma_process_remove().
	 */
	mutex_lock(&lock);
	cma_attach_to_dev(id_priv, listen_id_priv->cma_dev);
	mutex_unlock(&lock);
	return 0;
}

static int cma_iw_acquire_dev(struct rdma_id_private *id_priv,
			      const struct rdma_id_private *listen_id_priv)
{
	struct rdma_dev_addr *dev_addr = &id_priv->id.route.addr.dev_addr;
	const struct ib_gid_attr *sgid_attr;
	struct cma_device *cma_dev;
	enum ib_gid_type gid_type;
	int ret = -ENODEV;
	unsigned int port;
	union ib_gid gid;

	if (dev_addr->dev_type != ARPHRD_INFINIBAND &&
	    id_priv->id.ps == RDMA_PS_IPOIB)
		return -EINVAL;

	memcpy(&gid, dev_addr->src_dev_addr +
	       rdma_addr_gid_offset(dev_addr), sizeof(gid));

	mutex_lock(&lock);

	cma_dev = listen_id_priv->cma_dev;
	port = listen_id_priv->id.port_num;
	gid_type = listen_id_priv->gid_type;
	sgid_attr = cma_validate_port(cma_dev->device, port,
				      gid_type, &gid, id_priv);
	if (!IS_ERR(sgid_attr)) {
		id_priv->id.port_num = port;
		cma_bind_sgid_attr(id_priv, sgid_attr);
		ret = 0;
		goto out;
	}

	list_for_each_entry(cma_dev, &dev_list, list) {
		rdma_for_each_port (cma_dev->device, port) {
			if (listen_id_priv->cma_dev == cma_dev &&
			    listen_id_priv->id.port_num == port)
				continue;

			gid_type = cma_dev->default_gid_type[port - 1];
			sgid_attr = cma_validate_port(cma_dev->device, port,
						      gid_type, &gid, id_priv);
			if (!IS_ERR(sgid_attr)) {
				id_priv->id.port_num = port;
				cma_bind_sgid_attr(id_priv, sgid_attr);
				ret = 0;
				goto out;
			}
		}
	}

out:
	if (!ret)
		cma_attach_to_dev(id_priv, cma_dev);

	mutex_unlock(&lock);
	return ret;
}

/*
 * Select the source IB device and address to reach the destination IB address.
 */
static int cma_resolve_ib_dev(struct rdma_id_private *id_priv)
{
	struct cma_device *cma_dev, *cur_dev;
	struct sockaddr_ib *addr;
	union ib_gid gid, sgid, *dgid;
	unsigned int p;
	u16 pkey, index;
	enum ib_port_state port_state;
	int i;

	cma_dev = NULL;
	addr = (struct sockaddr_ib *) cma_dst_addr(id_priv);
	dgid = (union ib_gid *) &addr->sib_addr;
	pkey = ntohs(addr->sib_pkey);

	mutex_lock(&lock);
	list_for_each_entry(cur_dev, &dev_list, list) {
		rdma_for_each_port (cur_dev->device, p) {
			if (!rdma_cap_af_ib(cur_dev->device, p))
				continue;

			if (ib_find_cached_pkey(cur_dev->device, p, pkey, &index))
				continue;

			if (ib_get_cached_port_state(cur_dev->device, p, &port_state))
				continue;
			for (i = 0; !rdma_query_gid(cur_dev->device,
						    p, i, &gid);
			     i++) {
				if (!memcmp(&gid, dgid, sizeof(gid))) {
					cma_dev = cur_dev;
					sgid = gid;
					id_priv->id.port_num = p;
					goto found;
				}

				if (!cma_dev && (gid.global.subnet_prefix ==
				    dgid->global.subnet_prefix) &&
				    port_state == IB_PORT_ACTIVE) {
					cma_dev = cur_dev;
					sgid = gid;
					id_priv->id.port_num = p;
					goto found;
				}
			}
		}
	}
	mutex_unlock(&lock);
	return -ENODEV;

found:
	cma_attach_to_dev(id_priv, cma_dev);
	mutex_unlock(&lock);
	addr = (struct sockaddr_ib *)cma_src_addr(id_priv);
	memcpy(&addr->sib_addr, &sgid, sizeof(sgid));
	cma_translate_ib(addr, &id_priv->id.route.addr.dev_addr);
	return 0;
}

static void cma_id_get(struct rdma_id_private *id_priv)
{
	refcount_inc(&id_priv->refcount);
}

static void cma_id_put(struct rdma_id_private *id_priv)
{
	if (refcount_dec_and_test(&id_priv->refcount))
		complete(&id_priv->comp);
}

static struct rdma_id_private *
__rdma_create_id(struct net *net, rdma_cm_event_handler event_handler,
		 void *context, enum rdma_ucm_port_space ps,
		 enum ib_qp_type qp_type, const struct rdma_id_private *parent)
{
	struct rdma_id_private *id_priv;

	id_priv = kzalloc(sizeof *id_priv, GFP_KERNEL);
	if (!id_priv)
		return ERR_PTR(-ENOMEM);

	id_priv->state = RDMA_CM_IDLE;
	id_priv->id.context = context;
	id_priv->id.event_handler = event_handler;
	id_priv->id.ps = ps;
	id_priv->id.qp_type = qp_type;
	id_priv->tos_set = false;
	id_priv->timeout_set = false;
	id_priv->gid_type = IB_GID_TYPE_IB;
	spin_lock_init(&id_priv->lock);
	mutex_init(&id_priv->qp_mutex);
	init_completion(&id_priv->comp);
	refcount_set(&id_priv->refcount, 1);
	mutex_init(&id_priv->handler_mutex);
	INIT_LIST_HEAD(&id_priv->listen_list);
	INIT_LIST_HEAD(&id_priv->mc_list);
	get_random_bytes(&id_priv->seq_num, sizeof id_priv->seq_num);
	id_priv->id.route.addr.dev_addr.net = get_net(net);
	id_priv->seq_num &= 0x00ffffff;

	rdma_restrack_new(&id_priv->res, RDMA_RESTRACK_CM_ID);
	if (parent)
		rdma_restrack_parent_name(&id_priv->res, &parent->res);

	return id_priv;
<<<<<<< HEAD
}

struct rdma_cm_id *
__rdma_create_kernel_id(struct net *net, rdma_cm_event_handler event_handler,
			void *context, enum rdma_ucm_port_space ps,
			enum ib_qp_type qp_type, const char *caller)
{
	struct rdma_id_private *ret;

	ret = __rdma_create_id(net, event_handler, context, ps, qp_type, NULL);
	if (IS_ERR(ret))
		return ERR_CAST(ret);

	rdma_restrack_set_name(&ret->res, caller);
	return &ret->id;
}
=======
}

struct rdma_cm_id *
__rdma_create_kernel_id(struct net *net, rdma_cm_event_handler event_handler,
			void *context, enum rdma_ucm_port_space ps,
			enum ib_qp_type qp_type, const char *caller)
{
	struct rdma_id_private *ret;

	ret = __rdma_create_id(net, event_handler, context, ps, qp_type, NULL);
	if (IS_ERR(ret))
		return ERR_CAST(ret);

	rdma_restrack_set_name(&ret->res, caller);
	return &ret->id;
}
>>>>>>> 356006a6
EXPORT_SYMBOL(__rdma_create_kernel_id);

struct rdma_cm_id *rdma_create_user_id(rdma_cm_event_handler event_handler,
				       void *context,
				       enum rdma_ucm_port_space ps,
				       enum ib_qp_type qp_type)
{
	struct rdma_id_private *ret;

	ret = __rdma_create_id(current->nsproxy->net_ns, event_handler, context,
			       ps, qp_type, NULL);
	if (IS_ERR(ret))
		return ERR_CAST(ret);

	rdma_restrack_set_name(&ret->res, NULL);
	return &ret->id;
}
EXPORT_SYMBOL(rdma_create_user_id);

static int cma_init_ud_qp(struct rdma_id_private *id_priv, struct ib_qp *qp)
{
	struct ib_qp_attr qp_attr;
	int qp_attr_mask, ret;

	qp_attr.qp_state = IB_QPS_INIT;
	ret = rdma_init_qp_attr(&id_priv->id, &qp_attr, &qp_attr_mask);
	if (ret)
		return ret;

	ret = ib_modify_qp(qp, &qp_attr, qp_attr_mask);
	if (ret)
		return ret;

	qp_attr.qp_state = IB_QPS_RTR;
	ret = ib_modify_qp(qp, &qp_attr, IB_QP_STATE);
	if (ret)
		return ret;

	qp_attr.qp_state = IB_QPS_RTS;
	qp_attr.sq_psn = 0;
	ret = ib_modify_qp(qp, &qp_attr, IB_QP_STATE | IB_QP_SQ_PSN);

	return ret;
}

static int cma_init_conn_qp(struct rdma_id_private *id_priv, struct ib_qp *qp)
{
	struct ib_qp_attr qp_attr;
	int qp_attr_mask, ret;

	qp_attr.qp_state = IB_QPS_INIT;
	ret = rdma_init_qp_attr(&id_priv->id, &qp_attr, &qp_attr_mask);
	if (ret)
		return ret;

	return ib_modify_qp(qp, &qp_attr, qp_attr_mask);
}

int rdma_create_qp(struct rdma_cm_id *id, struct ib_pd *pd,
		   struct ib_qp_init_attr *qp_init_attr)
{
	struct rdma_id_private *id_priv;
	struct ib_qp *qp;
	int ret;

	id_priv = container_of(id, struct rdma_id_private, id);
	if (id->device != pd->device) {
		ret = -EINVAL;
		goto out_err;
	}

	qp_init_attr->port_num = id->port_num;
	qp = ib_create_qp(pd, qp_init_attr);
	if (IS_ERR(qp)) {
		ret = PTR_ERR(qp);
		goto out_err;
	}

	if (id->qp_type == IB_QPT_UD)
		ret = cma_init_ud_qp(id_priv, qp);
	else
		ret = cma_init_conn_qp(id_priv, qp);
	if (ret)
		goto out_destroy;

	id->qp = qp;
	id_priv->qp_num = qp->qp_num;
	id_priv->srq = (qp->srq != NULL);
	trace_cm_qp_create(id_priv, pd, qp_init_attr, 0);
	return 0;
out_destroy:
	ib_destroy_qp(qp);
out_err:
	trace_cm_qp_create(id_priv, pd, qp_init_attr, ret);
	return ret;
}
EXPORT_SYMBOL(rdma_create_qp);

void rdma_destroy_qp(struct rdma_cm_id *id)
{
	struct rdma_id_private *id_priv;

	id_priv = container_of(id, struct rdma_id_private, id);
	trace_cm_qp_destroy(id_priv);
	mutex_lock(&id_priv->qp_mutex);
	ib_destroy_qp(id_priv->id.qp);
	id_priv->id.qp = NULL;
	mutex_unlock(&id_priv->qp_mutex);
}
EXPORT_SYMBOL(rdma_destroy_qp);

static int cma_modify_qp_rtr(struct rdma_id_private *id_priv,
			     struct rdma_conn_param *conn_param)
{
	struct ib_qp_attr qp_attr;
	int qp_attr_mask, ret;

	mutex_lock(&id_priv->qp_mutex);
	if (!id_priv->id.qp) {
		ret = 0;
		goto out;
	}

	/* Need to update QP attributes from default values. */
	qp_attr.qp_state = IB_QPS_INIT;
	ret = rdma_init_qp_attr(&id_priv->id, &qp_attr, &qp_attr_mask);
	if (ret)
		goto out;

	ret = ib_modify_qp(id_priv->id.qp, &qp_attr, qp_attr_mask);
	if (ret)
		goto out;

	qp_attr.qp_state = IB_QPS_RTR;
	ret = rdma_init_qp_attr(&id_priv->id, &qp_attr, &qp_attr_mask);
	if (ret)
		goto out;

	BUG_ON(id_priv->cma_dev->device != id_priv->id.device);

	if (conn_param)
		qp_attr.max_dest_rd_atomic = conn_param->responder_resources;
	ret = ib_modify_qp(id_priv->id.qp, &qp_attr, qp_attr_mask);
out:
	mutex_unlock(&id_priv->qp_mutex);
	return ret;
}

static int cma_modify_qp_rts(struct rdma_id_private *id_priv,
			     struct rdma_conn_param *conn_param)
{
	struct ib_qp_attr qp_attr;
	int qp_attr_mask, ret;

	mutex_lock(&id_priv->qp_mutex);
	if (!id_priv->id.qp) {
		ret = 0;
		goto out;
	}

	qp_attr.qp_state = IB_QPS_RTS;
	ret = rdma_init_qp_attr(&id_priv->id, &qp_attr, &qp_attr_mask);
	if (ret)
		goto out;

	if (conn_param)
		qp_attr.max_rd_atomic = conn_param->initiator_depth;
	ret = ib_modify_qp(id_priv->id.qp, &qp_attr, qp_attr_mask);
out:
	mutex_unlock(&id_priv->qp_mutex);
	return ret;
}

static int cma_modify_qp_err(struct rdma_id_private *id_priv)
{
	struct ib_qp_attr qp_attr;
	int ret;

	mutex_lock(&id_priv->qp_mutex);
	if (!id_priv->id.qp) {
		ret = 0;
		goto out;
	}

	qp_attr.qp_state = IB_QPS_ERR;
	ret = ib_modify_qp(id_priv->id.qp, &qp_attr, IB_QP_STATE);
out:
	mutex_unlock(&id_priv->qp_mutex);
	return ret;
}

static int cma_ib_init_qp_attr(struct rdma_id_private *id_priv,
			       struct ib_qp_attr *qp_attr, int *qp_attr_mask)
{
	struct rdma_dev_addr *dev_addr = &id_priv->id.route.addr.dev_addr;
	int ret;
	u16 pkey;

	if (rdma_cap_eth_ah(id_priv->id.device, id_priv->id.port_num))
		pkey = 0xffff;
	else
		pkey = ib_addr_get_pkey(dev_addr);

	ret = ib_find_cached_pkey(id_priv->id.device, id_priv->id.port_num,
				  pkey, &qp_attr->pkey_index);
	if (ret)
		return ret;

	qp_attr->port_num = id_priv->id.port_num;
	*qp_attr_mask = IB_QP_STATE | IB_QP_PKEY_INDEX | IB_QP_PORT;

	if (id_priv->id.qp_type == IB_QPT_UD) {
		ret = cma_set_qkey(id_priv, 0);
		if (ret)
			return ret;

		qp_attr->qkey = id_priv->qkey;
		*qp_attr_mask |= IB_QP_QKEY;
	} else {
		qp_attr->qp_access_flags = 0;
		*qp_attr_mask |= IB_QP_ACCESS_FLAGS;
	}
	return 0;
}

int rdma_init_qp_attr(struct rdma_cm_id *id, struct ib_qp_attr *qp_attr,
		       int *qp_attr_mask)
{
	struct rdma_id_private *id_priv;
	int ret = 0;

	id_priv = container_of(id, struct rdma_id_private, id);
	if (rdma_cap_ib_cm(id->device, id->port_num)) {
		if (!id_priv->cm_id.ib || (id_priv->id.qp_type == IB_QPT_UD))
			ret = cma_ib_init_qp_attr(id_priv, qp_attr, qp_attr_mask);
		else
			ret = ib_cm_init_qp_attr(id_priv->cm_id.ib, qp_attr,
						 qp_attr_mask);

		if (qp_attr->qp_state == IB_QPS_RTR)
			qp_attr->rq_psn = id_priv->seq_num;
	} else if (rdma_cap_iw_cm(id->device, id->port_num)) {
		if (!id_priv->cm_id.iw) {
			qp_attr->qp_access_flags = 0;
			*qp_attr_mask = IB_QP_STATE | IB_QP_ACCESS_FLAGS;
		} else
			ret = iw_cm_init_qp_attr(id_priv->cm_id.iw, qp_attr,
						 qp_attr_mask);
		qp_attr->port_num = id_priv->id.port_num;
		*qp_attr_mask |= IB_QP_PORT;
	} else
		ret = -ENOSYS;

	if ((*qp_attr_mask & IB_QP_TIMEOUT) && id_priv->timeout_set)
		qp_attr->timeout = id_priv->timeout;

	return ret;
}
EXPORT_SYMBOL(rdma_init_qp_attr);

static inline bool cma_zero_addr(const struct sockaddr *addr)
{
	switch (addr->sa_family) {
	case AF_INET:
		return ipv4_is_zeronet(((struct sockaddr_in *)addr)->sin_addr.s_addr);
	case AF_INET6:
		return ipv6_addr_any(&((struct sockaddr_in6 *)addr)->sin6_addr);
	case AF_IB:
		return ib_addr_any(&((struct sockaddr_ib *)addr)->sib_addr);
	default:
		return false;
	}
}

static inline bool cma_loopback_addr(const struct sockaddr *addr)
{
	switch (addr->sa_family) {
	case AF_INET:
		return ipv4_is_loopback(
			((struct sockaddr_in *)addr)->sin_addr.s_addr);
	case AF_INET6:
		return ipv6_addr_loopback(
			&((struct sockaddr_in6 *)addr)->sin6_addr);
	case AF_IB:
		return ib_addr_loopback(
			&((struct sockaddr_ib *)addr)->sib_addr);
	default:
		return false;
	}
}

static inline bool cma_any_addr(const struct sockaddr *addr)
{
	return cma_zero_addr(addr) || cma_loopback_addr(addr);
}

static int cma_addr_cmp(const struct sockaddr *src, const struct sockaddr *dst)
{
	if (src->sa_family != dst->sa_family)
		return -1;

	switch (src->sa_family) {
	case AF_INET:
		return ((struct sockaddr_in *)src)->sin_addr.s_addr !=
		       ((struct sockaddr_in *)dst)->sin_addr.s_addr;
	case AF_INET6: {
		struct sockaddr_in6 *src_addr6 = (struct sockaddr_in6 *)src;
		struct sockaddr_in6 *dst_addr6 = (struct sockaddr_in6 *)dst;
		bool link_local;

		if (ipv6_addr_cmp(&src_addr6->sin6_addr,
					  &dst_addr6->sin6_addr))
			return 1;
		link_local = ipv6_addr_type(&dst_addr6->sin6_addr) &
			     IPV6_ADDR_LINKLOCAL;
		/* Link local must match their scope_ids */
		return link_local ? (src_addr6->sin6_scope_id !=
				     dst_addr6->sin6_scope_id) :
				    0;
	}

	default:
		return ib_addr_cmp(&((struct sockaddr_ib *) src)->sib_addr,
				   &((struct sockaddr_ib *) dst)->sib_addr);
	}
}

static __be16 cma_port(const struct sockaddr *addr)
{
	struct sockaddr_ib *sib;

	switch (addr->sa_family) {
	case AF_INET:
		return ((struct sockaddr_in *) addr)->sin_port;
	case AF_INET6:
		return ((struct sockaddr_in6 *) addr)->sin6_port;
	case AF_IB:
		sib = (struct sockaddr_ib *) addr;
		return htons((u16) (be64_to_cpu(sib->sib_sid) &
				    be64_to_cpu(sib->sib_sid_mask)));
	default:
		return 0;
	}
}

static inline int cma_any_port(const struct sockaddr *addr)
{
	return !cma_port(addr);
}

static void cma_save_ib_info(struct sockaddr *src_addr,
			     struct sockaddr *dst_addr,
			     const struct rdma_cm_id *listen_id,
			     const struct sa_path_rec *path)
{
	struct sockaddr_ib *listen_ib, *ib;

	listen_ib = (struct sockaddr_ib *) &listen_id->route.addr.src_addr;
	if (src_addr) {
		ib = (struct sockaddr_ib *)src_addr;
		ib->sib_family = AF_IB;
		if (path) {
			ib->sib_pkey = path->pkey;
			ib->sib_flowinfo = path->flow_label;
			memcpy(&ib->sib_addr, &path->sgid, 16);
			ib->sib_sid = path->service_id;
			ib->sib_scope_id = 0;
		} else {
			ib->sib_pkey = listen_ib->sib_pkey;
			ib->sib_flowinfo = listen_ib->sib_flowinfo;
			ib->sib_addr = listen_ib->sib_addr;
			ib->sib_sid = listen_ib->sib_sid;
			ib->sib_scope_id = listen_ib->sib_scope_id;
		}
		ib->sib_sid_mask = cpu_to_be64(0xffffffffffffffffULL);
	}
	if (dst_addr) {
		ib = (struct sockaddr_ib *)dst_addr;
		ib->sib_family = AF_IB;
		if (path) {
			ib->sib_pkey = path->pkey;
			ib->sib_flowinfo = path->flow_label;
			memcpy(&ib->sib_addr, &path->dgid, 16);
		}
	}
}

static void cma_save_ip4_info(struct sockaddr_in *src_addr,
			      struct sockaddr_in *dst_addr,
			      struct cma_hdr *hdr,
			      __be16 local_port)
{
	if (src_addr) {
		*src_addr = (struct sockaddr_in) {
			.sin_family = AF_INET,
			.sin_addr.s_addr = hdr->dst_addr.ip4.addr,
			.sin_port = local_port,
		};
	}

	if (dst_addr) {
		*dst_addr = (struct sockaddr_in) {
			.sin_family = AF_INET,
			.sin_addr.s_addr = hdr->src_addr.ip4.addr,
			.sin_port = hdr->port,
		};
	}
}

static void cma_save_ip6_info(struct sockaddr_in6 *src_addr,
			      struct sockaddr_in6 *dst_addr,
			      struct cma_hdr *hdr,
			      __be16 local_port)
{
	if (src_addr) {
		*src_addr = (struct sockaddr_in6) {
			.sin6_family = AF_INET6,
			.sin6_addr = hdr->dst_addr.ip6,
			.sin6_port = local_port,
		};
	}

	if (dst_addr) {
		*dst_addr = (struct sockaddr_in6) {
			.sin6_family = AF_INET6,
			.sin6_addr = hdr->src_addr.ip6,
			.sin6_port = hdr->port,
		};
	}
}

static u16 cma_port_from_service_id(__be64 service_id)
{
	return (u16)be64_to_cpu(service_id);
}

static int cma_save_ip_info(struct sockaddr *src_addr,
			    struct sockaddr *dst_addr,
			    const struct ib_cm_event *ib_event,
			    __be64 service_id)
{
	struct cma_hdr *hdr;
	__be16 port;

	hdr = ib_event->private_data;
	if (hdr->cma_version != CMA_VERSION)
		return -EINVAL;

	port = htons(cma_port_from_service_id(service_id));

	switch (cma_get_ip_ver(hdr)) {
	case 4:
		cma_save_ip4_info((struct sockaddr_in *)src_addr,
				  (struct sockaddr_in *)dst_addr, hdr, port);
		break;
	case 6:
		cma_save_ip6_info((struct sockaddr_in6 *)src_addr,
				  (struct sockaddr_in6 *)dst_addr, hdr, port);
		break;
	default:
		return -EAFNOSUPPORT;
	}

	return 0;
}

static int cma_save_net_info(struct sockaddr *src_addr,
			     struct sockaddr *dst_addr,
			     const struct rdma_cm_id *listen_id,
			     const struct ib_cm_event *ib_event,
			     sa_family_t sa_family, __be64 service_id)
{
	if (sa_family == AF_IB) {
		if (ib_event->event == IB_CM_REQ_RECEIVED)
			cma_save_ib_info(src_addr, dst_addr, listen_id,
					 ib_event->param.req_rcvd.primary_path);
		else if (ib_event->event == IB_CM_SIDR_REQ_RECEIVED)
			cma_save_ib_info(src_addr, dst_addr, listen_id, NULL);
		return 0;
	}

	return cma_save_ip_info(src_addr, dst_addr, ib_event, service_id);
}

static int cma_save_req_info(const struct ib_cm_event *ib_event,
			     struct cma_req_info *req)
{
	const struct ib_cm_req_event_param *req_param =
		&ib_event->param.req_rcvd;
	const struct ib_cm_sidr_req_event_param *sidr_param =
		&ib_event->param.sidr_req_rcvd;

	switch (ib_event->event) {
	case IB_CM_REQ_RECEIVED:
		req->device	= req_param->listen_id->device;
		req->port	= req_param->port;
		memcpy(&req->local_gid, &req_param->primary_path->sgid,
		       sizeof(req->local_gid));
		req->has_gid	= true;
		req->service_id = req_param->primary_path->service_id;
		req->pkey	= be16_to_cpu(req_param->primary_path->pkey);
		if (req->pkey != req_param->bth_pkey)
			pr_warn_ratelimited("RDMA CMA: got different BTH P_Key (0x%x) and primary path P_Key (0x%x)\n"
					    "RDMA CMA: in the future this may cause the request to be dropped\n",
					    req_param->bth_pkey, req->pkey);
		break;
	case IB_CM_SIDR_REQ_RECEIVED:
		req->device	= sidr_param->listen_id->device;
		req->port	= sidr_param->port;
		req->has_gid	= false;
		req->service_id	= sidr_param->service_id;
		req->pkey	= sidr_param->pkey;
		if (req->pkey != sidr_param->bth_pkey)
			pr_warn_ratelimited("RDMA CMA: got different BTH P_Key (0x%x) and SIDR request payload P_Key (0x%x)\n"
					    "RDMA CMA: in the future this may cause the request to be dropped\n",
					    sidr_param->bth_pkey, req->pkey);
		break;
	default:
		return -EINVAL;
	}

	return 0;
}

static bool validate_ipv4_net_dev(struct net_device *net_dev,
				  const struct sockaddr_in *dst_addr,
				  const struct sockaddr_in *src_addr)
{
	__be32 daddr = dst_addr->sin_addr.s_addr,
	       saddr = src_addr->sin_addr.s_addr;
	struct fib_result res;
	struct flowi4 fl4;
	int err;
	bool ret;

	if (ipv4_is_multicast(saddr) || ipv4_is_lbcast(saddr) ||
	    ipv4_is_lbcast(daddr) || ipv4_is_zeronet(saddr) ||
	    ipv4_is_zeronet(daddr) || ipv4_is_loopback(daddr) ||
	    ipv4_is_loopback(saddr))
		return false;

	memset(&fl4, 0, sizeof(fl4));
	fl4.flowi4_iif = net_dev->ifindex;
	fl4.daddr = daddr;
	fl4.saddr = saddr;

	rcu_read_lock();
	err = fib_lookup(dev_net(net_dev), &fl4, &res, 0);
	ret = err == 0 && FIB_RES_DEV(res) == net_dev;
	rcu_read_unlock();

	return ret;
}

static bool validate_ipv6_net_dev(struct net_device *net_dev,
				  const struct sockaddr_in6 *dst_addr,
				  const struct sockaddr_in6 *src_addr)
{
#if IS_ENABLED(CONFIG_IPV6)
	const int strict = ipv6_addr_type(&dst_addr->sin6_addr) &
			   IPV6_ADDR_LINKLOCAL;
	struct rt6_info *rt = rt6_lookup(dev_net(net_dev), &dst_addr->sin6_addr,
					 &src_addr->sin6_addr, net_dev->ifindex,
					 NULL, strict);
	bool ret;

	if (!rt)
		return false;

	ret = rt->rt6i_idev->dev == net_dev;
	ip6_rt_put(rt);

	return ret;
#else
	return false;
#endif
}

static bool validate_net_dev(struct net_device *net_dev,
			     const struct sockaddr *daddr,
			     const struct sockaddr *saddr)
{
	const struct sockaddr_in *daddr4 = (const struct sockaddr_in *)daddr;
	const struct sockaddr_in *saddr4 = (const struct sockaddr_in *)saddr;
	const struct sockaddr_in6 *daddr6 = (const struct sockaddr_in6 *)daddr;
	const struct sockaddr_in6 *saddr6 = (const struct sockaddr_in6 *)saddr;

	switch (daddr->sa_family) {
	case AF_INET:
		return saddr->sa_family == AF_INET &&
		       validate_ipv4_net_dev(net_dev, daddr4, saddr4);

	case AF_INET6:
		return saddr->sa_family == AF_INET6 &&
		       validate_ipv6_net_dev(net_dev, daddr6, saddr6);

	default:
		return false;
	}
}

static struct net_device *
roce_get_net_dev_by_cm_event(const struct ib_cm_event *ib_event)
{
	const struct ib_gid_attr *sgid_attr = NULL;
	struct net_device *ndev;

	if (ib_event->event == IB_CM_REQ_RECEIVED)
		sgid_attr = ib_event->param.req_rcvd.ppath_sgid_attr;
	else if (ib_event->event == IB_CM_SIDR_REQ_RECEIVED)
		sgid_attr = ib_event->param.sidr_req_rcvd.sgid_attr;

	if (!sgid_attr)
		return NULL;

	rcu_read_lock();
	ndev = rdma_read_gid_attr_ndev_rcu(sgid_attr);
	if (IS_ERR(ndev))
		ndev = NULL;
	else
		dev_hold(ndev);
	rcu_read_unlock();
	return ndev;
}

static struct net_device *cma_get_net_dev(const struct ib_cm_event *ib_event,
					  struct cma_req_info *req)
{
	struct sockaddr *listen_addr =
			(struct sockaddr *)&req->listen_addr_storage;
	struct sockaddr *src_addr = (struct sockaddr *)&req->src_addr_storage;
	struct net_device *net_dev;
	const union ib_gid *gid = req->has_gid ? &req->local_gid : NULL;
	int err;

	err = cma_save_ip_info(listen_addr, src_addr, ib_event,
			       req->service_id);
	if (err)
		return ERR_PTR(err);

	if (rdma_protocol_roce(req->device, req->port))
		net_dev = roce_get_net_dev_by_cm_event(ib_event);
	else
		net_dev = ib_get_net_dev_by_params(req->device, req->port,
						   req->pkey,
						   gid, listen_addr);
	if (!net_dev)
		return ERR_PTR(-ENODEV);

	return net_dev;
}

static enum rdma_ucm_port_space rdma_ps_from_service_id(__be64 service_id)
{
	return (be64_to_cpu(service_id) >> 16) & 0xffff;
}

static bool cma_match_private_data(struct rdma_id_private *id_priv,
				   const struct cma_hdr *hdr)
{
	struct sockaddr *addr = cma_src_addr(id_priv);
	__be32 ip4_addr;
	struct in6_addr ip6_addr;

	if (cma_any_addr(addr) && !id_priv->afonly)
		return true;

	switch (addr->sa_family) {
	case AF_INET:
		ip4_addr = ((struct sockaddr_in *)addr)->sin_addr.s_addr;
		if (cma_get_ip_ver(hdr) != 4)
			return false;
		if (!cma_any_addr(addr) &&
		    hdr->dst_addr.ip4.addr != ip4_addr)
			return false;
		break;
	case AF_INET6:
		ip6_addr = ((struct sockaddr_in6 *)addr)->sin6_addr;
		if (cma_get_ip_ver(hdr) != 6)
			return false;
		if (!cma_any_addr(addr) &&
		    memcmp(&hdr->dst_addr.ip6, &ip6_addr, sizeof(ip6_addr)))
			return false;
		break;
	case AF_IB:
		return true;
	default:
		return false;
	}

	return true;
}

static bool cma_protocol_roce(const struct rdma_cm_id *id)
{
	struct ib_device *device = id->device;
	const int port_num = id->port_num ?: rdma_start_port(device);

	return rdma_protocol_roce(device, port_num);
}

static bool cma_is_req_ipv6_ll(const struct cma_req_info *req)
{
	const struct sockaddr *daddr =
			(const struct sockaddr *)&req->listen_addr_storage;
	const struct sockaddr_in6 *daddr6 = (const struct sockaddr_in6 *)daddr;

	/* Returns true if the req is for IPv6 link local */
	return (daddr->sa_family == AF_INET6 &&
		(ipv6_addr_type(&daddr6->sin6_addr) & IPV6_ADDR_LINKLOCAL));
}

static bool cma_match_net_dev(const struct rdma_cm_id *id,
			      const struct net_device *net_dev,
			      const struct cma_req_info *req)
{
	const struct rdma_addr *addr = &id->route.addr;

	if (!net_dev)
		/* This request is an AF_IB request */
		return (!id->port_num || id->port_num == req->port) &&
		       (addr->src_addr.ss_family == AF_IB);

	/*
	 * If the request is not for IPv6 link local, allow matching
	 * request to any netdevice of the one or multiport rdma device.
	 */
	if (!cma_is_req_ipv6_ll(req))
		return true;
	/*
	 * Net namespaces must match, and if the listner is listening
	 * on a specific netdevice than netdevice must match as well.
	 */
	if (net_eq(dev_net(net_dev), addr->dev_addr.net) &&
	    (!!addr->dev_addr.bound_dev_if ==
	     (addr->dev_addr.bound_dev_if == net_dev->ifindex)))
		return true;
	else
		return false;
}

static struct rdma_id_private *cma_find_listener(
		const struct rdma_bind_list *bind_list,
		const struct ib_cm_id *cm_id,
		const struct ib_cm_event *ib_event,
		const struct cma_req_info *req,
		const struct net_device *net_dev)
{
	struct rdma_id_private *id_priv, *id_priv_dev;

	lockdep_assert_held(&lock);

	if (!bind_list)
		return ERR_PTR(-EINVAL);

	hlist_for_each_entry(id_priv, &bind_list->owners, node) {
		if (cma_match_private_data(id_priv, ib_event->private_data)) {
			if (id_priv->id.device == cm_id->device &&
			    cma_match_net_dev(&id_priv->id, net_dev, req))
				return id_priv;
			list_for_each_entry(id_priv_dev,
					    &id_priv->listen_list,
					    listen_list) {
				if (id_priv_dev->id.device == cm_id->device &&
				    cma_match_net_dev(&id_priv_dev->id,
						      net_dev, req))
					return id_priv_dev;
			}
		}
	}

	return ERR_PTR(-EINVAL);
}

static struct rdma_id_private *
cma_ib_id_from_event(struct ib_cm_id *cm_id,
		     const struct ib_cm_event *ib_event,
		     struct cma_req_info *req,
		     struct net_device **net_dev)
{
	struct rdma_bind_list *bind_list;
	struct rdma_id_private *id_priv;
	int err;

	err = cma_save_req_info(ib_event, req);
	if (err)
		return ERR_PTR(err);

	*net_dev = cma_get_net_dev(ib_event, req);
	if (IS_ERR(*net_dev)) {
		if (PTR_ERR(*net_dev) == -EAFNOSUPPORT) {
			/* Assuming the protocol is AF_IB */
			*net_dev = NULL;
		} else {
			return ERR_CAST(*net_dev);
		}
	}

	mutex_lock(&lock);
	/*
	 * Net namespace might be getting deleted while route lookup,
	 * cm_id lookup is in progress. Therefore, perform netdevice
	 * validation, cm_id lookup under rcu lock.
	 * RCU lock along with netdevice state check, synchronizes with
	 * netdevice migrating to different net namespace and also avoids
	 * case where net namespace doesn't get deleted while lookup is in
	 * progress.
	 * If the device state is not IFF_UP, its properties such as ifindex
	 * and nd_net cannot be trusted to remain valid without rcu lock.
	 * net/core/dev.c change_net_namespace() ensures to synchronize with
	 * ongoing operations on net device after device is closed using
	 * synchronize_net().
	 */
	rcu_read_lock();
	if (*net_dev) {
		/*
		 * If netdevice is down, it is likely that it is administratively
		 * down or it might be migrating to different namespace.
		 * In that case avoid further processing, as the net namespace
		 * or ifindex may change.
		 */
		if (((*net_dev)->flags & IFF_UP) == 0) {
			id_priv = ERR_PTR(-EHOSTUNREACH);
			goto err;
		}

		if (!validate_net_dev(*net_dev,
				 (struct sockaddr *)&req->listen_addr_storage,
				 (struct sockaddr *)&req->src_addr_storage)) {
			id_priv = ERR_PTR(-EHOSTUNREACH);
			goto err;
		}
	}

	bind_list = cma_ps_find(*net_dev ? dev_net(*net_dev) : &init_net,
				rdma_ps_from_service_id(req->service_id),
				cma_port_from_service_id(req->service_id));
	id_priv = cma_find_listener(bind_list, cm_id, ib_event, req, *net_dev);
err:
	rcu_read_unlock();
	mutex_unlock(&lock);
	if (IS_ERR(id_priv) && *net_dev) {
		dev_put(*net_dev);
		*net_dev = NULL;
	}
	return id_priv;
}

static inline u8 cma_user_data_offset(struct rdma_id_private *id_priv)
{
	return cma_family(id_priv) == AF_IB ? 0 : sizeof(struct cma_hdr);
}

static void cma_cancel_route(struct rdma_id_private *id_priv)
{
	if (rdma_cap_ib_sa(id_priv->id.device, id_priv->id.port_num)) {
		if (id_priv->query)
			ib_sa_cancel_query(id_priv->query_id, id_priv->query);
	}
}

static void cma_cancel_listens(struct rdma_id_private *id_priv)
{
	struct rdma_id_private *dev_id_priv;

	/*
	 * Remove from listen_any_list to prevent added devices from spawning
	 * additional listen requests.
	 */
	mutex_lock(&lock);
	list_del(&id_priv->list);

	while (!list_empty(&id_priv->listen_list)) {
		dev_id_priv = list_entry(id_priv->listen_list.next,
					 struct rdma_id_private, listen_list);
		/* sync with device removal to avoid duplicate destruction */
		list_del_init(&dev_id_priv->list);
		list_del(&dev_id_priv->listen_list);
		mutex_unlock(&lock);

		rdma_destroy_id(&dev_id_priv->id);
		mutex_lock(&lock);
	}
	mutex_unlock(&lock);
}

static void cma_cancel_operation(struct rdma_id_private *id_priv,
				 enum rdma_cm_state state)
{
	switch (state) {
	case RDMA_CM_ADDR_QUERY:
		rdma_addr_cancel(&id_priv->id.route.addr.dev_addr);
		break;
	case RDMA_CM_ROUTE_QUERY:
		cma_cancel_route(id_priv);
		break;
	case RDMA_CM_LISTEN:
		if (cma_any_addr(cma_src_addr(id_priv)) && !id_priv->cma_dev)
			cma_cancel_listens(id_priv);
		break;
	default:
		break;
	}
}

static void cma_release_port(struct rdma_id_private *id_priv)
{
	struct rdma_bind_list *bind_list = id_priv->bind_list;
	struct net *net = id_priv->id.route.addr.dev_addr.net;

	if (!bind_list)
		return;

	mutex_lock(&lock);
	hlist_del(&id_priv->node);
	if (hlist_empty(&bind_list->owners)) {
		cma_ps_remove(net, bind_list->ps, bind_list->port);
		kfree(bind_list);
	}
	mutex_unlock(&lock);
}

static void destroy_mc(struct rdma_id_private *id_priv,
		       struct cma_multicast *mc)
{
	if (rdma_cap_ib_mcast(id_priv->id.device, id_priv->id.port_num))
		ib_sa_free_multicast(mc->sa_mc);

	if (rdma_protocol_roce(id_priv->id.device, id_priv->id.port_num)) {
		struct rdma_dev_addr *dev_addr =
			&id_priv->id.route.addr.dev_addr;
		struct net_device *ndev = NULL;

		if (dev_addr->bound_dev_if)
			ndev = dev_get_by_index(dev_addr->net,
						dev_addr->bound_dev_if);
		if (ndev) {
			union ib_gid mgid;

			cma_set_mgid(id_priv, (struct sockaddr *)&mc->addr,
				     &mgid);
			cma_igmp_send(ndev, &mgid, false);
			dev_put(ndev);
		}
	}
	kfree(mc);
}

static void cma_leave_mc_groups(struct rdma_id_private *id_priv)
{
	struct cma_multicast *mc;

	while (!list_empty(&id_priv->mc_list)) {
		mc = list_first_entry(&id_priv->mc_list, struct cma_multicast,
				      list);
		list_del(&mc->list);
		destroy_mc(id_priv, mc);
	}
}

static void _destroy_id(struct rdma_id_private *id_priv,
			enum rdma_cm_state state)
{
	cma_cancel_operation(id_priv, state);

	if (id_priv->cma_dev) {
		if (rdma_cap_ib_cm(id_priv->id.device, 1)) {
			if (id_priv->cm_id.ib)
				ib_destroy_cm_id(id_priv->cm_id.ib);
		} else if (rdma_cap_iw_cm(id_priv->id.device, 1)) {
			if (id_priv->cm_id.iw)
				iw_destroy_cm_id(id_priv->cm_id.iw);
		}
		cma_leave_mc_groups(id_priv);
		cma_release_dev(id_priv);
	}

	cma_release_port(id_priv);
	cma_id_put(id_priv);
	wait_for_completion(&id_priv->comp);

	if (id_priv->internal_id)
		cma_id_put(id_priv->id.context);

	kfree(id_priv->id.route.path_rec);

	put_net(id_priv->id.route.addr.dev_addr.net);
	rdma_restrack_del(&id_priv->res);
	kfree(id_priv);
}

/*
 * destroy an ID from within the handler_mutex. This ensures that no other
 * handlers can start running concurrently.
 */
static void destroy_id_handler_unlock(struct rdma_id_private *id_priv)
	__releases(&idprv->handler_mutex)
{
	enum rdma_cm_state state;
	unsigned long flags;

	trace_cm_id_destroy(id_priv);

	/*
	 * Setting the state to destroyed under the handler mutex provides a
	 * fence against calling handler callbacks. If this is invoked due to
	 * the failure of a handler callback then it guarentees that no future
	 * handlers will be called.
	 */
	lockdep_assert_held(&id_priv->handler_mutex);
	spin_lock_irqsave(&id_priv->lock, flags);
	state = id_priv->state;
	id_priv->state = RDMA_CM_DESTROYING;
	spin_unlock_irqrestore(&id_priv->lock, flags);
	mutex_unlock(&id_priv->handler_mutex);
	_destroy_id(id_priv, state);
}

void rdma_destroy_id(struct rdma_cm_id *id)
{
	struct rdma_id_private *id_priv =
		container_of(id, struct rdma_id_private, id);

	mutex_lock(&id_priv->handler_mutex);
	destroy_id_handler_unlock(id_priv);
}
EXPORT_SYMBOL(rdma_destroy_id);

static int cma_rep_recv(struct rdma_id_private *id_priv)
{
	int ret;

	ret = cma_modify_qp_rtr(id_priv, NULL);
	if (ret)
		goto reject;

	ret = cma_modify_qp_rts(id_priv, NULL);
	if (ret)
		goto reject;

	trace_cm_send_rtu(id_priv);
	ret = ib_send_cm_rtu(id_priv->cm_id.ib, NULL, 0);
	if (ret)
		goto reject;

	return 0;
reject:
	pr_debug_ratelimited("RDMA CM: CONNECT_ERROR: failed to handle reply. status %d\n", ret);
	cma_modify_qp_err(id_priv);
	trace_cm_send_rej(id_priv);
	ib_send_cm_rej(id_priv->cm_id.ib, IB_CM_REJ_CONSUMER_DEFINED,
		       NULL, 0, NULL, 0);
	return ret;
}

static void cma_set_rep_event_data(struct rdma_cm_event *event,
				   const struct ib_cm_rep_event_param *rep_data,
				   void *private_data)
{
	event->param.conn.private_data = private_data;
	event->param.conn.private_data_len = IB_CM_REP_PRIVATE_DATA_SIZE;
	event->param.conn.responder_resources = rep_data->responder_resources;
	event->param.conn.initiator_depth = rep_data->initiator_depth;
	event->param.conn.flow_control = rep_data->flow_control;
	event->param.conn.rnr_retry_count = rep_data->rnr_retry_count;
	event->param.conn.srq = rep_data->srq;
	event->param.conn.qp_num = rep_data->remote_qpn;

	event->ece.vendor_id = rep_data->ece.vendor_id;
	event->ece.attr_mod = rep_data->ece.attr_mod;
}

static int cma_cm_event_handler(struct rdma_id_private *id_priv,
				struct rdma_cm_event *event)
{
	int ret;

	lockdep_assert_held(&id_priv->handler_mutex);

	trace_cm_event_handler(id_priv, event);
	ret = id_priv->id.event_handler(&id_priv->id, event);
	trace_cm_event_done(id_priv, event, ret);
	return ret;
}

static int cma_ib_handler(struct ib_cm_id *cm_id,
			  const struct ib_cm_event *ib_event)
{
	struct rdma_id_private *id_priv = cm_id->context;
	struct rdma_cm_event event = {};
	enum rdma_cm_state state;
	int ret;

	mutex_lock(&id_priv->handler_mutex);
	state = READ_ONCE(id_priv->state);
	if ((ib_event->event != IB_CM_TIMEWAIT_EXIT &&
	     state != RDMA_CM_CONNECT) ||
	    (ib_event->event == IB_CM_TIMEWAIT_EXIT &&
	     state != RDMA_CM_DISCONNECT))
		goto out;

	switch (ib_event->event) {
	case IB_CM_REQ_ERROR:
	case IB_CM_REP_ERROR:
		event.event = RDMA_CM_EVENT_UNREACHABLE;
		event.status = -ETIMEDOUT;
		break;
	case IB_CM_REP_RECEIVED:
		if (state == RDMA_CM_CONNECT &&
		    (id_priv->id.qp_type != IB_QPT_UD)) {
			trace_cm_send_mra(id_priv);
			ib_send_cm_mra(cm_id, CMA_CM_MRA_SETTING, NULL, 0);
		}
		if (id_priv->id.qp) {
			event.status = cma_rep_recv(id_priv);
			event.event = event.status ? RDMA_CM_EVENT_CONNECT_ERROR :
						     RDMA_CM_EVENT_ESTABLISHED;
		} else {
			event.event = RDMA_CM_EVENT_CONNECT_RESPONSE;
		}
		cma_set_rep_event_data(&event, &ib_event->param.rep_rcvd,
				       ib_event->private_data);
		break;
	case IB_CM_RTU_RECEIVED:
	case IB_CM_USER_ESTABLISHED:
		event.event = RDMA_CM_EVENT_ESTABLISHED;
		break;
	case IB_CM_DREQ_ERROR:
		event.status = -ETIMEDOUT;
		fallthrough;
	case IB_CM_DREQ_RECEIVED:
	case IB_CM_DREP_RECEIVED:
		if (!cma_comp_exch(id_priv, RDMA_CM_CONNECT,
				   RDMA_CM_DISCONNECT))
			goto out;
		event.event = RDMA_CM_EVENT_DISCONNECTED;
		break;
	case IB_CM_TIMEWAIT_EXIT:
		event.event = RDMA_CM_EVENT_TIMEWAIT_EXIT;
		break;
	case IB_CM_MRA_RECEIVED:
		/* ignore event */
		goto out;
	case IB_CM_REJ_RECEIVED:
		pr_debug_ratelimited("RDMA CM: REJECTED: %s\n", rdma_reject_msg(&id_priv->id,
										ib_event->param.rej_rcvd.reason));
		cma_modify_qp_err(id_priv);
		event.status = ib_event->param.rej_rcvd.reason;
		event.event = RDMA_CM_EVENT_REJECTED;
		event.param.conn.private_data = ib_event->private_data;
		event.param.conn.private_data_len = IB_CM_REJ_PRIVATE_DATA_SIZE;
		break;
	default:
		pr_err("RDMA CMA: unexpected IB CM event: %d\n",
		       ib_event->event);
		goto out;
	}

	ret = cma_cm_event_handler(id_priv, &event);
	if (ret) {
		/* Destroy the CM ID by returning a non-zero value. */
		id_priv->cm_id.ib = NULL;
		destroy_id_handler_unlock(id_priv);
		return ret;
	}
out:
	mutex_unlock(&id_priv->handler_mutex);
	return 0;
}

static struct rdma_id_private *
cma_ib_new_conn_id(const struct rdma_cm_id *listen_id,
		   const struct ib_cm_event *ib_event,
		   struct net_device *net_dev)
{
	struct rdma_id_private *listen_id_priv;
	struct rdma_id_private *id_priv;
	struct rdma_cm_id *id;
	struct rdma_route *rt;
	const sa_family_t ss_family = listen_id->route.addr.src_addr.ss_family;
	struct sa_path_rec *path = ib_event->param.req_rcvd.primary_path;
	const __be64 service_id =
		ib_event->param.req_rcvd.primary_path->service_id;
	int ret;

	listen_id_priv = container_of(listen_id, struct rdma_id_private, id);
	id_priv = __rdma_create_id(listen_id->route.addr.dev_addr.net,
				   listen_id->event_handler, listen_id->context,
				   listen_id->ps,
				   ib_event->param.req_rcvd.qp_type,
				   listen_id_priv);
	if (IS_ERR(id_priv))
		return NULL;

	id = &id_priv->id;
	if (cma_save_net_info((struct sockaddr *)&id->route.addr.src_addr,
			      (struct sockaddr *)&id->route.addr.dst_addr,
			      listen_id, ib_event, ss_family, service_id))
		goto err;

	rt = &id->route;
	rt->num_paths = ib_event->param.req_rcvd.alternate_path ? 2 : 1;
	rt->path_rec = kmalloc_array(rt->num_paths, sizeof(*rt->path_rec),
				     GFP_KERNEL);
	if (!rt->path_rec)
		goto err;

	rt->path_rec[0] = *path;
	if (rt->num_paths == 2)
		rt->path_rec[1] = *ib_event->param.req_rcvd.alternate_path;

	if (net_dev) {
		rdma_copy_src_l2_addr(&rt->addr.dev_addr, net_dev);
	} else {
		if (!cma_protocol_roce(listen_id) &&
		    cma_any_addr(cma_src_addr(id_priv))) {
			rt->addr.dev_addr.dev_type = ARPHRD_INFINIBAND;
			rdma_addr_set_sgid(&rt->addr.dev_addr, &rt->path_rec[0].sgid);
			ib_addr_set_pkey(&rt->addr.dev_addr, be16_to_cpu(rt->path_rec[0].pkey));
		} else if (!cma_any_addr(cma_src_addr(id_priv))) {
			ret = cma_translate_addr(cma_src_addr(id_priv), &rt->addr.dev_addr);
			if (ret)
				goto err;
		}
	}
	rdma_addr_set_dgid(&rt->addr.dev_addr, &rt->path_rec[0].dgid);

	id_priv->state = RDMA_CM_CONNECT;
	return id_priv;

err:
	rdma_destroy_id(id);
	return NULL;
}

static struct rdma_id_private *
cma_ib_new_udp_id(const struct rdma_cm_id *listen_id,
		  const struct ib_cm_event *ib_event,
		  struct net_device *net_dev)
{
	const struct rdma_id_private *listen_id_priv;
	struct rdma_id_private *id_priv;
	struct rdma_cm_id *id;
	const sa_family_t ss_family = listen_id->route.addr.src_addr.ss_family;
	struct net *net = listen_id->route.addr.dev_addr.net;
	int ret;

	listen_id_priv = container_of(listen_id, struct rdma_id_private, id);
	id_priv = __rdma_create_id(net, listen_id->event_handler,
				   listen_id->context, listen_id->ps, IB_QPT_UD,
				   listen_id_priv);
	if (IS_ERR(id_priv))
		return NULL;

	id = &id_priv->id;
	if (cma_save_net_info((struct sockaddr *)&id->route.addr.src_addr,
			      (struct sockaddr *)&id->route.addr.dst_addr,
			      listen_id, ib_event, ss_family,
			      ib_event->param.sidr_req_rcvd.service_id))
		goto err;

	if (net_dev) {
		rdma_copy_src_l2_addr(&id->route.addr.dev_addr, net_dev);
	} else {
		if (!cma_any_addr(cma_src_addr(id_priv))) {
			ret = cma_translate_addr(cma_src_addr(id_priv),
						 &id->route.addr.dev_addr);
			if (ret)
				goto err;
		}
	}

	id_priv->state = RDMA_CM_CONNECT;
	return id_priv;
err:
	rdma_destroy_id(id);
	return NULL;
}

static void cma_set_req_event_data(struct rdma_cm_event *event,
				   const struct ib_cm_req_event_param *req_data,
				   void *private_data, int offset)
{
	event->param.conn.private_data = private_data + offset;
	event->param.conn.private_data_len = IB_CM_REQ_PRIVATE_DATA_SIZE - offset;
	event->param.conn.responder_resources = req_data->responder_resources;
	event->param.conn.initiator_depth = req_data->initiator_depth;
	event->param.conn.flow_control = req_data->flow_control;
	event->param.conn.retry_count = req_data->retry_count;
	event->param.conn.rnr_retry_count = req_data->rnr_retry_count;
	event->param.conn.srq = req_data->srq;
	event->param.conn.qp_num = req_data->remote_qpn;

	event->ece.vendor_id = req_data->ece.vendor_id;
	event->ece.attr_mod = req_data->ece.attr_mod;
}

static int cma_ib_check_req_qp_type(const struct rdma_cm_id *id,
				    const struct ib_cm_event *ib_event)
{
	return (((ib_event->event == IB_CM_REQ_RECEIVED) &&
		 (ib_event->param.req_rcvd.qp_type == id->qp_type)) ||
		((ib_event->event == IB_CM_SIDR_REQ_RECEIVED) &&
		 (id->qp_type == IB_QPT_UD)) ||
		(!id->qp_type));
}

static int cma_ib_req_handler(struct ib_cm_id *cm_id,
			      const struct ib_cm_event *ib_event)
{
	struct rdma_id_private *listen_id, *conn_id = NULL;
	struct rdma_cm_event event = {};
	struct cma_req_info req = {};
	struct net_device *net_dev;
	u8 offset;
	int ret;

	listen_id = cma_ib_id_from_event(cm_id, ib_event, &req, &net_dev);
	if (IS_ERR(listen_id))
		return PTR_ERR(listen_id);

	trace_cm_req_handler(listen_id, ib_event->event);
	if (!cma_ib_check_req_qp_type(&listen_id->id, ib_event)) {
		ret = -EINVAL;
		goto net_dev_put;
	}

	mutex_lock(&listen_id->handler_mutex);
	if (READ_ONCE(listen_id->state) != RDMA_CM_LISTEN) {
		ret = -ECONNABORTED;
		goto err_unlock;
	}

	offset = cma_user_data_offset(listen_id);
	event.event = RDMA_CM_EVENT_CONNECT_REQUEST;
	if (ib_event->event == IB_CM_SIDR_REQ_RECEIVED) {
		conn_id = cma_ib_new_udp_id(&listen_id->id, ib_event, net_dev);
		event.param.ud.private_data = ib_event->private_data + offset;
		event.param.ud.private_data_len =
				IB_CM_SIDR_REQ_PRIVATE_DATA_SIZE - offset;
	} else {
		conn_id = cma_ib_new_conn_id(&listen_id->id, ib_event, net_dev);
		cma_set_req_event_data(&event, &ib_event->param.req_rcvd,
				       ib_event->private_data, offset);
	}
	if (!conn_id) {
		ret = -ENOMEM;
		goto err_unlock;
	}

	mutex_lock_nested(&conn_id->handler_mutex, SINGLE_DEPTH_NESTING);
	ret = cma_ib_acquire_dev(conn_id, listen_id, &req);
	if (ret) {
		destroy_id_handler_unlock(conn_id);
		goto err_unlock;
	}

	conn_id->cm_id.ib = cm_id;
	cm_id->context = conn_id;
	cm_id->cm_handler = cma_ib_handler;

	ret = cma_cm_event_handler(conn_id, &event);
	if (ret) {
		/* Destroy the CM ID by returning a non-zero value. */
		conn_id->cm_id.ib = NULL;
		mutex_unlock(&listen_id->handler_mutex);
		destroy_id_handler_unlock(conn_id);
		goto net_dev_put;
	}

	if (READ_ONCE(conn_id->state) == RDMA_CM_CONNECT &&
	    conn_id->id.qp_type != IB_QPT_UD) {
		trace_cm_send_mra(cm_id->context);
		ib_send_cm_mra(cm_id, CMA_CM_MRA_SETTING, NULL, 0);
	}
	mutex_unlock(&conn_id->handler_mutex);

err_unlock:
	mutex_unlock(&listen_id->handler_mutex);

net_dev_put:
	if (net_dev)
		dev_put(net_dev);

	return ret;
}

__be64 rdma_get_service_id(struct rdma_cm_id *id, struct sockaddr *addr)
{
	if (addr->sa_family == AF_IB)
		return ((struct sockaddr_ib *) addr)->sib_sid;

	return cpu_to_be64(((u64)id->ps << 16) + be16_to_cpu(cma_port(addr)));
}
EXPORT_SYMBOL(rdma_get_service_id);

void rdma_read_gids(struct rdma_cm_id *cm_id, union ib_gid *sgid,
		    union ib_gid *dgid)
{
	struct rdma_addr *addr = &cm_id->route.addr;

	if (!cm_id->device) {
		if (sgid)
			memset(sgid, 0, sizeof(*sgid));
		if (dgid)
			memset(dgid, 0, sizeof(*dgid));
		return;
	}

	if (rdma_protocol_roce(cm_id->device, cm_id->port_num)) {
		if (sgid)
			rdma_ip2gid((struct sockaddr *)&addr->src_addr, sgid);
		if (dgid)
			rdma_ip2gid((struct sockaddr *)&addr->dst_addr, dgid);
	} else {
		if (sgid)
			rdma_addr_get_sgid(&addr->dev_addr, sgid);
		if (dgid)
			rdma_addr_get_dgid(&addr->dev_addr, dgid);
	}
}
EXPORT_SYMBOL(rdma_read_gids);

static int cma_iw_handler(struct iw_cm_id *iw_id, struct iw_cm_event *iw_event)
{
	struct rdma_id_private *id_priv = iw_id->context;
	struct rdma_cm_event event = {};
	int ret = 0;
	struct sockaddr *laddr = (struct sockaddr *)&iw_event->local_addr;
	struct sockaddr *raddr = (struct sockaddr *)&iw_event->remote_addr;

	mutex_lock(&id_priv->handler_mutex);
	if (READ_ONCE(id_priv->state) != RDMA_CM_CONNECT)
		goto out;

	switch (iw_event->event) {
	case IW_CM_EVENT_CLOSE:
		event.event = RDMA_CM_EVENT_DISCONNECTED;
		break;
	case IW_CM_EVENT_CONNECT_REPLY:
		memcpy(cma_src_addr(id_priv), laddr,
		       rdma_addr_size(laddr));
		memcpy(cma_dst_addr(id_priv), raddr,
		       rdma_addr_size(raddr));
		switch (iw_event->status) {
		case 0:
			event.event = RDMA_CM_EVENT_ESTABLISHED;
			event.param.conn.initiator_depth = iw_event->ird;
			event.param.conn.responder_resources = iw_event->ord;
			break;
		case -ECONNRESET:
		case -ECONNREFUSED:
			event.event = RDMA_CM_EVENT_REJECTED;
			break;
		case -ETIMEDOUT:
			event.event = RDMA_CM_EVENT_UNREACHABLE;
			break;
		default:
			event.event = RDMA_CM_EVENT_CONNECT_ERROR;
			break;
		}
		break;
	case IW_CM_EVENT_ESTABLISHED:
		event.event = RDMA_CM_EVENT_ESTABLISHED;
		event.param.conn.initiator_depth = iw_event->ird;
		event.param.conn.responder_resources = iw_event->ord;
		break;
	default:
		goto out;
	}

	event.status = iw_event->status;
	event.param.conn.private_data = iw_event->private_data;
	event.param.conn.private_data_len = iw_event->private_data_len;
	ret = cma_cm_event_handler(id_priv, &event);
	if (ret) {
		/* Destroy the CM ID by returning a non-zero value. */
		id_priv->cm_id.iw = NULL;
		destroy_id_handler_unlock(id_priv);
		return ret;
	}

out:
	mutex_unlock(&id_priv->handler_mutex);
	return ret;
}

static int iw_conn_req_handler(struct iw_cm_id *cm_id,
			       struct iw_cm_event *iw_event)
{
	struct rdma_id_private *listen_id, *conn_id;
	struct rdma_cm_event event = {};
	int ret = -ECONNABORTED;
	struct sockaddr *laddr = (struct sockaddr *)&iw_event->local_addr;
	struct sockaddr *raddr = (struct sockaddr *)&iw_event->remote_addr;

	event.event = RDMA_CM_EVENT_CONNECT_REQUEST;
	event.param.conn.private_data = iw_event->private_data;
	event.param.conn.private_data_len = iw_event->private_data_len;
	event.param.conn.initiator_depth = iw_event->ird;
	event.param.conn.responder_resources = iw_event->ord;

	listen_id = cm_id->context;

	mutex_lock(&listen_id->handler_mutex);
	if (READ_ONCE(listen_id->state) != RDMA_CM_LISTEN)
		goto out;

	/* Create a new RDMA id for the new IW CM ID */
	conn_id = __rdma_create_id(listen_id->id.route.addr.dev_addr.net,
				   listen_id->id.event_handler,
				   listen_id->id.context, RDMA_PS_TCP,
				   IB_QPT_RC, listen_id);
	if (IS_ERR(conn_id)) {
		ret = -ENOMEM;
		goto out;
	}
	mutex_lock_nested(&conn_id->handler_mutex, SINGLE_DEPTH_NESTING);
	conn_id->state = RDMA_CM_CONNECT;

	ret = rdma_translate_ip(laddr, &conn_id->id.route.addr.dev_addr);
	if (ret) {
		mutex_unlock(&listen_id->handler_mutex);
		destroy_id_handler_unlock(conn_id);
		return ret;
	}

	ret = cma_iw_acquire_dev(conn_id, listen_id);
	if (ret) {
		mutex_unlock(&listen_id->handler_mutex);
		destroy_id_handler_unlock(conn_id);
		return ret;
	}

	conn_id->cm_id.iw = cm_id;
	cm_id->context = conn_id;
	cm_id->cm_handler = cma_iw_handler;

	memcpy(cma_src_addr(conn_id), laddr, rdma_addr_size(laddr));
	memcpy(cma_dst_addr(conn_id), raddr, rdma_addr_size(raddr));

	ret = cma_cm_event_handler(conn_id, &event);
	if (ret) {
		/* User wants to destroy the CM ID */
		conn_id->cm_id.iw = NULL;
		mutex_unlock(&listen_id->handler_mutex);
		destroy_id_handler_unlock(conn_id);
		return ret;
	}

	mutex_unlock(&conn_id->handler_mutex);

out:
	mutex_unlock(&listen_id->handler_mutex);
	return ret;
}

static int cma_ib_listen(struct rdma_id_private *id_priv)
{
	struct sockaddr *addr;
	struct ib_cm_id	*id;
	__be64 svc_id;

	addr = cma_src_addr(id_priv);
	svc_id = rdma_get_service_id(&id_priv->id, addr);
	id = ib_cm_insert_listen(id_priv->id.device,
				 cma_ib_req_handler, svc_id);
	if (IS_ERR(id))
		return PTR_ERR(id);
	id_priv->cm_id.ib = id;

	return 0;
}

static int cma_iw_listen(struct rdma_id_private *id_priv, int backlog)
{
	int ret;
	struct iw_cm_id	*id;

	id = iw_create_cm_id(id_priv->id.device,
			     iw_conn_req_handler,
			     id_priv);
	if (IS_ERR(id))
		return PTR_ERR(id);

	id->tos = id_priv->tos;
	id->tos_set = id_priv->tos_set;
	id_priv->cm_id.iw = id;

	memcpy(&id_priv->cm_id.iw->local_addr, cma_src_addr(id_priv),
	       rdma_addr_size(cma_src_addr(id_priv)));

	ret = iw_cm_listen(id_priv->cm_id.iw, backlog);

	if (ret) {
		iw_destroy_cm_id(id_priv->cm_id.iw);
		id_priv->cm_id.iw = NULL;
	}

	return ret;
}

static int cma_listen_handler(struct rdma_cm_id *id,
			      struct rdma_cm_event *event)
{
	struct rdma_id_private *id_priv = id->context;

	/* Listening IDs are always destroyed on removal */
	if (event->event == RDMA_CM_EVENT_DEVICE_REMOVAL)
		return -1;

	id->context = id_priv->id.context;
	id->event_handler = id_priv->id.event_handler;
	trace_cm_event_handler(id_priv, event);
	return id_priv->id.event_handler(id, event);
}

static int cma_listen_on_dev(struct rdma_id_private *id_priv,
			     struct cma_device *cma_dev,
			     struct rdma_id_private **to_destroy)
{
	struct rdma_id_private *dev_id_priv;
	struct net *net = id_priv->id.route.addr.dev_addr.net;
	int ret;

	lockdep_assert_held(&lock);

	*to_destroy = NULL;
	if (cma_family(id_priv) == AF_IB && !rdma_cap_ib_cm(cma_dev->device, 1))
<<<<<<< HEAD
		return;

	dev_id_priv =
		__rdma_create_id(net, cma_listen_handler, id_priv,
				 id_priv->id.ps, id_priv->id.qp_type, id_priv);
	if (IS_ERR(dev_id_priv))
		return;

=======
		return 0;

	dev_id_priv =
		__rdma_create_id(net, cma_listen_handler, id_priv,
				 id_priv->id.ps, id_priv->id.qp_type, id_priv);
	if (IS_ERR(dev_id_priv))
		return PTR_ERR(dev_id_priv);

>>>>>>> 356006a6
	dev_id_priv->state = RDMA_CM_ADDR_BOUND;
	memcpy(cma_src_addr(dev_id_priv), cma_src_addr(id_priv),
	       rdma_addr_size(cma_src_addr(id_priv)));

	_cma_attach_to_dev(dev_id_priv, cma_dev);
	cma_id_get(id_priv);
	dev_id_priv->internal_id = 1;
	dev_id_priv->afonly = id_priv->afonly;
	dev_id_priv->tos_set = id_priv->tos_set;
	dev_id_priv->tos = id_priv->tos;

	ret = rdma_listen(&dev_id_priv->id, id_priv->backlog);
	if (ret)
		goto err_listen;
	list_add_tail(&dev_id_priv->listen_list, &id_priv->listen_list);
	return 0;
err_listen:
	/* Caller must destroy this after releasing lock */
	*to_destroy = dev_id_priv;
	dev_warn(&cma_dev->device->dev, "RDMA CMA: %s, error %d\n", __func__, ret);
	return ret;
}

static int cma_listen_on_all(struct rdma_id_private *id_priv)
{
	struct rdma_id_private *to_destroy;
	struct cma_device *cma_dev;
	int ret;

	mutex_lock(&lock);
	list_add_tail(&id_priv->list, &listen_any_list);
	list_for_each_entry(cma_dev, &dev_list, list) {
		ret = cma_listen_on_dev(id_priv, cma_dev, &to_destroy);
		if (ret) {
			/* Prevent racing with cma_process_remove() */
			if (to_destroy)
				list_del_init(&to_destroy->list);
			goto err_listen;
		}
	}
	mutex_unlock(&lock);
	return 0;

err_listen:
	list_del(&id_priv->list);
	mutex_unlock(&lock);
	if (to_destroy)
		rdma_destroy_id(&to_destroy->id);
	return ret;
}

void rdma_set_service_type(struct rdma_cm_id *id, int tos)
{
	struct rdma_id_private *id_priv;

	id_priv = container_of(id, struct rdma_id_private, id);
	id_priv->tos = (u8) tos;
	id_priv->tos_set = true;
}
EXPORT_SYMBOL(rdma_set_service_type);

/**
 * rdma_set_ack_timeout() - Set the ack timeout of QP associated
 *                          with a connection identifier.
 * @id: Communication identifier to associated with service type.
 * @timeout: Ack timeout to set a QP, expressed as 4.096 * 2^(timeout) usec.
 *
 * This function should be called before rdma_connect() on active side,
 * and on passive side before rdma_accept(). It is applicable to primary
 * path only. The timeout will affect the local side of the QP, it is not
 * negotiated with remote side and zero disables the timer. In case it is
 * set before rdma_resolve_route, the value will also be used to determine
 * PacketLifeTime for RoCE.
 *
 * Return: 0 for success
 */
int rdma_set_ack_timeout(struct rdma_cm_id *id, u8 timeout)
{
	struct rdma_id_private *id_priv;

	if (id->qp_type != IB_QPT_RC)
		return -EINVAL;

	id_priv = container_of(id, struct rdma_id_private, id);
	id_priv->timeout = timeout;
	id_priv->timeout_set = true;

	return 0;
}
EXPORT_SYMBOL(rdma_set_ack_timeout);

static void cma_query_handler(int status, struct sa_path_rec *path_rec,
			      void *context)
{
	struct cma_work *work = context;
	struct rdma_route *route;

	route = &work->id->id.route;

	if (!status) {
		route->num_paths = 1;
		*route->path_rec = *path_rec;
	} else {
		work->old_state = RDMA_CM_ROUTE_QUERY;
		work->new_state = RDMA_CM_ADDR_RESOLVED;
		work->event.event = RDMA_CM_EVENT_ROUTE_ERROR;
		work->event.status = status;
		pr_debug_ratelimited("RDMA CM: ROUTE_ERROR: failed to query path. status %d\n",
				     status);
	}

	queue_work(cma_wq, &work->work);
}

static int cma_query_ib_route(struct rdma_id_private *id_priv,
			      unsigned long timeout_ms, struct cma_work *work)
{
	struct rdma_dev_addr *dev_addr = &id_priv->id.route.addr.dev_addr;
	struct sa_path_rec path_rec;
	ib_sa_comp_mask comp_mask;
	struct sockaddr_in6 *sin6;
	struct sockaddr_ib *sib;

	memset(&path_rec, 0, sizeof path_rec);

	if (rdma_cap_opa_ah(id_priv->id.device, id_priv->id.port_num))
		path_rec.rec_type = SA_PATH_REC_TYPE_OPA;
	else
		path_rec.rec_type = SA_PATH_REC_TYPE_IB;
	rdma_addr_get_sgid(dev_addr, &path_rec.sgid);
	rdma_addr_get_dgid(dev_addr, &path_rec.dgid);
	path_rec.pkey = cpu_to_be16(ib_addr_get_pkey(dev_addr));
	path_rec.numb_path = 1;
	path_rec.reversible = 1;
	path_rec.service_id = rdma_get_service_id(&id_priv->id,
						  cma_dst_addr(id_priv));

	comp_mask = IB_SA_PATH_REC_DGID | IB_SA_PATH_REC_SGID |
		    IB_SA_PATH_REC_PKEY | IB_SA_PATH_REC_NUMB_PATH |
		    IB_SA_PATH_REC_REVERSIBLE | IB_SA_PATH_REC_SERVICE_ID;

	switch (cma_family(id_priv)) {
	case AF_INET:
		path_rec.qos_class = cpu_to_be16((u16) id_priv->tos);
		comp_mask |= IB_SA_PATH_REC_QOS_CLASS;
		break;
	case AF_INET6:
		sin6 = (struct sockaddr_in6 *) cma_src_addr(id_priv);
		path_rec.traffic_class = (u8) (be32_to_cpu(sin6->sin6_flowinfo) >> 20);
		comp_mask |= IB_SA_PATH_REC_TRAFFIC_CLASS;
		break;
	case AF_IB:
		sib = (struct sockaddr_ib *) cma_src_addr(id_priv);
		path_rec.traffic_class = (u8) (be32_to_cpu(sib->sib_flowinfo) >> 20);
		comp_mask |= IB_SA_PATH_REC_TRAFFIC_CLASS;
		break;
	}

	id_priv->query_id = ib_sa_path_rec_get(&sa_client, id_priv->id.device,
					       id_priv->id.port_num, &path_rec,
					       comp_mask, timeout_ms,
					       GFP_KERNEL, cma_query_handler,
					       work, &id_priv->query);

	return (id_priv->query_id < 0) ? id_priv->query_id : 0;
}

static void cma_work_handler(struct work_struct *_work)
{
	struct cma_work *work = container_of(_work, struct cma_work, work);
	struct rdma_id_private *id_priv = work->id;

	mutex_lock(&id_priv->handler_mutex);
	if (READ_ONCE(id_priv->state) == RDMA_CM_DESTROYING ||
	    READ_ONCE(id_priv->state) == RDMA_CM_DEVICE_REMOVAL)
		goto out_unlock;
	if (work->old_state != 0 || work->new_state != 0) {
		if (!cma_comp_exch(id_priv, work->old_state, work->new_state))
			goto out_unlock;
	}

	if (cma_cm_event_handler(id_priv, &work->event)) {
		cma_id_put(id_priv);
		destroy_id_handler_unlock(id_priv);
		goto out_free;
	}

out_unlock:
	mutex_unlock(&id_priv->handler_mutex);
	cma_id_put(id_priv);
out_free:
	if (work->event.event == RDMA_CM_EVENT_MULTICAST_JOIN)
		rdma_destroy_ah_attr(&work->event.param.ud.ah_attr);
	kfree(work);
}

static void cma_init_resolve_route_work(struct cma_work *work,
					struct rdma_id_private *id_priv)
{
	work->id = id_priv;
	INIT_WORK(&work->work, cma_work_handler);
	work->old_state = RDMA_CM_ROUTE_QUERY;
	work->new_state = RDMA_CM_ROUTE_RESOLVED;
	work->event.event = RDMA_CM_EVENT_ROUTE_RESOLVED;
}

static void enqueue_resolve_addr_work(struct cma_work *work,
				      struct rdma_id_private *id_priv)
{
	/* Balances with cma_id_put() in cma_work_handler */
	cma_id_get(id_priv);

	work->id = id_priv;
	INIT_WORK(&work->work, cma_work_handler);
	work->old_state = RDMA_CM_ADDR_QUERY;
	work->new_state = RDMA_CM_ADDR_RESOLVED;
	work->event.event = RDMA_CM_EVENT_ADDR_RESOLVED;

	queue_work(cma_wq, &work->work);
}

static int cma_resolve_ib_route(struct rdma_id_private *id_priv,
				unsigned long timeout_ms)
{
	struct rdma_route *route = &id_priv->id.route;
	struct cma_work *work;
	int ret;

	work = kzalloc(sizeof *work, GFP_KERNEL);
	if (!work)
		return -ENOMEM;

	cma_init_resolve_route_work(work, id_priv);

	route->path_rec = kmalloc(sizeof *route->path_rec, GFP_KERNEL);
	if (!route->path_rec) {
		ret = -ENOMEM;
		goto err1;
	}

	ret = cma_query_ib_route(id_priv, timeout_ms, work);
	if (ret)
		goto err2;

	return 0;
err2:
	kfree(route->path_rec);
	route->path_rec = NULL;
err1:
	kfree(work);
	return ret;
}

static enum ib_gid_type cma_route_gid_type(enum rdma_network_type network_type,
					   unsigned long supported_gids,
					   enum ib_gid_type default_gid)
{
	if ((network_type == RDMA_NETWORK_IPV4 ||
	     network_type == RDMA_NETWORK_IPV6) &&
	    test_bit(IB_GID_TYPE_ROCE_UDP_ENCAP, &supported_gids))
		return IB_GID_TYPE_ROCE_UDP_ENCAP;

	return default_gid;
}

/*
 * cma_iboe_set_path_rec_l2_fields() is helper function which sets
 * path record type based on GID type.
 * It also sets up other L2 fields which includes destination mac address
 * netdev ifindex, of the path record.
 * It returns the netdev of the bound interface for this path record entry.
 */
static struct net_device *
cma_iboe_set_path_rec_l2_fields(struct rdma_id_private *id_priv)
{
	struct rdma_route *route = &id_priv->id.route;
	enum ib_gid_type gid_type = IB_GID_TYPE_ROCE;
	struct rdma_addr *addr = &route->addr;
	unsigned long supported_gids;
	struct net_device *ndev;

	if (!addr->dev_addr.bound_dev_if)
		return NULL;

	ndev = dev_get_by_index(addr->dev_addr.net,
				addr->dev_addr.bound_dev_if);
	if (!ndev)
		return NULL;

	supported_gids = roce_gid_type_mask_support(id_priv->id.device,
						    id_priv->id.port_num);
	gid_type = cma_route_gid_type(addr->dev_addr.network,
				      supported_gids,
				      id_priv->gid_type);
	/* Use the hint from IP Stack to select GID Type */
	if (gid_type < ib_network_to_gid_type(addr->dev_addr.network))
		gid_type = ib_network_to_gid_type(addr->dev_addr.network);
	route->path_rec->rec_type = sa_conv_gid_to_pathrec_type(gid_type);

	route->path_rec->roce.route_resolved = true;
	sa_path_set_dmac(route->path_rec, addr->dev_addr.dst_dev_addr);
	return ndev;
}

int rdma_set_ib_path(struct rdma_cm_id *id,
		     struct sa_path_rec *path_rec)
{
	struct rdma_id_private *id_priv;
	struct net_device *ndev;
	int ret;

	id_priv = container_of(id, struct rdma_id_private, id);
	if (!cma_comp_exch(id_priv, RDMA_CM_ADDR_RESOLVED,
			   RDMA_CM_ROUTE_RESOLVED))
		return -EINVAL;

	id->route.path_rec = kmemdup(path_rec, sizeof(*path_rec),
				     GFP_KERNEL);
	if (!id->route.path_rec) {
		ret = -ENOMEM;
		goto err;
	}

	if (rdma_protocol_roce(id->device, id->port_num)) {
		ndev = cma_iboe_set_path_rec_l2_fields(id_priv);
		if (!ndev) {
			ret = -ENODEV;
			goto err_free;
		}
		dev_put(ndev);
	}

	id->route.num_paths = 1;
	return 0;

err_free:
	kfree(id->route.path_rec);
	id->route.path_rec = NULL;
err:
	cma_comp_exch(id_priv, RDMA_CM_ROUTE_RESOLVED, RDMA_CM_ADDR_RESOLVED);
	return ret;
}
EXPORT_SYMBOL(rdma_set_ib_path);

static int cma_resolve_iw_route(struct rdma_id_private *id_priv)
{
	struct cma_work *work;

	work = kzalloc(sizeof *work, GFP_KERNEL);
	if (!work)
		return -ENOMEM;

	cma_init_resolve_route_work(work, id_priv);
	queue_work(cma_wq, &work->work);
	return 0;
}

static int get_vlan_ndev_tc(struct net_device *vlan_ndev, int prio)
{
	struct net_device *dev;

	dev = vlan_dev_real_dev(vlan_ndev);
	if (dev->num_tc)
		return netdev_get_prio_tc_map(dev, prio);

	return (vlan_dev_get_egress_qos_mask(vlan_ndev, prio) &
		VLAN_PRIO_MASK) >> VLAN_PRIO_SHIFT;
}

struct iboe_prio_tc_map {
	int input_prio;
	int output_tc;
	bool found;
};

static int get_lower_vlan_dev_tc(struct net_device *dev,
				 struct netdev_nested_priv *priv)
{
	struct iboe_prio_tc_map *map = (struct iboe_prio_tc_map *)priv->data;

	if (is_vlan_dev(dev))
		map->output_tc = get_vlan_ndev_tc(dev, map->input_prio);
	else if (dev->num_tc)
		map->output_tc = netdev_get_prio_tc_map(dev, map->input_prio);
	else
		map->output_tc = 0;
	/* We are interested only in first level VLAN device, so always
	 * return 1 to stop iterating over next level devices.
	 */
	map->found = true;
	return 1;
}

static int iboe_tos_to_sl(struct net_device *ndev, int tos)
{
	struct iboe_prio_tc_map prio_tc_map = {};
	int prio = rt_tos2priority(tos);
	struct netdev_nested_priv priv;

	/* If VLAN device, get it directly from the VLAN netdev */
	if (is_vlan_dev(ndev))
		return get_vlan_ndev_tc(ndev, prio);

	prio_tc_map.input_prio = prio;
	priv.data = (void *)&prio_tc_map;
	rcu_read_lock();
	netdev_walk_all_lower_dev_rcu(ndev,
				      get_lower_vlan_dev_tc,
				      &priv);
	rcu_read_unlock();
	/* If map is found from lower device, use it; Otherwise
	 * continue with the current netdevice to get priority to tc map.
	 */
	if (prio_tc_map.found)
		return prio_tc_map.output_tc;
	else if (ndev->num_tc)
		return netdev_get_prio_tc_map(ndev, prio);
	else
		return 0;
}

static __be32 cma_get_roce_udp_flow_label(struct rdma_id_private *id_priv)
{
	struct sockaddr_in6 *addr6;
	u16 dport, sport;
	u32 hash, fl;

	addr6 = (struct sockaddr_in6 *)cma_src_addr(id_priv);
	fl = be32_to_cpu(addr6->sin6_flowinfo) & IB_GRH_FLOWLABEL_MASK;
	if ((cma_family(id_priv) != AF_INET6) || !fl) {
		dport = be16_to_cpu(cma_port(cma_dst_addr(id_priv)));
		sport = be16_to_cpu(cma_port(cma_src_addr(id_priv)));
		hash = (u32)sport * 31 + dport;
		fl = hash & IB_GRH_FLOWLABEL_MASK;
	}

	return cpu_to_be32(fl);
}

static int cma_resolve_iboe_route(struct rdma_id_private *id_priv)
{
	struct rdma_route *route = &id_priv->id.route;
	struct rdma_addr *addr = &route->addr;
	struct cma_work *work;
	int ret;
	struct net_device *ndev;

	u8 default_roce_tos = id_priv->cma_dev->default_roce_tos[id_priv->id.port_num -
					rdma_start_port(id_priv->cma_dev->device)];
	u8 tos = id_priv->tos_set ? id_priv->tos : default_roce_tos;


	work = kzalloc(sizeof *work, GFP_KERNEL);
	if (!work)
		return -ENOMEM;

	route->path_rec = kzalloc(sizeof *route->path_rec, GFP_KERNEL);
	if (!route->path_rec) {
		ret = -ENOMEM;
		goto err1;
	}

	route->num_paths = 1;

	ndev = cma_iboe_set_path_rec_l2_fields(id_priv);
	if (!ndev) {
		ret = -ENODEV;
		goto err2;
	}

	rdma_ip2gid((struct sockaddr *)&id_priv->id.route.addr.src_addr,
		    &route->path_rec->sgid);
	rdma_ip2gid((struct sockaddr *)&id_priv->id.route.addr.dst_addr,
		    &route->path_rec->dgid);

	if (((struct sockaddr *)&id_priv->id.route.addr.dst_addr)->sa_family != AF_IB)
		/* TODO: get the hoplimit from the inet/inet6 device */
		route->path_rec->hop_limit = addr->dev_addr.hoplimit;
	else
		route->path_rec->hop_limit = 1;
	route->path_rec->reversible = 1;
	route->path_rec->pkey = cpu_to_be16(0xffff);
	route->path_rec->mtu_selector = IB_SA_EQ;
	route->path_rec->sl = iboe_tos_to_sl(ndev, tos);
	route->path_rec->traffic_class = tos;
	route->path_rec->mtu = iboe_get_mtu(ndev->mtu);
	route->path_rec->rate_selector = IB_SA_EQ;
	route->path_rec->rate = iboe_get_rate(ndev);
	dev_put(ndev);
	route->path_rec->packet_life_time_selector = IB_SA_EQ;
	/* In case ACK timeout is set, use this value to calculate
	 * PacketLifeTime.  As per IBTA 12.7.34,
	 * local ACK timeout = (2 * PacketLifeTime + Local CA’s ACK delay).
	 * Assuming a negligible local ACK delay, we can use
	 * PacketLifeTime = local ACK timeout/2
	 * as a reasonable approximation for RoCE networks.
	 */
	route->path_rec->packet_life_time = id_priv->timeout_set ?
		id_priv->timeout - 1 : CMA_IBOE_PACKET_LIFETIME;

	if (!route->path_rec->mtu) {
		ret = -EINVAL;
		goto err2;
	}

	if (rdma_protocol_roce_udp_encap(id_priv->id.device,
					 id_priv->id.port_num))
		route->path_rec->flow_label =
			cma_get_roce_udp_flow_label(id_priv);

	cma_init_resolve_route_work(work, id_priv);
	queue_work(cma_wq, &work->work);

	return 0;

err2:
	kfree(route->path_rec);
	route->path_rec = NULL;
	route->num_paths = 0;
err1:
	kfree(work);
	return ret;
}

int rdma_resolve_route(struct rdma_cm_id *id, unsigned long timeout_ms)
{
	struct rdma_id_private *id_priv;
	int ret;

	id_priv = container_of(id, struct rdma_id_private, id);
	if (!cma_comp_exch(id_priv, RDMA_CM_ADDR_RESOLVED, RDMA_CM_ROUTE_QUERY))
		return -EINVAL;

	cma_id_get(id_priv);
	if (rdma_cap_ib_sa(id->device, id->port_num))
		ret = cma_resolve_ib_route(id_priv, timeout_ms);
	else if (rdma_protocol_roce(id->device, id->port_num))
		ret = cma_resolve_iboe_route(id_priv);
	else if (rdma_protocol_iwarp(id->device, id->port_num))
		ret = cma_resolve_iw_route(id_priv);
	else
		ret = -ENOSYS;

	if (ret)
		goto err;

	return 0;
err:
	cma_comp_exch(id_priv, RDMA_CM_ROUTE_QUERY, RDMA_CM_ADDR_RESOLVED);
	cma_id_put(id_priv);
	return ret;
}
EXPORT_SYMBOL(rdma_resolve_route);

static void cma_set_loopback(struct sockaddr *addr)
{
	switch (addr->sa_family) {
	case AF_INET:
		((struct sockaddr_in *) addr)->sin_addr.s_addr = htonl(INADDR_LOOPBACK);
		break;
	case AF_INET6:
		ipv6_addr_set(&((struct sockaddr_in6 *) addr)->sin6_addr,
			      0, 0, 0, htonl(1));
		break;
	default:
		ib_addr_set(&((struct sockaddr_ib *) addr)->sib_addr,
			    0, 0, 0, htonl(1));
		break;
	}
}

static int cma_bind_loopback(struct rdma_id_private *id_priv)
{
	struct cma_device *cma_dev, *cur_dev;
	union ib_gid gid;
	enum ib_port_state port_state;
	unsigned int p;
	u16 pkey;
	int ret;

	cma_dev = NULL;
	mutex_lock(&lock);
	list_for_each_entry(cur_dev, &dev_list, list) {
		if (cma_family(id_priv) == AF_IB &&
		    !rdma_cap_ib_cm(cur_dev->device, 1))
			continue;

		if (!cma_dev)
			cma_dev = cur_dev;

		rdma_for_each_port (cur_dev->device, p) {
			if (!ib_get_cached_port_state(cur_dev->device, p, &port_state) &&
			    port_state == IB_PORT_ACTIVE) {
				cma_dev = cur_dev;
				goto port_found;
			}
		}
	}

	if (!cma_dev) {
		ret = -ENODEV;
		goto out;
	}

	p = 1;

port_found:
	ret = rdma_query_gid(cma_dev->device, p, 0, &gid);
	if (ret)
		goto out;

	ret = ib_get_cached_pkey(cma_dev->device, p, 0, &pkey);
	if (ret)
		goto out;

	id_priv->id.route.addr.dev_addr.dev_type =
		(rdma_protocol_ib(cma_dev->device, p)) ?
		ARPHRD_INFINIBAND : ARPHRD_ETHER;

	rdma_addr_set_sgid(&id_priv->id.route.addr.dev_addr, &gid);
	ib_addr_set_pkey(&id_priv->id.route.addr.dev_addr, pkey);
	id_priv->id.port_num = p;
	cma_attach_to_dev(id_priv, cma_dev);
	cma_set_loopback(cma_src_addr(id_priv));
out:
	mutex_unlock(&lock);
	return ret;
}

static void addr_handler(int status, struct sockaddr *src_addr,
			 struct rdma_dev_addr *dev_addr, void *context)
{
	struct rdma_id_private *id_priv = context;
	struct rdma_cm_event event = {};
	struct sockaddr *addr;
	struct sockaddr_storage old_addr;

	mutex_lock(&id_priv->handler_mutex);
	if (!cma_comp_exch(id_priv, RDMA_CM_ADDR_QUERY,
			   RDMA_CM_ADDR_RESOLVED))
		goto out;

	/*
	 * Store the previous src address, so that if we fail to acquire
	 * matching rdma device, old address can be restored back, which helps
	 * to cancel the cma listen operation correctly.
	 */
	addr = cma_src_addr(id_priv);
	memcpy(&old_addr, addr, rdma_addr_size(addr));
	memcpy(addr, src_addr, rdma_addr_size(src_addr));
	if (!status && !id_priv->cma_dev) {
		status = cma_acquire_dev_by_src_ip(id_priv);
		if (status)
			pr_debug_ratelimited("RDMA CM: ADDR_ERROR: failed to acquire device. status %d\n",
					     status);
	} else if (status) {
		pr_debug_ratelimited("RDMA CM: ADDR_ERROR: failed to resolve IP. status %d\n", status);
	}

	if (status) {
		memcpy(addr, &old_addr,
		       rdma_addr_size((struct sockaddr *)&old_addr));
		if (!cma_comp_exch(id_priv, RDMA_CM_ADDR_RESOLVED,
				   RDMA_CM_ADDR_BOUND))
			goto out;
		event.event = RDMA_CM_EVENT_ADDR_ERROR;
		event.status = status;
	} else
		event.event = RDMA_CM_EVENT_ADDR_RESOLVED;

	if (cma_cm_event_handler(id_priv, &event)) {
		destroy_id_handler_unlock(id_priv);
		return;
	}
out:
	mutex_unlock(&id_priv->handler_mutex);
}

static int cma_resolve_loopback(struct rdma_id_private *id_priv)
{
	struct cma_work *work;
	union ib_gid gid;
	int ret;

	work = kzalloc(sizeof *work, GFP_KERNEL);
	if (!work)
		return -ENOMEM;

	if (!id_priv->cma_dev) {
		ret = cma_bind_loopback(id_priv);
		if (ret)
			goto err;
	}

	rdma_addr_get_sgid(&id_priv->id.route.addr.dev_addr, &gid);
	rdma_addr_set_dgid(&id_priv->id.route.addr.dev_addr, &gid);

	enqueue_resolve_addr_work(work, id_priv);
	return 0;
err:
	kfree(work);
	return ret;
}

static int cma_resolve_ib_addr(struct rdma_id_private *id_priv)
{
	struct cma_work *work;
	int ret;

	work = kzalloc(sizeof *work, GFP_KERNEL);
	if (!work)
		return -ENOMEM;

	if (!id_priv->cma_dev) {
		ret = cma_resolve_ib_dev(id_priv);
		if (ret)
			goto err;
	}

	rdma_addr_set_dgid(&id_priv->id.route.addr.dev_addr, (union ib_gid *)
		&(((struct sockaddr_ib *) &id_priv->id.route.addr.dst_addr)->sib_addr));

	enqueue_resolve_addr_work(work, id_priv);
	return 0;
err:
	kfree(work);
	return ret;
}

static int cma_bind_addr(struct rdma_cm_id *id, struct sockaddr *src_addr,
			 const struct sockaddr *dst_addr)
{
	if (!src_addr || !src_addr->sa_family) {
		src_addr = (struct sockaddr *) &id->route.addr.src_addr;
		src_addr->sa_family = dst_addr->sa_family;
		if (IS_ENABLED(CONFIG_IPV6) &&
		    dst_addr->sa_family == AF_INET6) {
			struct sockaddr_in6 *src_addr6 = (struct sockaddr_in6 *) src_addr;
			struct sockaddr_in6 *dst_addr6 = (struct sockaddr_in6 *) dst_addr;
			src_addr6->sin6_scope_id = dst_addr6->sin6_scope_id;
			if (ipv6_addr_type(&dst_addr6->sin6_addr) & IPV6_ADDR_LINKLOCAL)
				id->route.addr.dev_addr.bound_dev_if = dst_addr6->sin6_scope_id;
		} else if (dst_addr->sa_family == AF_IB) {
			((struct sockaddr_ib *) src_addr)->sib_pkey =
				((struct sockaddr_ib *) dst_addr)->sib_pkey;
		}
	}
	return rdma_bind_addr(id, src_addr);
}

/*
 * If required, resolve the source address for bind and leave the id_priv in
 * state RDMA_CM_ADDR_BOUND. This oddly uses the state to determine the prior
 * calls made by ULP, a previously bound ID will not be re-bound and src_addr is
 * ignored.
 */
static int resolve_prepare_src(struct rdma_id_private *id_priv,
			       struct sockaddr *src_addr,
			       const struct sockaddr *dst_addr)
{
	int ret;

	memcpy(cma_dst_addr(id_priv), dst_addr, rdma_addr_size(dst_addr));
	if (!cma_comp_exch(id_priv, RDMA_CM_ADDR_BOUND, RDMA_CM_ADDR_QUERY)) {
		/* For a well behaved ULP state will be RDMA_CM_IDLE */
		ret = cma_bind_addr(&id_priv->id, src_addr, dst_addr);
		if (ret)
			goto err_dst;
		if (WARN_ON(!cma_comp_exch(id_priv, RDMA_CM_ADDR_BOUND,
					   RDMA_CM_ADDR_QUERY))) {
			ret = -EINVAL;
			goto err_dst;
		}
	}

	if (cma_family(id_priv) != dst_addr->sa_family) {
		ret = -EINVAL;
		goto err_state;
	}
	return 0;

err_state:
	cma_comp_exch(id_priv, RDMA_CM_ADDR_QUERY, RDMA_CM_ADDR_BOUND);
err_dst:
	memset(cma_dst_addr(id_priv), 0, rdma_addr_size(dst_addr));
	return ret;
}

int rdma_resolve_addr(struct rdma_cm_id *id, struct sockaddr *src_addr,
		      const struct sockaddr *dst_addr, unsigned long timeout_ms)
{
	struct rdma_id_private *id_priv =
		container_of(id, struct rdma_id_private, id);
	int ret;

	ret = resolve_prepare_src(id_priv, src_addr, dst_addr);
	if (ret)
		return ret;

	if (cma_any_addr(dst_addr)) {
		ret = cma_resolve_loopback(id_priv);
	} else {
		if (dst_addr->sa_family == AF_IB) {
			ret = cma_resolve_ib_addr(id_priv);
		} else {
			ret = rdma_resolve_ip(cma_src_addr(id_priv), dst_addr,
					      &id->route.addr.dev_addr,
					      timeout_ms, addr_handler,
					      false, id_priv);
		}
	}
	if (ret)
		goto err;

	return 0;
err:
	cma_comp_exch(id_priv, RDMA_CM_ADDR_QUERY, RDMA_CM_ADDR_BOUND);
	return ret;
}
EXPORT_SYMBOL(rdma_resolve_addr);

int rdma_set_reuseaddr(struct rdma_cm_id *id, int reuse)
{
	struct rdma_id_private *id_priv;
	unsigned long flags;
	int ret;

	id_priv = container_of(id, struct rdma_id_private, id);
	spin_lock_irqsave(&id_priv->lock, flags);
	if ((reuse && id_priv->state != RDMA_CM_LISTEN) ||
	    id_priv->state == RDMA_CM_IDLE) {
		id_priv->reuseaddr = reuse;
		ret = 0;
	} else {
		ret = -EINVAL;
	}
	spin_unlock_irqrestore(&id_priv->lock, flags);
	return ret;
}
EXPORT_SYMBOL(rdma_set_reuseaddr);

int rdma_set_afonly(struct rdma_cm_id *id, int afonly)
{
	struct rdma_id_private *id_priv;
	unsigned long flags;
	int ret;

	id_priv = container_of(id, struct rdma_id_private, id);
	spin_lock_irqsave(&id_priv->lock, flags);
	if (id_priv->state == RDMA_CM_IDLE || id_priv->state == RDMA_CM_ADDR_BOUND) {
		id_priv->options |= (1 << CMA_OPTION_AFONLY);
		id_priv->afonly = afonly;
		ret = 0;
	} else {
		ret = -EINVAL;
	}
	spin_unlock_irqrestore(&id_priv->lock, flags);
	return ret;
}
EXPORT_SYMBOL(rdma_set_afonly);

static void cma_bind_port(struct rdma_bind_list *bind_list,
			  struct rdma_id_private *id_priv)
{
	struct sockaddr *addr;
	struct sockaddr_ib *sib;
	u64 sid, mask;
	__be16 port;

	lockdep_assert_held(&lock);

	addr = cma_src_addr(id_priv);
	port = htons(bind_list->port);

	switch (addr->sa_family) {
	case AF_INET:
		((struct sockaddr_in *) addr)->sin_port = port;
		break;
	case AF_INET6:
		((struct sockaddr_in6 *) addr)->sin6_port = port;
		break;
	case AF_IB:
		sib = (struct sockaddr_ib *) addr;
		sid = be64_to_cpu(sib->sib_sid);
		mask = be64_to_cpu(sib->sib_sid_mask);
		sib->sib_sid = cpu_to_be64((sid & mask) | (u64) ntohs(port));
		sib->sib_sid_mask = cpu_to_be64(~0ULL);
		break;
	}
	id_priv->bind_list = bind_list;
	hlist_add_head(&id_priv->node, &bind_list->owners);
}

static int cma_alloc_port(enum rdma_ucm_port_space ps,
			  struct rdma_id_private *id_priv, unsigned short snum)
{
	struct rdma_bind_list *bind_list;
	int ret;

	lockdep_assert_held(&lock);

	bind_list = kzalloc(sizeof *bind_list, GFP_KERNEL);
	if (!bind_list)
		return -ENOMEM;

	ret = cma_ps_alloc(id_priv->id.route.addr.dev_addr.net, ps, bind_list,
			   snum);
	if (ret < 0)
		goto err;

	bind_list->ps = ps;
	bind_list->port = snum;
	cma_bind_port(bind_list, id_priv);
	return 0;
err:
	kfree(bind_list);
	return ret == -ENOSPC ? -EADDRNOTAVAIL : ret;
}

static int cma_port_is_unique(struct rdma_bind_list *bind_list,
			      struct rdma_id_private *id_priv)
{
	struct rdma_id_private *cur_id;
	struct sockaddr  *daddr = cma_dst_addr(id_priv);
	struct sockaddr  *saddr = cma_src_addr(id_priv);
	__be16 dport = cma_port(daddr);

	lockdep_assert_held(&lock);

	hlist_for_each_entry(cur_id, &bind_list->owners, node) {
		struct sockaddr  *cur_daddr = cma_dst_addr(cur_id);
		struct sockaddr  *cur_saddr = cma_src_addr(cur_id);
		__be16 cur_dport = cma_port(cur_daddr);

		if (id_priv == cur_id)
			continue;

		/* different dest port -> unique */
		if (!cma_any_port(daddr) &&
		    !cma_any_port(cur_daddr) &&
		    (dport != cur_dport))
			continue;

		/* different src address -> unique */
		if (!cma_any_addr(saddr) &&
		    !cma_any_addr(cur_saddr) &&
		    cma_addr_cmp(saddr, cur_saddr))
			continue;

		/* different dst address -> unique */
		if (!cma_any_addr(daddr) &&
		    !cma_any_addr(cur_daddr) &&
		    cma_addr_cmp(daddr, cur_daddr))
			continue;

		return -EADDRNOTAVAIL;
	}
	return 0;
}

static int cma_alloc_any_port(enum rdma_ucm_port_space ps,
			      struct rdma_id_private *id_priv)
{
	static unsigned int last_used_port;
	int low, high, remaining;
	unsigned int rover;
	struct net *net = id_priv->id.route.addr.dev_addr.net;

	lockdep_assert_held(&lock);

	inet_get_local_port_range(net, &low, &high);
	remaining = (high - low) + 1;
	rover = prandom_u32() % remaining + low;
retry:
	if (last_used_port != rover) {
		struct rdma_bind_list *bind_list;
		int ret;

		bind_list = cma_ps_find(net, ps, (unsigned short)rover);

		if (!bind_list) {
			ret = cma_alloc_port(ps, id_priv, rover);
		} else {
			ret = cma_port_is_unique(bind_list, id_priv);
			if (!ret)
				cma_bind_port(bind_list, id_priv);
		}
		/*
		 * Remember previously used port number in order to avoid
		 * re-using same port immediately after it is closed.
		 */
		if (!ret)
			last_used_port = rover;
		if (ret != -EADDRNOTAVAIL)
			return ret;
	}
	if (--remaining) {
		rover++;
		if ((rover < low) || (rover > high))
			rover = low;
		goto retry;
	}
	return -EADDRNOTAVAIL;
}

/*
 * Check that the requested port is available.  This is called when trying to
 * bind to a specific port, or when trying to listen on a bound port.  In
 * the latter case, the provided id_priv may already be on the bind_list, but
 * we still need to check that it's okay to start listening.
 */
static int cma_check_port(struct rdma_bind_list *bind_list,
			  struct rdma_id_private *id_priv, uint8_t reuseaddr)
{
	struct rdma_id_private *cur_id;
	struct sockaddr *addr, *cur_addr;

	lockdep_assert_held(&lock);

	addr = cma_src_addr(id_priv);
	hlist_for_each_entry(cur_id, &bind_list->owners, node) {
		if (id_priv == cur_id)
			continue;

		if (reuseaddr && cur_id->reuseaddr)
			continue;

		cur_addr = cma_src_addr(cur_id);
		if (id_priv->afonly && cur_id->afonly &&
		    (addr->sa_family != cur_addr->sa_family))
			continue;

		if (cma_any_addr(addr) || cma_any_addr(cur_addr))
			return -EADDRNOTAVAIL;

		if (!cma_addr_cmp(addr, cur_addr))
			return -EADDRINUSE;
	}
	return 0;
}

static int cma_use_port(enum rdma_ucm_port_space ps,
			struct rdma_id_private *id_priv)
{
	struct rdma_bind_list *bind_list;
	unsigned short snum;
	int ret;

	lockdep_assert_held(&lock);

	snum = ntohs(cma_port(cma_src_addr(id_priv)));
	if (snum < PROT_SOCK && !capable(CAP_NET_BIND_SERVICE))
		return -EACCES;

	bind_list = cma_ps_find(id_priv->id.route.addr.dev_addr.net, ps, snum);
	if (!bind_list) {
		ret = cma_alloc_port(ps, id_priv, snum);
	} else {
		ret = cma_check_port(bind_list, id_priv, id_priv->reuseaddr);
		if (!ret)
			cma_bind_port(bind_list, id_priv);
	}
	return ret;
}

static enum rdma_ucm_port_space
cma_select_inet_ps(struct rdma_id_private *id_priv)
{
	switch (id_priv->id.ps) {
	case RDMA_PS_TCP:
	case RDMA_PS_UDP:
	case RDMA_PS_IPOIB:
	case RDMA_PS_IB:
		return id_priv->id.ps;
	default:

		return 0;
	}
}

static enum rdma_ucm_port_space
cma_select_ib_ps(struct rdma_id_private *id_priv)
{
	enum rdma_ucm_port_space ps = 0;
	struct sockaddr_ib *sib;
	u64 sid_ps, mask, sid;

	sib = (struct sockaddr_ib *) cma_src_addr(id_priv);
	mask = be64_to_cpu(sib->sib_sid_mask) & RDMA_IB_IP_PS_MASK;
	sid = be64_to_cpu(sib->sib_sid) & mask;

	if ((id_priv->id.ps == RDMA_PS_IB) && (sid == (RDMA_IB_IP_PS_IB & mask))) {
		sid_ps = RDMA_IB_IP_PS_IB;
		ps = RDMA_PS_IB;
	} else if (((id_priv->id.ps == RDMA_PS_IB) || (id_priv->id.ps == RDMA_PS_TCP)) &&
		   (sid == (RDMA_IB_IP_PS_TCP & mask))) {
		sid_ps = RDMA_IB_IP_PS_TCP;
		ps = RDMA_PS_TCP;
	} else if (((id_priv->id.ps == RDMA_PS_IB) || (id_priv->id.ps == RDMA_PS_UDP)) &&
		   (sid == (RDMA_IB_IP_PS_UDP & mask))) {
		sid_ps = RDMA_IB_IP_PS_UDP;
		ps = RDMA_PS_UDP;
	}

	if (ps) {
		sib->sib_sid = cpu_to_be64(sid_ps | ntohs(cma_port((struct sockaddr *) sib)));
		sib->sib_sid_mask = cpu_to_be64(RDMA_IB_IP_PS_MASK |
						be64_to_cpu(sib->sib_sid_mask));
	}
	return ps;
}

static int cma_get_port(struct rdma_id_private *id_priv)
{
	enum rdma_ucm_port_space ps;
	int ret;

	if (cma_family(id_priv) != AF_IB)
		ps = cma_select_inet_ps(id_priv);
	else
		ps = cma_select_ib_ps(id_priv);
	if (!ps)
		return -EPROTONOSUPPORT;

	mutex_lock(&lock);
	if (cma_any_port(cma_src_addr(id_priv)))
		ret = cma_alloc_any_port(ps, id_priv);
	else
		ret = cma_use_port(ps, id_priv);
	mutex_unlock(&lock);

	return ret;
}

static int cma_check_linklocal(struct rdma_dev_addr *dev_addr,
			       struct sockaddr *addr)
{
#if IS_ENABLED(CONFIG_IPV6)
	struct sockaddr_in6 *sin6;

	if (addr->sa_family != AF_INET6)
		return 0;

	sin6 = (struct sockaddr_in6 *) addr;

	if (!(ipv6_addr_type(&sin6->sin6_addr) & IPV6_ADDR_LINKLOCAL))
		return 0;

	if (!sin6->sin6_scope_id)
			return -EINVAL;

	dev_addr->bound_dev_if = sin6->sin6_scope_id;
#endif
	return 0;
}

int rdma_listen(struct rdma_cm_id *id, int backlog)
{
	struct rdma_id_private *id_priv =
		container_of(id, struct rdma_id_private, id);
	int ret;

	if (!cma_comp_exch(id_priv, RDMA_CM_ADDR_BOUND, RDMA_CM_LISTEN)) {
		/* For a well behaved ULP state will be RDMA_CM_IDLE */
		id->route.addr.src_addr.ss_family = AF_INET;
		ret = rdma_bind_addr(id, cma_src_addr(id_priv));
		if (ret)
			return ret;
		if (WARN_ON(!cma_comp_exch(id_priv, RDMA_CM_ADDR_BOUND,
					   RDMA_CM_LISTEN)))
			return -EINVAL;
	}

	/*
	 * Once the ID reaches RDMA_CM_LISTEN it is not allowed to be reusable
	 * any more, and has to be unique in the bind list.
	 */
	if (id_priv->reuseaddr) {
		mutex_lock(&lock);
		ret = cma_check_port(id_priv->bind_list, id_priv, 0);
		if (!ret)
			id_priv->reuseaddr = 0;
		mutex_unlock(&lock);
		if (ret)
			goto err;
	}

	id_priv->backlog = backlog;
	if (id->device) {
		if (rdma_cap_ib_cm(id->device, 1)) {
			ret = cma_ib_listen(id_priv);
			if (ret)
				goto err;
		} else if (rdma_cap_iw_cm(id->device, 1)) {
			ret = cma_iw_listen(id_priv, backlog);
			if (ret)
				goto err;
		} else {
			ret = -ENOSYS;
			goto err;
		}
	} else {
		ret = cma_listen_on_all(id_priv);
		if (ret)
			goto err;
	}

	return 0;
err:
	id_priv->backlog = 0;
	/*
	 * All the failure paths that lead here will not allow the req_handler's
	 * to have run.
	 */
	cma_comp_exch(id_priv, RDMA_CM_LISTEN, RDMA_CM_ADDR_BOUND);
	return ret;
}
EXPORT_SYMBOL(rdma_listen);

int rdma_bind_addr(struct rdma_cm_id *id, struct sockaddr *addr)
{
	struct rdma_id_private *id_priv;
	int ret;
	struct sockaddr  *daddr;

	if (addr->sa_family != AF_INET && addr->sa_family != AF_INET6 &&
	    addr->sa_family != AF_IB)
		return -EAFNOSUPPORT;

	id_priv = container_of(id, struct rdma_id_private, id);
	if (!cma_comp_exch(id_priv, RDMA_CM_IDLE, RDMA_CM_ADDR_BOUND))
		return -EINVAL;

	ret = cma_check_linklocal(&id->route.addr.dev_addr, addr);
	if (ret)
		goto err1;

	memcpy(cma_src_addr(id_priv), addr, rdma_addr_size(addr));
	if (!cma_any_addr(addr)) {
		ret = cma_translate_addr(addr, &id->route.addr.dev_addr);
		if (ret)
			goto err1;

		ret = cma_acquire_dev_by_src_ip(id_priv);
		if (ret)
			goto err1;
	}

	if (!(id_priv->options & (1 << CMA_OPTION_AFONLY))) {
		if (addr->sa_family == AF_INET)
			id_priv->afonly = 1;
#if IS_ENABLED(CONFIG_IPV6)
		else if (addr->sa_family == AF_INET6) {
			struct net *net = id_priv->id.route.addr.dev_addr.net;

			id_priv->afonly = net->ipv6.sysctl.bindv6only;
		}
#endif
	}
	daddr = cma_dst_addr(id_priv);
	daddr->sa_family = addr->sa_family;

	ret = cma_get_port(id_priv);
	if (ret)
		goto err2;

	return 0;
err2:
	if (id_priv->cma_dev)
		cma_release_dev(id_priv);
err1:
	cma_comp_exch(id_priv, RDMA_CM_ADDR_BOUND, RDMA_CM_IDLE);
	return ret;
}
EXPORT_SYMBOL(rdma_bind_addr);

static int cma_format_hdr(void *hdr, struct rdma_id_private *id_priv)
{
	struct cma_hdr *cma_hdr;

	cma_hdr = hdr;
	cma_hdr->cma_version = CMA_VERSION;
	if (cma_family(id_priv) == AF_INET) {
		struct sockaddr_in *src4, *dst4;

		src4 = (struct sockaddr_in *) cma_src_addr(id_priv);
		dst4 = (struct sockaddr_in *) cma_dst_addr(id_priv);

		cma_set_ip_ver(cma_hdr, 4);
		cma_hdr->src_addr.ip4.addr = src4->sin_addr.s_addr;
		cma_hdr->dst_addr.ip4.addr = dst4->sin_addr.s_addr;
		cma_hdr->port = src4->sin_port;
	} else if (cma_family(id_priv) == AF_INET6) {
		struct sockaddr_in6 *src6, *dst6;

		src6 = (struct sockaddr_in6 *) cma_src_addr(id_priv);
		dst6 = (struct sockaddr_in6 *) cma_dst_addr(id_priv);

		cma_set_ip_ver(cma_hdr, 6);
		cma_hdr->src_addr.ip6 = src6->sin6_addr;
		cma_hdr->dst_addr.ip6 = dst6->sin6_addr;
		cma_hdr->port = src6->sin6_port;
	}
	return 0;
}

static int cma_sidr_rep_handler(struct ib_cm_id *cm_id,
				const struct ib_cm_event *ib_event)
{
	struct rdma_id_private *id_priv = cm_id->context;
	struct rdma_cm_event event = {};
	const struct ib_cm_sidr_rep_event_param *rep =
				&ib_event->param.sidr_rep_rcvd;
	int ret;

	mutex_lock(&id_priv->handler_mutex);
	if (READ_ONCE(id_priv->state) != RDMA_CM_CONNECT)
		goto out;

	switch (ib_event->event) {
	case IB_CM_SIDR_REQ_ERROR:
		event.event = RDMA_CM_EVENT_UNREACHABLE;
		event.status = -ETIMEDOUT;
		break;
	case IB_CM_SIDR_REP_RECEIVED:
		event.param.ud.private_data = ib_event->private_data;
		event.param.ud.private_data_len = IB_CM_SIDR_REP_PRIVATE_DATA_SIZE;
		if (rep->status != IB_SIDR_SUCCESS) {
			event.event = RDMA_CM_EVENT_UNREACHABLE;
			event.status = ib_event->param.sidr_rep_rcvd.status;
			pr_debug_ratelimited("RDMA CM: UNREACHABLE: bad SIDR reply. status %d\n",
					     event.status);
			break;
		}
		ret = cma_set_qkey(id_priv, rep->qkey);
		if (ret) {
			pr_debug_ratelimited("RDMA CM: ADDR_ERROR: failed to set qkey. status %d\n", ret);
			event.event = RDMA_CM_EVENT_ADDR_ERROR;
			event.status = ret;
			break;
		}
		ib_init_ah_attr_from_path(id_priv->id.device,
					  id_priv->id.port_num,
					  id_priv->id.route.path_rec,
					  &event.param.ud.ah_attr,
					  rep->sgid_attr);
		event.param.ud.qp_num = rep->qpn;
		event.param.ud.qkey = rep->qkey;
		event.event = RDMA_CM_EVENT_ESTABLISHED;
		event.status = 0;
		break;
	default:
		pr_err("RDMA CMA: unexpected IB CM event: %d\n",
		       ib_event->event);
		goto out;
	}

	ret = cma_cm_event_handler(id_priv, &event);

	rdma_destroy_ah_attr(&event.param.ud.ah_attr);
	if (ret) {
		/* Destroy the CM ID by returning a non-zero value. */
		id_priv->cm_id.ib = NULL;
		destroy_id_handler_unlock(id_priv);
		return ret;
	}
out:
	mutex_unlock(&id_priv->handler_mutex);
	return 0;
}

static int cma_resolve_ib_udp(struct rdma_id_private *id_priv,
			      struct rdma_conn_param *conn_param)
{
	struct ib_cm_sidr_req_param req;
	struct ib_cm_id	*id;
	void *private_data;
	u8 offset;
	int ret;

	memset(&req, 0, sizeof req);
	offset = cma_user_data_offset(id_priv);
	req.private_data_len = offset + conn_param->private_data_len;
	if (req.private_data_len < conn_param->private_data_len)
		return -EINVAL;

	if (req.private_data_len) {
		private_data = kzalloc(req.private_data_len, GFP_ATOMIC);
		if (!private_data)
			return -ENOMEM;
	} else {
		private_data = NULL;
	}

	if (conn_param->private_data && conn_param->private_data_len)
		memcpy(private_data + offset, conn_param->private_data,
		       conn_param->private_data_len);

	if (private_data) {
		ret = cma_format_hdr(private_data, id_priv);
		if (ret)
			goto out;
		req.private_data = private_data;
	}

	id = ib_create_cm_id(id_priv->id.device, cma_sidr_rep_handler,
			     id_priv);
	if (IS_ERR(id)) {
		ret = PTR_ERR(id);
		goto out;
	}
	id_priv->cm_id.ib = id;

	req.path = id_priv->id.route.path_rec;
	req.sgid_attr = id_priv->id.route.addr.dev_addr.sgid_attr;
	req.service_id = rdma_get_service_id(&id_priv->id, cma_dst_addr(id_priv));
	req.timeout_ms = 1 << (CMA_CM_RESPONSE_TIMEOUT - 8);
	req.max_cm_retries = CMA_MAX_CM_RETRIES;

	trace_cm_send_sidr_req(id_priv);
	ret = ib_send_cm_sidr_req(id_priv->cm_id.ib, &req);
	if (ret) {
		ib_destroy_cm_id(id_priv->cm_id.ib);
		id_priv->cm_id.ib = NULL;
	}
out:
	kfree(private_data);
	return ret;
}

static int cma_connect_ib(struct rdma_id_private *id_priv,
			  struct rdma_conn_param *conn_param)
{
	struct ib_cm_req_param req;
	struct rdma_route *route;
	void *private_data;
	struct ib_cm_id	*id;
	u8 offset;
	int ret;

	memset(&req, 0, sizeof req);
	offset = cma_user_data_offset(id_priv);
	req.private_data_len = offset + conn_param->private_data_len;
	if (req.private_data_len < conn_param->private_data_len)
		return -EINVAL;

	if (req.private_data_len) {
		private_data = kzalloc(req.private_data_len, GFP_ATOMIC);
		if (!private_data)
			return -ENOMEM;
	} else {
		private_data = NULL;
	}

	if (conn_param->private_data && conn_param->private_data_len)
		memcpy(private_data + offset, conn_param->private_data,
		       conn_param->private_data_len);

	id = ib_create_cm_id(id_priv->id.device, cma_ib_handler, id_priv);
	if (IS_ERR(id)) {
		ret = PTR_ERR(id);
		goto out;
	}
	id_priv->cm_id.ib = id;

	route = &id_priv->id.route;
	if (private_data) {
		ret = cma_format_hdr(private_data, id_priv);
		if (ret)
			goto out;
		req.private_data = private_data;
	}

	req.primary_path = &route->path_rec[0];
	if (route->num_paths == 2)
		req.alternate_path = &route->path_rec[1];

	req.ppath_sgid_attr = id_priv->id.route.addr.dev_addr.sgid_attr;
	/* Alternate path SGID attribute currently unsupported */
	req.service_id = rdma_get_service_id(&id_priv->id, cma_dst_addr(id_priv));
	req.qp_num = id_priv->qp_num;
	req.qp_type = id_priv->id.qp_type;
	req.starting_psn = id_priv->seq_num;
	req.responder_resources = conn_param->responder_resources;
	req.initiator_depth = conn_param->initiator_depth;
	req.flow_control = conn_param->flow_control;
	req.retry_count = min_t(u8, 7, conn_param->retry_count);
	req.rnr_retry_count = min_t(u8, 7, conn_param->rnr_retry_count);
	req.remote_cm_response_timeout = CMA_CM_RESPONSE_TIMEOUT;
	req.local_cm_response_timeout = CMA_CM_RESPONSE_TIMEOUT;
	req.max_cm_retries = CMA_MAX_CM_RETRIES;
	req.srq = id_priv->srq ? 1 : 0;
	req.ece.vendor_id = id_priv->ece.vendor_id;
	req.ece.attr_mod = id_priv->ece.attr_mod;

	trace_cm_send_req(id_priv);
	ret = ib_send_cm_req(id_priv->cm_id.ib, &req);
out:
	if (ret && !IS_ERR(id)) {
		ib_destroy_cm_id(id);
		id_priv->cm_id.ib = NULL;
	}

	kfree(private_data);
	return ret;
}

static int cma_connect_iw(struct rdma_id_private *id_priv,
			  struct rdma_conn_param *conn_param)
{
	struct iw_cm_id *cm_id;
	int ret;
	struct iw_cm_conn_param iw_param;

	cm_id = iw_create_cm_id(id_priv->id.device, cma_iw_handler, id_priv);
	if (IS_ERR(cm_id))
		return PTR_ERR(cm_id);

	cm_id->tos = id_priv->tos;
	cm_id->tos_set = id_priv->tos_set;
	id_priv->cm_id.iw = cm_id;

	memcpy(&cm_id->local_addr, cma_src_addr(id_priv),
	       rdma_addr_size(cma_src_addr(id_priv)));
	memcpy(&cm_id->remote_addr, cma_dst_addr(id_priv),
	       rdma_addr_size(cma_dst_addr(id_priv)));

	ret = cma_modify_qp_rtr(id_priv, conn_param);
	if (ret)
		goto out;

	if (conn_param) {
		iw_param.ord = conn_param->initiator_depth;
		iw_param.ird = conn_param->responder_resources;
		iw_param.private_data = conn_param->private_data;
		iw_param.private_data_len = conn_param->private_data_len;
		iw_param.qpn = id_priv->id.qp ? id_priv->qp_num : conn_param->qp_num;
	} else {
		memset(&iw_param, 0, sizeof iw_param);
		iw_param.qpn = id_priv->qp_num;
	}
	ret = iw_cm_connect(cm_id, &iw_param);
out:
	if (ret) {
		iw_destroy_cm_id(cm_id);
		id_priv->cm_id.iw = NULL;
	}
	return ret;
}

/**
 * rdma_connect_locked - Initiate an active connection request.
 * @id: Connection identifier to connect.
 * @conn_param: Connection information used for connected QPs.
 *
 * Same as rdma_connect() but can only be called from the
 * RDMA_CM_EVENT_ROUTE_RESOLVED handler callback.
 */
int rdma_connect_locked(struct rdma_cm_id *id,
			struct rdma_conn_param *conn_param)
{
	struct rdma_id_private *id_priv =
		container_of(id, struct rdma_id_private, id);
	int ret;

	if (!cma_comp_exch(id_priv, RDMA_CM_ROUTE_RESOLVED, RDMA_CM_CONNECT))
		return -EINVAL;

	if (!id->qp) {
		id_priv->qp_num = conn_param->qp_num;
		id_priv->srq = conn_param->srq;
	}

	if (rdma_cap_ib_cm(id->device, id->port_num)) {
		if (id->qp_type == IB_QPT_UD)
			ret = cma_resolve_ib_udp(id_priv, conn_param);
		else
			ret = cma_connect_ib(id_priv, conn_param);
	} else if (rdma_cap_iw_cm(id->device, id->port_num))
		ret = cma_connect_iw(id_priv, conn_param);
	else
		ret = -ENOSYS;
	if (ret)
		goto err_state;
	return 0;
err_state:
	cma_comp_exch(id_priv, RDMA_CM_CONNECT, RDMA_CM_ROUTE_RESOLVED);
	return ret;
}
EXPORT_SYMBOL(rdma_connect_locked);

/**
 * rdma_connect - Initiate an active connection request.
 * @id: Connection identifier to connect.
 * @conn_param: Connection information used for connected QPs.
 *
 * Users must have resolved a route for the rdma_cm_id to connect with by having
 * called rdma_resolve_route before calling this routine.
 *
 * This call will either connect to a remote QP or obtain remote QP information
 * for unconnected rdma_cm_id's.  The actual operation is based on the
 * rdma_cm_id's port space.
 */
int rdma_connect(struct rdma_cm_id *id, struct rdma_conn_param *conn_param)
{
	struct rdma_id_private *id_priv =
		container_of(id, struct rdma_id_private, id);
	int ret;

	mutex_lock(&id_priv->handler_mutex);
	ret = rdma_connect_locked(id, conn_param);
	mutex_unlock(&id_priv->handler_mutex);
	return ret;
}
EXPORT_SYMBOL(rdma_connect);

/**
 * rdma_connect_ece - Initiate an active connection request with ECE data.
 * @id: Connection identifier to connect.
 * @conn_param: Connection information used for connected QPs.
 * @ece: ECE parameters
 *
 * See rdma_connect() explanation.
 */
int rdma_connect_ece(struct rdma_cm_id *id, struct rdma_conn_param *conn_param,
		     struct rdma_ucm_ece *ece)
{
	struct rdma_id_private *id_priv =
		container_of(id, struct rdma_id_private, id);

	id_priv->ece.vendor_id = ece->vendor_id;
	id_priv->ece.attr_mod = ece->attr_mod;

	return rdma_connect(id, conn_param);
}
EXPORT_SYMBOL(rdma_connect_ece);

static int cma_accept_ib(struct rdma_id_private *id_priv,
			 struct rdma_conn_param *conn_param)
{
	struct ib_cm_rep_param rep;
	int ret;

	ret = cma_modify_qp_rtr(id_priv, conn_param);
	if (ret)
		goto out;

	ret = cma_modify_qp_rts(id_priv, conn_param);
	if (ret)
		goto out;

	memset(&rep, 0, sizeof rep);
	rep.qp_num = id_priv->qp_num;
	rep.starting_psn = id_priv->seq_num;
	rep.private_data = conn_param->private_data;
	rep.private_data_len = conn_param->private_data_len;
	rep.responder_resources = conn_param->responder_resources;
	rep.initiator_depth = conn_param->initiator_depth;
	rep.failover_accepted = 0;
	rep.flow_control = conn_param->flow_control;
	rep.rnr_retry_count = min_t(u8, 7, conn_param->rnr_retry_count);
	rep.srq = id_priv->srq ? 1 : 0;
	rep.ece.vendor_id = id_priv->ece.vendor_id;
	rep.ece.attr_mod = id_priv->ece.attr_mod;

	trace_cm_send_rep(id_priv);
	ret = ib_send_cm_rep(id_priv->cm_id.ib, &rep);
out:
	return ret;
}

static int cma_accept_iw(struct rdma_id_private *id_priv,
		  struct rdma_conn_param *conn_param)
{
	struct iw_cm_conn_param iw_param;
	int ret;

	if (!conn_param)
		return -EINVAL;

	ret = cma_modify_qp_rtr(id_priv, conn_param);
	if (ret)
		return ret;

	iw_param.ord = conn_param->initiator_depth;
	iw_param.ird = conn_param->responder_resources;
	iw_param.private_data = conn_param->private_data;
	iw_param.private_data_len = conn_param->private_data_len;
	if (id_priv->id.qp) {
		iw_param.qpn = id_priv->qp_num;
	} else
		iw_param.qpn = conn_param->qp_num;

	return iw_cm_accept(id_priv->cm_id.iw, &iw_param);
}

static int cma_send_sidr_rep(struct rdma_id_private *id_priv,
			     enum ib_cm_sidr_status status, u32 qkey,
			     const void *private_data, int private_data_len)
{
	struct ib_cm_sidr_rep_param rep;
	int ret;

	memset(&rep, 0, sizeof rep);
	rep.status = status;
	if (status == IB_SIDR_SUCCESS) {
		ret = cma_set_qkey(id_priv, qkey);
		if (ret)
			return ret;
		rep.qp_num = id_priv->qp_num;
		rep.qkey = id_priv->qkey;

		rep.ece.vendor_id = id_priv->ece.vendor_id;
		rep.ece.attr_mod = id_priv->ece.attr_mod;
	}

	rep.private_data = private_data;
	rep.private_data_len = private_data_len;

	trace_cm_send_sidr_rep(id_priv);
	return ib_send_cm_sidr_rep(id_priv->cm_id.ib, &rep);
}

/**
 * rdma_accept - Called to accept a connection request or response.
 * @id: Connection identifier associated with the request.
 * @conn_param: Information needed to establish the connection.  This must be
 *   provided if accepting a connection request.  If accepting a connection
 *   response, this parameter must be NULL.
 *
 * Typically, this routine is only called by the listener to accept a connection
 * request.  It must also be called on the active side of a connection if the
 * user is performing their own QP transitions.
 *
 * In the case of error, a reject message is sent to the remote side and the
 * state of the qp associated with the id is modified to error, such that any
 * previously posted receive buffers would be flushed.
 *
 * This function is for use by kernel ULPs and must be called from under the
 * handler callback.
 */
int rdma_accept(struct rdma_cm_id *id, struct rdma_conn_param *conn_param)
{
	struct rdma_id_private *id_priv =
		container_of(id, struct rdma_id_private, id);
	int ret;

	lockdep_assert_held(&id_priv->handler_mutex);

	if (READ_ONCE(id_priv->state) != RDMA_CM_CONNECT)
		return -EINVAL;

	if (!id->qp && conn_param) {
		id_priv->qp_num = conn_param->qp_num;
		id_priv->srq = conn_param->srq;
	}

	if (rdma_cap_ib_cm(id->device, id->port_num)) {
		if (id->qp_type == IB_QPT_UD) {
			if (conn_param)
				ret = cma_send_sidr_rep(id_priv, IB_SIDR_SUCCESS,
							conn_param->qkey,
							conn_param->private_data,
							conn_param->private_data_len);
			else
				ret = cma_send_sidr_rep(id_priv, IB_SIDR_SUCCESS,
							0, NULL, 0);
		} else {
			if (conn_param)
				ret = cma_accept_ib(id_priv, conn_param);
			else
				ret = cma_rep_recv(id_priv);
		}
	} else if (rdma_cap_iw_cm(id->device, id->port_num))
		ret = cma_accept_iw(id_priv, conn_param);
	else
		ret = -ENOSYS;

	if (ret)
		goto reject;

	return 0;
reject:
	cma_modify_qp_err(id_priv);
	rdma_reject(id, NULL, 0, IB_CM_REJ_CONSUMER_DEFINED);
	return ret;
}
EXPORT_SYMBOL(rdma_accept);

int rdma_accept_ece(struct rdma_cm_id *id, struct rdma_conn_param *conn_param,
		    struct rdma_ucm_ece *ece)
{
	struct rdma_id_private *id_priv =
		container_of(id, struct rdma_id_private, id);

	id_priv->ece.vendor_id = ece->vendor_id;
	id_priv->ece.attr_mod = ece->attr_mod;

	return rdma_accept(id, conn_param);
}
EXPORT_SYMBOL(rdma_accept_ece);

void rdma_lock_handler(struct rdma_cm_id *id)
{
	struct rdma_id_private *id_priv =
		container_of(id, struct rdma_id_private, id);

	mutex_lock(&id_priv->handler_mutex);
}
EXPORT_SYMBOL(rdma_lock_handler);

void rdma_unlock_handler(struct rdma_cm_id *id)
{
	struct rdma_id_private *id_priv =
		container_of(id, struct rdma_id_private, id);

	mutex_unlock(&id_priv->handler_mutex);
}
EXPORT_SYMBOL(rdma_unlock_handler);

int rdma_notify(struct rdma_cm_id *id, enum ib_event_type event)
{
	struct rdma_id_private *id_priv;
	int ret;

	id_priv = container_of(id, struct rdma_id_private, id);
	if (!id_priv->cm_id.ib)
		return -EINVAL;

	switch (id->device->node_type) {
	case RDMA_NODE_IB_CA:
		ret = ib_cm_notify(id_priv->cm_id.ib, event);
		break;
	default:
		ret = 0;
		break;
	}
	return ret;
}
EXPORT_SYMBOL(rdma_notify);

int rdma_reject(struct rdma_cm_id *id, const void *private_data,
		u8 private_data_len, u8 reason)
{
	struct rdma_id_private *id_priv;
	int ret;

	id_priv = container_of(id, struct rdma_id_private, id);
	if (!id_priv->cm_id.ib)
		return -EINVAL;

	if (rdma_cap_ib_cm(id->device, id->port_num)) {
		if (id->qp_type == IB_QPT_UD) {
			ret = cma_send_sidr_rep(id_priv, IB_SIDR_REJECT, 0,
						private_data, private_data_len);
		} else {
			trace_cm_send_rej(id_priv);
			ret = ib_send_cm_rej(id_priv->cm_id.ib, reason, NULL, 0,
					     private_data, private_data_len);
		}
	} else if (rdma_cap_iw_cm(id->device, id->port_num)) {
		ret = iw_cm_reject(id_priv->cm_id.iw,
				   private_data, private_data_len);
	} else
		ret = -ENOSYS;

	return ret;
}
EXPORT_SYMBOL(rdma_reject);

int rdma_disconnect(struct rdma_cm_id *id)
{
	struct rdma_id_private *id_priv;
	int ret;

	id_priv = container_of(id, struct rdma_id_private, id);
	if (!id_priv->cm_id.ib)
		return -EINVAL;

	if (rdma_cap_ib_cm(id->device, id->port_num)) {
		ret = cma_modify_qp_err(id_priv);
		if (ret)
			goto out;
		/* Initiate or respond to a disconnect. */
		trace_cm_disconnect(id_priv);
		if (ib_send_cm_dreq(id_priv->cm_id.ib, NULL, 0)) {
			if (!ib_send_cm_drep(id_priv->cm_id.ib, NULL, 0))
				trace_cm_sent_drep(id_priv);
		} else {
			trace_cm_sent_dreq(id_priv);
		}
	} else if (rdma_cap_iw_cm(id->device, id->port_num)) {
		ret = iw_cm_disconnect(id_priv->cm_id.iw, 0);
	} else
		ret = -EINVAL;

out:
	return ret;
}
EXPORT_SYMBOL(rdma_disconnect);

static void cma_make_mc_event(int status, struct rdma_id_private *id_priv,
			      struct ib_sa_multicast *multicast,
			      struct rdma_cm_event *event,
			      struct cma_multicast *mc)
{
	struct rdma_dev_addr *dev_addr;
	enum ib_gid_type gid_type;
	struct net_device *ndev;

	if (!status)
		status = cma_set_qkey(id_priv, be32_to_cpu(multicast->rec.qkey));
	else
		pr_debug_ratelimited("RDMA CM: MULTICAST_ERROR: failed to join multicast. status %d\n",
				     status);

	event->status = status;
	event->param.ud.private_data = mc->context;
	if (status) {
		event->event = RDMA_CM_EVENT_MULTICAST_ERROR;
		return;
	}

	dev_addr = &id_priv->id.route.addr.dev_addr;
	ndev = dev_get_by_index(dev_addr->net, dev_addr->bound_dev_if);
	gid_type =
		id_priv->cma_dev
			->default_gid_type[id_priv->id.port_num -
					   rdma_start_port(
						   id_priv->cma_dev->device)];

	event->event = RDMA_CM_EVENT_MULTICAST_JOIN;
	if (ib_init_ah_from_mcmember(id_priv->id.device, id_priv->id.port_num,
				     &multicast->rec, ndev, gid_type,
				     &event->param.ud.ah_attr)) {
		event->event = RDMA_CM_EVENT_MULTICAST_ERROR;
		goto out;
	}

	event->param.ud.qp_num = 0xFFFFFF;
	event->param.ud.qkey = be32_to_cpu(multicast->rec.qkey);

out:
	if (ndev)
		dev_put(ndev);
}

static int cma_ib_mc_handler(int status, struct ib_sa_multicast *multicast)
{
	struct cma_multicast *mc = multicast->context;
	struct rdma_id_private *id_priv = mc->id_priv;
	struct rdma_cm_event event = {};
	int ret = 0;

	mutex_lock(&id_priv->handler_mutex);
	if (READ_ONCE(id_priv->state) == RDMA_CM_DEVICE_REMOVAL ||
	    READ_ONCE(id_priv->state) == RDMA_CM_DESTROYING)
		goto out;

	cma_make_mc_event(status, id_priv, multicast, &event, mc);
	ret = cma_cm_event_handler(id_priv, &event);
	rdma_destroy_ah_attr(&event.param.ud.ah_attr);
	if (ret) {
		destroy_id_handler_unlock(id_priv);
		return 0;
	}

out:
	mutex_unlock(&id_priv->handler_mutex);
	return 0;
}

static void cma_set_mgid(struct rdma_id_private *id_priv,
			 struct sockaddr *addr, union ib_gid *mgid)
{
	unsigned char mc_map[MAX_ADDR_LEN];
	struct rdma_dev_addr *dev_addr = &id_priv->id.route.addr.dev_addr;
	struct sockaddr_in *sin = (struct sockaddr_in *) addr;
	struct sockaddr_in6 *sin6 = (struct sockaddr_in6 *) addr;

	if (cma_any_addr(addr)) {
		memset(mgid, 0, sizeof *mgid);
	} else if ((addr->sa_family == AF_INET6) &&
		   ((be32_to_cpu(sin6->sin6_addr.s6_addr32[0]) & 0xFFF0FFFF) ==
								 0xFF10A01B)) {
		/* IPv6 address is an SA assigned MGID. */
		memcpy(mgid, &sin6->sin6_addr, sizeof *mgid);
	} else if (addr->sa_family == AF_IB) {
		memcpy(mgid, &((struct sockaddr_ib *) addr)->sib_addr, sizeof *mgid);
	} else if (addr->sa_family == AF_INET6) {
		ipv6_ib_mc_map(&sin6->sin6_addr, dev_addr->broadcast, mc_map);
		if (id_priv->id.ps == RDMA_PS_UDP)
			mc_map[7] = 0x01;	/* Use RDMA CM signature */
		*mgid = *(union ib_gid *) (mc_map + 4);
	} else {
		ip_ib_mc_map(sin->sin_addr.s_addr, dev_addr->broadcast, mc_map);
		if (id_priv->id.ps == RDMA_PS_UDP)
			mc_map[7] = 0x01;	/* Use RDMA CM signature */
		*mgid = *(union ib_gid *) (mc_map + 4);
	}
}

static int cma_join_ib_multicast(struct rdma_id_private *id_priv,
				 struct cma_multicast *mc)
{
	struct ib_sa_mcmember_rec rec;
	struct rdma_dev_addr *dev_addr = &id_priv->id.route.addr.dev_addr;
	ib_sa_comp_mask comp_mask;
	int ret;

	ib_addr_get_mgid(dev_addr, &rec.mgid);
	ret = ib_sa_get_mcmember_rec(id_priv->id.device, id_priv->id.port_num,
				     &rec.mgid, &rec);
	if (ret)
		return ret;

	ret = cma_set_qkey(id_priv, 0);
	if (ret)
		return ret;

	cma_set_mgid(id_priv, (struct sockaddr *) &mc->addr, &rec.mgid);
	rec.qkey = cpu_to_be32(id_priv->qkey);
	rdma_addr_get_sgid(dev_addr, &rec.port_gid);
	rec.pkey = cpu_to_be16(ib_addr_get_pkey(dev_addr));
	rec.join_state = mc->join_state;

	if ((rec.join_state == BIT(SENDONLY_FULLMEMBER_JOIN)) &&
	    (!ib_sa_sendonly_fullmem_support(&sa_client,
					     id_priv->id.device,
					     id_priv->id.port_num))) {
		dev_warn(
			&id_priv->id.device->dev,
			"RDMA CM: port %u Unable to multicast join: SM doesn't support Send Only Full Member option\n",
			id_priv->id.port_num);
		return -EOPNOTSUPP;
	}

	comp_mask = IB_SA_MCMEMBER_REC_MGID | IB_SA_MCMEMBER_REC_PORT_GID |
		    IB_SA_MCMEMBER_REC_PKEY | IB_SA_MCMEMBER_REC_JOIN_STATE |
		    IB_SA_MCMEMBER_REC_QKEY | IB_SA_MCMEMBER_REC_SL |
		    IB_SA_MCMEMBER_REC_FLOW_LABEL |
		    IB_SA_MCMEMBER_REC_TRAFFIC_CLASS;

	if (id_priv->id.ps == RDMA_PS_IPOIB)
		comp_mask |= IB_SA_MCMEMBER_REC_RATE |
			     IB_SA_MCMEMBER_REC_RATE_SELECTOR |
			     IB_SA_MCMEMBER_REC_MTU_SELECTOR |
			     IB_SA_MCMEMBER_REC_MTU |
			     IB_SA_MCMEMBER_REC_HOP_LIMIT;

	mc->sa_mc = ib_sa_join_multicast(&sa_client, id_priv->id.device,
					 id_priv->id.port_num, &rec, comp_mask,
					 GFP_KERNEL, cma_ib_mc_handler, mc);
	return PTR_ERR_OR_ZERO(mc->sa_mc);
}

static void cma_iboe_set_mgid(struct sockaddr *addr, union ib_gid *mgid,
			      enum ib_gid_type gid_type)
{
	struct sockaddr_in *sin = (struct sockaddr_in *)addr;
	struct sockaddr_in6 *sin6 = (struct sockaddr_in6 *)addr;

	if (cma_any_addr(addr)) {
		memset(mgid, 0, sizeof *mgid);
	} else if (addr->sa_family == AF_INET6) {
		memcpy(mgid, &sin6->sin6_addr, sizeof *mgid);
	} else {
		mgid->raw[0] =
			(gid_type == IB_GID_TYPE_ROCE_UDP_ENCAP) ? 0 : 0xff;
		mgid->raw[1] =
			(gid_type == IB_GID_TYPE_ROCE_UDP_ENCAP) ? 0 : 0x0e;
		mgid->raw[2] = 0;
		mgid->raw[3] = 0;
		mgid->raw[4] = 0;
		mgid->raw[5] = 0;
		mgid->raw[6] = 0;
		mgid->raw[7] = 0;
		mgid->raw[8] = 0;
		mgid->raw[9] = 0;
		mgid->raw[10] = 0xff;
		mgid->raw[11] = 0xff;
		*(__be32 *)(&mgid->raw[12]) = sin->sin_addr.s_addr;
	}
}

static int cma_iboe_join_multicast(struct rdma_id_private *id_priv,
				   struct cma_multicast *mc)
{
	struct cma_work *work;
	struct rdma_dev_addr *dev_addr = &id_priv->id.route.addr.dev_addr;
	int err = 0;
	struct sockaddr *addr = (struct sockaddr *)&mc->addr;
	struct net_device *ndev = NULL;
	struct ib_sa_multicast ib;
	enum ib_gid_type gid_type;
	bool send_only;

	send_only = mc->join_state == BIT(SENDONLY_FULLMEMBER_JOIN);

	if (cma_zero_addr(addr))
		return -EINVAL;

	work = kzalloc(sizeof *work, GFP_KERNEL);
	if (!work)
		return -ENOMEM;

	gid_type = id_priv->cma_dev->default_gid_type[id_priv->id.port_num -
		   rdma_start_port(id_priv->cma_dev->device)];
	cma_iboe_set_mgid(addr, &ib.rec.mgid, gid_type);

	ib.rec.pkey = cpu_to_be16(0xffff);
	if (id_priv->id.ps == RDMA_PS_UDP)
		ib.rec.qkey = cpu_to_be32(RDMA_UDP_QKEY);

	if (dev_addr->bound_dev_if)
		ndev = dev_get_by_index(dev_addr->net, dev_addr->bound_dev_if);
	if (!ndev) {
		err = -ENODEV;
		goto err_free;
	}
	ib.rec.rate = iboe_get_rate(ndev);
	ib.rec.hop_limit = 1;
	ib.rec.mtu = iboe_get_mtu(ndev->mtu);

	if (addr->sa_family == AF_INET) {
		if (gid_type == IB_GID_TYPE_ROCE_UDP_ENCAP) {
			ib.rec.hop_limit = IPV6_DEFAULT_HOPLIMIT;
			if (!send_only) {
				err = cma_igmp_send(ndev, &ib.rec.mgid,
						    true);
			}
		}
	} else {
		if (gid_type == IB_GID_TYPE_ROCE_UDP_ENCAP)
			err = -ENOTSUPP;
	}
	dev_put(ndev);
	if (err || !ib.rec.mtu) {
		if (!err)
			err = -EINVAL;
		goto err_free;
	}
	rdma_ip2gid((struct sockaddr *)&id_priv->id.route.addr.src_addr,
		    &ib.rec.port_gid);
	work->id = id_priv;
	INIT_WORK(&work->work, cma_work_handler);
	cma_make_mc_event(0, id_priv, &ib, &work->event, mc);
	/* Balances with cma_id_put() in cma_work_handler */
	cma_id_get(id_priv);
	queue_work(cma_wq, &work->work);
	return 0;

err_free:
	kfree(work);
	return err;
}

int rdma_join_multicast(struct rdma_cm_id *id, struct sockaddr *addr,
			u8 join_state, void *context)
{
	struct rdma_id_private *id_priv =
		container_of(id, struct rdma_id_private, id);
	struct cma_multicast *mc;
	int ret;

	/* Not supported for kernel QPs */
	if (WARN_ON(id->qp))
		return -EINVAL;

	/* ULP is calling this wrong. */
	if (!id->device || (READ_ONCE(id_priv->state) != RDMA_CM_ADDR_BOUND &&
			    READ_ONCE(id_priv->state) != RDMA_CM_ADDR_RESOLVED))
		return -EINVAL;

	mc = kzalloc(sizeof(*mc), GFP_KERNEL);
	if (!mc)
		return -ENOMEM;

	memcpy(&mc->addr, addr, rdma_addr_size(addr));
	mc->context = context;
	mc->id_priv = id_priv;
	mc->join_state = join_state;

	if (rdma_protocol_roce(id->device, id->port_num)) {
		ret = cma_iboe_join_multicast(id_priv, mc);
		if (ret)
			goto out_err;
	} else if (rdma_cap_ib_mcast(id->device, id->port_num)) {
		ret = cma_join_ib_multicast(id_priv, mc);
		if (ret)
			goto out_err;
	} else {
		ret = -ENOSYS;
		goto out_err;
	}

	spin_lock(&id_priv->lock);
	list_add(&mc->list, &id_priv->mc_list);
	spin_unlock(&id_priv->lock);

	return 0;
out_err:
	kfree(mc);
	return ret;
}
EXPORT_SYMBOL(rdma_join_multicast);

void rdma_leave_multicast(struct rdma_cm_id *id, struct sockaddr *addr)
{
	struct rdma_id_private *id_priv;
	struct cma_multicast *mc;

	id_priv = container_of(id, struct rdma_id_private, id);
	spin_lock_irq(&id_priv->lock);
	list_for_each_entry(mc, &id_priv->mc_list, list) {
		if (memcmp(&mc->addr, addr, rdma_addr_size(addr)) != 0)
			continue;
		list_del(&mc->list);
		spin_unlock_irq(&id_priv->lock);

		WARN_ON(id_priv->cma_dev->device != id->device);
		destroy_mc(id_priv, mc);
		return;
	}
	spin_unlock_irq(&id_priv->lock);
}
EXPORT_SYMBOL(rdma_leave_multicast);

static int cma_netdev_change(struct net_device *ndev, struct rdma_id_private *id_priv)
{
	struct rdma_dev_addr *dev_addr;
	struct cma_work *work;

	dev_addr = &id_priv->id.route.addr.dev_addr;

	if ((dev_addr->bound_dev_if == ndev->ifindex) &&
	    (net_eq(dev_net(ndev), dev_addr->net)) &&
	    memcmp(dev_addr->src_dev_addr, ndev->dev_addr, ndev->addr_len)) {
		pr_info("RDMA CM addr change for ndev %s used by id %p\n",
			ndev->name, &id_priv->id);
		work = kzalloc(sizeof *work, GFP_KERNEL);
		if (!work)
			return -ENOMEM;

		INIT_WORK(&work->work, cma_work_handler);
		work->id = id_priv;
		work->event.event = RDMA_CM_EVENT_ADDR_CHANGE;
		cma_id_get(id_priv);
		queue_work(cma_wq, &work->work);
	}

	return 0;
}

static int cma_netdev_callback(struct notifier_block *self, unsigned long event,
			       void *ptr)
{
	struct net_device *ndev = netdev_notifier_info_to_dev(ptr);
	struct cma_device *cma_dev;
	struct rdma_id_private *id_priv;
	int ret = NOTIFY_DONE;

	if (event != NETDEV_BONDING_FAILOVER)
		return NOTIFY_DONE;

	if (!netif_is_bond_master(ndev))
		return NOTIFY_DONE;

	mutex_lock(&lock);
	list_for_each_entry(cma_dev, &dev_list, list)
		list_for_each_entry(id_priv, &cma_dev->id_list, list) {
			ret = cma_netdev_change(ndev, id_priv);
			if (ret)
				goto out;
		}

out:
	mutex_unlock(&lock);
	return ret;
}

static struct notifier_block cma_nb = {
	.notifier_call = cma_netdev_callback
};

static void cma_send_device_removal_put(struct rdma_id_private *id_priv)
{
	struct rdma_cm_event event = { .event = RDMA_CM_EVENT_DEVICE_REMOVAL };
	enum rdma_cm_state state;
	unsigned long flags;

	mutex_lock(&id_priv->handler_mutex);
	/* Record that we want to remove the device */
	spin_lock_irqsave(&id_priv->lock, flags);
	state = id_priv->state;
	if (state == RDMA_CM_DESTROYING || state == RDMA_CM_DEVICE_REMOVAL) {
		spin_unlock_irqrestore(&id_priv->lock, flags);
		mutex_unlock(&id_priv->handler_mutex);
		cma_id_put(id_priv);
		return;
	}
	id_priv->state = RDMA_CM_DEVICE_REMOVAL;
	spin_unlock_irqrestore(&id_priv->lock, flags);

	if (cma_cm_event_handler(id_priv, &event)) {
		/*
		 * At this point the ULP promises it won't call
		 * rdma_destroy_id() concurrently
		 */
		cma_id_put(id_priv);
		mutex_unlock(&id_priv->handler_mutex);
		trace_cm_id_destroy(id_priv);
		_destroy_id(id_priv, state);
		return;
	}
	mutex_unlock(&id_priv->handler_mutex);

	/*
	 * If this races with destroy then the thread that first assigns state
	 * to a destroying does the cancel.
	 */
	cma_cancel_operation(id_priv, state);
	cma_id_put(id_priv);
}

static void cma_process_remove(struct cma_device *cma_dev)
{
	mutex_lock(&lock);
	while (!list_empty(&cma_dev->id_list)) {
		struct rdma_id_private *id_priv = list_first_entry(
			&cma_dev->id_list, struct rdma_id_private, list);

		list_del(&id_priv->listen_list);
		list_del_init(&id_priv->list);
		cma_id_get(id_priv);
		mutex_unlock(&lock);

		cma_send_device_removal_put(id_priv);

		mutex_lock(&lock);
	}
	mutex_unlock(&lock);

	cma_dev_put(cma_dev);
	wait_for_completion(&cma_dev->comp);
}

static int cma_add_one(struct ib_device *device)
{
	struct rdma_id_private *to_destroy;
	struct cma_device *cma_dev;
	struct rdma_id_private *id_priv;
	unsigned int i;
	unsigned long supported_gids = 0;
	int ret;

	cma_dev = kmalloc(sizeof(*cma_dev), GFP_KERNEL);
	if (!cma_dev)
		return -ENOMEM;

	cma_dev->device = device;
	cma_dev->default_gid_type = kcalloc(device->phys_port_cnt,
					    sizeof(*cma_dev->default_gid_type),
					    GFP_KERNEL);
	if (!cma_dev->default_gid_type) {
		ret = -ENOMEM;
		goto free_cma_dev;
	}

	cma_dev->default_roce_tos = kcalloc(device->phys_port_cnt,
					    sizeof(*cma_dev->default_roce_tos),
					    GFP_KERNEL);
	if (!cma_dev->default_roce_tos) {
		ret = -ENOMEM;
		goto free_gid_type;
	}

	rdma_for_each_port (device, i) {
		supported_gids = roce_gid_type_mask_support(device, i);
		WARN_ON(!supported_gids);
		if (supported_gids & (1 << CMA_PREFERRED_ROCE_GID_TYPE))
			cma_dev->default_gid_type[i - rdma_start_port(device)] =
				CMA_PREFERRED_ROCE_GID_TYPE;
		else
			cma_dev->default_gid_type[i - rdma_start_port(device)] =
				find_first_bit(&supported_gids, BITS_PER_LONG);
		cma_dev->default_roce_tos[i - rdma_start_port(device)] = 0;
	}

	init_completion(&cma_dev->comp);
	refcount_set(&cma_dev->refcount, 1);
	INIT_LIST_HEAD(&cma_dev->id_list);
	ib_set_client_data(device, &cma_client, cma_dev);

	mutex_lock(&lock);
	list_add_tail(&cma_dev->list, &dev_list);
	list_for_each_entry(id_priv, &listen_any_list, list) {
		ret = cma_listen_on_dev(id_priv, cma_dev, &to_destroy);
		if (ret)
			goto free_listen;
	}
	mutex_unlock(&lock);

	trace_cm_add_one(device);
	return 0;

free_listen:
	list_del(&cma_dev->list);
	mutex_unlock(&lock);

	/* cma_process_remove() will delete to_destroy */
	cma_process_remove(cma_dev);
	kfree(cma_dev->default_roce_tos);
free_gid_type:
	kfree(cma_dev->default_gid_type);

free_cma_dev:
	kfree(cma_dev);
	return ret;
}

static void cma_remove_one(struct ib_device *device, void *client_data)
{
	struct cma_device *cma_dev = client_data;

	trace_cm_remove_one(device);

	mutex_lock(&lock);
	list_del(&cma_dev->list);
	mutex_unlock(&lock);

	cma_process_remove(cma_dev);
	kfree(cma_dev->default_roce_tos);
	kfree(cma_dev->default_gid_type);
	kfree(cma_dev);
}

static int cma_init_net(struct net *net)
{
	struct cma_pernet *pernet = cma_pernet(net);

	xa_init(&pernet->tcp_ps);
	xa_init(&pernet->udp_ps);
	xa_init(&pernet->ipoib_ps);
	xa_init(&pernet->ib_ps);

	return 0;
}

static void cma_exit_net(struct net *net)
{
	struct cma_pernet *pernet = cma_pernet(net);

	WARN_ON(!xa_empty(&pernet->tcp_ps));
	WARN_ON(!xa_empty(&pernet->udp_ps));
	WARN_ON(!xa_empty(&pernet->ipoib_ps));
	WARN_ON(!xa_empty(&pernet->ib_ps));
}

static struct pernet_operations cma_pernet_operations = {
	.init = cma_init_net,
	.exit = cma_exit_net,
	.id = &cma_pernet_id,
	.size = sizeof(struct cma_pernet),
};

static int __init cma_init(void)
{
	int ret;

	/*
	 * There is a rare lock ordering dependency in cma_netdev_callback()
	 * that only happens when bonding is enabled. Teach lockdep that rtnl
	 * must never be nested under lock so it can find these without having
	 * to test with bonding.
	 */
	if (IS_ENABLED(CONFIG_LOCKDEP)) {
		rtnl_lock();
		mutex_lock(&lock);
		mutex_unlock(&lock);
		rtnl_unlock();
	}

	cma_wq = alloc_ordered_workqueue("rdma_cm", WQ_MEM_RECLAIM);
	if (!cma_wq)
		return -ENOMEM;

	ret = register_pernet_subsys(&cma_pernet_operations);
	if (ret)
		goto err_wq;

	ib_sa_register_client(&sa_client);
	register_netdevice_notifier(&cma_nb);

	ret = ib_register_client(&cma_client);
	if (ret)
		goto err;

	ret = cma_configfs_init();
	if (ret)
		goto err_ib;

	return 0;

err_ib:
	ib_unregister_client(&cma_client);
err:
	unregister_netdevice_notifier(&cma_nb);
	ib_sa_unregister_client(&sa_client);
	unregister_pernet_subsys(&cma_pernet_operations);
err_wq:
	destroy_workqueue(cma_wq);
	return ret;
}

static void __exit cma_cleanup(void)
{
	cma_configfs_exit();
	ib_unregister_client(&cma_client);
	unregister_netdevice_notifier(&cma_nb);
	ib_sa_unregister_client(&sa_client);
	unregister_pernet_subsys(&cma_pernet_operations);
	destroy_workqueue(cma_wq);
}

module_init(cma_init);
module_exit(cma_cleanup);<|MERGE_RESOLUTION|>--- conflicted
+++ resolved
@@ -863,7 +863,6 @@
 		rdma_restrack_parent_name(&id_priv->res, &parent->res);
 
 	return id_priv;
-<<<<<<< HEAD
 }
 
 struct rdma_cm_id *
@@ -880,24 +879,6 @@
 	rdma_restrack_set_name(&ret->res, caller);
 	return &ret->id;
 }
-=======
-}
-
-struct rdma_cm_id *
-__rdma_create_kernel_id(struct net *net, rdma_cm_event_handler event_handler,
-			void *context, enum rdma_ucm_port_space ps,
-			enum ib_qp_type qp_type, const char *caller)
-{
-	struct rdma_id_private *ret;
-
-	ret = __rdma_create_id(net, event_handler, context, ps, qp_type, NULL);
-	if (IS_ERR(ret))
-		return ERR_CAST(ret);
-
-	rdma_restrack_set_name(&ret->res, caller);
-	return &ret->id;
-}
->>>>>>> 356006a6
 EXPORT_SYMBOL(__rdma_create_kernel_id);
 
 struct rdma_cm_id *rdma_create_user_id(rdma_cm_event_handler event_handler,
@@ -2527,16 +2508,6 @@
 
 	*to_destroy = NULL;
 	if (cma_family(id_priv) == AF_IB && !rdma_cap_ib_cm(cma_dev->device, 1))
-<<<<<<< HEAD
-		return;
-
-	dev_id_priv =
-		__rdma_create_id(net, cma_listen_handler, id_priv,
-				 id_priv->id.ps, id_priv->id.qp_type, id_priv);
-	if (IS_ERR(dev_id_priv))
-		return;
-
-=======
 		return 0;
 
 	dev_id_priv =
@@ -2545,7 +2516,6 @@
 	if (IS_ERR(dev_id_priv))
 		return PTR_ERR(dev_id_priv);
 
->>>>>>> 356006a6
 	dev_id_priv->state = RDMA_CM_ADDR_BOUND;
 	memcpy(cma_src_addr(dev_id_priv), cma_src_addr(id_priv),
 	       rdma_addr_size(cma_src_addr(id_priv)));
