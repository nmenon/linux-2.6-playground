/*
 * Copyright (c) 2016 Hisilicon Limited.
 * Copyright (c) 2007, 2008 Mellanox Technologies. All rights reserved.
 *
 * This software is available to you under a choice of one of two
 * licenses.  You may choose to be licensed under the terms of the GNU
 * General Public License (GPL) Version 2, available from the file
 * COPYING in the main directory of this source tree, or the
 * OpenIB.org BSD license below:
 *
 *     Redistribution and use in source and binary forms, with or
 *     without modification, are permitted provided that the following
 *     conditions are met:
 *
 *      - Redistributions of source code must retain the above
 *        copyright notice, this list of conditions and the following
 *        disclaimer.
 *
 *      - Redistributions in binary form must reproduce the above
 *        copyright notice, this list of conditions and the following
 *        disclaimer in the documentation and/or other materials
 *        provided with the distribution.
 *
 * THE SOFTWARE IS PROVIDED "AS IS", WITHOUT WARRANTY OF ANY KIND,
 * EXPRESS OR IMPLIED, INCLUDING BUT NOT LIMITED TO THE WARRANTIES OF
 * MERCHANTABILITY, FITNESS FOR A PARTICULAR PURPOSE AND
 * NONINFRINGEMENT. IN NO EVENT SHALL THE AUTHORS OR COPYRIGHT HOLDERS
 * BE LIABLE FOR ANY CLAIM, DAMAGES OR OTHER LIABILITY, WHETHER IN AN
 * ACTION OF CONTRACT, TORT OR OTHERWISE, ARISING FROM, OUT OF OR IN
 * CONNECTION WITH THE SOFTWARE OR THE USE OR OTHER DEALINGS IN THE
 * SOFTWARE.
 */

#include <linux/platform_device.h>
#include "hns_roce_device.h"
#include "hns_roce_hem.h"
#include "hns_roce_common.h"

#define DMA_ADDR_T_SHIFT		12
#define BT_BA_SHIFT			32

#define HEM_INDEX_BUF			BIT(0)
#define HEM_INDEX_L0			BIT(1)
#define HEM_INDEX_L1			BIT(2)
struct hns_roce_hem_index {
	u64 buf;
	u64 l0;
	u64 l1;
	u32 inited; /* indicate which index is available */
};

bool hns_roce_check_whether_mhop(struct hns_roce_dev *hr_dev, u32 type)
{
	int hop_num = 0;

	switch (type) {
	case HEM_TYPE_QPC:
		hop_num = hr_dev->caps.qpc_hop_num;
		break;
	case HEM_TYPE_MTPT:
		hop_num = hr_dev->caps.mpt_hop_num;
		break;
	case HEM_TYPE_CQC:
		hop_num = hr_dev->caps.cqc_hop_num;
		break;
	case HEM_TYPE_SRQC:
		hop_num = hr_dev->caps.srqc_hop_num;
		break;
	case HEM_TYPE_SCCC:
		hop_num = hr_dev->caps.sccc_hop_num;
		break;
	case HEM_TYPE_QPC_TIMER:
		hop_num = hr_dev->caps.qpc_timer_hop_num;
		break;
	case HEM_TYPE_CQC_TIMER:
		hop_num = hr_dev->caps.cqc_timer_hop_num;
		break;
	case HEM_TYPE_GMV:
		hop_num = hr_dev->caps.gmv_hop_num;
		break;
	default:
		return false;
	}

	return hop_num ? true : false;
}

static bool hns_roce_check_hem_null(struct hns_roce_hem **hem, u64 hem_idx,
				    u32 bt_chunk_num, u64 hem_max_num)
{
	u64 start_idx = round_down(hem_idx, bt_chunk_num);
	u64 check_max_num = start_idx + bt_chunk_num;
	u64 i;

	for (i = start_idx; (i < check_max_num) && (i < hem_max_num); i++)
		if (i != hem_idx && hem[i])
			return false;

	return true;
}

static bool hns_roce_check_bt_null(u64 **bt, u64 ba_idx, u32 bt_chunk_num)
{
	u64 start_idx = round_down(ba_idx, bt_chunk_num);
	int i;

	for (i = 0; i < bt_chunk_num; i++)
		if (i != ba_idx && bt[start_idx + i])
			return false;

	return true;
}

static int hns_roce_get_bt_num(u32 table_type, u32 hop_num)
{
	if (check_whether_bt_num_3(table_type, hop_num))
		return 3;
	else if (check_whether_bt_num_2(table_type, hop_num))
		return 2;
	else if (check_whether_bt_num_1(table_type, hop_num))
		return 1;
	else
		return 0;
}

static int get_hem_table_config(struct hns_roce_dev *hr_dev,
				struct hns_roce_hem_mhop *mhop,
				u32 type)
{
	struct device *dev = hr_dev->dev;

	switch (type) {
	case HEM_TYPE_QPC:
		mhop->buf_chunk_size = 1 << (hr_dev->caps.qpc_buf_pg_sz
					     + PAGE_SHIFT);
		mhop->bt_chunk_size = 1 << (hr_dev->caps.qpc_ba_pg_sz
					     + PAGE_SHIFT);
		mhop->ba_l0_num = hr_dev->caps.qpc_bt_num;
		mhop->hop_num = hr_dev->caps.qpc_hop_num;
		break;
	case HEM_TYPE_MTPT:
		mhop->buf_chunk_size = 1 << (hr_dev->caps.mpt_buf_pg_sz
					     + PAGE_SHIFT);
		mhop->bt_chunk_size = 1 << (hr_dev->caps.mpt_ba_pg_sz
					     + PAGE_SHIFT);
		mhop->ba_l0_num = hr_dev->caps.mpt_bt_num;
		mhop->hop_num = hr_dev->caps.mpt_hop_num;
		break;
	case HEM_TYPE_CQC:
		mhop->buf_chunk_size = 1 << (hr_dev->caps.cqc_buf_pg_sz
					     + PAGE_SHIFT);
		mhop->bt_chunk_size = 1 << (hr_dev->caps.cqc_ba_pg_sz
					    + PAGE_SHIFT);
		mhop->ba_l0_num = hr_dev->caps.cqc_bt_num;
		mhop->hop_num = hr_dev->caps.cqc_hop_num;
		break;
	case HEM_TYPE_SCCC:
		mhop->buf_chunk_size = 1 << (hr_dev->caps.sccc_buf_pg_sz
					     + PAGE_SHIFT);
		mhop->bt_chunk_size = 1 << (hr_dev->caps.sccc_ba_pg_sz
					    + PAGE_SHIFT);
		mhop->ba_l0_num = hr_dev->caps.sccc_bt_num;
		mhop->hop_num = hr_dev->caps.sccc_hop_num;
		break;
	case HEM_TYPE_QPC_TIMER:
		mhop->buf_chunk_size = 1 << (hr_dev->caps.qpc_timer_buf_pg_sz
					     + PAGE_SHIFT);
		mhop->bt_chunk_size = 1 << (hr_dev->caps.qpc_timer_ba_pg_sz
					    + PAGE_SHIFT);
		mhop->ba_l0_num = hr_dev->caps.qpc_timer_bt_num;
		mhop->hop_num = hr_dev->caps.qpc_timer_hop_num;
		break;
	case HEM_TYPE_CQC_TIMER:
		mhop->buf_chunk_size = 1 << (hr_dev->caps.cqc_timer_buf_pg_sz
					     + PAGE_SHIFT);
		mhop->bt_chunk_size = 1 << (hr_dev->caps.cqc_timer_ba_pg_sz
					    + PAGE_SHIFT);
		mhop->ba_l0_num = hr_dev->caps.cqc_timer_bt_num;
		mhop->hop_num = hr_dev->caps.cqc_timer_hop_num;
		break;
	case HEM_TYPE_SRQC:
		mhop->buf_chunk_size = 1 << (hr_dev->caps.srqc_buf_pg_sz
					     + PAGE_SHIFT);
		mhop->bt_chunk_size = 1 << (hr_dev->caps.srqc_ba_pg_sz
					     + PAGE_SHIFT);
		mhop->ba_l0_num = hr_dev->caps.srqc_bt_num;
		mhop->hop_num = hr_dev->caps.srqc_hop_num;
		break;
	case HEM_TYPE_GMV:
		mhop->buf_chunk_size = 1 << (hr_dev->caps.gmv_buf_pg_sz +
					     PAGE_SHIFT);
		mhop->bt_chunk_size = 1 << (hr_dev->caps.gmv_ba_pg_sz +
					    PAGE_SHIFT);
		mhop->ba_l0_num = hr_dev->caps.gmv_bt_num;
		mhop->hop_num = hr_dev->caps.gmv_hop_num;
		break;
	default:
		dev_err(dev, "table %u not support multi-hop addressing!\n",
			type);
		return -EINVAL;
	}

	return 0;
}

int hns_roce_calc_hem_mhop(struct hns_roce_dev *hr_dev,
			   struct hns_roce_hem_table *table, unsigned long *obj,
			   struct hns_roce_hem_mhop *mhop)
{
	struct device *dev = hr_dev->dev;
	u32 chunk_ba_num;
	u32 chunk_size;
	u32 table_idx;
	u32 bt_num;

	if (get_hem_table_config(hr_dev, mhop, table->type))
		return -EINVAL;

	if (!obj)
		return 0;

	/*
	 * QPC/MTPT/CQC/SRQC/SCCC alloc hem for buffer pages.
	 * MTT/CQE alloc hem for bt pages.
	 */
	bt_num = hns_roce_get_bt_num(table->type, mhop->hop_num);
	chunk_ba_num = mhop->bt_chunk_size / BA_BYTE_LEN;
	chunk_size = table->type < HEM_TYPE_MTT ? mhop->buf_chunk_size :
			      mhop->bt_chunk_size;
	table_idx = (*obj & (table->num_obj - 1)) /
		     (chunk_size / table->obj_size);
	switch (bt_num) {
	case 3:
		mhop->l2_idx = table_idx & (chunk_ba_num - 1);
		mhop->l1_idx = table_idx / chunk_ba_num & (chunk_ba_num - 1);
		mhop->l0_idx = (table_idx / chunk_ba_num) / chunk_ba_num;
		break;
	case 2:
		mhop->l1_idx = table_idx & (chunk_ba_num - 1);
		mhop->l0_idx = table_idx / chunk_ba_num;
		break;
	case 1:
		mhop->l0_idx = table_idx;
		break;
	default:
		dev_err(dev, "table %u not support hop_num = %u!\n",
			table->type, mhop->hop_num);
		return -EINVAL;
	}
	if (mhop->l0_idx >= mhop->ba_l0_num)
		mhop->l0_idx %= mhop->ba_l0_num;

	return 0;
}

static struct hns_roce_hem *hns_roce_alloc_hem(struct hns_roce_dev *hr_dev,
					       int npages,
					       unsigned long hem_alloc_size,
					       gfp_t gfp_mask)
{
	struct hns_roce_hem_chunk *chunk = NULL;
	struct hns_roce_hem *hem;
	struct scatterlist *mem;
	int order;
	void *buf;

	WARN_ON(gfp_mask & __GFP_HIGHMEM);

	hem = kmalloc(sizeof(*hem),
		      gfp_mask & ~(__GFP_HIGHMEM | __GFP_NOWARN));
	if (!hem)
		return NULL;

	hem->refcount = 0;
	INIT_LIST_HEAD(&hem->chunk_list);

	order = get_order(hem_alloc_size);

	while (npages > 0) {
		if (!chunk) {
			chunk = kmalloc(sizeof(*chunk),
				gfp_mask & ~(__GFP_HIGHMEM | __GFP_NOWARN));
			if (!chunk)
				goto fail;

			sg_init_table(chunk->mem, HNS_ROCE_HEM_CHUNK_LEN);
			chunk->npages = 0;
			chunk->nsg = 0;
			memset(chunk->buf, 0, sizeof(chunk->buf));
			list_add_tail(&chunk->list, &hem->chunk_list);
		}

		while (1 << order > npages)
			--order;

		/*
		 * Alloc memory one time. If failed, don't alloc small block
		 * memory, directly return fail.
		 */
		mem = &chunk->mem[chunk->npages];
		buf = dma_alloc_coherent(hr_dev->dev, PAGE_SIZE << order,
				&sg_dma_address(mem), gfp_mask);
		if (!buf)
			goto fail;

		chunk->buf[chunk->npages] = buf;
		sg_dma_len(mem) = PAGE_SIZE << order;

		++chunk->npages;
		++chunk->nsg;
		npages -= 1 << order;
	}

	return hem;

fail:
	hns_roce_free_hem(hr_dev, hem);
	return NULL;
}

void hns_roce_free_hem(struct hns_roce_dev *hr_dev, struct hns_roce_hem *hem)
{
	struct hns_roce_hem_chunk *chunk, *tmp;
	int i;

	if (!hem)
		return;

	list_for_each_entry_safe(chunk, tmp, &hem->chunk_list, list) {
		for (i = 0; i < chunk->npages; ++i)
			dma_free_coherent(hr_dev->dev,
				   sg_dma_len(&chunk->mem[i]),
				   chunk->buf[i],
				   sg_dma_address(&chunk->mem[i]));
		kfree(chunk);
	}

	kfree(hem);
}

static int hns_roce_set_hem(struct hns_roce_dev *hr_dev,
			    struct hns_roce_hem_table *table, unsigned long obj)
{
	spinlock_t *lock = &hr_dev->bt_cmd_lock;
	struct device *dev = hr_dev->dev;
	struct hns_roce_hem_iter iter;
	void __iomem *bt_cmd;
	__le32 bt_cmd_val[2];
	__le32 bt_cmd_h = 0;
<<<<<<< HEAD
	__le32 bt_cmd_l;
	u64 bt_ba;
=======
	unsigned long flags;
	__le32 bt_cmd_l;
>>>>>>> 356006a6
	int ret = 0;
	u64 bt_ba;
	long end;

	/* Find the HEM(Hardware Entry Memory) entry */
	unsigned long i = (obj & (table->num_obj - 1)) /
			  (table->table_chunk_size / table->obj_size);

	switch (table->type) {
	case HEM_TYPE_QPC:
	case HEM_TYPE_MTPT:
	case HEM_TYPE_CQC:
	case HEM_TYPE_SRQC:
		roce_set_field(bt_cmd_h, ROCEE_BT_CMD_H_ROCEE_BT_CMD_MDF_M,
			ROCEE_BT_CMD_H_ROCEE_BT_CMD_MDF_S, table->type);
		break;
	default:
		return ret;
	}

	roce_set_field(bt_cmd_h, ROCEE_BT_CMD_H_ROCEE_BT_CMD_IN_MDF_M,
		       ROCEE_BT_CMD_H_ROCEE_BT_CMD_IN_MDF_S, obj);
	roce_set_bit(bt_cmd_h, ROCEE_BT_CMD_H_ROCEE_BT_CMD_S, 0);
	roce_set_bit(bt_cmd_h, ROCEE_BT_CMD_H_ROCEE_BT_CMD_HW_SYNS_S, 1);

	/* Currently iter only a chunk */
	for (hns_roce_hem_first(table->hem[i], &iter);
	     !hns_roce_hem_last(&iter); hns_roce_hem_next(&iter)) {
		bt_ba = hns_roce_hem_addr(&iter) >> DMA_ADDR_T_SHIFT;

		spin_lock_irqsave(lock, flags);

		bt_cmd = hr_dev->reg_base + ROCEE_BT_CMD_H_REG;

		end = HW_SYNC_TIMEOUT_MSECS;
		while (end > 0) {
			if (!(readl(bt_cmd) >> BT_CMD_SYNC_SHIFT))
				break;

			mdelay(HW_SYNC_SLEEP_TIME_INTERVAL);
			end -= HW_SYNC_SLEEP_TIME_INTERVAL;
		}

		if (end <= 0) {
			dev_err(dev, "Write bt_cmd err,hw_sync is not zero.\n");
			spin_unlock_irqrestore(lock, flags);
			return -EBUSY;
		}

		bt_cmd_l = cpu_to_le32(bt_ba);
		roce_set_field(bt_cmd_h, ROCEE_BT_CMD_H_ROCEE_BT_CMD_BA_H_M,
			       ROCEE_BT_CMD_H_ROCEE_BT_CMD_BA_H_S,
			       bt_ba >> BT_BA_SHIFT);

		bt_cmd_val[0] = bt_cmd_l;
		bt_cmd_val[1] = bt_cmd_h;
		hns_roce_write64_k(bt_cmd_val,
				   hr_dev->reg_base + ROCEE_BT_CMD_L_REG);
		spin_unlock_irqrestore(lock, flags);
	}

	return ret;
}

static int calc_hem_config(struct hns_roce_dev *hr_dev,
			   struct hns_roce_hem_table *table, unsigned long obj,
			   struct hns_roce_hem_mhop *mhop,
			   struct hns_roce_hem_index *index)
{
	struct ib_device *ibdev = &hr_dev->ib_dev;
	unsigned long mhop_obj = obj;
	u32 l0_idx, l1_idx, l2_idx;
	u32 chunk_ba_num;
	u32 bt_num;
	int ret;

	ret = hns_roce_calc_hem_mhop(hr_dev, table, &mhop_obj, mhop);
	if (ret)
		return ret;

	l0_idx = mhop->l0_idx;
	l1_idx = mhop->l1_idx;
	l2_idx = mhop->l2_idx;
	chunk_ba_num = mhop->bt_chunk_size / BA_BYTE_LEN;
	bt_num = hns_roce_get_bt_num(table->type, mhop->hop_num);
	switch (bt_num) {
	case 3:
		index->l1 = l0_idx * chunk_ba_num + l1_idx;
		index->l0 = l0_idx;
		index->buf = l0_idx * chunk_ba_num * chunk_ba_num +
			     l1_idx * chunk_ba_num + l2_idx;
		break;
	case 2:
		index->l0 = l0_idx;
		index->buf = l0_idx * chunk_ba_num + l1_idx;
		break;
	case 1:
		index->buf = l0_idx;
		break;
	default:
		ibdev_err(ibdev, "table %u not support mhop.hop_num = %u!\n",
			  table->type, mhop->hop_num);
		return -EINVAL;
	}

	if (unlikely(index->buf >= table->num_hem)) {
		ibdev_err(ibdev, "table %u exceed hem limt idx %llu, max %lu!\n",
			  table->type, index->buf, table->num_hem);
		return -EINVAL;
	}

	return 0;
}

static void free_mhop_hem(struct hns_roce_dev *hr_dev,
			  struct hns_roce_hem_table *table,
			  struct hns_roce_hem_mhop *mhop,
			  struct hns_roce_hem_index *index)
{
	u32 bt_size = mhop->bt_chunk_size;
	struct device *dev = hr_dev->dev;

	if (index->inited & HEM_INDEX_BUF) {
		hns_roce_free_hem(hr_dev, table->hem[index->buf]);
		table->hem[index->buf] = NULL;
	}

	if (index->inited & HEM_INDEX_L1) {
		dma_free_coherent(dev, bt_size, table->bt_l1[index->l1],
				  table->bt_l1_dma_addr[index->l1]);
		table->bt_l1[index->l1] = NULL;
	}

	if (index->inited & HEM_INDEX_L0) {
		dma_free_coherent(dev, bt_size, table->bt_l0[index->l0],
				  table->bt_l0_dma_addr[index->l0]);
		table->bt_l0[index->l0] = NULL;
	}
}

static int alloc_mhop_hem(struct hns_roce_dev *hr_dev,
			  struct hns_roce_hem_table *table,
			  struct hns_roce_hem_mhop *mhop,
			  struct hns_roce_hem_index *index)
{
	u32 bt_size = mhop->bt_chunk_size;
	struct device *dev = hr_dev->dev;
	struct hns_roce_hem_iter iter;
	gfp_t flag;
	u64 bt_ba;
	u32 size;
	int ret;

	/* alloc L1 BA's chunk */
	if ((check_whether_bt_num_3(table->type, mhop->hop_num) ||
	     check_whether_bt_num_2(table->type, mhop->hop_num)) &&
	     !table->bt_l0[index->l0]) {
		table->bt_l0[index->l0] = dma_alloc_coherent(dev, bt_size,
					    &table->bt_l0_dma_addr[index->l0],
					    GFP_KERNEL);
		if (!table->bt_l0[index->l0]) {
			ret = -ENOMEM;
			goto out;
		}
		index->inited |= HEM_INDEX_L0;
	}

	/* alloc L2 BA's chunk */
	if (check_whether_bt_num_3(table->type, mhop->hop_num) &&
	    !table->bt_l1[index->l1])  {
		table->bt_l1[index->l1] = dma_alloc_coherent(dev, bt_size,
					    &table->bt_l1_dma_addr[index->l1],
					    GFP_KERNEL);
		if (!table->bt_l1[index->l1]) {
			ret = -ENOMEM;
			goto err_alloc_hem;
		}
		index->inited |= HEM_INDEX_L1;
		*(table->bt_l0[index->l0] + mhop->l1_idx) =
					       table->bt_l1_dma_addr[index->l1];
	}

	/*
	 * alloc buffer space chunk for QPC/MTPT/CQC/SRQC/SCCC.
	 * alloc bt space chunk for MTT/CQE.
	 */
	size = table->type < HEM_TYPE_MTT ? mhop->buf_chunk_size : bt_size;
	flag = (table->lowmem ? GFP_KERNEL : GFP_HIGHUSER) | __GFP_NOWARN;
	table->hem[index->buf] = hns_roce_alloc_hem(hr_dev, size >> PAGE_SHIFT,
						    size, flag);
	if (!table->hem[index->buf]) {
		ret = -ENOMEM;
		goto err_alloc_hem;
	}

	index->inited |= HEM_INDEX_BUF;
	hns_roce_hem_first(table->hem[index->buf], &iter);
	bt_ba = hns_roce_hem_addr(&iter);
	if (table->type < HEM_TYPE_MTT) {
		if (mhop->hop_num == 2)
			*(table->bt_l1[index->l1] + mhop->l2_idx) = bt_ba;
		else if (mhop->hop_num == 1)
			*(table->bt_l0[index->l0] + mhop->l1_idx) = bt_ba;
	} else if (mhop->hop_num == 2) {
		*(table->bt_l0[index->l0] + mhop->l1_idx) = bt_ba;
	}

	return 0;
err_alloc_hem:
	free_mhop_hem(hr_dev, table, mhop, index);
out:
	return ret;
}

static int set_mhop_hem(struct hns_roce_dev *hr_dev,
			struct hns_roce_hem_table *table, unsigned long obj,
			struct hns_roce_hem_mhop *mhop,
			struct hns_roce_hem_index *index)
{
	struct ib_device *ibdev = &hr_dev->ib_dev;
	int step_idx;
	int ret = 0;

	if (index->inited & HEM_INDEX_L0) {
		ret = hr_dev->hw->set_hem(hr_dev, table, obj, 0);
		if (ret) {
			ibdev_err(ibdev, "set HEM step 0 failed!\n");
			goto out;
		}
	}

	if (index->inited & HEM_INDEX_L1) {
		ret = hr_dev->hw->set_hem(hr_dev, table, obj, 1);
		if (ret) {
			ibdev_err(ibdev, "set HEM step 1 failed!\n");
			goto out;
		}
	}

	if (index->inited & HEM_INDEX_BUF) {
		if (mhop->hop_num == HNS_ROCE_HOP_NUM_0)
			step_idx = 0;
		else
			step_idx = mhop->hop_num;
		ret = hr_dev->hw->set_hem(hr_dev, table, obj, step_idx);
		if (ret)
			ibdev_err(ibdev, "set HEM step last failed!\n");
	}
out:
	return ret;
}

static int hns_roce_table_mhop_get(struct hns_roce_dev *hr_dev,
				   struct hns_roce_hem_table *table,
				   unsigned long obj)
{
	struct ib_device *ibdev = &hr_dev->ib_dev;
	struct hns_roce_hem_index index = {};
	struct hns_roce_hem_mhop mhop = {};
	int ret;

	ret = calc_hem_config(hr_dev, table, obj, &mhop, &index);
	if (ret) {
		ibdev_err(ibdev, "calc hem config failed!\n");
		return ret;
	}

	mutex_lock(&table->mutex);
	if (table->hem[index.buf]) {
		++table->hem[index.buf]->refcount;
		goto out;
	}

	ret = alloc_mhop_hem(hr_dev, table, &mhop, &index);
	if (ret) {
		ibdev_err(ibdev, "alloc mhop hem failed!\n");
		goto out;
	}

	/* set HEM base address to hardware */
	if (table->type < HEM_TYPE_MTT) {
		ret = set_mhop_hem(hr_dev, table, obj, &mhop, &index);
		if (ret) {
			ibdev_err(ibdev, "set HEM address to HW failed!\n");
			goto err_alloc;
		}
	}

	++table->hem[index.buf]->refcount;
	goto out;

err_alloc:
	free_mhop_hem(hr_dev, table, &mhop, &index);
out:
	mutex_unlock(&table->mutex);
	return ret;
}

int hns_roce_table_get(struct hns_roce_dev *hr_dev,
		       struct hns_roce_hem_table *table, unsigned long obj)
{
	struct device *dev = hr_dev->dev;
	unsigned long i;
	int ret = 0;

	if (hns_roce_check_whether_mhop(hr_dev, table->type))
		return hns_roce_table_mhop_get(hr_dev, table, obj);

	i = (obj & (table->num_obj - 1)) / (table->table_chunk_size /
	     table->obj_size);

	mutex_lock(&table->mutex);

	if (table->hem[i]) {
		++table->hem[i]->refcount;
		goto out;
	}

	table->hem[i] = hns_roce_alloc_hem(hr_dev,
				       table->table_chunk_size >> PAGE_SHIFT,
				       table->table_chunk_size,
				       (table->lowmem ? GFP_KERNEL :
					GFP_HIGHUSER) | __GFP_NOWARN);
	if (!table->hem[i]) {
		ret = -ENOMEM;
		goto out;
	}

	/* Set HEM base address(128K/page, pa) to Hardware */
	if (hns_roce_set_hem(hr_dev, table, obj)) {
		hns_roce_free_hem(hr_dev, table->hem[i]);
		table->hem[i] = NULL;
		ret = -ENODEV;
		dev_err(dev, "set HEM base address to HW failed.\n");
		goto out;
	}

	++table->hem[i]->refcount;
out:
	mutex_unlock(&table->mutex);
	return ret;
}

static void clear_mhop_hem(struct hns_roce_dev *hr_dev,
			   struct hns_roce_hem_table *table, unsigned long obj,
			   struct hns_roce_hem_mhop *mhop,
			   struct hns_roce_hem_index *index)
{
	struct ib_device *ibdev = &hr_dev->ib_dev;
	u32 hop_num = mhop->hop_num;
	u32 chunk_ba_num;
	int step_idx;

	index->inited = HEM_INDEX_BUF;
	chunk_ba_num = mhop->bt_chunk_size / BA_BYTE_LEN;
	if (check_whether_bt_num_2(table->type, hop_num)) {
		if (hns_roce_check_hem_null(table->hem, index->buf,
					    chunk_ba_num, table->num_hem))
			index->inited |= HEM_INDEX_L0;
	} else if (check_whether_bt_num_3(table->type, hop_num)) {
		if (hns_roce_check_hem_null(table->hem, index->buf,
					    chunk_ba_num, table->num_hem)) {
			index->inited |= HEM_INDEX_L1;
			if (hns_roce_check_bt_null(table->bt_l1, index->l1,
						   chunk_ba_num))
				index->inited |= HEM_INDEX_L0;
		}
	}

	if (table->type < HEM_TYPE_MTT) {
		if (hop_num == HNS_ROCE_HOP_NUM_0)
			step_idx = 0;
		else
			step_idx = hop_num;

		if (hr_dev->hw->clear_hem(hr_dev, table, obj, step_idx))
			ibdev_warn(ibdev, "failed to clear hop%u HEM.\n", hop_num);

		if (index->inited & HEM_INDEX_L1)
			if (hr_dev->hw->clear_hem(hr_dev, table, obj, 1))
				ibdev_warn(ibdev, "failed to clear HEM step 1.\n");

		if (index->inited & HEM_INDEX_L0)
			if (hr_dev->hw->clear_hem(hr_dev, table, obj, 0))
				ibdev_warn(ibdev, "failed to clear HEM step 0.\n");
	}
}

static void hns_roce_table_mhop_put(struct hns_roce_dev *hr_dev,
				    struct hns_roce_hem_table *table,
				    unsigned long obj,
				    int check_refcount)
{
	struct ib_device *ibdev = &hr_dev->ib_dev;
	struct hns_roce_hem_index index = {};
	struct hns_roce_hem_mhop mhop = {};
	int ret;

	ret = calc_hem_config(hr_dev, table, obj, &mhop, &index);
	if (ret) {
		ibdev_err(ibdev, "calc hem config failed!\n");
		return;
	}

	mutex_lock(&table->mutex);
	if (check_refcount && (--table->hem[index.buf]->refcount > 0)) {
		mutex_unlock(&table->mutex);
		return;
	}

	clear_mhop_hem(hr_dev, table, obj, &mhop, &index);
	free_mhop_hem(hr_dev, table, &mhop, &index);

	mutex_unlock(&table->mutex);
}

void hns_roce_table_put(struct hns_roce_dev *hr_dev,
			struct hns_roce_hem_table *table, unsigned long obj)
{
	struct device *dev = hr_dev->dev;
	unsigned long i;

	if (hns_roce_check_whether_mhop(hr_dev, table->type)) {
		hns_roce_table_mhop_put(hr_dev, table, obj, 1);
		return;
	}

	i = (obj & (table->num_obj - 1)) /
	    (table->table_chunk_size / table->obj_size);

	mutex_lock(&table->mutex);

	if (--table->hem[i]->refcount == 0) {
		/* Clear HEM base address */
		if (hr_dev->hw->clear_hem(hr_dev, table, obj, 0))
			dev_warn(dev, "Clear HEM base address failed.\n");

		hns_roce_free_hem(hr_dev, table->hem[i]);
		table->hem[i] = NULL;
	}

	mutex_unlock(&table->mutex);
}

void *hns_roce_table_find(struct hns_roce_dev *hr_dev,
			  struct hns_roce_hem_table *table,
			  unsigned long obj, dma_addr_t *dma_handle)
{
	struct hns_roce_hem_chunk *chunk;
	struct hns_roce_hem_mhop mhop;
	struct hns_roce_hem *hem;
	unsigned long mhop_obj = obj;
	unsigned long obj_per_chunk;
	unsigned long idx_offset;
	int offset, dma_offset;
	void *addr = NULL;
	u32 hem_idx = 0;
	int length;
	int i, j;

	if (!table->lowmem)
		return NULL;

	mutex_lock(&table->mutex);

	if (!hns_roce_check_whether_mhop(hr_dev, table->type)) {
		obj_per_chunk = table->table_chunk_size / table->obj_size;
		hem = table->hem[(obj & (table->num_obj - 1)) / obj_per_chunk];
		idx_offset = (obj & (table->num_obj - 1)) % obj_per_chunk;
		dma_offset = offset = idx_offset * table->obj_size;
	} else {
		u32 seg_size = 64; /* 8 bytes per BA and 8 BA per segment */

		if (hns_roce_calc_hem_mhop(hr_dev, table, &mhop_obj, &mhop))
			goto out;
		/* mtt mhop */
		i = mhop.l0_idx;
		j = mhop.l1_idx;
		if (mhop.hop_num == 2)
			hem_idx = i * (mhop.bt_chunk_size / BA_BYTE_LEN) + j;
		else if (mhop.hop_num == 1 ||
			 mhop.hop_num == HNS_ROCE_HOP_NUM_0)
			hem_idx = i;

		hem = table->hem[hem_idx];
		dma_offset = offset = (obj & (table->num_obj - 1)) * seg_size %
				       mhop.bt_chunk_size;
		if (mhop.hop_num == 2)
			dma_offset = offset = 0;
	}

	if (!hem)
		goto out;

	list_for_each_entry(chunk, &hem->chunk_list, list) {
		for (i = 0; i < chunk->npages; ++i) {
			length = sg_dma_len(&chunk->mem[i]);
			if (dma_handle && dma_offset >= 0) {
				if (length > (u32)dma_offset)
					*dma_handle = sg_dma_address(
						&chunk->mem[i]) + dma_offset;
				dma_offset -= length;
			}

			if (length > (u32)offset) {
				addr = chunk->buf[i] + offset;
				goto out;
			}
			offset -= length;
		}
	}

out:
	mutex_unlock(&table->mutex);
	return addr;
}

int hns_roce_init_hem_table(struct hns_roce_dev *hr_dev,
			    struct hns_roce_hem_table *table, u32 type,
			    unsigned long obj_size, unsigned long nobj,
			    int use_lowmem)
{
	unsigned long obj_per_chunk;
	unsigned long num_hem;

	if (!hns_roce_check_whether_mhop(hr_dev, type)) {
		table->table_chunk_size = hr_dev->caps.chunk_sz;
		obj_per_chunk = table->table_chunk_size / obj_size;
		num_hem = (nobj + obj_per_chunk - 1) / obj_per_chunk;

		table->hem = kcalloc(num_hem, sizeof(*table->hem), GFP_KERNEL);
		if (!table->hem)
			return -ENOMEM;
	} else {
		struct hns_roce_hem_mhop mhop = {};
		unsigned long buf_chunk_size;
		unsigned long bt_chunk_size;
		unsigned long bt_chunk_num;
		unsigned long num_bt_l0;
		u32 hop_num;

		if (get_hem_table_config(hr_dev, &mhop, type))
			return -EINVAL;

		buf_chunk_size = mhop.buf_chunk_size;
		bt_chunk_size = mhop.bt_chunk_size;
		num_bt_l0 = mhop.ba_l0_num;
		hop_num = mhop.hop_num;

		obj_per_chunk = buf_chunk_size / obj_size;
		num_hem = (nobj + obj_per_chunk - 1) / obj_per_chunk;
		bt_chunk_num = bt_chunk_size / BA_BYTE_LEN;
		if (type >= HEM_TYPE_MTT)
			num_bt_l0 = bt_chunk_num;

		table->hem = kcalloc(num_hem, sizeof(*table->hem),
					 GFP_KERNEL);
		if (!table->hem)
			goto err_kcalloc_hem_buf;

		if (check_whether_bt_num_3(type, hop_num)) {
			unsigned long num_bt_l1;

			num_bt_l1 = (num_hem + bt_chunk_num - 1) /
					     bt_chunk_num;
			table->bt_l1 = kcalloc(num_bt_l1,
					       sizeof(*table->bt_l1),
					       GFP_KERNEL);
			if (!table->bt_l1)
				goto err_kcalloc_bt_l1;

			table->bt_l1_dma_addr = kcalloc(num_bt_l1,
						 sizeof(*table->bt_l1_dma_addr),
						 GFP_KERNEL);

			if (!table->bt_l1_dma_addr)
				goto err_kcalloc_l1_dma;
		}

		if (check_whether_bt_num_2(type, hop_num) ||
			check_whether_bt_num_3(type, hop_num)) {
			table->bt_l0 = kcalloc(num_bt_l0, sizeof(*table->bt_l0),
					       GFP_KERNEL);
			if (!table->bt_l0)
				goto err_kcalloc_bt_l0;

			table->bt_l0_dma_addr = kcalloc(num_bt_l0,
						 sizeof(*table->bt_l0_dma_addr),
						 GFP_KERNEL);
			if (!table->bt_l0_dma_addr)
				goto err_kcalloc_l0_dma;
		}
	}

	table->type = type;
	table->num_hem = num_hem;
	table->num_obj = nobj;
	table->obj_size = obj_size;
	table->lowmem = use_lowmem;
	mutex_init(&table->mutex);

	return 0;

err_kcalloc_l0_dma:
	kfree(table->bt_l0);
	table->bt_l0 = NULL;

err_kcalloc_bt_l0:
	kfree(table->bt_l1_dma_addr);
	table->bt_l1_dma_addr = NULL;

err_kcalloc_l1_dma:
	kfree(table->bt_l1);
	table->bt_l1 = NULL;

err_kcalloc_bt_l1:
	kfree(table->hem);
	table->hem = NULL;

err_kcalloc_hem_buf:
	return -ENOMEM;
}

static void hns_roce_cleanup_mhop_hem_table(struct hns_roce_dev *hr_dev,
					    struct hns_roce_hem_table *table)
{
	struct hns_roce_hem_mhop mhop;
	u32 buf_chunk_size;
	u64 obj;
	int i;

	if (hns_roce_calc_hem_mhop(hr_dev, table, NULL, &mhop))
		return;
	buf_chunk_size = table->type < HEM_TYPE_MTT ? mhop.buf_chunk_size :
					mhop.bt_chunk_size;

	for (i = 0; i < table->num_hem; ++i) {
		obj = i * buf_chunk_size / table->obj_size;
		if (table->hem[i])
			hns_roce_table_mhop_put(hr_dev, table, obj, 0);
	}

	kfree(table->hem);
	table->hem = NULL;
	kfree(table->bt_l1);
	table->bt_l1 = NULL;
	kfree(table->bt_l1_dma_addr);
	table->bt_l1_dma_addr = NULL;
	kfree(table->bt_l0);
	table->bt_l0 = NULL;
	kfree(table->bt_l0_dma_addr);
	table->bt_l0_dma_addr = NULL;
}

void hns_roce_cleanup_hem_table(struct hns_roce_dev *hr_dev,
				struct hns_roce_hem_table *table)
{
	struct device *dev = hr_dev->dev;
	unsigned long i;

	if (hns_roce_check_whether_mhop(hr_dev, table->type)) {
		hns_roce_cleanup_mhop_hem_table(hr_dev, table);
		return;
	}

	for (i = 0; i < table->num_hem; ++i)
		if (table->hem[i]) {
			if (hr_dev->hw->clear_hem(hr_dev, table,
			    i * table->table_chunk_size / table->obj_size, 0))
				dev_err(dev, "Clear HEM base address failed.\n");

			hns_roce_free_hem(hr_dev, table->hem[i]);
		}

	kfree(table->hem);
}

void hns_roce_cleanup_hem(struct hns_roce_dev *hr_dev)
{
	if (hr_dev->caps.flags & HNS_ROCE_CAP_FLAG_SRQ)
		hns_roce_cleanup_hem_table(hr_dev,
					   &hr_dev->srq_table.table);
	hns_roce_cleanup_hem_table(hr_dev, &hr_dev->cq_table.table);
	if (hr_dev->caps.qpc_timer_entry_sz)
		hns_roce_cleanup_hem_table(hr_dev,
					   &hr_dev->qpc_timer_table);
	if (hr_dev->caps.cqc_timer_entry_sz)
		hns_roce_cleanup_hem_table(hr_dev,
					   &hr_dev->cqc_timer_table);
<<<<<<< HEAD
	if (hr_dev->caps.sccc_sz)
=======
	if (hr_dev->caps.flags & HNS_ROCE_CAP_FLAG_QP_FLOW_CTRL)
>>>>>>> 356006a6
		hns_roce_cleanup_hem_table(hr_dev,
					   &hr_dev->qp_table.sccc_table);
	if (hr_dev->caps.trrl_entry_sz)
		hns_roce_cleanup_hem_table(hr_dev,
					   &hr_dev->qp_table.trrl_table);

	if (hr_dev->caps.gmv_entry_sz)
		hns_roce_cleanup_hem_table(hr_dev, &hr_dev->gmv_table);

	hns_roce_cleanup_hem_table(hr_dev, &hr_dev->qp_table.irrl_table);
	hns_roce_cleanup_hem_table(hr_dev, &hr_dev->qp_table.qp_table);
	hns_roce_cleanup_hem_table(hr_dev, &hr_dev->mr_table.mtpt_table);
}

struct roce_hem_item {
	struct list_head list; /* link all hems in the same bt level */
	struct list_head sibling; /* link all hems in last hop for mtt */
	void *addr;
	dma_addr_t dma_addr;
	size_t count; /* max ba numbers */
	int start; /* start buf offset in this hem */
	int end; /* end buf offset in this hem */
};

static struct roce_hem_item *hem_list_alloc_item(struct hns_roce_dev *hr_dev,
						   int start, int end,
						   int count, bool exist_bt,
						   int bt_level)
{
	struct roce_hem_item *hem;

	hem = kzalloc(sizeof(*hem), GFP_KERNEL);
	if (!hem)
		return NULL;

	if (exist_bt) {
		hem->addr = dma_alloc_coherent(hr_dev->dev,
						   count * BA_BYTE_LEN,
						   &hem->dma_addr, GFP_KERNEL);
		if (!hem->addr) {
			kfree(hem);
			return NULL;
		}
	}

	hem->count = count;
	hem->start = start;
	hem->end = end;
	INIT_LIST_HEAD(&hem->list);
	INIT_LIST_HEAD(&hem->sibling);

	return hem;
}

static void hem_list_free_item(struct hns_roce_dev *hr_dev,
			       struct roce_hem_item *hem, bool exist_bt)
{
	if (exist_bt)
		dma_free_coherent(hr_dev->dev, hem->count * BA_BYTE_LEN,
				  hem->addr, hem->dma_addr);
	kfree(hem);
}

static void hem_list_free_all(struct hns_roce_dev *hr_dev,
			      struct list_head *head, bool exist_bt)
{
	struct roce_hem_item *hem, *temp_hem;

	list_for_each_entry_safe(hem, temp_hem, head, list) {
		list_del(&hem->list);
		hem_list_free_item(hr_dev, hem, exist_bt);
	}
}

static void hem_list_link_bt(struct hns_roce_dev *hr_dev, void *base_addr,
			     u64 table_addr)
{
	*(u64 *)(base_addr) = table_addr;
}

/* assign L0 table address to hem from root bt */
static void hem_list_assign_bt(struct hns_roce_dev *hr_dev,
			       struct roce_hem_item *hem, void *cpu_addr,
			       u64 phy_addr)
{
	hem->addr = cpu_addr;
	hem->dma_addr = (dma_addr_t)phy_addr;
}

static inline bool hem_list_page_is_in_range(struct roce_hem_item *hem,
					     int offset)
{
	return (hem->start <= offset && offset <= hem->end);
}

static struct roce_hem_item *hem_list_search_item(struct list_head *ba_list,
						    int page_offset)
{
	struct roce_hem_item *hem, *temp_hem;
	struct roce_hem_item *found = NULL;

	list_for_each_entry_safe(hem, temp_hem, ba_list, list) {
		if (hem_list_page_is_in_range(hem, page_offset)) {
			found = hem;
			break;
		}
	}

	return found;
}

static bool hem_list_is_bottom_bt(int hopnum, int bt_level)
{
	/*
	 * hopnum    base address table levels
	 * 0		L0(buf)
	 * 1		L0 -> buf
	 * 2		L0 -> L1 -> buf
	 * 3		L0 -> L1 -> L2 -> buf
	 */
	return bt_level >= (hopnum ? hopnum - 1 : hopnum);
}

/**
 * calc base address entries num
 * @hopnum: num of mutihop addressing
 * @bt_level: base address table level
 * @unit: ba entries per bt page
 */
static u32 hem_list_calc_ba_range(int hopnum, int bt_level, int unit)
{
	u32 step;
	int max;
	int i;

	if (hopnum <= bt_level)
		return 0;
	/*
	 * hopnum  bt_level   range
	 * 1	      0       unit
	 * ------------
	 * 2	      0       unit * unit
	 * 2	      1       unit
	 * ------------
	 * 3	      0       unit * unit * unit
	 * 3	      1       unit * unit
	 * 3	      2       unit
	 */
	step = 1;
	max = hopnum - bt_level;
	for (i = 0; i < max; i++)
		step = step * unit;

	return step;
}

/**
 * calc the root ba entries which could cover all regions
 * @regions: buf region array
 * @region_cnt: array size of @regions
 * @unit: ba entries per bt page
 */
int hns_roce_hem_list_calc_root_ba(const struct hns_roce_buf_region *regions,
				   int region_cnt, int unit)
{
	struct hns_roce_buf_region *r;
	int total = 0;
	int step;
	int i;

	for (i = 0; i < region_cnt; i++) {
		r = (struct hns_roce_buf_region *)&regions[i];
		if (r->hopnum > 1) {
			step = hem_list_calc_ba_range(r->hopnum, 1, unit);
			if (step > 0)
				total += (r->count + step - 1) / step;
		} else {
			total += r->count;
		}
	}

	return total;
}

static int hem_list_alloc_mid_bt(struct hns_roce_dev *hr_dev,
				 const struct hns_roce_buf_region *r, int unit,
				 int offset, struct list_head *mid_bt,
				 struct list_head *btm_bt)
{
	struct roce_hem_item *hem_ptrs[HNS_ROCE_MAX_BT_LEVEL] = { NULL };
	struct list_head temp_list[HNS_ROCE_MAX_BT_LEVEL];
	struct roce_hem_item *cur, *pre;
	const int hopnum = r->hopnum;
	int start_aligned;
	int distance;
	int ret = 0;
	int max_ofs;
	int level;
	u32 step;
	int end;

	if (hopnum <= 1)
		return 0;

	if (hopnum > HNS_ROCE_MAX_BT_LEVEL) {
		dev_err(hr_dev->dev, "invalid hopnum %d!\n", hopnum);
		return -EINVAL;
	}

	if (offset < r->offset) {
		dev_err(hr_dev->dev, "invalid offset %d, min %u!\n",
			offset, r->offset);
		return -EINVAL;
	}

	distance = offset - r->offset;
	max_ofs = r->offset + r->count - 1;
	for (level = 0; level < hopnum; level++)
		INIT_LIST_HEAD(&temp_list[level]);

	/* config L1 bt to last bt and link them to corresponding parent */
	for (level = 1; level < hopnum; level++) {
		cur = hem_list_search_item(&mid_bt[level], offset);
		if (cur) {
			hem_ptrs[level] = cur;
			continue;
		}

		step = hem_list_calc_ba_range(hopnum, level, unit);
		if (step < 1) {
			ret = -EINVAL;
			goto err_exit;
		}

		start_aligned = (distance / step) * step + r->offset;
		end = min_t(int, start_aligned + step - 1, max_ofs);
		cur = hem_list_alloc_item(hr_dev, start_aligned, end, unit,
					  true, level);
		if (!cur) {
			ret = -ENOMEM;
			goto err_exit;
		}
		hem_ptrs[level] = cur;
		list_add(&cur->list, &temp_list[level]);
		if (hem_list_is_bottom_bt(hopnum, level))
			list_add(&cur->sibling, &temp_list[0]);

		/* link bt to parent bt */
		if (level > 1) {
			pre = hem_ptrs[level - 1];
			step = (cur->start - pre->start) / step * BA_BYTE_LEN;
			hem_list_link_bt(hr_dev, pre->addr + step,
					 cur->dma_addr);
		}
	}

	list_splice(&temp_list[0], btm_bt);
	for (level = 1; level < hopnum; level++)
		list_splice(&temp_list[level], &mid_bt[level]);

	return 0;

err_exit:
	for (level = 1; level < hopnum; level++)
		hem_list_free_all(hr_dev, &temp_list[level], true);

	return ret;
}

static int hem_list_alloc_root_bt(struct hns_roce_dev *hr_dev,
				  struct hns_roce_hem_list *hem_list, int unit,
				  const struct hns_roce_buf_region *regions,
				  int region_cnt)
{
	struct list_head temp_list[HNS_ROCE_MAX_BT_REGION];
	struct roce_hem_item *hem, *temp_hem, *root_hem;
	const struct hns_roce_buf_region *r;
	struct list_head temp_root;
	struct list_head temp_btm;
	void *cpu_base;
	u64 phy_base;
	int ret = 0;
	int ba_num;
	int offset;
	int total;
	int step;
	int i;

	r = &regions[0];
	root_hem = hem_list_search_item(&hem_list->root_bt, r->offset);
	if (root_hem)
		return 0;

	ba_num = hns_roce_hem_list_calc_root_ba(regions, region_cnt, unit);
	if (ba_num < 1)
		return -ENOMEM;

	INIT_LIST_HEAD(&temp_root);
	offset = r->offset;
	/* indicate to last region */
	r = &regions[region_cnt - 1];
	root_hem = hem_list_alloc_item(hr_dev, offset, r->offset + r->count - 1,
				       ba_num, true, 0);
	if (!root_hem)
		return -ENOMEM;
	list_add(&root_hem->list, &temp_root);

	hem_list->root_ba = root_hem->dma_addr;

	INIT_LIST_HEAD(&temp_btm);
	for (i = 0; i < region_cnt; i++)
		INIT_LIST_HEAD(&temp_list[i]);

	total = 0;
	for (i = 0; i < region_cnt && total < ba_num; i++) {
		r = &regions[i];
		if (!r->count)
			continue;

		/* all regions's mid[x][0] shared the root_bt's trunk */
		cpu_base = root_hem->addr + total * BA_BYTE_LEN;
		phy_base = root_hem->dma_addr + total * BA_BYTE_LEN;

		/* if hopnum is 0 or 1, cut a new fake hem from the root bt
		 * which's address share to all regions.
		 */
		if (hem_list_is_bottom_bt(r->hopnum, 0)) {
			hem = hem_list_alloc_item(hr_dev, r->offset,
						  r->offset + r->count - 1,
						  r->count, false, 0);
			if (!hem) {
				ret = -ENOMEM;
				goto err_exit;
			}
			hem_list_assign_bt(hr_dev, hem, cpu_base, phy_base);
			list_add(&hem->list, &temp_list[i]);
			list_add(&hem->sibling, &temp_btm);
			total += r->count;
		} else {
			step = hem_list_calc_ba_range(r->hopnum, 1, unit);
			if (step < 1) {
				ret = -EINVAL;
				goto err_exit;
			}
			/* if exist mid bt, link L1 to L0 */
			list_for_each_entry_safe(hem, temp_hem,
					  &hem_list->mid_bt[i][1], list) {
				offset = (hem->start - r->offset) / step *
					  BA_BYTE_LEN;
				hem_list_link_bt(hr_dev, cpu_base + offset,
						 hem->dma_addr);
				total++;
			}
		}
	}

	list_splice(&temp_btm, &hem_list->btm_bt);
	list_splice(&temp_root, &hem_list->root_bt);
	for (i = 0; i < region_cnt; i++)
		list_splice(&temp_list[i], &hem_list->mid_bt[i][0]);

	return 0;

err_exit:
	for (i = 0; i < region_cnt; i++)
		hem_list_free_all(hr_dev, &temp_list[i], false);

	hem_list_free_all(hr_dev, &temp_root, true);

	return ret;
}

/* construct the base address table and link them by address hop config */
int hns_roce_hem_list_request(struct hns_roce_dev *hr_dev,
			      struct hns_roce_hem_list *hem_list,
			      const struct hns_roce_buf_region *regions,
			      int region_cnt, unsigned int bt_pg_shift)
{
	const struct hns_roce_buf_region *r;
	int ofs, end;
<<<<<<< HEAD
	int ret;
=======
>>>>>>> 356006a6
	int unit;
	int ret;
	int i;

	if (region_cnt > HNS_ROCE_MAX_BT_REGION) {
		dev_err(hr_dev->dev, "invalid region region_cnt %d!\n",
			region_cnt);
		return -EINVAL;
	}

	unit = (1 << bt_pg_shift) / BA_BYTE_LEN;
	for (i = 0; i < region_cnt; i++) {
		r = &regions[i];
		if (!r->count)
			continue;

		end = r->offset + r->count;
		for (ofs = r->offset; ofs < end; ofs += unit) {
			ret = hem_list_alloc_mid_bt(hr_dev, r, unit, ofs,
						    hem_list->mid_bt[i],
						    &hem_list->btm_bt);
			if (ret) {
				dev_err(hr_dev->dev,
					"alloc hem trunk fail ret=%d!\n", ret);
				goto err_alloc;
			}
		}
	}

	ret = hem_list_alloc_root_bt(hr_dev, hem_list, unit, regions,
				     region_cnt);
	if (ret)
		dev_err(hr_dev->dev, "alloc hem root fail ret=%d!\n", ret);
	else
		return 0;

err_alloc:
	hns_roce_hem_list_release(hr_dev, hem_list);

	return ret;
}

void hns_roce_hem_list_release(struct hns_roce_dev *hr_dev,
			       struct hns_roce_hem_list *hem_list)
{
	int i, j;

	for (i = 0; i < HNS_ROCE_MAX_BT_REGION; i++)
		for (j = 0; j < HNS_ROCE_MAX_BT_LEVEL; j++)
			hem_list_free_all(hr_dev, &hem_list->mid_bt[i][j],
					  j != 0);

	hem_list_free_all(hr_dev, &hem_list->root_bt, true);
	INIT_LIST_HEAD(&hem_list->btm_bt);
	hem_list->root_ba = 0;
}

void hns_roce_hem_list_init(struct hns_roce_hem_list *hem_list)
{
	int i, j;

	INIT_LIST_HEAD(&hem_list->root_bt);
	INIT_LIST_HEAD(&hem_list->btm_bt);
	for (i = 0; i < HNS_ROCE_MAX_BT_REGION; i++)
		for (j = 0; j < HNS_ROCE_MAX_BT_LEVEL; j++)
			INIT_LIST_HEAD(&hem_list->mid_bt[i][j]);
}

void *hns_roce_hem_list_find_mtt(struct hns_roce_dev *hr_dev,
				 struct hns_roce_hem_list *hem_list,
				 int offset, int *mtt_cnt, u64 *phy_addr)
{
	struct list_head *head = &hem_list->btm_bt;
	struct roce_hem_item *hem, *temp_hem;
	void *cpu_base = NULL;
	u64 phy_base = 0;
	int nr = 0;

	list_for_each_entry_safe(hem, temp_hem, head, sibling) {
		if (hem_list_page_is_in_range(hem, offset)) {
			nr = offset - hem->start;
			cpu_base = hem->addr + nr * BA_BYTE_LEN;
			phy_base = hem->dma_addr + nr * BA_BYTE_LEN;
			nr = hem->end + 1 - offset;
			break;
		}
	}

	if (mtt_cnt)
		*mtt_cnt = nr;

	if (phy_addr)
		*phy_addr = phy_base;

	return cpu_base;
}<|MERGE_RESOLUTION|>--- conflicted
+++ resolved
@@ -347,13 +347,8 @@
 	void __iomem *bt_cmd;
 	__le32 bt_cmd_val[2];
 	__le32 bt_cmd_h = 0;
-<<<<<<< HEAD
-	__le32 bt_cmd_l;
-	u64 bt_ba;
-=======
 	unsigned long flags;
 	__le32 bt_cmd_l;
->>>>>>> 356006a6
 	int ret = 0;
 	u64 bt_ba;
 	long end;
@@ -1043,11 +1038,7 @@
 	if (hr_dev->caps.cqc_timer_entry_sz)
 		hns_roce_cleanup_hem_table(hr_dev,
 					   &hr_dev->cqc_timer_table);
-<<<<<<< HEAD
-	if (hr_dev->caps.sccc_sz)
-=======
 	if (hr_dev->caps.flags & HNS_ROCE_CAP_FLAG_QP_FLOW_CTRL)
->>>>>>> 356006a6
 		hns_roce_cleanup_hem_table(hr_dev,
 					   &hr_dev->qp_table.sccc_table);
 	if (hr_dev->caps.trrl_entry_sz)
@@ -1428,10 +1419,6 @@
 {
 	const struct hns_roce_buf_region *r;
 	int ofs, end;
-<<<<<<< HEAD
-	int ret;
-=======
->>>>>>> 356006a6
 	int unit;
 	int ret;
 	int i;
