--- conflicted
+++ resolved
@@ -485,10 +485,7 @@
 	depends on ARCH_STI
 	depends on OF
 	select WATCHDOG_CORE
-<<<<<<< HEAD
-=======
 	select MFD_ST_LPC
->>>>>>> d968c299
 	help
 	  Say Y here to include STMicroelectronics Low Power Controller
 	  (LPC) based Watchdog timer support.
