--- conflicted
+++ resolved
@@ -25,15 +25,6 @@
 #include "zcrypt_error.h"
 #include "zcrypt_msgtype50.h"
 
-<<<<<<< HEAD
-/* 4096 bits */
-#define CEX3A_MAX_MOD_SIZE 512
-
-/* max outputdatalength + type80_hdr */
-#define CEX2A_MAX_RESPONSE_SIZE 0x110
-
-/* 512 bit modulus, (max outputdatalength) + type80_hdr */
-=======
 /* >= CEX3A: 4096 bits */
 #define CEX3A_MAX_MOD_SIZE 512
 
@@ -41,7 +32,6 @@
 #define CEX2A_MAX_RESPONSE_SIZE 0x110
 
 /* >= CEX3A: 512 bit modulus, (max outputdatalength) + type80_hdr */
->>>>>>> 0fd79184
 #define CEX3A_MAX_RESPONSE_SIZE 0x210
 
 MODULE_AUTHOR("IBM Corporation");
