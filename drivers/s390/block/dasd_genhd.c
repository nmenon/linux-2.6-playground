// SPDX-License-Identifier: GPL-2.0
/*
 * Author(s)......: Holger Smolinski <Holger.Smolinski@de.ibm.com>
 *		    Horst Hummel <Horst.Hummel@de.ibm.com>
 *		    Carsten Otte <Cotte@de.ibm.com>
 *		    Martin Schwidefsky <schwidefsky@de.ibm.com>
 * Bugreports.to..: <Linux390@de.ibm.com>
 * Copyright IBM Corp. 1999, 2001
 *
 * gendisk related functions for the dasd driver.
 *
 */

#define KMSG_COMPONENT "dasd"

#include <linux/interrupt.h>
#include <linux/major.h>
#include <linux/fs.h>
#include <linux/blkpg.h>

#include <linux/uaccess.h>

/* This is ugly... */
#define PRINTK_HEADER "dasd_gendisk:"

#include "dasd_int.h"

static unsigned int queue_depth = 32;
static unsigned int nr_hw_queues = 4;

module_param(queue_depth, uint, 0444);
MODULE_PARM_DESC(queue_depth, "Default queue depth for new DASD devices");

module_param(nr_hw_queues, uint, 0444);
MODULE_PARM_DESC(nr_hw_queues, "Default number of hardware queues for new DASD devices");

/*
 * Allocate and register gendisk structure for device.
 */
int dasd_gendisk_alloc(struct dasd_block *block)
{
	struct gendisk *gdp;
	struct dasd_device *base;
	int len, rc;

	/* Make sure the minor for this device exists. */
	base = block->base;
	if (base->devindex >= DASD_PER_MAJOR)
		return -EBUSY;

<<<<<<< HEAD
	gdp = blk_mq_alloc_disk_for_queue(block->request_queue,
					  &dasd_bio_compl_lkclass);
	if (!gdp)
		return -ENOMEM;
=======
	block->tag_set.ops = &dasd_mq_ops;
	block->tag_set.cmd_size = sizeof(struct dasd_ccw_req);
	block->tag_set.nr_hw_queues = nr_hw_queues;
	block->tag_set.queue_depth = queue_depth;
	block->tag_set.flags = BLK_MQ_F_SHOULD_MERGE;
	block->tag_set.numa_node = NUMA_NO_NODE;
	rc = blk_mq_alloc_tag_set(&block->tag_set);
	if (rc)
		return rc;

	gdp = blk_mq_alloc_disk(&block->tag_set, block);
	if (IS_ERR(gdp)) {
		blk_mq_free_tag_set(&block->tag_set);
		return PTR_ERR(gdp);
	}
>>>>>>> 7365df19

	/* Initialize gendisk structure. */
	gdp->major = DASD_MAJOR;
	gdp->first_minor = base->devindex << DASD_PARTN_BITS;
	gdp->minors = 1 << DASD_PARTN_BITS;
	gdp->fops = &dasd_device_operations;

	/*
	 * Set device name.
	 *   dasda - dasdz : 26 devices
	 *   dasdaa - dasdzz : 676 devices, added up = 702
	 *   dasdaaa - dasdzzz : 17576 devices, added up = 18278
	 *   dasdaaaa - dasdzzzz : 456976 devices, added up = 475252
	 */
	len = sprintf(gdp->disk_name, "dasd");
	if (base->devindex > 25) {
		if (base->devindex > 701) {
			if (base->devindex > 18277)
			        len += sprintf(gdp->disk_name + len, "%c",
					       'a'+(((base->devindex-18278)
						     /17576)%26));
			len += sprintf(gdp->disk_name + len, "%c",
				       'a'+(((base->devindex-702)/676)%26));
		}
		len += sprintf(gdp->disk_name + len, "%c",
			       'a'+(((base->devindex-26)/26)%26));
	}
	len += sprintf(gdp->disk_name + len, "%c", 'a'+(base->devindex%26));

	if (base->features & DASD_FEATURE_READONLY ||
	    test_bit(DASD_FLAG_DEVICE_RO, &base->flags))
		set_disk_ro(gdp, 1);
	dasd_add_link_to_gendisk(gdp, base);
	block->gdp = gdp;
	set_capacity(block->gdp, 0);

	rc = device_add_disk(&base->cdev->dev, block->gdp, NULL);
	if (rc) {
		dasd_gendisk_free(block);
		return rc;
	}

	return 0;
}

/*
 * Unregister and free gendisk structure for device.
 */
void dasd_gendisk_free(struct dasd_block *block)
{
	if (block->gdp) {
		del_gendisk(block->gdp);
		block->gdp->private_data = NULL;
		put_disk(block->gdp);
		block->gdp = NULL;
		blk_mq_free_tag_set(&block->tag_set);
	}
}

/*
 * Trigger a partition detection.
 */
int dasd_scan_partitions(struct dasd_block *block)
{
	struct block_device *bdev;
	int rc;

	bdev = blkdev_get_by_dev(disk_devt(block->gdp), FMODE_READ, NULL);
	if (IS_ERR(bdev)) {
		DBF_DEV_EVENT(DBF_ERR, block->base,
			      "scan partitions error, blkdev_get returned %ld",
			      PTR_ERR(bdev));
		return -ENODEV;
	}

	mutex_lock(&block->gdp->open_mutex);
	rc = bdev_disk_changed(block->gdp, false);
	mutex_unlock(&block->gdp->open_mutex);
	if (rc)
		DBF_DEV_EVENT(DBF_ERR, block->base,
				"scan partitions error, rc %d", rc);

	/*
	 * Since the matching blkdev_put call to the blkdev_get in
	 * this function is not called before dasd_destroy_partitions
	 * the offline open_count limit needs to be increased from
	 * 0 to 1. This is done by setting device->bdev (see
	 * dasd_generic_set_offline). As long as the partition
	 * detection is running no offline should be allowed. That
	 * is why the assignment to device->bdev is done AFTER
	 * the BLKRRPART ioctl.
	 */
	block->bdev = bdev;
	return 0;
}

/*
 * Remove all inodes in the system for a device, delete the
 * partitions and make device unusable by setting its size to zero.
 */
void dasd_destroy_partitions(struct dasd_block *block)
{
	struct block_device *bdev;

	/*
	 * Get the bdev pointer from the device structure and clear
	 * device->bdev to lower the offline open_count limit again.
	 */
	bdev = block->bdev;
	block->bdev = NULL;

	mutex_lock(&bdev->bd_disk->open_mutex);
	bdev_disk_changed(bdev->bd_disk, true);
	mutex_unlock(&bdev->bd_disk->open_mutex);

	/* Matching blkdev_put to the blkdev_get in dasd_scan_partitions. */
	blkdev_put(bdev, FMODE_READ);
}

int dasd_gendisk_init(void)
{
	int rc;

	/* Register to static dasd major 94 */
	rc = register_blkdev(DASD_MAJOR, "dasd");
	if (rc != 0) {
		pr_warn("Registering the device driver with major number %d failed\n",
			DASD_MAJOR);
		return rc;
	}
	return 0;
}

void dasd_gendisk_exit(void)
{
	unregister_blkdev(DASD_MAJOR, "dasd");
}<|MERGE_RESOLUTION|>--- conflicted
+++ resolved
@@ -48,12 +48,6 @@
 	if (base->devindex >= DASD_PER_MAJOR)
 		return -EBUSY;
 
-<<<<<<< HEAD
-	gdp = blk_mq_alloc_disk_for_queue(block->request_queue,
-					  &dasd_bio_compl_lkclass);
-	if (!gdp)
-		return -ENOMEM;
-=======
 	block->tag_set.ops = &dasd_mq_ops;
 	block->tag_set.cmd_size = sizeof(struct dasd_ccw_req);
 	block->tag_set.nr_hw_queues = nr_hw_queues;
@@ -69,7 +63,6 @@
 		blk_mq_free_tag_set(&block->tag_set);
 		return PTR_ERR(gdp);
 	}
->>>>>>> 7365df19
 
 	/* Initialize gendisk structure. */
 	gdp->major = DASD_MAJOR;
