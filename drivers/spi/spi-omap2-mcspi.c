/*
 * OMAP2 McSPI controller driver
 *
 * Copyright (C) 2005, 2006 Nokia Corporation
 * Author:	Samuel Ortiz <samuel.ortiz@nokia.com> and
 *		Juha Yrj�l� <juha.yrjola@nokia.com>
 *
 * This program is free software; you can redistribute it and/or modify
 * it under the terms of the GNU General Public License as published by
 * the Free Software Foundation; either version 2 of the License, or
 * (at your option) any later version.
 *
 * This program is distributed in the hope that it will be useful,
 * but WITHOUT ANY WARRANTY; without even the implied warranty of
 * MERCHANTABILITY or FITNESS FOR A PARTICULAR PURPOSE. See the
 * GNU General Public License for more details.
 */

#include <linux/kernel.h>
#include <linux/interrupt.h>
#include <linux/module.h>
#include <linux/device.h>
#include <linux/delay.h>
#include <linux/dma-mapping.h>
#include <linux/dmaengine.h>
#include <linux/omap-dma.h>
#include <linux/platform_device.h>
#include <linux/err.h>
#include <linux/clk.h>
#include <linux/io.h>
#include <linux/slab.h>
#include <linux/pm_runtime.h>
#include <linux/of.h>
#include <linux/of_device.h>
#include <linux/gcd.h>

#include <linux/spi/spi.h>
#include <linux/gpio.h>

#include <linux/platform_data/spi-omap2-mcspi.h>

#define OMAP2_MCSPI_MAX_FREQ		48000000
#define OMAP2_MCSPI_MAX_DIVIDER		4096
#define OMAP2_MCSPI_MAX_FIFODEPTH	64
#define OMAP2_MCSPI_MAX_FIFOWCNT	0xFFFF
#define SPI_AUTOSUSPEND_TIMEOUT		2000

#define OMAP2_MCSPI_REVISION		0x00
#define OMAP2_MCSPI_SYSSTATUS		0x14
#define OMAP2_MCSPI_IRQSTATUS		0x18
#define OMAP2_MCSPI_IRQENABLE		0x1c
#define OMAP2_MCSPI_WAKEUPENABLE	0x20
#define OMAP2_MCSPI_SYST		0x24
#define OMAP2_MCSPI_MODULCTRL		0x28
#define OMAP2_MCSPI_XFERLEVEL		0x7c

/* per-channel banks, 0x14 bytes each, first is: */
#define OMAP2_MCSPI_CHCONF0		0x2c
#define OMAP2_MCSPI_CHSTAT0		0x30
#define OMAP2_MCSPI_CHCTRL0		0x34
#define OMAP2_MCSPI_TX0			0x38
#define OMAP2_MCSPI_RX0			0x3c

/* per-register bitmasks: */
#define OMAP2_MCSPI_IRQSTATUS_EOW	BIT(17)

#define OMAP2_MCSPI_MODULCTRL_SINGLE	BIT(0)
#define OMAP2_MCSPI_MODULCTRL_MS	BIT(2)
#define OMAP2_MCSPI_MODULCTRL_STEST	BIT(3)

#define OMAP2_MCSPI_CHCONF_PHA		BIT(0)
#define OMAP2_MCSPI_CHCONF_POL		BIT(1)
#define OMAP2_MCSPI_CHCONF_CLKD_MASK	(0x0f << 2)
#define OMAP2_MCSPI_CHCONF_EPOL		BIT(6)
#define OMAP2_MCSPI_CHCONF_WL_MASK	(0x1f << 7)
#define OMAP2_MCSPI_CHCONF_TRM_RX_ONLY	BIT(12)
#define OMAP2_MCSPI_CHCONF_TRM_TX_ONLY	BIT(13)
#define OMAP2_MCSPI_CHCONF_TRM_MASK	(0x03 << 12)
#define OMAP2_MCSPI_CHCONF_DMAW		BIT(14)
#define OMAP2_MCSPI_CHCONF_DMAR		BIT(15)
#define OMAP2_MCSPI_CHCONF_DPE0		BIT(16)
#define OMAP2_MCSPI_CHCONF_DPE1		BIT(17)
#define OMAP2_MCSPI_CHCONF_IS		BIT(18)
#define OMAP2_MCSPI_CHCONF_TURBO	BIT(19)
#define OMAP2_MCSPI_CHCONF_FORCE	BIT(20)
#define OMAP2_MCSPI_CHCONF_FFET		BIT(27)
#define OMAP2_MCSPI_CHCONF_FFER		BIT(28)
#define OMAP2_MCSPI_CHCONF_CLKG		BIT(29)

#define OMAP2_MCSPI_CHSTAT_RXS		BIT(0)
#define OMAP2_MCSPI_CHSTAT_TXS		BIT(1)
#define OMAP2_MCSPI_CHSTAT_EOT		BIT(2)
#define OMAP2_MCSPI_CHSTAT_TXFFE	BIT(3)

#define OMAP2_MCSPI_CHCTRL_EN		BIT(0)
#define OMAP2_MCSPI_CHCTRL_EXTCLK_MASK	(0xff << 8)

#define OMAP2_MCSPI_WAKEUPENABLE_WKEN	BIT(0)

/* We have 2 DMA channels per CS, one for RX and one for TX */
struct omap2_mcspi_dma {
	struct dma_chan *dma_tx;
	struct dma_chan *dma_rx;

	int dma_tx_sync_dev;
	int dma_rx_sync_dev;

	struct completion dma_tx_completion;
	struct completion dma_rx_completion;

	char dma_rx_ch_name[14];
	char dma_tx_ch_name[14];
};

/* use PIO for small transfers, avoiding DMA setup/teardown overhead and
 * cache operations; better heuristics consider wordsize and bitrate.
 */
#define DMA_MIN_BYTES			160


/*
 * Used for context save and restore, structure members to be updated whenever
 * corresponding registers are modified.
 */
struct omap2_mcspi_regs {
	u32 modulctrl;
	u32 wakeupenable;
	struct list_head cs;
};

struct omap2_mcspi {
	struct spi_master	*master;
	/* Virtual base address of the controller */
	void __iomem		*base;
	unsigned long		phys;
	/* SPI1 has 4 channels, while SPI2 has 2 */
	struct omap2_mcspi_dma	*dma_channels;
	struct device		*dev;
	struct omap2_mcspi_regs ctx;
	int			fifo_depth;
	unsigned int		pin_dir:1;
};

struct omap2_mcspi_cs {
	void __iomem		*base;
	unsigned long		phys;
	int			word_len;
	u16			mode;
	struct list_head	node;
	/* Context save and restore shadow register */
	u32			chconf0, chctrl0;
};

static inline void mcspi_write_reg(struct spi_master *master,
		int idx, u32 val)
{
	struct omap2_mcspi *mcspi = spi_master_get_devdata(master);

	writel_relaxed(val, mcspi->base + idx);
}

static inline u32 mcspi_read_reg(struct spi_master *master, int idx)
{
	struct omap2_mcspi *mcspi = spi_master_get_devdata(master);

	return readl_relaxed(mcspi->base + idx);
}

static inline void mcspi_write_cs_reg(const struct spi_device *spi,
		int idx, u32 val)
{
	struct omap2_mcspi_cs	*cs = spi->controller_state;

	writel_relaxed(val, cs->base +  idx);
}

static inline u32 mcspi_read_cs_reg(const struct spi_device *spi, int idx)
{
	struct omap2_mcspi_cs	*cs = spi->controller_state;

	return readl_relaxed(cs->base + idx);
}

static inline u32 mcspi_cached_chconf0(const struct spi_device *spi)
{
	struct omap2_mcspi_cs *cs = spi->controller_state;

	return cs->chconf0;
}

static inline void mcspi_write_chconf0(const struct spi_device *spi, u32 val)
{
	struct omap2_mcspi_cs *cs = spi->controller_state;

	cs->chconf0 = val;
	mcspi_write_cs_reg(spi, OMAP2_MCSPI_CHCONF0, val);
	mcspi_read_cs_reg(spi, OMAP2_MCSPI_CHCONF0);
}

static inline int mcspi_bytes_per_word(int word_len)
{
	if (word_len <= 8)
		return 1;
	else if (word_len <= 16)
		return 2;
	else /* word_len <= 32 */
		return 4;
}

static void omap2_mcspi_set_dma_req(const struct spi_device *spi,
		int is_read, int enable)
{
	u32 l, rw;

	l = mcspi_cached_chconf0(spi);

	if (is_read) /* 1 is read, 0 write */
		rw = OMAP2_MCSPI_CHCONF_DMAR;
	else
		rw = OMAP2_MCSPI_CHCONF_DMAW;

	if (enable)
		l |= rw;
	else
		l &= ~rw;

	mcspi_write_chconf0(spi, l);
}

static void omap2_mcspi_set_enable(const struct spi_device *spi, int enable)
{
	struct omap2_mcspi_cs *cs = spi->controller_state;
	u32 l;

	l = cs->chctrl0;
	if (enable)
		l |= OMAP2_MCSPI_CHCTRL_EN;
	else
		l &= ~OMAP2_MCSPI_CHCTRL_EN;
	cs->chctrl0 = l;
	mcspi_write_cs_reg(spi, OMAP2_MCSPI_CHCTRL0, cs->chctrl0);
	/* Flash post-writes */
	mcspi_read_cs_reg(spi, OMAP2_MCSPI_CHCTRL0);
}

static void omap2_mcspi_set_cs(struct spi_device *spi, bool enable)
{
	struct omap2_mcspi *mcspi = spi_master_get_devdata(spi->master);
	u32 l;

	/* The controller handles the inverted chip selects
	 * using the OMAP2_MCSPI_CHCONF_EPOL bit so revert
	 * the inversion from the core spi_set_cs function.
	 */
	if (spi->mode & SPI_CS_HIGH)
		enable = !enable;

	if (spi->controller_state) {
<<<<<<< HEAD
=======
		int err = pm_runtime_get_sync(mcspi->dev);
		if (err < 0) {
			dev_err(mcspi->dev, "failed to get sync: %d\n", err);
			return;
		}

>>>>>>> 9fe8ecca
		l = mcspi_cached_chconf0(spi);

		if (enable)
			l &= ~OMAP2_MCSPI_CHCONF_FORCE;
		else
			l |= OMAP2_MCSPI_CHCONF_FORCE;

		mcspi_write_chconf0(spi, l);
<<<<<<< HEAD
=======

		pm_runtime_mark_last_busy(mcspi->dev);
		pm_runtime_put_autosuspend(mcspi->dev);
>>>>>>> 9fe8ecca
	}
}

static void omap2_mcspi_set_master_mode(struct spi_master *master)
{
	struct omap2_mcspi	*mcspi = spi_master_get_devdata(master);
	struct omap2_mcspi_regs	*ctx = &mcspi->ctx;
	u32 l;

	/*
	 * Setup when switching from (reset default) slave mode
	 * to single-channel master mode
	 */
	l = mcspi_read_reg(master, OMAP2_MCSPI_MODULCTRL);
	l &= ~(OMAP2_MCSPI_MODULCTRL_STEST | OMAP2_MCSPI_MODULCTRL_MS);
	l |= OMAP2_MCSPI_MODULCTRL_SINGLE;
	mcspi_write_reg(master, OMAP2_MCSPI_MODULCTRL, l);

	ctx->modulctrl = l;
}

static void omap2_mcspi_set_fifo(const struct spi_device *spi,
				struct spi_transfer *t, int enable)
{
	struct spi_master *master = spi->master;
	struct omap2_mcspi_cs *cs = spi->controller_state;
	struct omap2_mcspi *mcspi;
	unsigned int wcnt;
	int max_fifo_depth, fifo_depth, bytes_per_word;
	u32 chconf, xferlevel;

	mcspi = spi_master_get_devdata(master);

	chconf = mcspi_cached_chconf0(spi);
	if (enable) {
		bytes_per_word = mcspi_bytes_per_word(cs->word_len);
		if (t->len % bytes_per_word != 0)
			goto disable_fifo;

		if (t->rx_buf != NULL && t->tx_buf != NULL)
			max_fifo_depth = OMAP2_MCSPI_MAX_FIFODEPTH / 2;
		else
			max_fifo_depth = OMAP2_MCSPI_MAX_FIFODEPTH;

		fifo_depth = gcd(t->len, max_fifo_depth);
		if (fifo_depth < 2 || fifo_depth % bytes_per_word != 0)
			goto disable_fifo;

		wcnt = t->len / bytes_per_word;
		if (wcnt > OMAP2_MCSPI_MAX_FIFOWCNT)
			goto disable_fifo;

		xferlevel = wcnt << 16;
		if (t->rx_buf != NULL) {
			chconf |= OMAP2_MCSPI_CHCONF_FFER;
			xferlevel |= (fifo_depth - 1) << 8;
		}
		if (t->tx_buf != NULL) {
			chconf |= OMAP2_MCSPI_CHCONF_FFET;
			xferlevel |= fifo_depth - 1;
		}

		mcspi_write_reg(master, OMAP2_MCSPI_XFERLEVEL, xferlevel);
		mcspi_write_chconf0(spi, chconf);
		mcspi->fifo_depth = fifo_depth;

		return;
	}

disable_fifo:
	if (t->rx_buf != NULL)
		chconf &= ~OMAP2_MCSPI_CHCONF_FFER;

	if (t->tx_buf != NULL)
		chconf &= ~OMAP2_MCSPI_CHCONF_FFET;

	mcspi_write_chconf0(spi, chconf);
	mcspi->fifo_depth = 0;
}

static void omap2_mcspi_restore_ctx(struct omap2_mcspi *mcspi)
{
	struct spi_master	*spi_cntrl = mcspi->master;
	struct omap2_mcspi_regs	*ctx = &mcspi->ctx;
	struct omap2_mcspi_cs	*cs;

	/* McSPI: context restore */
	mcspi_write_reg(spi_cntrl, OMAP2_MCSPI_MODULCTRL, ctx->modulctrl);
	mcspi_write_reg(spi_cntrl, OMAP2_MCSPI_WAKEUPENABLE, ctx->wakeupenable);

	list_for_each_entry(cs, &ctx->cs, node)
		writel_relaxed(cs->chconf0, cs->base + OMAP2_MCSPI_CHCONF0);
}

static int mcspi_wait_for_reg_bit(void __iomem *reg, unsigned long bit)
{
	unsigned long timeout;

	timeout = jiffies + msecs_to_jiffies(1000);
	while (!(readl_relaxed(reg) & bit)) {
		if (time_after(jiffies, timeout)) {
			if (!(readl_relaxed(reg) & bit))
				return -ETIMEDOUT;
			else
				return 0;
		}
		cpu_relax();
	}
	return 0;
}

static void omap2_mcspi_rx_callback(void *data)
{
	struct spi_device *spi = data;
	struct omap2_mcspi *mcspi = spi_master_get_devdata(spi->master);
	struct omap2_mcspi_dma *mcspi_dma = &mcspi->dma_channels[spi->chip_select];

	/* We must disable the DMA RX request */
	omap2_mcspi_set_dma_req(spi, 1, 0);

	complete(&mcspi_dma->dma_rx_completion);
}

static void omap2_mcspi_tx_callback(void *data)
{
	struct spi_device *spi = data;
	struct omap2_mcspi *mcspi = spi_master_get_devdata(spi->master);
	struct omap2_mcspi_dma *mcspi_dma = &mcspi->dma_channels[spi->chip_select];

	/* We must disable the DMA TX request */
	omap2_mcspi_set_dma_req(spi, 0, 0);

	complete(&mcspi_dma->dma_tx_completion);
}

static void omap2_mcspi_tx_dma(struct spi_device *spi,
				struct spi_transfer *xfer,
				struct dma_slave_config cfg)
{
	struct omap2_mcspi	*mcspi;
	struct omap2_mcspi_dma  *mcspi_dma;
	unsigned int		count;

	mcspi = spi_master_get_devdata(spi->master);
	mcspi_dma = &mcspi->dma_channels[spi->chip_select];
	count = xfer->len;

	if (mcspi_dma->dma_tx) {
		struct dma_async_tx_descriptor *tx;
		struct scatterlist sg;

		dmaengine_slave_config(mcspi_dma->dma_tx, &cfg);

		sg_init_table(&sg, 1);
		sg_dma_address(&sg) = xfer->tx_dma;
		sg_dma_len(&sg) = xfer->len;

		tx = dmaengine_prep_slave_sg(mcspi_dma->dma_tx, &sg, 1,
		DMA_MEM_TO_DEV, DMA_PREP_INTERRUPT | DMA_CTRL_ACK);
		if (tx) {
			tx->callback = omap2_mcspi_tx_callback;
			tx->callback_param = spi;
			dmaengine_submit(tx);
		} else {
			/* FIXME: fall back to PIO? */
		}
	}
	dma_async_issue_pending(mcspi_dma->dma_tx);
	omap2_mcspi_set_dma_req(spi, 0, 1);

}

static unsigned
omap2_mcspi_rx_dma(struct spi_device *spi, struct spi_transfer *xfer,
				struct dma_slave_config cfg,
				unsigned es)
{
	struct omap2_mcspi	*mcspi;
	struct omap2_mcspi_dma  *mcspi_dma;
	unsigned int		count, dma_count;
	u32			l;
	int			elements = 0;
	int			word_len, element_count;
	struct omap2_mcspi_cs	*cs = spi->controller_state;
	mcspi = spi_master_get_devdata(spi->master);
	mcspi_dma = &mcspi->dma_channels[spi->chip_select];
	count = xfer->len;
	dma_count = xfer->len;

	if (mcspi->fifo_depth == 0)
		dma_count -= es;

	word_len = cs->word_len;
	l = mcspi_cached_chconf0(spi);

	if (word_len <= 8)
		element_count = count;
	else if (word_len <= 16)
		element_count = count >> 1;
	else /* word_len <= 32 */
		element_count = count >> 2;

	if (mcspi_dma->dma_rx) {
		struct dma_async_tx_descriptor *tx;
		struct scatterlist sg;

		dmaengine_slave_config(mcspi_dma->dma_rx, &cfg);

		if ((l & OMAP2_MCSPI_CHCONF_TURBO) && mcspi->fifo_depth == 0)
			dma_count -= es;

		sg_init_table(&sg, 1);
		sg_dma_address(&sg) = xfer->rx_dma;
		sg_dma_len(&sg) = dma_count;

		tx = dmaengine_prep_slave_sg(mcspi_dma->dma_rx, &sg, 1,
				DMA_DEV_TO_MEM, DMA_PREP_INTERRUPT |
				DMA_CTRL_ACK);
		if (tx) {
			tx->callback = omap2_mcspi_rx_callback;
			tx->callback_param = spi;
			dmaengine_submit(tx);
		} else {
				/* FIXME: fall back to PIO? */
		}
	}

	dma_async_issue_pending(mcspi_dma->dma_rx);
	omap2_mcspi_set_dma_req(spi, 1, 1);

	wait_for_completion(&mcspi_dma->dma_rx_completion);
	dma_unmap_single(mcspi->dev, xfer->rx_dma, count,
			 DMA_FROM_DEVICE);

	if (mcspi->fifo_depth > 0)
		return count;

	omap2_mcspi_set_enable(spi, 0);

	elements = element_count - 1;

	if (l & OMAP2_MCSPI_CHCONF_TURBO) {
		elements--;

		if (likely(mcspi_read_cs_reg(spi, OMAP2_MCSPI_CHSTAT0)
				   & OMAP2_MCSPI_CHSTAT_RXS)) {
			u32 w;

			w = mcspi_read_cs_reg(spi, OMAP2_MCSPI_RX0);
			if (word_len <= 8)
				((u8 *)xfer->rx_buf)[elements++] = w;
			else if (word_len <= 16)
				((u16 *)xfer->rx_buf)[elements++] = w;
			else /* word_len <= 32 */
				((u32 *)xfer->rx_buf)[elements++] = w;
		} else {
			int bytes_per_word = mcspi_bytes_per_word(word_len);
			dev_err(&spi->dev, "DMA RX penultimate word empty\n");
			count -= (bytes_per_word << 1);
			omap2_mcspi_set_enable(spi, 1);
			return count;
		}
	}
	if (likely(mcspi_read_cs_reg(spi, OMAP2_MCSPI_CHSTAT0)
				& OMAP2_MCSPI_CHSTAT_RXS)) {
		u32 w;

		w = mcspi_read_cs_reg(spi, OMAP2_MCSPI_RX0);
		if (word_len <= 8)
			((u8 *)xfer->rx_buf)[elements] = w;
		else if (word_len <= 16)
			((u16 *)xfer->rx_buf)[elements] = w;
		else /* word_len <= 32 */
			((u32 *)xfer->rx_buf)[elements] = w;
	} else {
		dev_err(&spi->dev, "DMA RX last word empty\n");
		count -= mcspi_bytes_per_word(word_len);
	}
	omap2_mcspi_set_enable(spi, 1);
	return count;
}

static unsigned
omap2_mcspi_txrx_dma(struct spi_device *spi, struct spi_transfer *xfer)
{
	struct omap2_mcspi	*mcspi;
	struct omap2_mcspi_cs	*cs = spi->controller_state;
	struct omap2_mcspi_dma  *mcspi_dma;
	unsigned int		count;
	u32			l;
	u8			*rx;
	const u8		*tx;
	struct dma_slave_config	cfg;
	enum dma_slave_buswidth width;
	unsigned es;
	u32			burst;
	void __iomem		*chstat_reg;
	void __iomem            *irqstat_reg;
	int			wait_res;

	mcspi = spi_master_get_devdata(spi->master);
	mcspi_dma = &mcspi->dma_channels[spi->chip_select];
	l = mcspi_cached_chconf0(spi);


	if (cs->word_len <= 8) {
		width = DMA_SLAVE_BUSWIDTH_1_BYTE;
		es = 1;
	} else if (cs->word_len <= 16) {
		width = DMA_SLAVE_BUSWIDTH_2_BYTES;
		es = 2;
	} else {
		width = DMA_SLAVE_BUSWIDTH_4_BYTES;
		es = 4;
	}

	count = xfer->len;
	burst = 1;

	if (mcspi->fifo_depth > 0) {
		if (count > mcspi->fifo_depth)
			burst = mcspi->fifo_depth / es;
		else
			burst = count / es;
	}

	memset(&cfg, 0, sizeof(cfg));
	cfg.src_addr = cs->phys + OMAP2_MCSPI_RX0;
	cfg.dst_addr = cs->phys + OMAP2_MCSPI_TX0;
	cfg.src_addr_width = width;
	cfg.dst_addr_width = width;
	cfg.src_maxburst = burst;
	cfg.dst_maxburst = burst;

	rx = xfer->rx_buf;
	tx = xfer->tx_buf;

	if (tx != NULL)
		omap2_mcspi_tx_dma(spi, xfer, cfg);

	if (rx != NULL)
		count = omap2_mcspi_rx_dma(spi, xfer, cfg, es);

	if (tx != NULL) {
		wait_for_completion(&mcspi_dma->dma_tx_completion);
		dma_unmap_single(mcspi->dev, xfer->tx_dma, xfer->len,
				 DMA_TO_DEVICE);

		if (mcspi->fifo_depth > 0) {
			irqstat_reg = mcspi->base + OMAP2_MCSPI_IRQSTATUS;

			if (mcspi_wait_for_reg_bit(irqstat_reg,
						OMAP2_MCSPI_IRQSTATUS_EOW) < 0)
				dev_err(&spi->dev, "EOW timed out\n");

			mcspi_write_reg(mcspi->master, OMAP2_MCSPI_IRQSTATUS,
					OMAP2_MCSPI_IRQSTATUS_EOW);
		}

		/* for TX_ONLY mode, be sure all words have shifted out */
		if (rx == NULL) {
			chstat_reg = cs->base + OMAP2_MCSPI_CHSTAT0;
			if (mcspi->fifo_depth > 0) {
				wait_res = mcspi_wait_for_reg_bit(chstat_reg,
						OMAP2_MCSPI_CHSTAT_TXFFE);
				if (wait_res < 0)
					dev_err(&spi->dev, "TXFFE timed out\n");
			} else {
				wait_res = mcspi_wait_for_reg_bit(chstat_reg,
						OMAP2_MCSPI_CHSTAT_TXS);
				if (wait_res < 0)
					dev_err(&spi->dev, "TXS timed out\n");
			}
			if (wait_res >= 0 &&
				(mcspi_wait_for_reg_bit(chstat_reg,
					OMAP2_MCSPI_CHSTAT_EOT) < 0))
				dev_err(&spi->dev, "EOT timed out\n");
		}
	}
	return count;
}

static unsigned
omap2_mcspi_txrx_pio(struct spi_device *spi, struct spi_transfer *xfer)
{
	struct omap2_mcspi	*mcspi;
	struct omap2_mcspi_cs	*cs = spi->controller_state;
	unsigned int		count, c;
	u32			l;
	void __iomem		*base = cs->base;
	void __iomem		*tx_reg;
	void __iomem		*rx_reg;
	void __iomem		*chstat_reg;
	int			word_len;

	mcspi = spi_master_get_devdata(spi->master);
	count = xfer->len;
	c = count;
	word_len = cs->word_len;

	l = mcspi_cached_chconf0(spi);

	/* We store the pre-calculated register addresses on stack to speed
	 * up the transfer loop. */
	tx_reg		= base + OMAP2_MCSPI_TX0;
	rx_reg		= base + OMAP2_MCSPI_RX0;
	chstat_reg	= base + OMAP2_MCSPI_CHSTAT0;

	if (c < (word_len>>3))
		return 0;

	if (word_len <= 8) {
		u8		*rx;
		const u8	*tx;

		rx = xfer->rx_buf;
		tx = xfer->tx_buf;

		do {
			c -= 1;
			if (tx != NULL) {
				if (mcspi_wait_for_reg_bit(chstat_reg,
						OMAP2_MCSPI_CHSTAT_TXS) < 0) {
					dev_err(&spi->dev, "TXS timed out\n");
					goto out;
				}
				dev_vdbg(&spi->dev, "write-%d %02x\n",
						word_len, *tx);
				writel_relaxed(*tx++, tx_reg);
			}
			if (rx != NULL) {
				if (mcspi_wait_for_reg_bit(chstat_reg,
						OMAP2_MCSPI_CHSTAT_RXS) < 0) {
					dev_err(&spi->dev, "RXS timed out\n");
					goto out;
				}

				if (c == 1 && tx == NULL &&
				    (l & OMAP2_MCSPI_CHCONF_TURBO)) {
					omap2_mcspi_set_enable(spi, 0);
					*rx++ = readl_relaxed(rx_reg);
					dev_vdbg(&spi->dev, "read-%d %02x\n",
						    word_len, *(rx - 1));
					if (mcspi_wait_for_reg_bit(chstat_reg,
						OMAP2_MCSPI_CHSTAT_RXS) < 0) {
						dev_err(&spi->dev,
							"RXS timed out\n");
						goto out;
					}
					c = 0;
				} else if (c == 0 && tx == NULL) {
					omap2_mcspi_set_enable(spi, 0);
				}

				*rx++ = readl_relaxed(rx_reg);
				dev_vdbg(&spi->dev, "read-%d %02x\n",
						word_len, *(rx - 1));
			}
		} while (c);
	} else if (word_len <= 16) {
		u16		*rx;
		const u16	*tx;

		rx = xfer->rx_buf;
		tx = xfer->tx_buf;
		do {
			c -= 2;
			if (tx != NULL) {
				if (mcspi_wait_for_reg_bit(chstat_reg,
						OMAP2_MCSPI_CHSTAT_TXS) < 0) {
					dev_err(&spi->dev, "TXS timed out\n");
					goto out;
				}
				dev_vdbg(&spi->dev, "write-%d %04x\n",
						word_len, *tx);
				writel_relaxed(*tx++, tx_reg);
			}
			if (rx != NULL) {
				if (mcspi_wait_for_reg_bit(chstat_reg,
						OMAP2_MCSPI_CHSTAT_RXS) < 0) {
					dev_err(&spi->dev, "RXS timed out\n");
					goto out;
				}

				if (c == 2 && tx == NULL &&
				    (l & OMAP2_MCSPI_CHCONF_TURBO)) {
					omap2_mcspi_set_enable(spi, 0);
					*rx++ = readl_relaxed(rx_reg);
					dev_vdbg(&spi->dev, "read-%d %04x\n",
						    word_len, *(rx - 1));
					if (mcspi_wait_for_reg_bit(chstat_reg,
						OMAP2_MCSPI_CHSTAT_RXS) < 0) {
						dev_err(&spi->dev,
							"RXS timed out\n");
						goto out;
					}
					c = 0;
				} else if (c == 0 && tx == NULL) {
					omap2_mcspi_set_enable(spi, 0);
				}

				*rx++ = readl_relaxed(rx_reg);
				dev_vdbg(&spi->dev, "read-%d %04x\n",
						word_len, *(rx - 1));
			}
		} while (c >= 2);
	} else if (word_len <= 32) {
		u32		*rx;
		const u32	*tx;

		rx = xfer->rx_buf;
		tx = xfer->tx_buf;
		do {
			c -= 4;
			if (tx != NULL) {
				if (mcspi_wait_for_reg_bit(chstat_reg,
						OMAP2_MCSPI_CHSTAT_TXS) < 0) {
					dev_err(&spi->dev, "TXS timed out\n");
					goto out;
				}
				dev_vdbg(&spi->dev, "write-%d %08x\n",
						word_len, *tx);
				writel_relaxed(*tx++, tx_reg);
			}
			if (rx != NULL) {
				if (mcspi_wait_for_reg_bit(chstat_reg,
						OMAP2_MCSPI_CHSTAT_RXS) < 0) {
					dev_err(&spi->dev, "RXS timed out\n");
					goto out;
				}

				if (c == 4 && tx == NULL &&
				    (l & OMAP2_MCSPI_CHCONF_TURBO)) {
					omap2_mcspi_set_enable(spi, 0);
					*rx++ = readl_relaxed(rx_reg);
					dev_vdbg(&spi->dev, "read-%d %08x\n",
						    word_len, *(rx - 1));
					if (mcspi_wait_for_reg_bit(chstat_reg,
						OMAP2_MCSPI_CHSTAT_RXS) < 0) {
						dev_err(&spi->dev,
							"RXS timed out\n");
						goto out;
					}
					c = 0;
				} else if (c == 0 && tx == NULL) {
					omap2_mcspi_set_enable(spi, 0);
				}

				*rx++ = readl_relaxed(rx_reg);
				dev_vdbg(&spi->dev, "read-%d %08x\n",
						word_len, *(rx - 1));
			}
		} while (c >= 4);
	}

	/* for TX_ONLY mode, be sure all words have shifted out */
	if (xfer->rx_buf == NULL) {
		if (mcspi_wait_for_reg_bit(chstat_reg,
				OMAP2_MCSPI_CHSTAT_TXS) < 0) {
			dev_err(&spi->dev, "TXS timed out\n");
		} else if (mcspi_wait_for_reg_bit(chstat_reg,
				OMAP2_MCSPI_CHSTAT_EOT) < 0)
			dev_err(&spi->dev, "EOT timed out\n");

		/* disable chan to purge rx datas received in TX_ONLY transfer,
		 * otherwise these rx datas will affect the direct following
		 * RX_ONLY transfer.
		 */
		omap2_mcspi_set_enable(spi, 0);
	}
out:
	omap2_mcspi_set_enable(spi, 1);
	return count - c;
}

static u32 omap2_mcspi_calc_divisor(u32 speed_hz)
{
	u32 div;

	for (div = 0; div < 15; div++)
		if (speed_hz >= (OMAP2_MCSPI_MAX_FREQ >> div))
			return div;

	return 15;
}

/* called only when no transfer is active to this device */
static int omap2_mcspi_setup_transfer(struct spi_device *spi,
		struct spi_transfer *t)
{
	struct omap2_mcspi_cs *cs = spi->controller_state;
	struct omap2_mcspi *mcspi;
	struct spi_master *spi_cntrl;
	u32 l = 0, clkd = 0, div, extclk = 0, clkg = 0;
	u8 word_len = spi->bits_per_word;
	u32 speed_hz = spi->max_speed_hz;

	mcspi = spi_master_get_devdata(spi->master);
	spi_cntrl = mcspi->master;

	if (t != NULL && t->bits_per_word)
		word_len = t->bits_per_word;

	cs->word_len = word_len;

	if (t && t->speed_hz)
		speed_hz = t->speed_hz;

	speed_hz = min_t(u32, speed_hz, OMAP2_MCSPI_MAX_FREQ);
	if (speed_hz < (OMAP2_MCSPI_MAX_FREQ / OMAP2_MCSPI_MAX_DIVIDER)) {
		clkd = omap2_mcspi_calc_divisor(speed_hz);
		speed_hz = OMAP2_MCSPI_MAX_FREQ >> clkd;
		clkg = 0;
	} else {
		div = (OMAP2_MCSPI_MAX_FREQ + speed_hz - 1) / speed_hz;
		speed_hz = OMAP2_MCSPI_MAX_FREQ / div;
		clkd = (div - 1) & 0xf;
		extclk = (div - 1) >> 4;
		clkg = OMAP2_MCSPI_CHCONF_CLKG;
	}

	l = mcspi_cached_chconf0(spi);

	/* standard 4-wire master mode:  SCK, MOSI/out, MISO/in, nCS
	 * REVISIT: this controller could support SPI_3WIRE mode.
	 */
	if (mcspi->pin_dir == MCSPI_PINDIR_D0_IN_D1_OUT) {
		l &= ~OMAP2_MCSPI_CHCONF_IS;
		l &= ~OMAP2_MCSPI_CHCONF_DPE1;
		l |= OMAP2_MCSPI_CHCONF_DPE0;
	} else {
		l |= OMAP2_MCSPI_CHCONF_IS;
		l |= OMAP2_MCSPI_CHCONF_DPE1;
		l &= ~OMAP2_MCSPI_CHCONF_DPE0;
	}

	/* wordlength */
	l &= ~OMAP2_MCSPI_CHCONF_WL_MASK;
	l |= (word_len - 1) << 7;

	/* set chipselect polarity; manage with FORCE */
	if (!(spi->mode & SPI_CS_HIGH))
		l |= OMAP2_MCSPI_CHCONF_EPOL;	/* active-low; normal */
	else
		l &= ~OMAP2_MCSPI_CHCONF_EPOL;

	/* set clock divisor */
	l &= ~OMAP2_MCSPI_CHCONF_CLKD_MASK;
	l |= clkd << 2;

	/* set clock granularity */
	l &= ~OMAP2_MCSPI_CHCONF_CLKG;
	l |= clkg;
	if (clkg) {
		cs->chctrl0 &= ~OMAP2_MCSPI_CHCTRL_EXTCLK_MASK;
		cs->chctrl0 |= extclk << 8;
		mcspi_write_cs_reg(spi, OMAP2_MCSPI_CHCTRL0, cs->chctrl0);
	}

	/* set SPI mode 0..3 */
	if (spi->mode & SPI_CPOL)
		l |= OMAP2_MCSPI_CHCONF_POL;
	else
		l &= ~OMAP2_MCSPI_CHCONF_POL;
	if (spi->mode & SPI_CPHA)
		l |= OMAP2_MCSPI_CHCONF_PHA;
	else
		l &= ~OMAP2_MCSPI_CHCONF_PHA;

	mcspi_write_chconf0(spi, l);

	cs->mode = spi->mode;

	dev_dbg(&spi->dev, "setup: speed %d, sample %s edge, clk %s\n",
			speed_hz,
			(spi->mode & SPI_CPHA) ? "trailing" : "leading",
			(spi->mode & SPI_CPOL) ? "inverted" : "normal");

	return 0;
}

/*
 * Note that we currently allow DMA only if we get a channel
 * for both rx and tx. Otherwise we'll do PIO for both rx and tx.
 */
static int omap2_mcspi_request_dma(struct spi_device *spi)
{
	struct spi_master	*master = spi->master;
	struct omap2_mcspi	*mcspi;
	struct omap2_mcspi_dma	*mcspi_dma;
	dma_cap_mask_t mask;
	unsigned sig;

	mcspi = spi_master_get_devdata(master);
	mcspi_dma = mcspi->dma_channels + spi->chip_select;

	init_completion(&mcspi_dma->dma_rx_completion);
	init_completion(&mcspi_dma->dma_tx_completion);

	dma_cap_zero(mask);
	dma_cap_set(DMA_SLAVE, mask);
	sig = mcspi_dma->dma_rx_sync_dev;

	mcspi_dma->dma_rx =
		dma_request_slave_channel_compat(mask, omap_dma_filter_fn,
						 &sig, &master->dev,
						 mcspi_dma->dma_rx_ch_name);
	if (!mcspi_dma->dma_rx)
		goto no_dma;

	sig = mcspi_dma->dma_tx_sync_dev;
	mcspi_dma->dma_tx =
		dma_request_slave_channel_compat(mask, omap_dma_filter_fn,
						 &sig, &master->dev,
						 mcspi_dma->dma_tx_ch_name);

	if (!mcspi_dma->dma_tx) {
		dma_release_channel(mcspi_dma->dma_rx);
		mcspi_dma->dma_rx = NULL;
		goto no_dma;
	}

	return 0;

no_dma:
	dev_warn(&spi->dev, "not using DMA for McSPI\n");
	return -EAGAIN;
}

static int omap2_mcspi_setup(struct spi_device *spi)
{
	int			ret;
	struct omap2_mcspi	*mcspi = spi_master_get_devdata(spi->master);
	struct omap2_mcspi_regs	*ctx = &mcspi->ctx;
	struct omap2_mcspi_dma	*mcspi_dma;
	struct omap2_mcspi_cs	*cs = spi->controller_state;

	mcspi_dma = &mcspi->dma_channels[spi->chip_select];

	if (!cs) {
		cs = kzalloc(sizeof *cs, GFP_KERNEL);
		if (!cs)
			return -ENOMEM;
		cs->base = mcspi->base + spi->chip_select * 0x14;
		cs->phys = mcspi->phys + spi->chip_select * 0x14;
		cs->mode = 0;
		cs->chconf0 = 0;
		cs->chctrl0 = 0;
		spi->controller_state = cs;
		/* Link this to context save list */
		list_add_tail(&cs->node, &ctx->cs);
	}

	if (!mcspi_dma->dma_rx || !mcspi_dma->dma_tx) {
		ret = omap2_mcspi_request_dma(spi);
		if (ret < 0 && ret != -EAGAIN)
			return ret;
	}

	if (gpio_is_valid(spi->cs_gpio)) {
		ret = gpio_request(spi->cs_gpio, dev_name(&spi->dev));
		if (ret) {
			dev_err(&spi->dev, "failed to request gpio\n");
			return ret;
		}
		gpio_direction_output(spi->cs_gpio, !(spi->mode & SPI_CS_HIGH));
	}

	ret = pm_runtime_get_sync(mcspi->dev);
	if (ret < 0)
		return ret;

	ret = omap2_mcspi_setup_transfer(spi, NULL);
	pm_runtime_mark_last_busy(mcspi->dev);
	pm_runtime_put_autosuspend(mcspi->dev);

	return ret;
}

static void omap2_mcspi_cleanup(struct spi_device *spi)
{
	struct omap2_mcspi	*mcspi;
	struct omap2_mcspi_dma	*mcspi_dma;
	struct omap2_mcspi_cs	*cs;

	mcspi = spi_master_get_devdata(spi->master);

	if (spi->controller_state) {
		/* Unlink controller state from context save list */
		cs = spi->controller_state;
		list_del(&cs->node);

		kfree(cs);
	}

	if (spi->chip_select < spi->master->num_chipselect) {
		mcspi_dma = &mcspi->dma_channels[spi->chip_select];

		if (mcspi_dma->dma_rx) {
			dma_release_channel(mcspi_dma->dma_rx);
			mcspi_dma->dma_rx = NULL;
		}
		if (mcspi_dma->dma_tx) {
			dma_release_channel(mcspi_dma->dma_tx);
			mcspi_dma->dma_tx = NULL;
		}
	}

	if (gpio_is_valid(spi->cs_gpio))
		gpio_free(spi->cs_gpio);
}

static int omap2_mcspi_work_one(struct omap2_mcspi *mcspi,
		struct spi_device *spi, struct spi_transfer *t)
{

	/* We only enable one channel at a time -- the one whose message is
	 * -- although this controller would gladly
	 * arbitrate among multiple channels.  This corresponds to "single
	 * channel" master mode.  As a side effect, we need to manage the
	 * chipselect with the FORCE bit ... CS != channel enable.
	 */

	struct spi_master		*master;
	struct omap2_mcspi_dma		*mcspi_dma;
	struct omap2_mcspi_cs		*cs;
	struct omap2_mcspi_device_config *cd;
	int				par_override = 0;
	int				status = 0;
	u32				chconf;

	master = spi->master;
	mcspi_dma = mcspi->dma_channels + spi->chip_select;
	cs = spi->controller_state;
	cd = spi->controller_data;

	/*
	 * The slave driver could have changed spi->mode in which case
	 * it will be different from cs->mode (the current hardware setup).
	 * If so, set par_override (even though its not a parity issue) so
	 * omap2_mcspi_setup_transfer will be called to configure the hardware
	 * with the correct mode on the first iteration of the loop below.
	 */
	if (spi->mode != cs->mode)
		par_override = 1;

	omap2_mcspi_set_enable(spi, 0);

	if (gpio_is_valid(spi->cs_gpio))
		omap2_mcspi_set_cs(spi, spi->mode & SPI_CS_HIGH);

	if (par_override ||
	    (t->speed_hz != spi->max_speed_hz) ||
	    (t->bits_per_word != spi->bits_per_word)) {
		par_override = 1;
		status = omap2_mcspi_setup_transfer(spi, t);
		if (status < 0)
			goto out;
		if (t->speed_hz == spi->max_speed_hz &&
		    t->bits_per_word == spi->bits_per_word)
			par_override = 0;
	}
	if (cd && cd->cs_per_word) {
		chconf = mcspi->ctx.modulctrl;
		chconf &= ~OMAP2_MCSPI_MODULCTRL_SINGLE;
		mcspi_write_reg(master, OMAP2_MCSPI_MODULCTRL, chconf);
		mcspi->ctx.modulctrl =
			mcspi_read_cs_reg(spi, OMAP2_MCSPI_MODULCTRL);
	}

	chconf = mcspi_cached_chconf0(spi);
	chconf &= ~OMAP2_MCSPI_CHCONF_TRM_MASK;
	chconf &= ~OMAP2_MCSPI_CHCONF_TURBO;

	if (t->tx_buf == NULL)
		chconf |= OMAP2_MCSPI_CHCONF_TRM_RX_ONLY;
	else if (t->rx_buf == NULL)
		chconf |= OMAP2_MCSPI_CHCONF_TRM_TX_ONLY;

	if (cd && cd->turbo_mode && t->tx_buf == NULL) {
		/* Turbo mode is for more than one word */
		if (t->len > ((cs->word_len + 7) >> 3))
			chconf |= OMAP2_MCSPI_CHCONF_TURBO;
	}

	mcspi_write_chconf0(spi, chconf);

	if (t->len) {
		unsigned	count;

		if ((mcspi_dma->dma_rx && mcspi_dma->dma_tx) &&
		    (t->len >= DMA_MIN_BYTES))
			omap2_mcspi_set_fifo(spi, t, 1);

		omap2_mcspi_set_enable(spi, 1);

		/* RX_ONLY mode needs dummy data in TX reg */
		if (t->tx_buf == NULL)
			writel_relaxed(0, cs->base
					+ OMAP2_MCSPI_TX0);

		if ((mcspi_dma->dma_rx && mcspi_dma->dma_tx) &&
		    (t->len >= DMA_MIN_BYTES))
			count = omap2_mcspi_txrx_dma(spi, t);
		else
			count = omap2_mcspi_txrx_pio(spi, t);

		if (count != t->len) {
			status = -EIO;
			goto out;
		}
	}

	omap2_mcspi_set_enable(spi, 0);

	if (mcspi->fifo_depth > 0)
		omap2_mcspi_set_fifo(spi, t, 0);

out:
	/* Restore defaults if they were overriden */
	if (par_override) {
		par_override = 0;
		status = omap2_mcspi_setup_transfer(spi, NULL);
	}

	if (cd && cd->cs_per_word) {
		chconf = mcspi->ctx.modulctrl;
		chconf |= OMAP2_MCSPI_MODULCTRL_SINGLE;
		mcspi_write_reg(master, OMAP2_MCSPI_MODULCTRL, chconf);
		mcspi->ctx.modulctrl =
			mcspi_read_cs_reg(spi, OMAP2_MCSPI_MODULCTRL);
	}

	omap2_mcspi_set_enable(spi, 0);

	if (gpio_is_valid(spi->cs_gpio))
		omap2_mcspi_set_cs(spi, !(spi->mode & SPI_CS_HIGH));

	if (mcspi->fifo_depth > 0 && t)
		omap2_mcspi_set_fifo(spi, t, 0);

	return status;
}

static int omap2_mcspi_transfer_one(struct spi_master *master,
		struct spi_device *spi, struct spi_transfer *t)
{
	struct omap2_mcspi	*mcspi;
	struct omap2_mcspi_dma	*mcspi_dma;
	const void	*tx_buf = t->tx_buf;
	void		*rx_buf = t->rx_buf;
	unsigned	len = t->len;

	mcspi = spi_master_get_devdata(master);
	mcspi_dma = mcspi->dma_channels + spi->chip_select;

	if ((len && !(rx_buf || tx_buf))) {
		dev_dbg(mcspi->dev, "transfer: %d Hz, %d %s%s, %d bpw\n",
				t->speed_hz,
				len,
				tx_buf ? "tx" : "",
				rx_buf ? "rx" : "",
				t->bits_per_word);
		return -EINVAL;
	}

	if (len < DMA_MIN_BYTES)
		goto skip_dma_map;

	if (mcspi_dma->dma_tx && tx_buf != NULL) {
		t->tx_dma = dma_map_single(mcspi->dev, (void *) tx_buf,
				len, DMA_TO_DEVICE);
		if (dma_mapping_error(mcspi->dev, t->tx_dma)) {
			dev_dbg(mcspi->dev, "dma %cX %d bytes error\n",
					'T', len);
			return -EINVAL;
		}
	}
	if (mcspi_dma->dma_rx && rx_buf != NULL) {
		t->rx_dma = dma_map_single(mcspi->dev, rx_buf, t->len,
				DMA_FROM_DEVICE);
		if (dma_mapping_error(mcspi->dev, t->rx_dma)) {
			dev_dbg(mcspi->dev, "dma %cX %d bytes error\n",
					'R', len);
			if (tx_buf != NULL)
				dma_unmap_single(mcspi->dev, t->tx_dma,
						len, DMA_TO_DEVICE);
			return -EINVAL;
		}
	}

skip_dma_map:
	return omap2_mcspi_work_one(mcspi, spi, t);
}

static int omap2_mcspi_master_setup(struct omap2_mcspi *mcspi)
{
	struct spi_master	*master = mcspi->master;
	struct omap2_mcspi_regs	*ctx = &mcspi->ctx;
	int			ret = 0;

	ret = pm_runtime_get_sync(mcspi->dev);
	if (ret < 0)
		return ret;

	mcspi_write_reg(master, OMAP2_MCSPI_WAKEUPENABLE,
			OMAP2_MCSPI_WAKEUPENABLE_WKEN);
	ctx->wakeupenable = OMAP2_MCSPI_WAKEUPENABLE_WKEN;

	omap2_mcspi_set_master_mode(master);
	pm_runtime_mark_last_busy(mcspi->dev);
	pm_runtime_put_autosuspend(mcspi->dev);
	return 0;
}

static int omap_mcspi_runtime_resume(struct device *dev)
{
	struct omap2_mcspi	*mcspi;
	struct spi_master	*master;

	master = dev_get_drvdata(dev);
	mcspi = spi_master_get_devdata(master);
	omap2_mcspi_restore_ctx(mcspi);

	return 0;
}

static struct omap2_mcspi_platform_config omap2_pdata = {
	.regs_offset = 0,
};

static struct omap2_mcspi_platform_config omap4_pdata = {
	.regs_offset = OMAP4_MCSPI_REG_OFFSET,
};

static const struct of_device_id omap_mcspi_of_match[] = {
	{
		.compatible = "ti,omap2-mcspi",
		.data = &omap2_pdata,
	},
	{
		.compatible = "ti,omap4-mcspi",
		.data = &omap4_pdata,
	},
	{ },
};
MODULE_DEVICE_TABLE(of, omap_mcspi_of_match);

static int omap2_mcspi_probe(struct platform_device *pdev)
{
	struct spi_master	*master;
	const struct omap2_mcspi_platform_config *pdata;
	struct omap2_mcspi	*mcspi;
	struct resource		*r;
	int			status = 0, i;
	u32			regs_offset = 0;
	static int		bus_num = 1;
	struct device_node	*node = pdev->dev.of_node;
	const struct of_device_id *match;

	master = spi_alloc_master(&pdev->dev, sizeof *mcspi);
	if (master == NULL) {
		dev_dbg(&pdev->dev, "master allocation failed\n");
		return -ENOMEM;
	}

	/* the spi->mode bits understood by this driver: */
	master->mode_bits = SPI_CPOL | SPI_CPHA | SPI_CS_HIGH;
	master->bits_per_word_mask = SPI_BPW_RANGE_MASK(4, 32);
	master->setup = omap2_mcspi_setup;
	master->auto_runtime_pm = true;
	master->transfer_one = omap2_mcspi_transfer_one;
	master->set_cs = omap2_mcspi_set_cs;
	master->cleanup = omap2_mcspi_cleanup;
	master->dev.of_node = node;
	master->max_speed_hz = OMAP2_MCSPI_MAX_FREQ;
	master->min_speed_hz = OMAP2_MCSPI_MAX_FREQ >> 15;

	platform_set_drvdata(pdev, master);

	mcspi = spi_master_get_devdata(master);
	mcspi->master = master;

	match = of_match_device(omap_mcspi_of_match, &pdev->dev);
	if (match) {
		u32 num_cs = 1; /* default number of chipselect */
		pdata = match->data;

		of_property_read_u32(node, "ti,spi-num-cs", &num_cs);
		master->num_chipselect = num_cs;
		master->bus_num = bus_num++;
		if (of_get_property(node, "ti,pindir-d0-out-d1-in", NULL))
			mcspi->pin_dir = MCSPI_PINDIR_D0_OUT_D1_IN;
	} else {
		pdata = dev_get_platdata(&pdev->dev);
		master->num_chipselect = pdata->num_cs;
		if (pdev->id != -1)
			master->bus_num = pdev->id;
		mcspi->pin_dir = pdata->pin_dir;
	}
	regs_offset = pdata->regs_offset;

	r = platform_get_resource(pdev, IORESOURCE_MEM, 0);
	if (r == NULL) {
		status = -ENODEV;
		goto free_master;
	}

	r->start += regs_offset;
	r->end += regs_offset;
	mcspi->phys = r->start;

	mcspi->base = devm_ioremap_resource(&pdev->dev, r);
	if (IS_ERR(mcspi->base)) {
		status = PTR_ERR(mcspi->base);
		goto free_master;
	}

	mcspi->dev = &pdev->dev;

	INIT_LIST_HEAD(&mcspi->ctx.cs);

	mcspi->dma_channels = devm_kcalloc(&pdev->dev, master->num_chipselect,
					   sizeof(struct omap2_mcspi_dma),
					   GFP_KERNEL);
	if (mcspi->dma_channels == NULL) {
		status = -ENOMEM;
		goto free_master;
	}

	for (i = 0; i < master->num_chipselect; i++) {
		char *dma_rx_ch_name = mcspi->dma_channels[i].dma_rx_ch_name;
		char *dma_tx_ch_name = mcspi->dma_channels[i].dma_tx_ch_name;
		struct resource *dma_res;

		sprintf(dma_rx_ch_name, "rx%d", i);
		if (!pdev->dev.of_node) {
			dma_res =
				platform_get_resource_byname(pdev,
							     IORESOURCE_DMA,
							     dma_rx_ch_name);
			if (!dma_res) {
				dev_dbg(&pdev->dev,
					"cannot get DMA RX channel\n");
				status = -ENODEV;
				break;
			}

			mcspi->dma_channels[i].dma_rx_sync_dev =
				dma_res->start;
		}
		sprintf(dma_tx_ch_name, "tx%d", i);
		if (!pdev->dev.of_node) {
			dma_res =
				platform_get_resource_byname(pdev,
							     IORESOURCE_DMA,
							     dma_tx_ch_name);
			if (!dma_res) {
				dev_dbg(&pdev->dev,
					"cannot get DMA TX channel\n");
				status = -ENODEV;
				break;
			}

			mcspi->dma_channels[i].dma_tx_sync_dev =
				dma_res->start;
		}
	}

	if (status < 0)
		goto free_master;

	pm_runtime_use_autosuspend(&pdev->dev);
	pm_runtime_set_autosuspend_delay(&pdev->dev, SPI_AUTOSUSPEND_TIMEOUT);
	pm_runtime_enable(&pdev->dev);

	status = omap2_mcspi_master_setup(mcspi);
	if (status < 0)
		goto disable_pm;

	status = devm_spi_register_master(&pdev->dev, master);
	if (status < 0)
		goto disable_pm;

	return status;

disable_pm:
	pm_runtime_disable(&pdev->dev);
free_master:
	spi_master_put(master);
	return status;
}

static int omap2_mcspi_remove(struct platform_device *pdev)
{
	struct spi_master *master = platform_get_drvdata(pdev);
	struct omap2_mcspi *mcspi = spi_master_get_devdata(master);

	pm_runtime_put_sync(mcspi->dev);
	pm_runtime_disable(&pdev->dev);

	return 0;
}

/* work with hotplug and coldplug */
MODULE_ALIAS("platform:omap2_mcspi");

#ifdef	CONFIG_SUSPEND
/*
 * When SPI wake up from off-mode, CS is in activate state. If it was in
 * unactive state when driver was suspend, then force it to unactive state at
 * wake up.
 */
static int omap2_mcspi_resume(struct device *dev)
{
	struct spi_master	*master = dev_get_drvdata(dev);
	struct omap2_mcspi	*mcspi = spi_master_get_devdata(master);
	struct omap2_mcspi_regs	*ctx = &mcspi->ctx;
	struct omap2_mcspi_cs	*cs;

	pm_runtime_get_sync(mcspi->dev);
	list_for_each_entry(cs, &ctx->cs, node) {
		if ((cs->chconf0 & OMAP2_MCSPI_CHCONF_FORCE) == 0) {
			/*
			 * We need to toggle CS state for OMAP take this
			 * change in account.
			 */
			cs->chconf0 |= OMAP2_MCSPI_CHCONF_FORCE;
			writel_relaxed(cs->chconf0, cs->base + OMAP2_MCSPI_CHCONF0);
			cs->chconf0 &= ~OMAP2_MCSPI_CHCONF_FORCE;
			writel_relaxed(cs->chconf0, cs->base + OMAP2_MCSPI_CHCONF0);
		}
	}
	pm_runtime_mark_last_busy(mcspi->dev);
	pm_runtime_put_autosuspend(mcspi->dev);
	return 0;
}
#else
#define	omap2_mcspi_resume	NULL
#endif

static const struct dev_pm_ops omap2_mcspi_pm_ops = {
	.resume = omap2_mcspi_resume,
	.runtime_resume	= omap_mcspi_runtime_resume,
};

static struct platform_driver omap2_mcspi_driver = {
	.driver = {
		.name =		"omap2_mcspi",
		.pm =		&omap2_mcspi_pm_ops,
		.of_match_table = omap_mcspi_of_match,
	},
	.probe =	omap2_mcspi_probe,
	.remove =	omap2_mcspi_remove,
};

module_platform_driver(omap2_mcspi_driver);
MODULE_LICENSE("GPL");<|MERGE_RESOLUTION|>--- conflicted
+++ resolved
@@ -256,15 +256,12 @@
 		enable = !enable;
 
 	if (spi->controller_state) {
-<<<<<<< HEAD
-=======
 		int err = pm_runtime_get_sync(mcspi->dev);
 		if (err < 0) {
 			dev_err(mcspi->dev, "failed to get sync: %d\n", err);
 			return;
 		}
 
->>>>>>> 9fe8ecca
 		l = mcspi_cached_chconf0(spi);
 
 		if (enable)
@@ -273,12 +270,9 @@
 			l |= OMAP2_MCSPI_CHCONF_FORCE;
 
 		mcspi_write_chconf0(spi, l);
-<<<<<<< HEAD
-=======
 
 		pm_runtime_mark_last_busy(mcspi->dev);
 		pm_runtime_put_autosuspend(mcspi->dev);
->>>>>>> 9fe8ecca
 	}
 }
 
