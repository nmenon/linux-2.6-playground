/*******************************************************************************
 * Filename:  target_core_configfs.c
 *
 * This file contains ConfigFS logic for the Generic Target Engine project.
 *
 * (c) Copyright 2008-2013 Datera, Inc.
 *
 * Nicholas A. Bellinger <nab@kernel.org>
 *
 * based on configfs Copyright (C) 2005 Oracle.  All rights reserved.
 *
 * This program is free software; you can redistribute it and/or modify
 * it under the terms of the GNU General Public License as published by
 * the Free Software Foundation; either version 2 of the License, or
 * (at your option) any later version.
 *
 * This program is distributed in the hope that it will be useful,
 * but WITHOUT ANY WARRANTY; without even the implied warranty of
 * MERCHANTABILITY or FITNESS FOR A PARTICULAR PURPOSE.  See the
 * GNU General Public License for more details.
 ****************************************************************************/

#include <linux/module.h>
#include <linux/moduleparam.h>
#include <generated/utsrelease.h>
#include <linux/utsname.h>
#include <linux/init.h>
#include <linux/fs.h>
#include <linux/namei.h>
#include <linux/slab.h>
#include <linux/types.h>
#include <linux/delay.h>
#include <linux/unistd.h>
#include <linux/string.h>
#include <linux/parser.h>
#include <linux/syscalls.h>
#include <linux/configfs.h>
#include <linux/spinlock.h>

#include <target/target_core_base.h>
#include <target/target_core_backend.h>
#include <target/target_core_fabric.h>
#include <target/target_core_fabric_configfs.h>
#include <target/target_core_configfs.h>
#include <target/configfs_macros.h>

#include "target_core_internal.h"
#include "target_core_alua.h"
#include "target_core_pr.h"
#include "target_core_rd.h"
#include "target_core_xcopy.h"

#define TB_CIT_SETUP(_name, _item_ops, _group_ops, _attrs)		\
static void target_core_setup_##_name##_cit(struct se_subsystem_api *sa) \
{									\
	struct target_backend_cits *tbc = &sa->tb_cits;			\
	struct config_item_type *cit = &tbc->tb_##_name##_cit;		\
									\
	cit->ct_item_ops = _item_ops;					\
	cit->ct_group_ops = _group_ops;					\
	cit->ct_attrs = _attrs;						\
	cit->ct_owner = sa->owner;					\
	pr_debug("Setup generic %s\n", __stringify(_name));		\
}

extern struct t10_alua_lu_gp *default_lu_gp;

static LIST_HEAD(g_tf_list);
static DEFINE_MUTEX(g_tf_lock);

struct target_core_configfs_attribute {
	struct configfs_attribute attr;
	ssize_t (*show)(void *, char *);
	ssize_t (*store)(void *, const char *, size_t);
};

static struct config_group target_core_hbagroup;
static struct config_group alua_group;
static struct config_group alua_lu_gps_group;

static inline struct se_hba *
item_to_hba(struct config_item *item)
{
	return container_of(to_config_group(item), struct se_hba, hba_group);
}

/*
 * Attributes for /sys/kernel/config/target/
 */
static ssize_t target_core_attr_show(struct config_item *item,
				      struct configfs_attribute *attr,
				      char *page)
{
	return sprintf(page, "Target Engine Core ConfigFS Infrastructure %s"
		" on %s/%s on "UTS_RELEASE"\n", TARGET_CORE_CONFIGFS_VERSION,
		utsname()->sysname, utsname()->machine);
}

static struct configfs_item_operations target_core_fabric_item_ops = {
	.show_attribute = target_core_attr_show,
};

static struct configfs_attribute target_core_item_attr_version = {
	.ca_owner	= THIS_MODULE,
	.ca_name	= "version",
	.ca_mode	= S_IRUGO,
};

static struct target_fabric_configfs *target_core_get_fabric(
	const char *name)
{
	struct target_fabric_configfs *tf;

	if (!name)
		return NULL;

	mutex_lock(&g_tf_lock);
	list_for_each_entry(tf, &g_tf_list, tf_list) {
		if (!strcmp(tf->tf_name, name)) {
			atomic_inc(&tf->tf_access_cnt);
			mutex_unlock(&g_tf_lock);
			return tf;
		}
	}
	mutex_unlock(&g_tf_lock);

	return NULL;
}

/*
 * Called from struct target_core_group_ops->make_group()
 */
static struct config_group *target_core_register_fabric(
	struct config_group *group,
	const char *name)
{
	struct target_fabric_configfs *tf;
	int ret;

	pr_debug("Target_Core_ConfigFS: REGISTER -> group: %p name:"
			" %s\n", group, name);

	tf = target_core_get_fabric(name);
	if (!tf) {
		pr_debug("target_core_register_fabric() trying autoload for %s\n",
			 name);

		/*
		 * Below are some hardcoded request_module() calls to automatically
		 * local fabric modules when the following is called:
		 *
		 * mkdir -p /sys/kernel/config/target/$MODULE_NAME
		 *
		 * Note that this does not limit which TCM fabric module can be
		 * registered, but simply provids auto loading logic for modules with
		 * mkdir(2) system calls with known TCM fabric modules.
		 */

		if (!strncmp(name, "iscsi", 5)) {
			/*
			 * Automatically load the LIO Target fabric module when the
			 * following is called:
			 *
			 * mkdir -p $CONFIGFS/target/iscsi
			 */
			ret = request_module("iscsi_target_mod");
			if (ret < 0) {
				pr_debug("request_module() failed for"
				         " iscsi_target_mod.ko: %d\n", ret);
				return ERR_PTR(-EINVAL);
			}
		} else if (!strncmp(name, "loopback", 8)) {
			/*
			 * Automatically load the tcm_loop fabric module when the
			 * following is called:
			 *
			 * mkdir -p $CONFIGFS/target/loopback
			 */
			ret = request_module("tcm_loop");
			if (ret < 0) {
				pr_debug("request_module() failed for"
				         " tcm_loop.ko: %d\n", ret);
				return ERR_PTR(-EINVAL);
			}
		}

		tf = target_core_get_fabric(name);
	}

	if (!tf) {
		pr_debug("target_core_get_fabric() failed for %s\n",
		         name);
		return ERR_PTR(-EINVAL);
	}
	pr_debug("Target_Core_ConfigFS: REGISTER -> Located fabric:"
			" %s\n", tf->tf_name);
	/*
	 * On a successful target_core_get_fabric() look, the returned
	 * struct target_fabric_configfs *tf will contain a usage reference.
	 */
	pr_debug("Target_Core_ConfigFS: REGISTER tfc_wwn_cit -> %p\n",
			&tf->tf_cit_tmpl.tfc_wwn_cit);

	tf->tf_group.default_groups = tf->tf_default_groups;
	tf->tf_group.default_groups[0] = &tf->tf_disc_group;
	tf->tf_group.default_groups[1] = NULL;

	config_group_init_type_name(&tf->tf_group, name,
			&tf->tf_cit_tmpl.tfc_wwn_cit);
	config_group_init_type_name(&tf->tf_disc_group, "discovery_auth",
			&tf->tf_cit_tmpl.tfc_discovery_cit);

	pr_debug("Target_Core_ConfigFS: REGISTER -> Allocated Fabric:"
			" %s\n", tf->tf_group.cg_item.ci_name);
	tf->tf_fabric = &tf->tf_group.cg_item;
	pr_debug("Target_Core_ConfigFS: REGISTER -> Set tf->tf_fabric"
			" for %s\n", name);

	return &tf->tf_group;
}

/*
 * Called from struct target_core_group_ops->drop_item()
 */
static void target_core_deregister_fabric(
	struct config_group *group,
	struct config_item *item)
{
	struct target_fabric_configfs *tf = container_of(
		to_config_group(item), struct target_fabric_configfs, tf_group);
	struct config_group *tf_group;
	struct config_item *df_item;
	int i;

	pr_debug("Target_Core_ConfigFS: DEREGISTER -> Looking up %s in"
		" tf list\n", config_item_name(item));

	pr_debug("Target_Core_ConfigFS: DEREGISTER -> located fabric:"
			" %s\n", tf->tf_name);
	atomic_dec(&tf->tf_access_cnt);

	pr_debug("Target_Core_ConfigFS: DEREGISTER -> Releasing"
			" tf->tf_fabric for %s\n", tf->tf_name);
	tf->tf_fabric = NULL;

	pr_debug("Target_Core_ConfigFS: DEREGISTER -> Releasing ci"
			" %s\n", config_item_name(item));

	tf_group = &tf->tf_group;
	for (i = 0; tf_group->default_groups[i]; i++) {
		df_item = &tf_group->default_groups[i]->cg_item;
		tf_group->default_groups[i] = NULL;
		config_item_put(df_item);
	}
	config_item_put(item);
}

static struct configfs_group_operations target_core_fabric_group_ops = {
	.make_group	= &target_core_register_fabric,
	.drop_item	= &target_core_deregister_fabric,
};

/*
 * All item attributes appearing in /sys/kernel/target/ appear here.
 */
static struct configfs_attribute *target_core_fabric_item_attrs[] = {
	&target_core_item_attr_version,
	NULL,
};

/*
 * Provides Fabrics Groups and Item Attributes for /sys/kernel/config/target/
 */
static struct config_item_type target_core_fabrics_item = {
	.ct_item_ops	= &target_core_fabric_item_ops,
	.ct_group_ops	= &target_core_fabric_group_ops,
	.ct_attrs	= target_core_fabric_item_attrs,
	.ct_owner	= THIS_MODULE,
};

static struct configfs_subsystem target_core_fabrics = {
	.su_group = {
		.cg_item = {
			.ci_namebuf = "target",
			.ci_type = &target_core_fabrics_item,
		},
	},
};

int target_depend_item(struct config_item *item)
{
	return configfs_depend_item(&target_core_fabrics, item);
}
EXPORT_SYMBOL(target_depend_item);

void target_undepend_item(struct config_item *item)
{
	return configfs_undepend_item(&target_core_fabrics, item);
}
EXPORT_SYMBOL(target_undepend_item);

/*##############################################################################
// Start functions called by external Target Fabrics Modules
//############################################################################*/

static int target_fabric_tf_ops_check(const struct target_core_fabric_ops *tfo)
{
	if (!tfo->name) {
		pr_err("Missing tfo->name\n");
		return -EINVAL;
	}
	if (strlen(tfo->name) >= TARGET_FABRIC_NAME_SIZE) {
		pr_err("Passed name: %s exceeds TARGET_FABRIC"
			"_NAME_SIZE\n", tfo->name);
		return -EINVAL;
	}
	if (!tfo->get_fabric_name) {
		pr_err("Missing tfo->get_fabric_name()\n");
		return -EINVAL;
	}
	if (!tfo->get_fabric_proto_ident) {
		pr_err("Missing tfo->get_fabric_proto_ident()\n");
		return -EINVAL;
	}
	if (!tfo->tpg_get_wwn) {
		pr_err("Missing tfo->tpg_get_wwn()\n");
		return -EINVAL;
	}
	if (!tfo->tpg_get_tag) {
		pr_err("Missing tfo->tpg_get_tag()\n");
		return -EINVAL;
	}
	if (!tfo->tpg_get_default_depth) {
		pr_err("Missing tfo->tpg_get_default_depth()\n");
		return -EINVAL;
	}
	if (!tfo->tpg_get_pr_transport_id) {
		pr_err("Missing tfo->tpg_get_pr_transport_id()\n");
		return -EINVAL;
	}
	if (!tfo->tpg_get_pr_transport_id_len) {
		pr_err("Missing tfo->tpg_get_pr_transport_id_len()\n");
		return -EINVAL;
	}
	if (!tfo->tpg_check_demo_mode) {
		pr_err("Missing tfo->tpg_check_demo_mode()\n");
		return -EINVAL;
	}
	if (!tfo->tpg_check_demo_mode_cache) {
		pr_err("Missing tfo->tpg_check_demo_mode_cache()\n");
		return -EINVAL;
	}
	if (!tfo->tpg_check_demo_mode_write_protect) {
		pr_err("Missing tfo->tpg_check_demo_mode_write_protect()\n");
		return -EINVAL;
	}
	if (!tfo->tpg_check_prod_mode_write_protect) {
		pr_err("Missing tfo->tpg_check_prod_mode_write_protect()\n");
		return -EINVAL;
	}
	if (!tfo->tpg_alloc_fabric_acl) {
		pr_err("Missing tfo->tpg_alloc_fabric_acl()\n");
		return -EINVAL;
	}
	if (!tfo->tpg_release_fabric_acl) {
		pr_err("Missing tfo->tpg_release_fabric_acl()\n");
		return -EINVAL;
	}
	if (!tfo->tpg_get_inst_index) {
		pr_err("Missing tfo->tpg_get_inst_index()\n");
		return -EINVAL;
	}
	if (!tfo->release_cmd) {
		pr_err("Missing tfo->release_cmd()\n");
		return -EINVAL;
	}
	if (!tfo->shutdown_session) {
		pr_err("Missing tfo->shutdown_session()\n");
		return -EINVAL;
	}
	if (!tfo->close_session) {
		pr_err("Missing tfo->close_session()\n");
		return -EINVAL;
	}
	if (!tfo->sess_get_index) {
		pr_err("Missing tfo->sess_get_index()\n");
		return -EINVAL;
	}
	if (!tfo->write_pending) {
		pr_err("Missing tfo->write_pending()\n");
		return -EINVAL;
	}
	if (!tfo->write_pending_status) {
		pr_err("Missing tfo->write_pending_status()\n");
		return -EINVAL;
	}
	if (!tfo->set_default_node_attributes) {
		pr_err("Missing tfo->set_default_node_attributes()\n");
		return -EINVAL;
	}
	if (!tfo->get_task_tag) {
		pr_err("Missing tfo->get_task_tag()\n");
		return -EINVAL;
	}
	if (!tfo->get_cmd_state) {
		pr_err("Missing tfo->get_cmd_state()\n");
		return -EINVAL;
	}
	if (!tfo->queue_data_in) {
		pr_err("Missing tfo->queue_data_in()\n");
		return -EINVAL;
	}
	if (!tfo->queue_status) {
		pr_err("Missing tfo->queue_status()\n");
		return -EINVAL;
	}
	if (!tfo->queue_tm_rsp) {
		pr_err("Missing tfo->queue_tm_rsp()\n");
		return -EINVAL;
	}
	if (!tfo->aborted_task) {
		pr_err("Missing tfo->aborted_task()\n");
		return -EINVAL;
	}
	/*
	 * We at least require tfo->fabric_make_wwn(), tfo->fabric_drop_wwn()
	 * tfo->fabric_make_tpg() and tfo->fabric_drop_tpg() in
	 * target_core_fabric_configfs.c WWN+TPG group context code.
	 */
	if (!tfo->fabric_make_wwn) {
		pr_err("Missing tfo->fabric_make_wwn()\n");
		return -EINVAL;
	}
	if (!tfo->fabric_drop_wwn) {
		pr_err("Missing tfo->fabric_drop_wwn()\n");
		return -EINVAL;
	}
	if (!tfo->fabric_make_tpg) {
		pr_err("Missing tfo->fabric_make_tpg()\n");
		return -EINVAL;
	}
	if (!tfo->fabric_drop_tpg) {
		pr_err("Missing tfo->fabric_drop_tpg()\n");
		return -EINVAL;
	}

	return 0;
}

int target_register_template(const struct target_core_fabric_ops *fo)
{
	struct target_fabric_configfs *tf;
	int ret;

	ret = target_fabric_tf_ops_check(fo);
	if (ret)
		return ret;

	tf = kzalloc(sizeof(struct target_fabric_configfs), GFP_KERNEL);
	if (!tf) {
		pr_err("%s: could not allocate memory!\n", __func__);
		return -ENOMEM;
	}

	INIT_LIST_HEAD(&tf->tf_list);
	atomic_set(&tf->tf_access_cnt, 0);

	/*
	 * Setup the default generic struct config_item_type's (cits) in
	 * struct target_fabric_configfs->tf_cit_tmpl
	 */
	tf->tf_module = fo->module;
<<<<<<< HEAD
	tf->tf_subsys = target_core_subsystem[0];
=======
>>>>>>> 4b8a8262
	snprintf(tf->tf_name, TARGET_FABRIC_NAME_SIZE, "%s", fo->name);

	tf->tf_ops = *fo;
	target_fabric_setup_cits(tf);

	mutex_lock(&g_tf_lock);
	list_add_tail(&tf->tf_list, &g_tf_list);
	mutex_unlock(&g_tf_lock);

	return 0;
}
EXPORT_SYMBOL(target_register_template);

void target_unregister_template(const struct target_core_fabric_ops *fo)
{
	struct target_fabric_configfs *t;

	mutex_lock(&g_tf_lock);
	list_for_each_entry(t, &g_tf_list, tf_list) {
		if (!strcmp(t->tf_name, fo->name)) {
			BUG_ON(atomic_read(&t->tf_access_cnt));
			list_del(&t->tf_list);
			kfree(t);
			break;
		}
	}
	mutex_unlock(&g_tf_lock);
}
EXPORT_SYMBOL(target_unregister_template);

/*##############################################################################
// Stop functions called by external Target Fabrics Modules
//############################################################################*/

/* Start functions for struct config_item_type tb_dev_attrib_cit */

CONFIGFS_EATTR_STRUCT(target_core_dev_attrib, se_dev_attrib);
CONFIGFS_EATTR_OPS(target_core_dev_attrib, se_dev_attrib, da_group);

static struct configfs_item_operations target_core_dev_attrib_ops = {
	.show_attribute		= target_core_dev_attrib_attr_show,
	.store_attribute	= target_core_dev_attrib_attr_store,
};

TB_CIT_SETUP(dev_attrib, &target_core_dev_attrib_ops, NULL, NULL);

/* End functions for struct config_item_type tb_dev_attrib_cit */

/*  Start functions for struct config_item_type tb_dev_wwn_cit */

CONFIGFS_EATTR_STRUCT(target_core_dev_wwn, t10_wwn);
#define SE_DEV_WWN_ATTR(_name, _mode)					\
static struct target_core_dev_wwn_attribute target_core_dev_wwn_##_name = \
		__CONFIGFS_EATTR(_name, _mode,				\
		target_core_dev_wwn_show_attr_##_name,			\
		target_core_dev_wwn_store_attr_##_name);

#define SE_DEV_WWN_ATTR_RO(_name);					\
do {									\
	static struct target_core_dev_wwn_attribute			\
			target_core_dev_wwn_##_name =			\
		__CONFIGFS_EATTR_RO(_name,				\
		target_core_dev_wwn_show_attr_##_name);			\
} while (0);

/*
 * VPD page 0x80 Unit serial
 */
static ssize_t target_core_dev_wwn_show_attr_vpd_unit_serial(
	struct t10_wwn *t10_wwn,
	char *page)
{
	return sprintf(page, "T10 VPD Unit Serial Number: %s\n",
		&t10_wwn->unit_serial[0]);
}

static ssize_t target_core_dev_wwn_store_attr_vpd_unit_serial(
	struct t10_wwn *t10_wwn,
	const char *page,
	size_t count)
{
	struct se_device *dev = t10_wwn->t10_dev;
	unsigned char buf[INQUIRY_VPD_SERIAL_LEN];

	/*
	 * If Linux/SCSI subsystem_api_t plugin got a VPD Unit Serial
	 * from the struct scsi_device level firmware, do not allow
	 * VPD Unit Serial to be emulated.
	 *
	 * Note this struct scsi_device could also be emulating VPD
	 * information from its drivers/scsi LLD.  But for now we assume
	 * it is doing 'the right thing' wrt a world wide unique
	 * VPD Unit Serial Number that OS dependent multipath can depend on.
	 */
	if (dev->dev_flags & DF_FIRMWARE_VPD_UNIT_SERIAL) {
		pr_err("Underlying SCSI device firmware provided VPD"
			" Unit Serial, ignoring request\n");
		return -EOPNOTSUPP;
	}

	if (strlen(page) >= INQUIRY_VPD_SERIAL_LEN) {
		pr_err("Emulated VPD Unit Serial exceeds"
		" INQUIRY_VPD_SERIAL_LEN: %d\n", INQUIRY_VPD_SERIAL_LEN);
		return -EOVERFLOW;
	}
	/*
	 * Check to see if any active $FABRIC_MOD exports exist.  If they
	 * do exist, fail here as changing this information on the fly
	 * (underneath the initiator side OS dependent multipath code)
	 * could cause negative effects.
	 */
	if (dev->export_count) {
		pr_err("Unable to set VPD Unit Serial while"
			" active %d $FABRIC_MOD exports exist\n",
			dev->export_count);
		return -EINVAL;
	}

	/*
	 * This currently assumes ASCII encoding for emulated VPD Unit Serial.
	 *
	 * Also, strip any newline added from the userspace
	 * echo $UUID > $TARGET/$HBA/$STORAGE_OBJECT/wwn/vpd_unit_serial
	 */
	memset(buf, 0, INQUIRY_VPD_SERIAL_LEN);
	snprintf(buf, INQUIRY_VPD_SERIAL_LEN, "%s", page);
	snprintf(dev->t10_wwn.unit_serial, INQUIRY_VPD_SERIAL_LEN,
			"%s", strstrip(buf));
	dev->dev_flags |= DF_EMULATED_VPD_UNIT_SERIAL;

	pr_debug("Target_Core_ConfigFS: Set emulated VPD Unit Serial:"
			" %s\n", dev->t10_wwn.unit_serial);

	return count;
}

SE_DEV_WWN_ATTR(vpd_unit_serial, S_IRUGO | S_IWUSR);

/*
 * VPD page 0x83 Protocol Identifier
 */
static ssize_t target_core_dev_wwn_show_attr_vpd_protocol_identifier(
	struct t10_wwn *t10_wwn,
	char *page)
{
	struct t10_vpd *vpd;
	unsigned char buf[VPD_TMP_BUF_SIZE];
	ssize_t len = 0;

	memset(buf, 0, VPD_TMP_BUF_SIZE);

	spin_lock(&t10_wwn->t10_vpd_lock);
	list_for_each_entry(vpd, &t10_wwn->t10_vpd_list, vpd_list) {
		if (!vpd->protocol_identifier_set)
			continue;

		transport_dump_vpd_proto_id(vpd, buf, VPD_TMP_BUF_SIZE);

		if (len + strlen(buf) >= PAGE_SIZE)
			break;

		len += sprintf(page+len, "%s", buf);
	}
	spin_unlock(&t10_wwn->t10_vpd_lock);

	return len;
}

static ssize_t target_core_dev_wwn_store_attr_vpd_protocol_identifier(
	struct t10_wwn *t10_wwn,
	const char *page,
	size_t count)
{
	return -ENOSYS;
}

SE_DEV_WWN_ATTR(vpd_protocol_identifier, S_IRUGO | S_IWUSR);

/*
 * Generic wrapper for dumping VPD identifiers by association.
 */
#define DEF_DEV_WWN_ASSOC_SHOW(_name, _assoc)				\
static ssize_t target_core_dev_wwn_show_attr_##_name(			\
	struct t10_wwn *t10_wwn,					\
	char *page)							\
{									\
	struct t10_vpd *vpd;							\
	unsigned char buf[VPD_TMP_BUF_SIZE];				\
	ssize_t len = 0;						\
									\
	spin_lock(&t10_wwn->t10_vpd_lock);				\
	list_for_each_entry(vpd, &t10_wwn->t10_vpd_list, vpd_list) {	\
		if (vpd->association != _assoc)				\
			continue;					\
									\
		memset(buf, 0, VPD_TMP_BUF_SIZE);			\
		transport_dump_vpd_assoc(vpd, buf, VPD_TMP_BUF_SIZE);	\
		if (len + strlen(buf) >= PAGE_SIZE)			\
			break;						\
		len += sprintf(page+len, "%s", buf);			\
									\
		memset(buf, 0, VPD_TMP_BUF_SIZE);			\
		transport_dump_vpd_ident_type(vpd, buf, VPD_TMP_BUF_SIZE); \
		if (len + strlen(buf) >= PAGE_SIZE)			\
			break;						\
		len += sprintf(page+len, "%s", buf);			\
									\
		memset(buf, 0, VPD_TMP_BUF_SIZE);			\
		transport_dump_vpd_ident(vpd, buf, VPD_TMP_BUF_SIZE); \
		if (len + strlen(buf) >= PAGE_SIZE)			\
			break;						\
		len += sprintf(page+len, "%s", buf);			\
	}								\
	spin_unlock(&t10_wwn->t10_vpd_lock);				\
									\
	return len;							\
}

/*
 * VPD page 0x83 Association: Logical Unit
 */
DEF_DEV_WWN_ASSOC_SHOW(vpd_assoc_logical_unit, 0x00);

static ssize_t target_core_dev_wwn_store_attr_vpd_assoc_logical_unit(
	struct t10_wwn *t10_wwn,
	const char *page,
	size_t count)
{
	return -ENOSYS;
}

SE_DEV_WWN_ATTR(vpd_assoc_logical_unit, S_IRUGO | S_IWUSR);

/*
 * VPD page 0x83 Association: Target Port
 */
DEF_DEV_WWN_ASSOC_SHOW(vpd_assoc_target_port, 0x10);

static ssize_t target_core_dev_wwn_store_attr_vpd_assoc_target_port(
	struct t10_wwn *t10_wwn,
	const char *page,
	size_t count)
{
	return -ENOSYS;
}

SE_DEV_WWN_ATTR(vpd_assoc_target_port, S_IRUGO | S_IWUSR);

/*
 * VPD page 0x83 Association: SCSI Target Device
 */
DEF_DEV_WWN_ASSOC_SHOW(vpd_assoc_scsi_target_device, 0x20);

static ssize_t target_core_dev_wwn_store_attr_vpd_assoc_scsi_target_device(
	struct t10_wwn *t10_wwn,
	const char *page,
	size_t count)
{
	return -ENOSYS;
}

SE_DEV_WWN_ATTR(vpd_assoc_scsi_target_device, S_IRUGO | S_IWUSR);

CONFIGFS_EATTR_OPS(target_core_dev_wwn, t10_wwn, t10_wwn_group);

static struct configfs_attribute *target_core_dev_wwn_attrs[] = {
	&target_core_dev_wwn_vpd_unit_serial.attr,
	&target_core_dev_wwn_vpd_protocol_identifier.attr,
	&target_core_dev_wwn_vpd_assoc_logical_unit.attr,
	&target_core_dev_wwn_vpd_assoc_target_port.attr,
	&target_core_dev_wwn_vpd_assoc_scsi_target_device.attr,
	NULL,
};

static struct configfs_item_operations target_core_dev_wwn_ops = {
	.show_attribute		= target_core_dev_wwn_attr_show,
	.store_attribute	= target_core_dev_wwn_attr_store,
};

TB_CIT_SETUP(dev_wwn, &target_core_dev_wwn_ops, NULL, target_core_dev_wwn_attrs);

/*  End functions for struct config_item_type tb_dev_wwn_cit */

/*  Start functions for struct config_item_type tb_dev_pr_cit */

CONFIGFS_EATTR_STRUCT(target_core_dev_pr, se_device);
#define SE_DEV_PR_ATTR(_name, _mode)					\
static struct target_core_dev_pr_attribute target_core_dev_pr_##_name = \
	__CONFIGFS_EATTR(_name, _mode,					\
	target_core_dev_pr_show_attr_##_name,				\
	target_core_dev_pr_store_attr_##_name);

#define SE_DEV_PR_ATTR_RO(_name);					\
static struct target_core_dev_pr_attribute target_core_dev_pr_##_name =	\
	__CONFIGFS_EATTR_RO(_name,					\
	target_core_dev_pr_show_attr_##_name);

static ssize_t target_core_dev_pr_show_spc3_res(struct se_device *dev,
		char *page)
{
	struct se_node_acl *se_nacl;
	struct t10_pr_registration *pr_reg;
	char i_buf[PR_REG_ISID_ID_LEN];

	memset(i_buf, 0, PR_REG_ISID_ID_LEN);

	pr_reg = dev->dev_pr_res_holder;
	if (!pr_reg)
		return sprintf(page, "No SPC-3 Reservation holder\n");

	se_nacl = pr_reg->pr_reg_nacl;
	core_pr_dump_initiator_port(pr_reg, i_buf, PR_REG_ISID_ID_LEN);

	return sprintf(page, "SPC-3 Reservation: %s Initiator: %s%s\n",
		se_nacl->se_tpg->se_tpg_tfo->get_fabric_name(),
		se_nacl->initiatorname, i_buf);
}

static ssize_t target_core_dev_pr_show_spc2_res(struct se_device *dev,
		char *page)
{
	struct se_node_acl *se_nacl;
	ssize_t len;

	se_nacl = dev->dev_reserved_node_acl;
	if (se_nacl) {
		len = sprintf(page,
			      "SPC-2 Reservation: %s Initiator: %s\n",
			      se_nacl->se_tpg->se_tpg_tfo->get_fabric_name(),
			      se_nacl->initiatorname);
	} else {
		len = sprintf(page, "No SPC-2 Reservation holder\n");
	}
	return len;
}

static ssize_t target_core_dev_pr_show_attr_res_holder(struct se_device *dev,
		char *page)
{
	int ret;

	if (dev->transport->transport_flags & TRANSPORT_FLAG_PASSTHROUGH)
		return sprintf(page, "Passthrough\n");

	spin_lock(&dev->dev_reservation_lock);
	if (dev->dev_reservation_flags & DRF_SPC2_RESERVATIONS)
		ret = target_core_dev_pr_show_spc2_res(dev, page);
	else
		ret = target_core_dev_pr_show_spc3_res(dev, page);
	spin_unlock(&dev->dev_reservation_lock);
	return ret;
}

SE_DEV_PR_ATTR_RO(res_holder);

static ssize_t target_core_dev_pr_show_attr_res_pr_all_tgt_pts(
		struct se_device *dev, char *page)
{
	ssize_t len = 0;

	spin_lock(&dev->dev_reservation_lock);
	if (!dev->dev_pr_res_holder) {
		len = sprintf(page, "No SPC-3 Reservation holder\n");
	} else if (dev->dev_pr_res_holder->pr_reg_all_tg_pt) {
		len = sprintf(page, "SPC-3 Reservation: All Target"
			" Ports registration\n");
	} else {
		len = sprintf(page, "SPC-3 Reservation: Single"
			" Target Port registration\n");
	}

	spin_unlock(&dev->dev_reservation_lock);
	return len;
}

SE_DEV_PR_ATTR_RO(res_pr_all_tgt_pts);

static ssize_t target_core_dev_pr_show_attr_res_pr_generation(
		struct se_device *dev, char *page)
{
	return sprintf(page, "0x%08x\n", dev->t10_pr.pr_generation);
}

SE_DEV_PR_ATTR_RO(res_pr_generation);

/*
 * res_pr_holder_tg_port
 */
static ssize_t target_core_dev_pr_show_attr_res_pr_holder_tg_port(
		struct se_device *dev, char *page)
{
	struct se_node_acl *se_nacl;
	struct se_lun *lun;
	struct se_portal_group *se_tpg;
	struct t10_pr_registration *pr_reg;
	const struct target_core_fabric_ops *tfo;
	ssize_t len = 0;

	spin_lock(&dev->dev_reservation_lock);
	pr_reg = dev->dev_pr_res_holder;
	if (!pr_reg) {
		len = sprintf(page, "No SPC-3 Reservation holder\n");
		goto out_unlock;
	}

	se_nacl = pr_reg->pr_reg_nacl;
	se_tpg = se_nacl->se_tpg;
	lun = pr_reg->pr_reg_tg_pt_lun;
	tfo = se_tpg->se_tpg_tfo;

	len += sprintf(page+len, "SPC-3 Reservation: %s"
		" Target Node Endpoint: %s\n", tfo->get_fabric_name(),
		tfo->tpg_get_wwn(se_tpg));
	len += sprintf(page+len, "SPC-3 Reservation: Relative Port"
		" Identifier Tag: %hu %s Portal Group Tag: %hu"
		" %s Logical Unit: %u\n", lun->lun_sep->sep_rtpi,
		tfo->get_fabric_name(), tfo->tpg_get_tag(se_tpg),
		tfo->get_fabric_name(), lun->unpacked_lun);

out_unlock:
	spin_unlock(&dev->dev_reservation_lock);
	return len;
}

SE_DEV_PR_ATTR_RO(res_pr_holder_tg_port);

static ssize_t target_core_dev_pr_show_attr_res_pr_registered_i_pts(
		struct se_device *dev, char *page)
{
	const struct target_core_fabric_ops *tfo;
	struct t10_pr_registration *pr_reg;
	unsigned char buf[384];
	char i_buf[PR_REG_ISID_ID_LEN];
	ssize_t len = 0;
	int reg_count = 0;

	len += sprintf(page+len, "SPC-3 PR Registrations:\n");

	spin_lock(&dev->t10_pr.registration_lock);
	list_for_each_entry(pr_reg, &dev->t10_pr.registration_list,
			pr_reg_list) {

		memset(buf, 0, 384);
		memset(i_buf, 0, PR_REG_ISID_ID_LEN);
		tfo = pr_reg->pr_reg_nacl->se_tpg->se_tpg_tfo;
		core_pr_dump_initiator_port(pr_reg, i_buf,
					PR_REG_ISID_ID_LEN);
		sprintf(buf, "%s Node: %s%s Key: 0x%016Lx PRgen: 0x%08x\n",
			tfo->get_fabric_name(),
			pr_reg->pr_reg_nacl->initiatorname, i_buf, pr_reg->pr_res_key,
			pr_reg->pr_res_generation);

		if (len + strlen(buf) >= PAGE_SIZE)
			break;

		len += sprintf(page+len, "%s", buf);
		reg_count++;
	}
	spin_unlock(&dev->t10_pr.registration_lock);

	if (!reg_count)
		len += sprintf(page+len, "None\n");

	return len;
}

SE_DEV_PR_ATTR_RO(res_pr_registered_i_pts);

static ssize_t target_core_dev_pr_show_attr_res_pr_type(
		struct se_device *dev, char *page)
{
	struct t10_pr_registration *pr_reg;
	ssize_t len = 0;

	spin_lock(&dev->dev_reservation_lock);
	pr_reg = dev->dev_pr_res_holder;
	if (pr_reg) {
		len = sprintf(page, "SPC-3 Reservation Type: %s\n",
			core_scsi3_pr_dump_type(pr_reg->pr_res_type));
	} else {
		len = sprintf(page, "No SPC-3 Reservation holder\n");
	}

	spin_unlock(&dev->dev_reservation_lock);
	return len;
}

SE_DEV_PR_ATTR_RO(res_pr_type);

static ssize_t target_core_dev_pr_show_attr_res_type(
		struct se_device *dev, char *page)
{
	if (dev->transport->transport_flags & TRANSPORT_FLAG_PASSTHROUGH)
		return sprintf(page, "SPC_PASSTHROUGH\n");
	else if (dev->dev_reservation_flags & DRF_SPC2_RESERVATIONS)
		return sprintf(page, "SPC2_RESERVATIONS\n");
	else
		return sprintf(page, "SPC3_PERSISTENT_RESERVATIONS\n");
}

SE_DEV_PR_ATTR_RO(res_type);

static ssize_t target_core_dev_pr_show_attr_res_aptpl_active(
		struct se_device *dev, char *page)
{
	if (dev->transport->transport_flags & TRANSPORT_FLAG_PASSTHROUGH)
		return 0;

	return sprintf(page, "APTPL Bit Status: %s\n",
		(dev->t10_pr.pr_aptpl_active) ? "Activated" : "Disabled");
}

SE_DEV_PR_ATTR_RO(res_aptpl_active);

/*
 * res_aptpl_metadata
 */
static ssize_t target_core_dev_pr_show_attr_res_aptpl_metadata(
		struct se_device *dev, char *page)
{
	if (dev->transport->transport_flags & TRANSPORT_FLAG_PASSTHROUGH)
		return 0;

	return sprintf(page, "Ready to process PR APTPL metadata..\n");
}

enum {
	Opt_initiator_fabric, Opt_initiator_node, Opt_initiator_sid,
	Opt_sa_res_key, Opt_res_holder, Opt_res_type, Opt_res_scope,
	Opt_res_all_tg_pt, Opt_mapped_lun, Opt_target_fabric,
	Opt_target_node, Opt_tpgt, Opt_port_rtpi, Opt_target_lun, Opt_err
};

static match_table_t tokens = {
	{Opt_initiator_fabric, "initiator_fabric=%s"},
	{Opt_initiator_node, "initiator_node=%s"},
	{Opt_initiator_sid, "initiator_sid=%s"},
	{Opt_sa_res_key, "sa_res_key=%s"},
	{Opt_res_holder, "res_holder=%d"},
	{Opt_res_type, "res_type=%d"},
	{Opt_res_scope, "res_scope=%d"},
	{Opt_res_all_tg_pt, "res_all_tg_pt=%d"},
	{Opt_mapped_lun, "mapped_lun=%d"},
	{Opt_target_fabric, "target_fabric=%s"},
	{Opt_target_node, "target_node=%s"},
	{Opt_tpgt, "tpgt=%d"},
	{Opt_port_rtpi, "port_rtpi=%d"},
	{Opt_target_lun, "target_lun=%d"},
	{Opt_err, NULL}
};

static ssize_t target_core_dev_pr_store_attr_res_aptpl_metadata(
	struct se_device *dev,
	const char *page,
	size_t count)
{
	unsigned char *i_fabric = NULL, *i_port = NULL, *isid = NULL;
	unsigned char *t_fabric = NULL, *t_port = NULL;
	char *orig, *ptr, *opts;
	substring_t args[MAX_OPT_ARGS];
	unsigned long long tmp_ll;
	u64 sa_res_key = 0;
	u32 mapped_lun = 0, target_lun = 0;
	int ret = -1, res_holder = 0, all_tg_pt = 0, arg, token;
	u16 port_rpti = 0, tpgt = 0;
	u8 type = 0, scope;

	if (dev->transport->transport_flags & TRANSPORT_FLAG_PASSTHROUGH)
		return 0;
	if (dev->dev_reservation_flags & DRF_SPC2_RESERVATIONS)
		return 0;

	if (dev->export_count) {
		pr_debug("Unable to process APTPL metadata while"
			" active fabric exports exist\n");
		return -EINVAL;
	}

	opts = kstrdup(page, GFP_KERNEL);
	if (!opts)
		return -ENOMEM;

	orig = opts;
	while ((ptr = strsep(&opts, ",\n")) != NULL) {
		if (!*ptr)
			continue;

		token = match_token(ptr, tokens, args);
		switch (token) {
		case Opt_initiator_fabric:
			i_fabric = match_strdup(args);
			if (!i_fabric) {
				ret = -ENOMEM;
				goto out;
			}
			break;
		case Opt_initiator_node:
			i_port = match_strdup(args);
			if (!i_port) {
				ret = -ENOMEM;
				goto out;
			}
			if (strlen(i_port) >= PR_APTPL_MAX_IPORT_LEN) {
				pr_err("APTPL metadata initiator_node="
					" exceeds PR_APTPL_MAX_IPORT_LEN: %d\n",
					PR_APTPL_MAX_IPORT_LEN);
				ret = -EINVAL;
				break;
			}
			break;
		case Opt_initiator_sid:
			isid = match_strdup(args);
			if (!isid) {
				ret = -ENOMEM;
				goto out;
			}
			if (strlen(isid) >= PR_REG_ISID_LEN) {
				pr_err("APTPL metadata initiator_isid"
					"= exceeds PR_REG_ISID_LEN: %d\n",
					PR_REG_ISID_LEN);
				ret = -EINVAL;
				break;
			}
			break;
		case Opt_sa_res_key:
			ret = kstrtoull(args->from, 0, &tmp_ll);
			if (ret < 0) {
				pr_err("kstrtoull() failed for sa_res_key=\n");
				goto out;
			}
			sa_res_key = (u64)tmp_ll;
			break;
		/*
		 * PR APTPL Metadata for Reservation
		 */
		case Opt_res_holder:
			match_int(args, &arg);
			res_holder = arg;
			break;
		case Opt_res_type:
			match_int(args, &arg);
			type = (u8)arg;
			break;
		case Opt_res_scope:
			match_int(args, &arg);
			scope = (u8)arg;
			break;
		case Opt_res_all_tg_pt:
			match_int(args, &arg);
			all_tg_pt = (int)arg;
			break;
		case Opt_mapped_lun:
			match_int(args, &arg);
			mapped_lun = (u32)arg;
			break;
		/*
		 * PR APTPL Metadata for Target Port
		 */
		case Opt_target_fabric:
			t_fabric = match_strdup(args);
			if (!t_fabric) {
				ret = -ENOMEM;
				goto out;
			}
			break;
		case Opt_target_node:
			t_port = match_strdup(args);
			if (!t_port) {
				ret = -ENOMEM;
				goto out;
			}
			if (strlen(t_port) >= PR_APTPL_MAX_TPORT_LEN) {
				pr_err("APTPL metadata target_node="
					" exceeds PR_APTPL_MAX_TPORT_LEN: %d\n",
					PR_APTPL_MAX_TPORT_LEN);
				ret = -EINVAL;
				break;
			}
			break;
		case Opt_tpgt:
			match_int(args, &arg);
			tpgt = (u16)arg;
			break;
		case Opt_port_rtpi:
			match_int(args, &arg);
			port_rpti = (u16)arg;
			break;
		case Opt_target_lun:
			match_int(args, &arg);
			target_lun = (u32)arg;
			break;
		default:
			break;
		}
	}

	if (!i_port || !t_port || !sa_res_key) {
		pr_err("Illegal parameters for APTPL registration\n");
		ret = -EINVAL;
		goto out;
	}

	if (res_holder && !(type)) {
		pr_err("Illegal PR type: 0x%02x for reservation"
				" holder\n", type);
		ret = -EINVAL;
		goto out;
	}

	ret = core_scsi3_alloc_aptpl_registration(&dev->t10_pr, sa_res_key,
			i_port, isid, mapped_lun, t_port, tpgt, target_lun,
			res_holder, all_tg_pt, type);
out:
	kfree(i_fabric);
	kfree(i_port);
	kfree(isid);
	kfree(t_fabric);
	kfree(t_port);
	kfree(orig);
	return (ret == 0) ? count : ret;
}

SE_DEV_PR_ATTR(res_aptpl_metadata, S_IRUGO | S_IWUSR);

CONFIGFS_EATTR_OPS(target_core_dev_pr, se_device, dev_pr_group);

static struct configfs_attribute *target_core_dev_pr_attrs[] = {
	&target_core_dev_pr_res_holder.attr,
	&target_core_dev_pr_res_pr_all_tgt_pts.attr,
	&target_core_dev_pr_res_pr_generation.attr,
	&target_core_dev_pr_res_pr_holder_tg_port.attr,
	&target_core_dev_pr_res_pr_registered_i_pts.attr,
	&target_core_dev_pr_res_pr_type.attr,
	&target_core_dev_pr_res_type.attr,
	&target_core_dev_pr_res_aptpl_active.attr,
	&target_core_dev_pr_res_aptpl_metadata.attr,
	NULL,
};

static struct configfs_item_operations target_core_dev_pr_ops = {
	.show_attribute		= target_core_dev_pr_attr_show,
	.store_attribute	= target_core_dev_pr_attr_store,
};

TB_CIT_SETUP(dev_pr, &target_core_dev_pr_ops, NULL, target_core_dev_pr_attrs);

/*  End functions for struct config_item_type tb_dev_pr_cit */

/*  Start functions for struct config_item_type tb_dev_cit */

static ssize_t target_core_show_dev_info(void *p, char *page)
{
	struct se_device *dev = p;
	struct se_subsystem_api *t = dev->transport;
	int bl = 0;
	ssize_t read_bytes = 0;

	transport_dump_dev_state(dev, page, &bl);
	read_bytes += bl;
	read_bytes += t->show_configfs_dev_params(dev, page+read_bytes);
	return read_bytes;
}

static struct target_core_configfs_attribute target_core_attr_dev_info = {
	.attr	= { .ca_owner = THIS_MODULE,
		    .ca_name = "info",
		    .ca_mode = S_IRUGO },
	.show	= target_core_show_dev_info,
	.store	= NULL,
};

static ssize_t target_core_store_dev_control(
	void *p,
	const char *page,
	size_t count)
{
	struct se_device *dev = p;
	struct se_subsystem_api *t = dev->transport;

	return t->set_configfs_dev_params(dev, page, count);
}

static struct target_core_configfs_attribute target_core_attr_dev_control = {
	.attr	= { .ca_owner = THIS_MODULE,
		    .ca_name = "control",
		    .ca_mode = S_IWUSR },
	.show	= NULL,
	.store	= target_core_store_dev_control,
};

static ssize_t target_core_show_dev_alias(void *p, char *page)
{
	struct se_device *dev = p;

	if (!(dev->dev_flags & DF_USING_ALIAS))
		return 0;

	return snprintf(page, PAGE_SIZE, "%s\n", dev->dev_alias);
}

static ssize_t target_core_store_dev_alias(
	void *p,
	const char *page,
	size_t count)
{
	struct se_device *dev = p;
	struct se_hba *hba = dev->se_hba;
	ssize_t read_bytes;

	if (count > (SE_DEV_ALIAS_LEN-1)) {
		pr_err("alias count: %d exceeds"
			" SE_DEV_ALIAS_LEN-1: %u\n", (int)count,
			SE_DEV_ALIAS_LEN-1);
		return -EINVAL;
	}

	read_bytes = snprintf(&dev->dev_alias[0], SE_DEV_ALIAS_LEN, "%s", page);
	if (!read_bytes)
		return -EINVAL;
	if (dev->dev_alias[read_bytes - 1] == '\n')
		dev->dev_alias[read_bytes - 1] = '\0';

	dev->dev_flags |= DF_USING_ALIAS;

	pr_debug("Target_Core_ConfigFS: %s/%s set alias: %s\n",
		config_item_name(&hba->hba_group.cg_item),
		config_item_name(&dev->dev_group.cg_item),
		dev->dev_alias);

	return read_bytes;
}

static struct target_core_configfs_attribute target_core_attr_dev_alias = {
	.attr	= { .ca_owner = THIS_MODULE,
		    .ca_name = "alias",
		    .ca_mode =  S_IRUGO | S_IWUSR },
	.show	= target_core_show_dev_alias,
	.store	= target_core_store_dev_alias,
};

static ssize_t target_core_show_dev_udev_path(void *p, char *page)
{
	struct se_device *dev = p;

	if (!(dev->dev_flags & DF_USING_UDEV_PATH))
		return 0;

	return snprintf(page, PAGE_SIZE, "%s\n", dev->udev_path);
}

static ssize_t target_core_store_dev_udev_path(
	void *p,
	const char *page,
	size_t count)
{
	struct se_device *dev = p;
	struct se_hba *hba = dev->se_hba;
	ssize_t read_bytes;

	if (count > (SE_UDEV_PATH_LEN-1)) {
		pr_err("udev_path count: %d exceeds"
			" SE_UDEV_PATH_LEN-1: %u\n", (int)count,
			SE_UDEV_PATH_LEN-1);
		return -EINVAL;
	}

	read_bytes = snprintf(&dev->udev_path[0], SE_UDEV_PATH_LEN,
			"%s", page);
	if (!read_bytes)
		return -EINVAL;
	if (dev->udev_path[read_bytes - 1] == '\n')
		dev->udev_path[read_bytes - 1] = '\0';

	dev->dev_flags |= DF_USING_UDEV_PATH;

	pr_debug("Target_Core_ConfigFS: %s/%s set udev_path: %s\n",
		config_item_name(&hba->hba_group.cg_item),
		config_item_name(&dev->dev_group.cg_item),
		dev->udev_path);

	return read_bytes;
}

static struct target_core_configfs_attribute target_core_attr_dev_udev_path = {
	.attr	= { .ca_owner = THIS_MODULE,
		    .ca_name = "udev_path",
		    .ca_mode =  S_IRUGO | S_IWUSR },
	.show	= target_core_show_dev_udev_path,
	.store	= target_core_store_dev_udev_path,
};

static ssize_t target_core_show_dev_enable(void *p, char *page)
{
	struct se_device *dev = p;

	return snprintf(page, PAGE_SIZE, "%d\n", !!(dev->dev_flags & DF_CONFIGURED));
}

static ssize_t target_core_store_dev_enable(
	void *p,
	const char *page,
	size_t count)
{
	struct se_device *dev = p;
	char *ptr;
	int ret;

	ptr = strstr(page, "1");
	if (!ptr) {
		pr_err("For dev_enable ops, only valid value"
				" is \"1\"\n");
		return -EINVAL;
	}

	ret = target_configure_device(dev);
	if (ret)
		return ret;
	return count;
}

static struct target_core_configfs_attribute target_core_attr_dev_enable = {
	.attr	= { .ca_owner = THIS_MODULE,
		    .ca_name = "enable",
		    .ca_mode =  S_IRUGO | S_IWUSR },
	.show	= target_core_show_dev_enable,
	.store	= target_core_store_dev_enable,
};

static ssize_t target_core_show_alua_lu_gp(void *p, char *page)
{
	struct se_device *dev = p;
	struct config_item *lu_ci;
	struct t10_alua_lu_gp *lu_gp;
	struct t10_alua_lu_gp_member *lu_gp_mem;
	ssize_t len = 0;

	lu_gp_mem = dev->dev_alua_lu_gp_mem;
	if (!lu_gp_mem)
		return 0;

	spin_lock(&lu_gp_mem->lu_gp_mem_lock);
	lu_gp = lu_gp_mem->lu_gp;
	if (lu_gp) {
		lu_ci = &lu_gp->lu_gp_group.cg_item;
		len += sprintf(page, "LU Group Alias: %s\nLU Group ID: %hu\n",
			config_item_name(lu_ci), lu_gp->lu_gp_id);
	}
	spin_unlock(&lu_gp_mem->lu_gp_mem_lock);

	return len;
}

static ssize_t target_core_store_alua_lu_gp(
	void *p,
	const char *page,
	size_t count)
{
	struct se_device *dev = p;
	struct se_hba *hba = dev->se_hba;
	struct t10_alua_lu_gp *lu_gp = NULL, *lu_gp_new = NULL;
	struct t10_alua_lu_gp_member *lu_gp_mem;
	unsigned char buf[LU_GROUP_NAME_BUF];
	int move = 0;

	lu_gp_mem = dev->dev_alua_lu_gp_mem;
	if (!lu_gp_mem)
		return 0;

	if (count > LU_GROUP_NAME_BUF) {
		pr_err("ALUA LU Group Alias too large!\n");
		return -EINVAL;
	}
	memset(buf, 0, LU_GROUP_NAME_BUF);
	memcpy(buf, page, count);
	/*
	 * Any ALUA logical unit alias besides "NULL" means we will be
	 * making a new group association.
	 */
	if (strcmp(strstrip(buf), "NULL")) {
		/*
		 * core_alua_get_lu_gp_by_name() will increment reference to
		 * struct t10_alua_lu_gp.  This reference is released with
		 * core_alua_get_lu_gp_by_name below().
		 */
		lu_gp_new = core_alua_get_lu_gp_by_name(strstrip(buf));
		if (!lu_gp_new)
			return -ENODEV;
	}

	spin_lock(&lu_gp_mem->lu_gp_mem_lock);
	lu_gp = lu_gp_mem->lu_gp;
	if (lu_gp) {
		/*
		 * Clearing an existing lu_gp association, and replacing
		 * with NULL
		 */
		if (!lu_gp_new) {
			pr_debug("Target_Core_ConfigFS: Releasing %s/%s"
				" from ALUA LU Group: core/alua/lu_gps/%s, ID:"
				" %hu\n",
				config_item_name(&hba->hba_group.cg_item),
				config_item_name(&dev->dev_group.cg_item),
				config_item_name(&lu_gp->lu_gp_group.cg_item),
				lu_gp->lu_gp_id);

			__core_alua_drop_lu_gp_mem(lu_gp_mem, lu_gp);
			spin_unlock(&lu_gp_mem->lu_gp_mem_lock);

			return count;
		}
		/*
		 * Removing existing association of lu_gp_mem with lu_gp
		 */
		__core_alua_drop_lu_gp_mem(lu_gp_mem, lu_gp);
		move = 1;
	}
	/*
	 * Associate lu_gp_mem with lu_gp_new.
	 */
	__core_alua_attach_lu_gp_mem(lu_gp_mem, lu_gp_new);
	spin_unlock(&lu_gp_mem->lu_gp_mem_lock);

	pr_debug("Target_Core_ConfigFS: %s %s/%s to ALUA LU Group:"
		" core/alua/lu_gps/%s, ID: %hu\n",
		(move) ? "Moving" : "Adding",
		config_item_name(&hba->hba_group.cg_item),
		config_item_name(&dev->dev_group.cg_item),
		config_item_name(&lu_gp_new->lu_gp_group.cg_item),
		lu_gp_new->lu_gp_id);

	core_alua_put_lu_gp_from_name(lu_gp_new);
	return count;
}

static struct target_core_configfs_attribute target_core_attr_dev_alua_lu_gp = {
	.attr	= { .ca_owner = THIS_MODULE,
		    .ca_name = "alua_lu_gp",
		    .ca_mode = S_IRUGO | S_IWUSR },
	.show	= target_core_show_alua_lu_gp,
	.store	= target_core_store_alua_lu_gp,
};

static ssize_t target_core_show_dev_lba_map(void *p, char *page)
{
	struct se_device *dev = p;
	struct t10_alua_lba_map *map;
	struct t10_alua_lba_map_member *mem;
	char *b = page;
	int bl = 0;
	char state;

	spin_lock(&dev->t10_alua.lba_map_lock);
	if (!list_empty(&dev->t10_alua.lba_map_list))
	    bl += sprintf(b + bl, "%u %u\n",
			  dev->t10_alua.lba_map_segment_size,
			  dev->t10_alua.lba_map_segment_multiplier);
	list_for_each_entry(map, &dev->t10_alua.lba_map_list, lba_map_list) {
		bl += sprintf(b + bl, "%llu %llu",
			      map->lba_map_first_lba, map->lba_map_last_lba);
		list_for_each_entry(mem, &map->lba_map_mem_list,
				    lba_map_mem_list) {
			switch (mem->lba_map_mem_alua_state) {
			case ALUA_ACCESS_STATE_ACTIVE_OPTIMIZED:
				state = 'O';
				break;
			case ALUA_ACCESS_STATE_ACTIVE_NON_OPTIMIZED:
				state = 'A';
				break;
			case ALUA_ACCESS_STATE_STANDBY:
				state = 'S';
				break;
			case ALUA_ACCESS_STATE_UNAVAILABLE:
				state = 'U';
				break;
			default:
				state = '.';
				break;
			}
			bl += sprintf(b + bl, " %d:%c",
				      mem->lba_map_mem_alua_pg_id, state);
		}
		bl += sprintf(b + bl, "\n");
	}
	spin_unlock(&dev->t10_alua.lba_map_lock);
	return bl;
}

static ssize_t target_core_store_dev_lba_map(
	void *p,
	const char *page,
	size_t count)
{
	struct se_device *dev = p;
	struct t10_alua_lba_map *lba_map = NULL;
	struct list_head lba_list;
	char *map_entries, *ptr;
	char state;
	int pg_num = -1, pg;
	int ret = 0, num = 0, pg_id, alua_state;
	unsigned long start_lba = -1, end_lba = -1;
	unsigned long segment_size = -1, segment_mult = -1;

	map_entries = kstrdup(page, GFP_KERNEL);
	if (!map_entries)
		return -ENOMEM;

	INIT_LIST_HEAD(&lba_list);
	while ((ptr = strsep(&map_entries, "\n")) != NULL) {
		if (!*ptr)
			continue;

		if (num == 0) {
			if (sscanf(ptr, "%lu %lu\n",
				   &segment_size, &segment_mult) != 2) {
				pr_err("Invalid line %d\n", num);
				ret = -EINVAL;
				break;
			}
			num++;
			continue;
		}
		if (sscanf(ptr, "%lu %lu", &start_lba, &end_lba) != 2) {
			pr_err("Invalid line %d\n", num);
			ret = -EINVAL;
			break;
		}
		ptr = strchr(ptr, ' ');
		if (!ptr) {
			pr_err("Invalid line %d, missing end lba\n", num);
			ret = -EINVAL;
			break;
		}
		ptr++;
		ptr = strchr(ptr, ' ');
		if (!ptr) {
			pr_err("Invalid line %d, missing state definitions\n",
			       num);
			ret = -EINVAL;
			break;
		}
		ptr++;
		lba_map = core_alua_allocate_lba_map(&lba_list,
						     start_lba, end_lba);
		if (IS_ERR(lba_map)) {
			ret = PTR_ERR(lba_map);
			break;
		}
		pg = 0;
		while (sscanf(ptr, "%d:%c", &pg_id, &state) == 2) {
			switch (state) {
			case 'O':
				alua_state = ALUA_ACCESS_STATE_ACTIVE_OPTIMIZED;
				break;
			case 'A':
				alua_state = ALUA_ACCESS_STATE_ACTIVE_NON_OPTIMIZED;
				break;
			case 'S':
				alua_state = ALUA_ACCESS_STATE_STANDBY;
				break;
			case 'U':
				alua_state = ALUA_ACCESS_STATE_UNAVAILABLE;
				break;
			default:
				pr_err("Invalid ALUA state '%c'\n", state);
				ret = -EINVAL;
				goto out;
			}

			ret = core_alua_allocate_lba_map_mem(lba_map,
							     pg_id, alua_state);
			if (ret) {
				pr_err("Invalid target descriptor %d:%c "
				       "at line %d\n",
				       pg_id, state, num);
				break;
			}
			pg++;
			ptr = strchr(ptr, ' ');
			if (ptr)
				ptr++;
			else
				break;
		}
		if (pg_num == -1)
		    pg_num = pg;
		else if (pg != pg_num) {
			pr_err("Only %d from %d port groups definitions "
			       "at line %d\n", pg, pg_num, num);
			ret = -EINVAL;
			break;
		}
		num++;
	}
out:
	if (ret) {
		core_alua_free_lba_map(&lba_list);
		count = ret;
	} else
		core_alua_set_lba_map(dev, &lba_list,
				      segment_size, segment_mult);
	kfree(map_entries);
	return count;
}

static struct target_core_configfs_attribute target_core_attr_dev_lba_map = {
	.attr	= { .ca_owner = THIS_MODULE,
		    .ca_name = "lba_map",
		    .ca_mode = S_IRUGO | S_IWUSR },
	.show	= target_core_show_dev_lba_map,
	.store	= target_core_store_dev_lba_map,
};

static struct configfs_attribute *target_core_dev_attrs[] = {
	&target_core_attr_dev_info.attr,
	&target_core_attr_dev_control.attr,
	&target_core_attr_dev_alias.attr,
	&target_core_attr_dev_udev_path.attr,
	&target_core_attr_dev_enable.attr,
	&target_core_attr_dev_alua_lu_gp.attr,
	&target_core_attr_dev_lba_map.attr,
	NULL,
};

static void target_core_dev_release(struct config_item *item)
{
	struct config_group *dev_cg = to_config_group(item);
	struct se_device *dev =
		container_of(dev_cg, struct se_device, dev_group);

	kfree(dev_cg->default_groups);
	target_free_device(dev);
}

static ssize_t target_core_dev_show(struct config_item *item,
				     struct configfs_attribute *attr,
				     char *page)
{
	struct config_group *dev_cg = to_config_group(item);
	struct se_device *dev =
		container_of(dev_cg, struct se_device, dev_group);
	struct target_core_configfs_attribute *tc_attr = container_of(
			attr, struct target_core_configfs_attribute, attr);

	if (!tc_attr->show)
		return -EINVAL;

	return tc_attr->show(dev, page);
}

static ssize_t target_core_dev_store(struct config_item *item,
				      struct configfs_attribute *attr,
				      const char *page, size_t count)
{
	struct config_group *dev_cg = to_config_group(item);
	struct se_device *dev =
		container_of(dev_cg, struct se_device, dev_group);
	struct target_core_configfs_attribute *tc_attr = container_of(
			attr, struct target_core_configfs_attribute, attr);

	if (!tc_attr->store)
		return -EINVAL;

	return tc_attr->store(dev, page, count);
}

static struct configfs_item_operations target_core_dev_item_ops = {
	.release		= target_core_dev_release,
	.show_attribute		= target_core_dev_show,
	.store_attribute	= target_core_dev_store,
};

TB_CIT_SETUP(dev, &target_core_dev_item_ops, NULL, target_core_dev_attrs);

/* End functions for struct config_item_type tb_dev_cit */

/* Start functions for struct config_item_type target_core_alua_lu_gp_cit */

CONFIGFS_EATTR_STRUCT(target_core_alua_lu_gp, t10_alua_lu_gp);
#define SE_DEV_ALUA_LU_ATTR(_name, _mode)				\
static struct target_core_alua_lu_gp_attribute				\
			target_core_alua_lu_gp_##_name =		\
	__CONFIGFS_EATTR(_name, _mode,					\
	target_core_alua_lu_gp_show_attr_##_name,			\
	target_core_alua_lu_gp_store_attr_##_name);

#define SE_DEV_ALUA_LU_ATTR_RO(_name)					\
static struct target_core_alua_lu_gp_attribute				\
			target_core_alua_lu_gp_##_name =		\
	__CONFIGFS_EATTR_RO(_name,					\
	target_core_alua_lu_gp_show_attr_##_name);

/*
 * lu_gp_id
 */
static ssize_t target_core_alua_lu_gp_show_attr_lu_gp_id(
	struct t10_alua_lu_gp *lu_gp,
	char *page)
{
	if (!lu_gp->lu_gp_valid_id)
		return 0;

	return sprintf(page, "%hu\n", lu_gp->lu_gp_id);
}

static ssize_t target_core_alua_lu_gp_store_attr_lu_gp_id(
	struct t10_alua_lu_gp *lu_gp,
	const char *page,
	size_t count)
{
	struct config_group *alua_lu_gp_cg = &lu_gp->lu_gp_group;
	unsigned long lu_gp_id;
	int ret;

	ret = kstrtoul(page, 0, &lu_gp_id);
	if (ret < 0) {
		pr_err("kstrtoul() returned %d for"
			" lu_gp_id\n", ret);
		return ret;
	}
	if (lu_gp_id > 0x0000ffff) {
		pr_err("ALUA lu_gp_id: %lu exceeds maximum:"
			" 0x0000ffff\n", lu_gp_id);
		return -EINVAL;
	}

	ret = core_alua_set_lu_gp_id(lu_gp, (u16)lu_gp_id);
	if (ret < 0)
		return -EINVAL;

	pr_debug("Target_Core_ConfigFS: Set ALUA Logical Unit"
		" Group: core/alua/lu_gps/%s to ID: %hu\n",
		config_item_name(&alua_lu_gp_cg->cg_item),
		lu_gp->lu_gp_id);

	return count;
}

SE_DEV_ALUA_LU_ATTR(lu_gp_id, S_IRUGO | S_IWUSR);

/*
 * members
 */
static ssize_t target_core_alua_lu_gp_show_attr_members(
	struct t10_alua_lu_gp *lu_gp,
	char *page)
{
	struct se_device *dev;
	struct se_hba *hba;
	struct t10_alua_lu_gp_member *lu_gp_mem;
	ssize_t len = 0, cur_len;
	unsigned char buf[LU_GROUP_NAME_BUF];

	memset(buf, 0, LU_GROUP_NAME_BUF);

	spin_lock(&lu_gp->lu_gp_lock);
	list_for_each_entry(lu_gp_mem, &lu_gp->lu_gp_mem_list, lu_gp_mem_list) {
		dev = lu_gp_mem->lu_gp_mem_dev;
		hba = dev->se_hba;

		cur_len = snprintf(buf, LU_GROUP_NAME_BUF, "%s/%s\n",
			config_item_name(&hba->hba_group.cg_item),
			config_item_name(&dev->dev_group.cg_item));
		cur_len++; /* Extra byte for NULL terminator */

		if ((cur_len + len) > PAGE_SIZE) {
			pr_warn("Ran out of lu_gp_show_attr"
				"_members buffer\n");
			break;
		}
		memcpy(page+len, buf, cur_len);
		len += cur_len;
	}
	spin_unlock(&lu_gp->lu_gp_lock);

	return len;
}

SE_DEV_ALUA_LU_ATTR_RO(members);

CONFIGFS_EATTR_OPS(target_core_alua_lu_gp, t10_alua_lu_gp, lu_gp_group);

static struct configfs_attribute *target_core_alua_lu_gp_attrs[] = {
	&target_core_alua_lu_gp_lu_gp_id.attr,
	&target_core_alua_lu_gp_members.attr,
	NULL,
};

static void target_core_alua_lu_gp_release(struct config_item *item)
{
	struct t10_alua_lu_gp *lu_gp = container_of(to_config_group(item),
			struct t10_alua_lu_gp, lu_gp_group);

	core_alua_free_lu_gp(lu_gp);
}

static struct configfs_item_operations target_core_alua_lu_gp_ops = {
	.release		= target_core_alua_lu_gp_release,
	.show_attribute		= target_core_alua_lu_gp_attr_show,
	.store_attribute	= target_core_alua_lu_gp_attr_store,
};

static struct config_item_type target_core_alua_lu_gp_cit = {
	.ct_item_ops		= &target_core_alua_lu_gp_ops,
	.ct_attrs		= target_core_alua_lu_gp_attrs,
	.ct_owner		= THIS_MODULE,
};

/* End functions for struct config_item_type target_core_alua_lu_gp_cit */

/* Start functions for struct config_item_type target_core_alua_lu_gps_cit */

static struct config_group *target_core_alua_create_lu_gp(
	struct config_group *group,
	const char *name)
{
	struct t10_alua_lu_gp *lu_gp;
	struct config_group *alua_lu_gp_cg = NULL;
	struct config_item *alua_lu_gp_ci = NULL;

	lu_gp = core_alua_allocate_lu_gp(name, 0);
	if (IS_ERR(lu_gp))
		return NULL;

	alua_lu_gp_cg = &lu_gp->lu_gp_group;
	alua_lu_gp_ci = &alua_lu_gp_cg->cg_item;

	config_group_init_type_name(alua_lu_gp_cg, name,
			&target_core_alua_lu_gp_cit);

	pr_debug("Target_Core_ConfigFS: Allocated ALUA Logical Unit"
		" Group: core/alua/lu_gps/%s\n",
		config_item_name(alua_lu_gp_ci));

	return alua_lu_gp_cg;

}

static void target_core_alua_drop_lu_gp(
	struct config_group *group,
	struct config_item *item)
{
	struct t10_alua_lu_gp *lu_gp = container_of(to_config_group(item),
			struct t10_alua_lu_gp, lu_gp_group);

	pr_debug("Target_Core_ConfigFS: Releasing ALUA Logical Unit"
		" Group: core/alua/lu_gps/%s, ID: %hu\n",
		config_item_name(item), lu_gp->lu_gp_id);
	/*
	 * core_alua_free_lu_gp() is called from target_core_alua_lu_gp_ops->release()
	 * -> target_core_alua_lu_gp_release()
	 */
	config_item_put(item);
}

static struct configfs_group_operations target_core_alua_lu_gps_group_ops = {
	.make_group		= &target_core_alua_create_lu_gp,
	.drop_item		= &target_core_alua_drop_lu_gp,
};

static struct config_item_type target_core_alua_lu_gps_cit = {
	.ct_item_ops		= NULL,
	.ct_group_ops		= &target_core_alua_lu_gps_group_ops,
	.ct_owner		= THIS_MODULE,
};

/* End functions for struct config_item_type target_core_alua_lu_gps_cit */

/* Start functions for struct config_item_type target_core_alua_tg_pt_gp_cit */

CONFIGFS_EATTR_STRUCT(target_core_alua_tg_pt_gp, t10_alua_tg_pt_gp);
#define SE_DEV_ALUA_TG_PT_ATTR(_name, _mode)				\
static struct target_core_alua_tg_pt_gp_attribute			\
			target_core_alua_tg_pt_gp_##_name =		\
	__CONFIGFS_EATTR(_name, _mode,					\
	target_core_alua_tg_pt_gp_show_attr_##_name,			\
	target_core_alua_tg_pt_gp_store_attr_##_name);

#define SE_DEV_ALUA_TG_PT_ATTR_RO(_name)				\
static struct target_core_alua_tg_pt_gp_attribute			\
			target_core_alua_tg_pt_gp_##_name =		\
	__CONFIGFS_EATTR_RO(_name,					\
	target_core_alua_tg_pt_gp_show_attr_##_name);

/*
 * alua_access_state
 */
static ssize_t target_core_alua_tg_pt_gp_show_attr_alua_access_state(
	struct t10_alua_tg_pt_gp *tg_pt_gp,
	char *page)
{
	return sprintf(page, "%d\n",
		atomic_read(&tg_pt_gp->tg_pt_gp_alua_access_state));
}

static ssize_t target_core_alua_tg_pt_gp_store_attr_alua_access_state(
	struct t10_alua_tg_pt_gp *tg_pt_gp,
	const char *page,
	size_t count)
{
	struct se_device *dev = tg_pt_gp->tg_pt_gp_dev;
	unsigned long tmp;
	int new_state, ret;

	if (!tg_pt_gp->tg_pt_gp_valid_id) {
		pr_err("Unable to do implicit ALUA on non valid"
			" tg_pt_gp ID: %hu\n", tg_pt_gp->tg_pt_gp_valid_id);
		return -EINVAL;
	}
	if (!(dev->dev_flags & DF_CONFIGURED)) {
		pr_err("Unable to set alua_access_state while device is"
		       " not configured\n");
		return -ENODEV;
	}

	ret = kstrtoul(page, 0, &tmp);
	if (ret < 0) {
		pr_err("Unable to extract new ALUA access state from"
				" %s\n", page);
		return ret;
	}
	new_state = (int)tmp;

	if (!(tg_pt_gp->tg_pt_gp_alua_access_type & TPGS_IMPLICIT_ALUA)) {
		pr_err("Unable to process implicit configfs ALUA"
			" transition while TPGS_IMPLICIT_ALUA is disabled\n");
		return -EINVAL;
	}
	if (tg_pt_gp->tg_pt_gp_alua_access_type & TPGS_EXPLICIT_ALUA &&
	    new_state == ALUA_ACCESS_STATE_LBA_DEPENDENT) {
		/* LBA DEPENDENT is only allowed with implicit ALUA */
		pr_err("Unable to process implicit configfs ALUA transition"
		       " while explicit ALUA management is enabled\n");
		return -EINVAL;
	}

	ret = core_alua_do_port_transition(tg_pt_gp, dev,
					NULL, NULL, new_state, 0);
	return (!ret) ? count : -EINVAL;
}

SE_DEV_ALUA_TG_PT_ATTR(alua_access_state, S_IRUGO | S_IWUSR);

/*
 * alua_access_status
 */
static ssize_t target_core_alua_tg_pt_gp_show_attr_alua_access_status(
	struct t10_alua_tg_pt_gp *tg_pt_gp,
	char *page)
{
	return sprintf(page, "%s\n",
		core_alua_dump_status(tg_pt_gp->tg_pt_gp_alua_access_status));
}

static ssize_t target_core_alua_tg_pt_gp_store_attr_alua_access_status(
	struct t10_alua_tg_pt_gp *tg_pt_gp,
	const char *page,
	size_t count)
{
	unsigned long tmp;
	int new_status, ret;

	if (!tg_pt_gp->tg_pt_gp_valid_id) {
		pr_err("Unable to do set ALUA access status on non"
			" valid tg_pt_gp ID: %hu\n",
			tg_pt_gp->tg_pt_gp_valid_id);
		return -EINVAL;
	}

	ret = kstrtoul(page, 0, &tmp);
	if (ret < 0) {
		pr_err("Unable to extract new ALUA access status"
				" from %s\n", page);
		return ret;
	}
	new_status = (int)tmp;

	if ((new_status != ALUA_STATUS_NONE) &&
	    (new_status != ALUA_STATUS_ALTERED_BY_EXPLICIT_STPG) &&
	    (new_status != ALUA_STATUS_ALTERED_BY_IMPLICIT_ALUA)) {
		pr_err("Illegal ALUA access status: 0x%02x\n",
				new_status);
		return -EINVAL;
	}

	tg_pt_gp->tg_pt_gp_alua_access_status = new_status;
	return count;
}

SE_DEV_ALUA_TG_PT_ATTR(alua_access_status, S_IRUGO | S_IWUSR);

/*
 * alua_access_type
 */
static ssize_t target_core_alua_tg_pt_gp_show_attr_alua_access_type(
	struct t10_alua_tg_pt_gp *tg_pt_gp,
	char *page)
{
	return core_alua_show_access_type(tg_pt_gp, page);
}

static ssize_t target_core_alua_tg_pt_gp_store_attr_alua_access_type(
	struct t10_alua_tg_pt_gp *tg_pt_gp,
	const char *page,
	size_t count)
{
	return core_alua_store_access_type(tg_pt_gp, page, count);
}

SE_DEV_ALUA_TG_PT_ATTR(alua_access_type, S_IRUGO | S_IWUSR);

/*
 * alua_supported_states
 */

#define SE_DEV_ALUA_SUPPORT_STATE_SHOW(_name, _var, _bit)		\
static ssize_t target_core_alua_tg_pt_gp_show_attr_alua_support_##_name( \
	struct t10_alua_tg_pt_gp *t, char *p)				\
{									\
	return sprintf(p, "%d\n", !!(t->_var & _bit));			\
}

#define SE_DEV_ALUA_SUPPORT_STATE_STORE(_name, _var, _bit)		\
static ssize_t target_core_alua_tg_pt_gp_store_attr_alua_support_##_name(\
	struct t10_alua_tg_pt_gp *t, const char *p, size_t c)		\
{									\
	unsigned long tmp;						\
	int ret;							\
									\
	if (!t->tg_pt_gp_valid_id) {					\
		pr_err("Unable to do set ##_name ALUA state on non"	\
		       " valid tg_pt_gp ID: %hu\n",			\
		       t->tg_pt_gp_valid_id);				\
		return -EINVAL;						\
	}								\
									\
	ret = kstrtoul(p, 0, &tmp);					\
	if (ret < 0) {							\
		pr_err("Invalid value '%s', must be '0' or '1'\n", p);	\
		return -EINVAL;						\
	}								\
	if (tmp > 1) {							\
		pr_err("Invalid value '%ld', must be '0' or '1'\n", tmp); \
		return -EINVAL;						\
	}								\
	if (tmp)							\
		t->_var |= _bit;					\
	else								\
		t->_var &= ~_bit;					\
									\
	return c;							\
}

SE_DEV_ALUA_SUPPORT_STATE_SHOW(transitioning,
			       tg_pt_gp_alua_supported_states, ALUA_T_SUP);
SE_DEV_ALUA_SUPPORT_STATE_STORE(transitioning,
				tg_pt_gp_alua_supported_states, ALUA_T_SUP);
SE_DEV_ALUA_TG_PT_ATTR(alua_support_transitioning, S_IRUGO | S_IWUSR);

SE_DEV_ALUA_SUPPORT_STATE_SHOW(offline,
			       tg_pt_gp_alua_supported_states, ALUA_O_SUP);
SE_DEV_ALUA_SUPPORT_STATE_STORE(offline,
				tg_pt_gp_alua_supported_states, ALUA_O_SUP);
SE_DEV_ALUA_TG_PT_ATTR(alua_support_offline, S_IRUGO | S_IWUSR);

SE_DEV_ALUA_SUPPORT_STATE_SHOW(lba_dependent,
			       tg_pt_gp_alua_supported_states, ALUA_LBD_SUP);
SE_DEV_ALUA_SUPPORT_STATE_STORE(lba_dependent,
				tg_pt_gp_alua_supported_states, ALUA_LBD_SUP);
SE_DEV_ALUA_TG_PT_ATTR(alua_support_lba_dependent, S_IRUGO);

SE_DEV_ALUA_SUPPORT_STATE_SHOW(unavailable,
			       tg_pt_gp_alua_supported_states, ALUA_U_SUP);
SE_DEV_ALUA_SUPPORT_STATE_STORE(unavailable,
				tg_pt_gp_alua_supported_states, ALUA_U_SUP);
SE_DEV_ALUA_TG_PT_ATTR(alua_support_unavailable, S_IRUGO | S_IWUSR);

SE_DEV_ALUA_SUPPORT_STATE_SHOW(standby,
			       tg_pt_gp_alua_supported_states, ALUA_S_SUP);
SE_DEV_ALUA_SUPPORT_STATE_STORE(standby,
				tg_pt_gp_alua_supported_states, ALUA_S_SUP);
SE_DEV_ALUA_TG_PT_ATTR(alua_support_standby, S_IRUGO | S_IWUSR);

SE_DEV_ALUA_SUPPORT_STATE_SHOW(active_optimized,
			       tg_pt_gp_alua_supported_states, ALUA_AO_SUP);
SE_DEV_ALUA_SUPPORT_STATE_STORE(active_optimized,
				tg_pt_gp_alua_supported_states, ALUA_AO_SUP);
SE_DEV_ALUA_TG_PT_ATTR(alua_support_active_optimized, S_IRUGO | S_IWUSR);

SE_DEV_ALUA_SUPPORT_STATE_SHOW(active_nonoptimized,
			       tg_pt_gp_alua_supported_states, ALUA_AN_SUP);
SE_DEV_ALUA_SUPPORT_STATE_STORE(active_nonoptimized,
				tg_pt_gp_alua_supported_states, ALUA_AN_SUP);
SE_DEV_ALUA_TG_PT_ATTR(alua_support_active_nonoptimized, S_IRUGO | S_IWUSR);

/*
 * alua_write_metadata
 */
static ssize_t target_core_alua_tg_pt_gp_show_attr_alua_write_metadata(
	struct t10_alua_tg_pt_gp *tg_pt_gp,
	char *page)
{
	return sprintf(page, "%d\n", tg_pt_gp->tg_pt_gp_write_metadata);
}

static ssize_t target_core_alua_tg_pt_gp_store_attr_alua_write_metadata(
	struct t10_alua_tg_pt_gp *tg_pt_gp,
	const char *page,
	size_t count)
{
	unsigned long tmp;
	int ret;

	ret = kstrtoul(page, 0, &tmp);
	if (ret < 0) {
		pr_err("Unable to extract alua_write_metadata\n");
		return ret;
	}

	if ((tmp != 0) && (tmp != 1)) {
		pr_err("Illegal value for alua_write_metadata:"
			" %lu\n", tmp);
		return -EINVAL;
	}
	tg_pt_gp->tg_pt_gp_write_metadata = (int)tmp;

	return count;
}

SE_DEV_ALUA_TG_PT_ATTR(alua_write_metadata, S_IRUGO | S_IWUSR);



/*
 * nonop_delay_msecs
 */
static ssize_t target_core_alua_tg_pt_gp_show_attr_nonop_delay_msecs(
	struct t10_alua_tg_pt_gp *tg_pt_gp,
	char *page)
{
	return core_alua_show_nonop_delay_msecs(tg_pt_gp, page);

}

static ssize_t target_core_alua_tg_pt_gp_store_attr_nonop_delay_msecs(
	struct t10_alua_tg_pt_gp *tg_pt_gp,
	const char *page,
	size_t count)
{
	return core_alua_store_nonop_delay_msecs(tg_pt_gp, page, count);
}

SE_DEV_ALUA_TG_PT_ATTR(nonop_delay_msecs, S_IRUGO | S_IWUSR);

/*
 * trans_delay_msecs
 */
static ssize_t target_core_alua_tg_pt_gp_show_attr_trans_delay_msecs(
	struct t10_alua_tg_pt_gp *tg_pt_gp,
	char *page)
{
	return core_alua_show_trans_delay_msecs(tg_pt_gp, page);
}

static ssize_t target_core_alua_tg_pt_gp_store_attr_trans_delay_msecs(
	struct t10_alua_tg_pt_gp *tg_pt_gp,
	const char *page,
	size_t count)
{
	return core_alua_store_trans_delay_msecs(tg_pt_gp, page, count);
}

SE_DEV_ALUA_TG_PT_ATTR(trans_delay_msecs, S_IRUGO | S_IWUSR);

/*
 * implicit_trans_secs
 */
static ssize_t target_core_alua_tg_pt_gp_show_attr_implicit_trans_secs(
	struct t10_alua_tg_pt_gp *tg_pt_gp,
	char *page)
{
	return core_alua_show_implicit_trans_secs(tg_pt_gp, page);
}

static ssize_t target_core_alua_tg_pt_gp_store_attr_implicit_trans_secs(
	struct t10_alua_tg_pt_gp *tg_pt_gp,
	const char *page,
	size_t count)
{
	return core_alua_store_implicit_trans_secs(tg_pt_gp, page, count);
}

SE_DEV_ALUA_TG_PT_ATTR(implicit_trans_secs, S_IRUGO | S_IWUSR);

/*
 * preferred
 */

static ssize_t target_core_alua_tg_pt_gp_show_attr_preferred(
	struct t10_alua_tg_pt_gp *tg_pt_gp,
	char *page)
{
	return core_alua_show_preferred_bit(tg_pt_gp, page);
}

static ssize_t target_core_alua_tg_pt_gp_store_attr_preferred(
	struct t10_alua_tg_pt_gp *tg_pt_gp,
	const char *page,
	size_t count)
{
	return core_alua_store_preferred_bit(tg_pt_gp, page, count);
}

SE_DEV_ALUA_TG_PT_ATTR(preferred, S_IRUGO | S_IWUSR);

/*
 * tg_pt_gp_id
 */
static ssize_t target_core_alua_tg_pt_gp_show_attr_tg_pt_gp_id(
	struct t10_alua_tg_pt_gp *tg_pt_gp,
	char *page)
{
	if (!tg_pt_gp->tg_pt_gp_valid_id)
		return 0;

	return sprintf(page, "%hu\n", tg_pt_gp->tg_pt_gp_id);
}

static ssize_t target_core_alua_tg_pt_gp_store_attr_tg_pt_gp_id(
	struct t10_alua_tg_pt_gp *tg_pt_gp,
	const char *page,
	size_t count)
{
	struct config_group *alua_tg_pt_gp_cg = &tg_pt_gp->tg_pt_gp_group;
	unsigned long tg_pt_gp_id;
	int ret;

	ret = kstrtoul(page, 0, &tg_pt_gp_id);
	if (ret < 0) {
		pr_err("kstrtoul() returned %d for"
			" tg_pt_gp_id\n", ret);
		return ret;
	}
	if (tg_pt_gp_id > 0x0000ffff) {
		pr_err("ALUA tg_pt_gp_id: %lu exceeds maximum:"
			" 0x0000ffff\n", tg_pt_gp_id);
		return -EINVAL;
	}

	ret = core_alua_set_tg_pt_gp_id(tg_pt_gp, (u16)tg_pt_gp_id);
	if (ret < 0)
		return -EINVAL;

	pr_debug("Target_Core_ConfigFS: Set ALUA Target Port Group: "
		"core/alua/tg_pt_gps/%s to ID: %hu\n",
		config_item_name(&alua_tg_pt_gp_cg->cg_item),
		tg_pt_gp->tg_pt_gp_id);

	return count;
}

SE_DEV_ALUA_TG_PT_ATTR(tg_pt_gp_id, S_IRUGO | S_IWUSR);

/*
 * members
 */
static ssize_t target_core_alua_tg_pt_gp_show_attr_members(
	struct t10_alua_tg_pt_gp *tg_pt_gp,
	char *page)
{
	struct se_port *port;
	struct se_portal_group *tpg;
	struct se_lun *lun;
	struct t10_alua_tg_pt_gp_member *tg_pt_gp_mem;
	ssize_t len = 0, cur_len;
	unsigned char buf[TG_PT_GROUP_NAME_BUF];

	memset(buf, 0, TG_PT_GROUP_NAME_BUF);

	spin_lock(&tg_pt_gp->tg_pt_gp_lock);
	list_for_each_entry(tg_pt_gp_mem, &tg_pt_gp->tg_pt_gp_mem_list,
			tg_pt_gp_mem_list) {
		port = tg_pt_gp_mem->tg_pt;
		tpg = port->sep_tpg;
		lun = port->sep_lun;

		cur_len = snprintf(buf, TG_PT_GROUP_NAME_BUF, "%s/%s/tpgt_%hu"
			"/%s\n", tpg->se_tpg_tfo->get_fabric_name(),
			tpg->se_tpg_tfo->tpg_get_wwn(tpg),
			tpg->se_tpg_tfo->tpg_get_tag(tpg),
			config_item_name(&lun->lun_group.cg_item));
		cur_len++; /* Extra byte for NULL terminator */

		if ((cur_len + len) > PAGE_SIZE) {
			pr_warn("Ran out of lu_gp_show_attr"
				"_members buffer\n");
			break;
		}
		memcpy(page+len, buf, cur_len);
		len += cur_len;
	}
	spin_unlock(&tg_pt_gp->tg_pt_gp_lock);

	return len;
}

SE_DEV_ALUA_TG_PT_ATTR_RO(members);

CONFIGFS_EATTR_OPS(target_core_alua_tg_pt_gp, t10_alua_tg_pt_gp,
			tg_pt_gp_group);

static struct configfs_attribute *target_core_alua_tg_pt_gp_attrs[] = {
	&target_core_alua_tg_pt_gp_alua_access_state.attr,
	&target_core_alua_tg_pt_gp_alua_access_status.attr,
	&target_core_alua_tg_pt_gp_alua_access_type.attr,
	&target_core_alua_tg_pt_gp_alua_support_transitioning.attr,
	&target_core_alua_tg_pt_gp_alua_support_offline.attr,
	&target_core_alua_tg_pt_gp_alua_support_lba_dependent.attr,
	&target_core_alua_tg_pt_gp_alua_support_unavailable.attr,
	&target_core_alua_tg_pt_gp_alua_support_standby.attr,
	&target_core_alua_tg_pt_gp_alua_support_active_nonoptimized.attr,
	&target_core_alua_tg_pt_gp_alua_support_active_optimized.attr,
	&target_core_alua_tg_pt_gp_alua_write_metadata.attr,
	&target_core_alua_tg_pt_gp_nonop_delay_msecs.attr,
	&target_core_alua_tg_pt_gp_trans_delay_msecs.attr,
	&target_core_alua_tg_pt_gp_implicit_trans_secs.attr,
	&target_core_alua_tg_pt_gp_preferred.attr,
	&target_core_alua_tg_pt_gp_tg_pt_gp_id.attr,
	&target_core_alua_tg_pt_gp_members.attr,
	NULL,
};

static void target_core_alua_tg_pt_gp_release(struct config_item *item)
{
	struct t10_alua_tg_pt_gp *tg_pt_gp = container_of(to_config_group(item),
			struct t10_alua_tg_pt_gp, tg_pt_gp_group);

	core_alua_free_tg_pt_gp(tg_pt_gp);
}

static struct configfs_item_operations target_core_alua_tg_pt_gp_ops = {
	.release		= target_core_alua_tg_pt_gp_release,
	.show_attribute		= target_core_alua_tg_pt_gp_attr_show,
	.store_attribute	= target_core_alua_tg_pt_gp_attr_store,
};

static struct config_item_type target_core_alua_tg_pt_gp_cit = {
	.ct_item_ops		= &target_core_alua_tg_pt_gp_ops,
	.ct_attrs		= target_core_alua_tg_pt_gp_attrs,
	.ct_owner		= THIS_MODULE,
};

/* End functions for struct config_item_type target_core_alua_tg_pt_gp_cit */

/* Start functions for struct config_item_type tb_alua_tg_pt_gps_cit */

static struct config_group *target_core_alua_create_tg_pt_gp(
	struct config_group *group,
	const char *name)
{
	struct t10_alua *alua = container_of(group, struct t10_alua,
					alua_tg_pt_gps_group);
	struct t10_alua_tg_pt_gp *tg_pt_gp;
	struct config_group *alua_tg_pt_gp_cg = NULL;
	struct config_item *alua_tg_pt_gp_ci = NULL;

	tg_pt_gp = core_alua_allocate_tg_pt_gp(alua->t10_dev, name, 0);
	if (!tg_pt_gp)
		return NULL;

	alua_tg_pt_gp_cg = &tg_pt_gp->tg_pt_gp_group;
	alua_tg_pt_gp_ci = &alua_tg_pt_gp_cg->cg_item;

	config_group_init_type_name(alua_tg_pt_gp_cg, name,
			&target_core_alua_tg_pt_gp_cit);

	pr_debug("Target_Core_ConfigFS: Allocated ALUA Target Port"
		" Group: alua/tg_pt_gps/%s\n",
		config_item_name(alua_tg_pt_gp_ci));

	return alua_tg_pt_gp_cg;
}

static void target_core_alua_drop_tg_pt_gp(
	struct config_group *group,
	struct config_item *item)
{
	struct t10_alua_tg_pt_gp *tg_pt_gp = container_of(to_config_group(item),
			struct t10_alua_tg_pt_gp, tg_pt_gp_group);

	pr_debug("Target_Core_ConfigFS: Releasing ALUA Target Port"
		" Group: alua/tg_pt_gps/%s, ID: %hu\n",
		config_item_name(item), tg_pt_gp->tg_pt_gp_id);
	/*
	 * core_alua_free_tg_pt_gp() is called from target_core_alua_tg_pt_gp_ops->release()
	 * -> target_core_alua_tg_pt_gp_release().
	 */
	config_item_put(item);
}

static struct configfs_group_operations target_core_alua_tg_pt_gps_group_ops = {
	.make_group		= &target_core_alua_create_tg_pt_gp,
	.drop_item		= &target_core_alua_drop_tg_pt_gp,
};

TB_CIT_SETUP(dev_alua_tg_pt_gps, NULL, &target_core_alua_tg_pt_gps_group_ops, NULL);

/* End functions for struct config_item_type tb_alua_tg_pt_gps_cit */

/* Start functions for struct config_item_type target_core_alua_cit */

/*
 * target_core_alua_cit is a ConfigFS group that lives under
 * /sys/kernel/config/target/core/alua.  There are default groups
 * core/alua/lu_gps and core/alua/tg_pt_gps that are attached to
 * target_core_alua_cit in target_core_init_configfs() below.
 */
static struct config_item_type target_core_alua_cit = {
	.ct_item_ops		= NULL,
	.ct_attrs		= NULL,
	.ct_owner		= THIS_MODULE,
};

/* End functions for struct config_item_type target_core_alua_cit */

/* Start functions for struct config_item_type tb_dev_stat_cit */

static struct config_group *target_core_stat_mkdir(
	struct config_group *group,
	const char *name)
{
	return ERR_PTR(-ENOSYS);
}

static void target_core_stat_rmdir(
	struct config_group *group,
	struct config_item *item)
{
	return;
}

static struct configfs_group_operations target_core_stat_group_ops = {
	.make_group		= &target_core_stat_mkdir,
	.drop_item		= &target_core_stat_rmdir,
};

TB_CIT_SETUP(dev_stat, NULL, &target_core_stat_group_ops, NULL);

/* End functions for struct config_item_type tb_dev_stat_cit */

/* Start functions for struct config_item_type target_core_hba_cit */

static struct config_group *target_core_make_subdev(
	struct config_group *group,
	const char *name)
{
	struct t10_alua_tg_pt_gp *tg_pt_gp;
	struct se_subsystem_api *t;
	struct config_item *hba_ci = &group->cg_item;
	struct se_hba *hba = item_to_hba(hba_ci);
	struct se_device *dev;
	struct config_group *dev_cg = NULL, *tg_pt_gp_cg = NULL;
	struct config_group *dev_stat_grp = NULL;
	int errno = -ENOMEM, ret;

	ret = mutex_lock_interruptible(&hba->hba_access_mutex);
	if (ret)
		return ERR_PTR(ret);
	/*
	 * Locate the struct se_subsystem_api from parent's struct se_hba.
	 */
	t = hba->transport;

	dev = target_alloc_device(hba, name);
	if (!dev)
		goto out_unlock;

	dev_cg = &dev->dev_group;

	dev_cg->default_groups = kmalloc(sizeof(struct config_group *) * 6,
			GFP_KERNEL);
	if (!dev_cg->default_groups)
		goto out_free_device;

	config_group_init_type_name(dev_cg, name, &t->tb_cits.tb_dev_cit);
	config_group_init_type_name(&dev->dev_attrib.da_group, "attrib",
			&t->tb_cits.tb_dev_attrib_cit);
	config_group_init_type_name(&dev->dev_pr_group, "pr",
			&t->tb_cits.tb_dev_pr_cit);
	config_group_init_type_name(&dev->t10_wwn.t10_wwn_group, "wwn",
			&t->tb_cits.tb_dev_wwn_cit);
	config_group_init_type_name(&dev->t10_alua.alua_tg_pt_gps_group,
			"alua", &t->tb_cits.tb_dev_alua_tg_pt_gps_cit);
	config_group_init_type_name(&dev->dev_stat_grps.stat_group,
			"statistics", &t->tb_cits.tb_dev_stat_cit);

	dev_cg->default_groups[0] = &dev->dev_attrib.da_group;
	dev_cg->default_groups[1] = &dev->dev_pr_group;
	dev_cg->default_groups[2] = &dev->t10_wwn.t10_wwn_group;
	dev_cg->default_groups[3] = &dev->t10_alua.alua_tg_pt_gps_group;
	dev_cg->default_groups[4] = &dev->dev_stat_grps.stat_group;
	dev_cg->default_groups[5] = NULL;
	/*
	 * Add core/$HBA/$DEV/alua/default_tg_pt_gp
	 */
	tg_pt_gp = core_alua_allocate_tg_pt_gp(dev, "default_tg_pt_gp", 1);
	if (!tg_pt_gp)
		goto out_free_dev_cg_default_groups;
	dev->t10_alua.default_tg_pt_gp = tg_pt_gp;

	tg_pt_gp_cg = &dev->t10_alua.alua_tg_pt_gps_group;
	tg_pt_gp_cg->default_groups = kmalloc(sizeof(struct config_group *) * 2,
				GFP_KERNEL);
	if (!tg_pt_gp_cg->default_groups) {
		pr_err("Unable to allocate tg_pt_gp_cg->"
				"default_groups\n");
		goto out_free_tg_pt_gp;
	}

	config_group_init_type_name(&tg_pt_gp->tg_pt_gp_group,
			"default_tg_pt_gp", &target_core_alua_tg_pt_gp_cit);
	tg_pt_gp_cg->default_groups[0] = &tg_pt_gp->tg_pt_gp_group;
	tg_pt_gp_cg->default_groups[1] = NULL;
	/*
	 * Add core/$HBA/$DEV/statistics/ default groups
	 */
	dev_stat_grp = &dev->dev_stat_grps.stat_group;
	dev_stat_grp->default_groups = kmalloc(sizeof(struct config_group *) * 4,
				GFP_KERNEL);
	if (!dev_stat_grp->default_groups) {
		pr_err("Unable to allocate dev_stat_grp->default_groups\n");
		goto out_free_tg_pt_gp_cg_default_groups;
	}
	target_stat_setup_dev_default_groups(dev);

	mutex_unlock(&hba->hba_access_mutex);
	return dev_cg;

out_free_tg_pt_gp_cg_default_groups:
	kfree(tg_pt_gp_cg->default_groups);
out_free_tg_pt_gp:
	core_alua_free_tg_pt_gp(tg_pt_gp);
out_free_dev_cg_default_groups:
	kfree(dev_cg->default_groups);
out_free_device:
	target_free_device(dev);
out_unlock:
	mutex_unlock(&hba->hba_access_mutex);
	return ERR_PTR(errno);
}

static void target_core_drop_subdev(
	struct config_group *group,
	struct config_item *item)
{
	struct config_group *dev_cg = to_config_group(item);
	struct se_device *dev =
		container_of(dev_cg, struct se_device, dev_group);
	struct se_hba *hba;
	struct config_item *df_item;
	struct config_group *tg_pt_gp_cg, *dev_stat_grp;
	int i;

	hba = item_to_hba(&dev->se_hba->hba_group.cg_item);

	mutex_lock(&hba->hba_access_mutex);

	dev_stat_grp = &dev->dev_stat_grps.stat_group;
	for (i = 0; dev_stat_grp->default_groups[i]; i++) {
		df_item = &dev_stat_grp->default_groups[i]->cg_item;
		dev_stat_grp->default_groups[i] = NULL;
		config_item_put(df_item);
	}
	kfree(dev_stat_grp->default_groups);

	tg_pt_gp_cg = &dev->t10_alua.alua_tg_pt_gps_group;
	for (i = 0; tg_pt_gp_cg->default_groups[i]; i++) {
		df_item = &tg_pt_gp_cg->default_groups[i]->cg_item;
		tg_pt_gp_cg->default_groups[i] = NULL;
		config_item_put(df_item);
	}
	kfree(tg_pt_gp_cg->default_groups);
	/*
	 * core_alua_free_tg_pt_gp() is called from ->default_tg_pt_gp
	 * directly from target_core_alua_tg_pt_gp_release().
	 */
	dev->t10_alua.default_tg_pt_gp = NULL;

	for (i = 0; dev_cg->default_groups[i]; i++) {
		df_item = &dev_cg->default_groups[i]->cg_item;
		dev_cg->default_groups[i] = NULL;
		config_item_put(df_item);
	}
	/*
	 * se_dev is released from target_core_dev_item_ops->release()
	 */
	config_item_put(item);
	mutex_unlock(&hba->hba_access_mutex);
}

static struct configfs_group_operations target_core_hba_group_ops = {
	.make_group		= target_core_make_subdev,
	.drop_item		= target_core_drop_subdev,
};

CONFIGFS_EATTR_STRUCT(target_core_hba, se_hba);
#define SE_HBA_ATTR(_name, _mode)				\
static struct target_core_hba_attribute				\
		target_core_hba_##_name =			\
		__CONFIGFS_EATTR(_name, _mode,			\
		target_core_hba_show_attr_##_name,		\
		target_core_hba_store_attr_##_name);

#define SE_HBA_ATTR_RO(_name)					\
static struct target_core_hba_attribute				\
		target_core_hba_##_name =			\
		__CONFIGFS_EATTR_RO(_name,			\
		target_core_hba_show_attr_##_name);

static ssize_t target_core_hba_show_attr_hba_info(
	struct se_hba *hba,
	char *page)
{
	return sprintf(page, "HBA Index: %d plugin: %s version: %s\n",
			hba->hba_id, hba->transport->name,
			TARGET_CORE_CONFIGFS_VERSION);
}

SE_HBA_ATTR_RO(hba_info);

static ssize_t target_core_hba_show_attr_hba_mode(struct se_hba *hba,
				char *page)
{
	int hba_mode = 0;

	if (hba->hba_flags & HBA_FLAGS_PSCSI_MODE)
		hba_mode = 1;

	return sprintf(page, "%d\n", hba_mode);
}

static ssize_t target_core_hba_store_attr_hba_mode(struct se_hba *hba,
				const char *page, size_t count)
{
	struct se_subsystem_api *transport = hba->transport;
	unsigned long mode_flag;
	int ret;

	if (transport->pmode_enable_hba == NULL)
		return -EINVAL;

	ret = kstrtoul(page, 0, &mode_flag);
	if (ret < 0) {
		pr_err("Unable to extract hba mode flag: %d\n", ret);
		return ret;
	}

	if (hba->dev_count) {
		pr_err("Unable to set hba_mode with active devices\n");
		return -EINVAL;
	}

	ret = transport->pmode_enable_hba(hba, mode_flag);
	if (ret < 0)
		return -EINVAL;
	if (ret > 0)
		hba->hba_flags |= HBA_FLAGS_PSCSI_MODE;
	else if (ret == 0)
		hba->hba_flags &= ~HBA_FLAGS_PSCSI_MODE;

	return count;
}

SE_HBA_ATTR(hba_mode, S_IRUGO | S_IWUSR);

CONFIGFS_EATTR_OPS(target_core_hba, se_hba, hba_group);

static void target_core_hba_release(struct config_item *item)
{
	struct se_hba *hba = container_of(to_config_group(item),
				struct se_hba, hba_group);
	core_delete_hba(hba);
}

static struct configfs_attribute *target_core_hba_attrs[] = {
	&target_core_hba_hba_info.attr,
	&target_core_hba_hba_mode.attr,
	NULL,
};

static struct configfs_item_operations target_core_hba_item_ops = {
	.release		= target_core_hba_release,
	.show_attribute		= target_core_hba_attr_show,
	.store_attribute	= target_core_hba_attr_store,
};

static struct config_item_type target_core_hba_cit = {
	.ct_item_ops		= &target_core_hba_item_ops,
	.ct_group_ops		= &target_core_hba_group_ops,
	.ct_attrs		= target_core_hba_attrs,
	.ct_owner		= THIS_MODULE,
};

static struct config_group *target_core_call_addhbatotarget(
	struct config_group *group,
	const char *name)
{
	char *se_plugin_str, *str, *str2;
	struct se_hba *hba;
	char buf[TARGET_CORE_NAME_MAX_LEN];
	unsigned long plugin_dep_id = 0;
	int ret;

	memset(buf, 0, TARGET_CORE_NAME_MAX_LEN);
	if (strlen(name) >= TARGET_CORE_NAME_MAX_LEN) {
		pr_err("Passed *name strlen(): %d exceeds"
			" TARGET_CORE_NAME_MAX_LEN: %d\n", (int)strlen(name),
			TARGET_CORE_NAME_MAX_LEN);
		return ERR_PTR(-ENAMETOOLONG);
	}
	snprintf(buf, TARGET_CORE_NAME_MAX_LEN, "%s", name);

	str = strstr(buf, "_");
	if (!str) {
		pr_err("Unable to locate \"_\" for $SUBSYSTEM_PLUGIN_$HOST_ID\n");
		return ERR_PTR(-EINVAL);
	}
	se_plugin_str = buf;
	/*
	 * Special case for subsystem plugins that have "_" in their names.
	 * Namely rd_direct and rd_mcp..
	 */
	str2 = strstr(str+1, "_");
	if (str2) {
		*str2 = '\0'; /* Terminate for *se_plugin_str */
		str2++; /* Skip to start of plugin dependent ID */
		str = str2;
	} else {
		*str = '\0'; /* Terminate for *se_plugin_str */
		str++; /* Skip to start of plugin dependent ID */
	}

	ret = kstrtoul(str, 0, &plugin_dep_id);
	if (ret < 0) {
		pr_err("kstrtoul() returned %d for"
				" plugin_dep_id\n", ret);
		return ERR_PTR(ret);
	}
	/*
	 * Load up TCM subsystem plugins if they have not already been loaded.
	 */
	transport_subsystem_check_init();

	hba = core_alloc_hba(se_plugin_str, plugin_dep_id, 0);
	if (IS_ERR(hba))
		return ERR_CAST(hba);

	config_group_init_type_name(&hba->hba_group, name,
			&target_core_hba_cit);

	return &hba->hba_group;
}

static void target_core_call_delhbafromtarget(
	struct config_group *group,
	struct config_item *item)
{
	/*
	 * core_delete_hba() is called from target_core_hba_item_ops->release()
	 * -> target_core_hba_release()
	 */
	config_item_put(item);
}

static struct configfs_group_operations target_core_group_ops = {
	.make_group	= target_core_call_addhbatotarget,
	.drop_item	= target_core_call_delhbafromtarget,
};

static struct config_item_type target_core_cit = {
	.ct_item_ops	= NULL,
	.ct_group_ops	= &target_core_group_ops,
	.ct_attrs	= NULL,
	.ct_owner	= THIS_MODULE,
};

/* Stop functions for struct config_item_type target_core_hba_cit */

void target_core_setup_sub_cits(struct se_subsystem_api *sa)
{
	target_core_setup_dev_cit(sa);
	target_core_setup_dev_attrib_cit(sa);
	target_core_setup_dev_pr_cit(sa);
	target_core_setup_dev_wwn_cit(sa);
	target_core_setup_dev_alua_tg_pt_gps_cit(sa);
	target_core_setup_dev_stat_cit(sa);
}
EXPORT_SYMBOL(target_core_setup_sub_cits);

static int __init target_core_init_configfs(void)
{
	struct config_group *target_cg, *hba_cg = NULL, *alua_cg = NULL;
	struct config_group *lu_gp_cg = NULL;
	struct configfs_subsystem *subsys = &target_core_fabrics;
	struct t10_alua_lu_gp *lu_gp;
	int ret;

	pr_debug("TARGET_CORE[0]: Loading Generic Kernel Storage"
		" Engine: %s on %s/%s on "UTS_RELEASE"\n",
		TARGET_CORE_VERSION, utsname()->sysname, utsname()->machine);

	config_group_init(&subsys->su_group);
	mutex_init(&subsys->su_mutex);

	ret = init_se_kmem_caches();
	if (ret < 0)
		return ret;
	/*
	 * Create $CONFIGFS/target/core default group for HBA <-> Storage Object
	 * and ALUA Logical Unit Group and Target Port Group infrastructure.
	 */
	target_cg = &subsys->su_group;
	target_cg->default_groups = kmalloc(sizeof(struct config_group *) * 2,
				GFP_KERNEL);
	if (!target_cg->default_groups) {
		pr_err("Unable to allocate target_cg->default_groups\n");
		ret = -ENOMEM;
		goto out_global;
	}

	config_group_init_type_name(&target_core_hbagroup,
			"core", &target_core_cit);
	target_cg->default_groups[0] = &target_core_hbagroup;
	target_cg->default_groups[1] = NULL;
	/*
	 * Create ALUA infrastructure under /sys/kernel/config/target/core/alua/
	 */
	hba_cg = &target_core_hbagroup;
	hba_cg->default_groups = kmalloc(sizeof(struct config_group *) * 2,
				GFP_KERNEL);
	if (!hba_cg->default_groups) {
		pr_err("Unable to allocate hba_cg->default_groups\n");
		ret = -ENOMEM;
		goto out_global;
	}
	config_group_init_type_name(&alua_group,
			"alua", &target_core_alua_cit);
	hba_cg->default_groups[0] = &alua_group;
	hba_cg->default_groups[1] = NULL;
	/*
	 * Add ALUA Logical Unit Group and Target Port Group ConfigFS
	 * groups under /sys/kernel/config/target/core/alua/
	 */
	alua_cg = &alua_group;
	alua_cg->default_groups = kmalloc(sizeof(struct config_group *) * 2,
			GFP_KERNEL);
	if (!alua_cg->default_groups) {
		pr_err("Unable to allocate alua_cg->default_groups\n");
		ret = -ENOMEM;
		goto out_global;
	}

	config_group_init_type_name(&alua_lu_gps_group,
			"lu_gps", &target_core_alua_lu_gps_cit);
	alua_cg->default_groups[0] = &alua_lu_gps_group;
	alua_cg->default_groups[1] = NULL;
	/*
	 * Add core/alua/lu_gps/default_lu_gp
	 */
	lu_gp = core_alua_allocate_lu_gp("default_lu_gp", 1);
	if (IS_ERR(lu_gp)) {
		ret = -ENOMEM;
		goto out_global;
	}

	lu_gp_cg = &alua_lu_gps_group;
	lu_gp_cg->default_groups = kmalloc(sizeof(struct config_group *) * 2,
			GFP_KERNEL);
	if (!lu_gp_cg->default_groups) {
		pr_err("Unable to allocate lu_gp_cg->default_groups\n");
		ret = -ENOMEM;
		goto out_global;
	}

	config_group_init_type_name(&lu_gp->lu_gp_group, "default_lu_gp",
				&target_core_alua_lu_gp_cit);
	lu_gp_cg->default_groups[0] = &lu_gp->lu_gp_group;
	lu_gp_cg->default_groups[1] = NULL;
	default_lu_gp = lu_gp;
	/*
	 * Register the target_core_mod subsystem with configfs.
	 */
	ret = configfs_register_subsystem(subsys);
	if (ret < 0) {
		pr_err("Error %d while registering subsystem %s\n",
			ret, subsys->su_group.cg_item.ci_namebuf);
		goto out_global;
	}
	pr_debug("TARGET_CORE[0]: Initialized ConfigFS Fabric"
		" Infrastructure: "TARGET_CORE_CONFIGFS_VERSION" on %s/%s"
		" on "UTS_RELEASE"\n", utsname()->sysname, utsname()->machine);
	/*
	 * Register built-in RAMDISK subsystem logic for virtual LUN 0
	 */
	ret = rd_module_init();
	if (ret < 0)
		goto out;

	ret = core_dev_setup_virtual_lun0();
	if (ret < 0)
		goto out;

	ret = target_xcopy_setup_pt();
	if (ret < 0)
		goto out;

	return 0;

out:
	configfs_unregister_subsystem(subsys);
	core_dev_release_virtual_lun0();
	rd_module_exit();
out_global:
	if (default_lu_gp) {
		core_alua_free_lu_gp(default_lu_gp);
		default_lu_gp = NULL;
	}
	if (lu_gp_cg)
		kfree(lu_gp_cg->default_groups);
	if (alua_cg)
		kfree(alua_cg->default_groups);
	if (hba_cg)
		kfree(hba_cg->default_groups);
	kfree(target_cg->default_groups);
	release_se_kmem_caches();
	return ret;
}

static void __exit target_core_exit_configfs(void)
{
	struct config_group *hba_cg, *alua_cg, *lu_gp_cg;
	struct config_item *item;
	int i;

	lu_gp_cg = &alua_lu_gps_group;
	for (i = 0; lu_gp_cg->default_groups[i]; i++) {
		item = &lu_gp_cg->default_groups[i]->cg_item;
		lu_gp_cg->default_groups[i] = NULL;
		config_item_put(item);
	}
	kfree(lu_gp_cg->default_groups);
	lu_gp_cg->default_groups = NULL;

	alua_cg = &alua_group;
	for (i = 0; alua_cg->default_groups[i]; i++) {
		item = &alua_cg->default_groups[i]->cg_item;
		alua_cg->default_groups[i] = NULL;
		config_item_put(item);
	}
	kfree(alua_cg->default_groups);
	alua_cg->default_groups = NULL;

	hba_cg = &target_core_hbagroup;
	for (i = 0; hba_cg->default_groups[i]; i++) {
		item = &hba_cg->default_groups[i]->cg_item;
		hba_cg->default_groups[i] = NULL;
		config_item_put(item);
	}
	kfree(hba_cg->default_groups);
	hba_cg->default_groups = NULL;
	/*
	 * We expect subsys->su_group.default_groups to be released
	 * by configfs subsystem provider logic..
	 */
	configfs_unregister_subsystem(&target_core_fabrics);
	kfree(target_core_fabrics.su_group.default_groups);

	core_alua_free_lu_gp(default_lu_gp);
	default_lu_gp = NULL;

	pr_debug("TARGET_CORE[0]: Released ConfigFS Fabric"
			" Infrastructure\n");

	core_dev_release_virtual_lun0();
	rd_module_exit();
	target_xcopy_release_pt();
	release_se_kmem_caches();
}

MODULE_DESCRIPTION("Target_Core_Mod/ConfigFS");
MODULE_AUTHOR("nab@Linux-iSCSI.org");
MODULE_LICENSE("GPL");

module_init(target_core_init_configfs);
module_exit(target_core_exit_configfs);<|MERGE_RESOLUTION|>--- conflicted
+++ resolved
@@ -470,10 +470,6 @@
 	 * struct target_fabric_configfs->tf_cit_tmpl
 	 */
 	tf->tf_module = fo->module;
-<<<<<<< HEAD
-	tf->tf_subsys = target_core_subsystem[0];
-=======
->>>>>>> 4b8a8262
 	snprintf(tf->tf_name, TARGET_FABRIC_NAME_SIZE, "%s", fo->name);
 
 	tf->tf_ops = *fo;
