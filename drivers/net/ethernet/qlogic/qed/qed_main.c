--- conflicted
+++ resolved
@@ -33,15 +33,8 @@
 #include "qed_hw.h"
 #include "qed_selftest.h"
 
-<<<<<<< HEAD
-#if IS_ENABLED(CONFIG_INFINIBAND_QEDR)
 #define QED_ROCE_QPS			(8192)
 #define QED_ROCE_DPIS			(8)
-#endif
-=======
-#define QED_ROCE_QPS			(8192)
-#define QED_ROCE_DPIS			(8)
->>>>>>> d06e622d
 
 static char version[] =
 	"QLogic FastLinQ 4xxxx Core Module qed " DRV_MODULE_VERSION "\n";
@@ -687,13 +680,7 @@
 				  enum qed_int_mode int_mode)
 {
 	struct qed_sb_cnt_info sb_cnt_info;
-<<<<<<< HEAD
-#if IS_ENABLED(CONFIG_INFINIBAND_QEDR)
-	int num_l2_queues;
-#endif
-=======
 	int num_l2_queues = 0;
->>>>>>> d06e622d
 	int rc;
 	int i;
 
@@ -724,14 +711,9 @@
 	cdev->int_params.fp_msix_cnt = cdev->int_params.out.num_vectors -
 				       cdev->num_hwfns;
 
-<<<<<<< HEAD
-#if IS_ENABLED(CONFIG_INFINIBAND_QEDR)
-	num_l2_queues = 0;
-=======
 	if (!IS_ENABLED(CONFIG_QED_RDMA))
 		return 0;
 
->>>>>>> d06e622d
 	for_each_hwfn(cdev, i)
 		num_l2_queues += FEAT_NUM(&cdev->hwfns[i], QED_PF_L2_QUE);
 
@@ -753,10 +735,6 @@
 	DP_VERBOSE(cdev, QED_MSG_RDMA, "roce_msix_cnt=%d roce_msix_base=%d\n",
 		   cdev->int_params.rdma_msix_cnt,
 		   cdev->int_params.rdma_msix_base);
-<<<<<<< HEAD
-#endif
-=======
->>>>>>> d06e622d
 
 	return 0;
 }
@@ -861,13 +839,6 @@
 {
 	int i;
 
-#if IS_ENABLED(CONFIG_INFINIBAND_QEDR)
-	params->rdma_pf_params.num_qps = QED_ROCE_QPS;
-	params->rdma_pf_params.min_dpis = QED_ROCE_DPIS;
-	/* divide by 3 the MRs to avoid MF ILT overflow */
-	params->rdma_pf_params.num_mrs = RDMA_MAX_TIDS;
-	params->rdma_pf_params.gl_pi = QED_ROCE_PROTOCOL_INDEX;
-#endif
 	for (i = 0; i < cdev->num_hwfns; i++) {
 		struct qed_hwfn *p_hwfn = &cdev->hwfns[i];
 
@@ -1124,7 +1095,6 @@
 		link_params->speed.advertised_speeds = 0;
 		if ((params->adv_speeds & QED_LM_1000baseT_Half_BIT) ||
 		    (params->adv_speeds & QED_LM_1000baseT_Full_BIT))
-<<<<<<< HEAD
 			link_params->speed.advertised_speeds |=
 			    NVM_CFG1_PORT_DRV_SPEED_CAPABILITY_MASK_1G;
 		if (params->adv_speeds & QED_LM_10000baseKR_Full_BIT)
@@ -1138,21 +1108,6 @@
 			    NVM_CFG1_PORT_DRV_SPEED_CAPABILITY_MASK_40G;
 		if (params->adv_speeds & QED_LM_50000baseKR2_Full_BIT)
 			link_params->speed.advertised_speeds |=
-=======
-			link_params->speed.advertised_speeds |=
-			    NVM_CFG1_PORT_DRV_SPEED_CAPABILITY_MASK_1G;
-		if (params->adv_speeds & QED_LM_10000baseKR_Full_BIT)
-			link_params->speed.advertised_speeds |=
-			    NVM_CFG1_PORT_DRV_SPEED_CAPABILITY_MASK_10G;
-		if (params->adv_speeds & QED_LM_25000baseKR_Full_BIT)
-			link_params->speed.advertised_speeds |=
-			    NVM_CFG1_PORT_DRV_SPEED_CAPABILITY_MASK_25G;
-		if (params->adv_speeds & QED_LM_40000baseLR4_Full_BIT)
-			link_params->speed.advertised_speeds |=
-			    NVM_CFG1_PORT_DRV_SPEED_CAPABILITY_MASK_40G;
-		if (params->adv_speeds & QED_LM_50000baseKR2_Full_BIT)
-			link_params->speed.advertised_speeds |=
->>>>>>> d06e622d
 			    NVM_CFG1_PORT_DRV_SPEED_CAPABILITY_MASK_50G;
 		if (params->adv_speeds & QED_LM_100000baseKR4_Full_BIT)
 			link_params->speed.advertised_speeds |=
@@ -1302,7 +1257,6 @@
 	if (params.speed.advertised_speeds &
 	    NVM_CFG1_PORT_DRV_SPEED_CAPABILITY_MASK_10G)
 		if_link->advertised_caps |= QED_LM_10000baseKR_Full_BIT;
-<<<<<<< HEAD
 	if (params.speed.advertised_speeds &
 	    NVM_CFG1_PORT_DRV_SPEED_CAPABILITY_MASK_25G)
 		if_link->advertised_caps |= QED_LM_25000baseKR_Full_BIT;
@@ -1310,15 +1264,6 @@
 	    NVM_CFG1_PORT_DRV_SPEED_CAPABILITY_MASK_40G)
 		if_link->advertised_caps |= QED_LM_40000baseLR4_Full_BIT;
 	if (params.speed.advertised_speeds &
-=======
-	if (params.speed.advertised_speeds &
-	    NVM_CFG1_PORT_DRV_SPEED_CAPABILITY_MASK_25G)
-		if_link->advertised_caps |= QED_LM_25000baseKR_Full_BIT;
-	if (params.speed.advertised_speeds &
-	    NVM_CFG1_PORT_DRV_SPEED_CAPABILITY_MASK_40G)
-		if_link->advertised_caps |= QED_LM_40000baseLR4_Full_BIT;
-	if (params.speed.advertised_speeds &
->>>>>>> d06e622d
 	    NVM_CFG1_PORT_DRV_SPEED_CAPABILITY_MASK_50G)
 		if_link->advertised_caps |= QED_LM_50000baseKR2_Full_BIT;
 	if (params.speed.advertised_speeds &
@@ -1332,7 +1277,6 @@
 	if (link_caps.speed_capabilities &
 	    NVM_CFG1_PORT_DRV_SPEED_CAPABILITY_MASK_10G)
 		if_link->supported_caps |= QED_LM_10000baseKR_Full_BIT;
-<<<<<<< HEAD
 	if (link_caps.speed_capabilities &
 	    NVM_CFG1_PORT_DRV_SPEED_CAPABILITY_MASK_25G)
 		if_link->supported_caps |= QED_LM_25000baseKR_Full_BIT;
@@ -1340,15 +1284,6 @@
 	    NVM_CFG1_PORT_DRV_SPEED_CAPABILITY_MASK_40G)
 		if_link->supported_caps |= QED_LM_40000baseLR4_Full_BIT;
 	if (link_caps.speed_capabilities &
-=======
-	if (link_caps.speed_capabilities &
-	    NVM_CFG1_PORT_DRV_SPEED_CAPABILITY_MASK_25G)
-		if_link->supported_caps |= QED_LM_25000baseKR_Full_BIT;
-	if (link_caps.speed_capabilities &
-	    NVM_CFG1_PORT_DRV_SPEED_CAPABILITY_MASK_40G)
-		if_link->supported_caps |= QED_LM_40000baseLR4_Full_BIT;
-	if (link_caps.speed_capabilities &
->>>>>>> d06e622d
 	    NVM_CFG1_PORT_DRV_SPEED_CAPABILITY_MASK_50G)
 		if_link->supported_caps |= QED_LM_50000baseKR2_Full_BIT;
 	if (link_caps.speed_capabilities &
