--- conflicted
+++ resolved
@@ -1558,31 +1558,6 @@
 }
 
 /**
- * dma_recycle_rx_skbufs - recycle RX dma buffers
- * @priv: private structure
- * @queue: RX queue index
- */
-static void dma_recycle_rx_skbufs(struct stmmac_priv *priv, u32 queue)
-{
-	struct stmmac_rx_queue *rx_q = &priv->rx_queue[queue];
-	int i;
-
-	for (i = 0; i < priv->dma_rx_size; i++) {
-		struct stmmac_rx_buffer *buf = &rx_q->buf_pool[i];
-
-		if (buf->page) {
-			page_pool_recycle_direct(rx_q->page_pool, buf->page);
-			buf->page = NULL;
-		}
-
-		if (priv->sph && buf->sec_page) {
-			page_pool_recycle_direct(rx_q->page_pool, buf->sec_page);
-			buf->sec_page = NULL;
-		}
-	}
-}
-
-/**
  * dma_free_rx_xskbufs - free RX dma buffers from XSK pool
  * @priv: private structure
  * @queue: RX queue index
@@ -1632,58 +1607,6 @@
 	return 0;
 }
 
-/**
-<<<<<<< HEAD
- * stmmac_reinit_rx_buffers - reinit the RX descriptor buffer.
- * @priv: driver private structure
- * Description: this function is called to re-allocate a receive buffer, perform
- * the DMA mapping and init the descriptor.
- */
-static void stmmac_reinit_rx_buffers(struct stmmac_priv *priv)
-{
-	u32 rx_count = priv->plat->rx_queues_to_use;
-	u32 queue;
-
-	for (queue = 0; queue < rx_count; queue++) {
-		struct stmmac_rx_queue *rx_q = &priv->rx_queue[queue];
-
-		if (rx_q->xsk_pool)
-			dma_free_rx_xskbufs(priv, queue);
-		else
-			dma_recycle_rx_skbufs(priv, queue);
-
-		rx_q->buf_alloc_num = 0;
-	}
-
-	for (queue = 0; queue < rx_count; queue++) {
-		struct stmmac_rx_queue *rx_q = &priv->rx_queue[queue];
-		int ret;
-
-		if (rx_q->xsk_pool) {
-			/* RX XDP ZC buffer pool may not be populated, e.g.
-			 * xdpsock TX-only.
-			 */
-			stmmac_alloc_rx_buffers_zc(priv, queue);
-		} else {
-			ret = stmmac_alloc_rx_buffers(priv, queue, GFP_KERNEL);
-			if (ret < 0)
-				goto err_reinit_rx_buffers;
-		}
-	}
-
-	return;
-
-err_reinit_rx_buffers:
-	while (queue >= 0) {
-		dma_free_rx_skbufs(priv, queue);
-
-		if (queue == 0)
-			break;
-
-		queue--;
-	}
-}
-
 static struct xsk_buff_pool *stmmac_get_xsk_pool(struct stmmac_priv *priv, u32 queue)
 {
 	if (!stmmac_xdp_is_enabled(priv) || !test_bit(queue, priv->af_xdp_zc_qps))
@@ -1696,10 +1619,6 @@
  * __init_dma_rx_desc_rings - init the RX descriptor ring (per queue)
  * @priv: driver private structure
  * @queue: RX queue index
-=======
- * init_dma_rx_desc_rings - init the RX descriptor rings
- * @dev: net device structure
->>>>>>> 88a5af94
  * @flags: gfp flag.
  * Description: this function initializes the DMA RX descriptors
  * and allocates the socket buffers. It supports the chained and ring
