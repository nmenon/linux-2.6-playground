/*
 * Copyright (c) 2013-2015, Mellanox Technologies. All rights reserved.
 *
 * This software is available to you under a choice of one of two
 * licenses.  You may choose to be licensed under the terms of the GNU
 * General Public License (GPL) Version 2, available from the file
 * COPYING in the main directory of this source tree, or the
 * OpenIB.org BSD license below:
 *
 *     Redistribution and use in source and binary forms, with or
 *     without modification, are permitted provided that the following
 *     conditions are met:
 *
 *      - Redistributions of source code must retain the above
 *        copyright notice, this list of conditions and the following
 *        disclaimer.
 *
 *      - Redistributions in binary form must reproduce the above
 *        copyright notice, this list of conditions and the following
 *        disclaimer in the documentation and/or other materials
 *        provided with the distribution.
 *
 * THE SOFTWARE IS PROVIDED "AS IS", WITHOUT WARRANTY OF ANY KIND,
 * EXPRESS OR IMPLIED, INCLUDING BUT NOT LIMITED TO THE WARRANTIES OF
 * MERCHANTABILITY, FITNESS FOR A PARTICULAR PURPOSE AND
 * NONINFRINGEMENT. IN NO EVENT SHALL THE AUTHORS OR COPYRIGHT HOLDERS
 * BE LIABLE FOR ANY CLAIM, DAMAGES OR OTHER LIABILITY, WHETHER IN AN
 * ACTION OF CONTRACT, TORT OR OTHERWISE, ARISING FROM, OUT OF OR IN
 * CONNECTION WITH THE SOFTWARE OR THE USE OR OTHER DEALINGS IN THE
 * SOFTWARE.
 */

#include <linux/highmem.h>
#include <linux/module.h>
#include <linux/init.h>
#include <linux/errno.h>
#include <linux/pci.h>
#include <linux/dma-mapping.h>
#include <linux/slab.h>
#include <linux/io-mapping.h>
#include <linux/interrupt.h>
#include <linux/delay.h>
#include <linux/mlx5/driver.h>
#include <linux/mlx5/cq.h>
#include <linux/mlx5/qp.h>
#include <linux/debugfs.h>
#include <linux/kmod.h>
#include <linux/mlx5/mlx5_ifc.h>
#include <linux/mlx5/vport.h>
#ifdef CONFIG_RFS_ACCEL
#include <linux/cpu_rmap.h>
#endif
#include <linux/version.h>
#include <net/devlink.h>
#include "mlx5_core.h"
#include "lib/eq.h"
#include "fs_core.h"
#include "lib/mpfs.h"
#include "eswitch.h"
#include "devlink.h"
#include "fw_reset.h"
#include "lib/mlx5.h"
#include "lib/tout.h"
#include "fpga/core.h"
#include "en_accel/ipsec.h"
#include "lib/clock.h"
#include "lib/vxlan.h"
#include "lib/geneve.h"
#include "lib/devcom.h"
#include "lib/pci_vsc.h"
#include "diag/fw_tracer.h"
#include "ecpf.h"
#include "lib/hv_vhca.h"
#include "diag/rsc_dump.h"
#include "sf/vhca_event.h"
#include "sf/dev/dev.h"
#include "sf/sf.h"
#include "mlx5_irq.h"

MODULE_AUTHOR("Eli Cohen <eli@mellanox.com>");
MODULE_DESCRIPTION("Mellanox 5th generation network adapters (ConnectX series) core driver");
MODULE_LICENSE("Dual BSD/GPL");

unsigned int mlx5_core_debug_mask;
module_param_named(debug_mask, mlx5_core_debug_mask, uint, 0644);
MODULE_PARM_DESC(debug_mask, "debug mask: 1 = dump cmd data, 2 = dump cmd exec time, 3 = both. Default=0");

static unsigned int prof_sel = MLX5_DEFAULT_PROF;
module_param_named(prof_sel, prof_sel, uint, 0444);
MODULE_PARM_DESC(prof_sel, "profile selector. Valid range 0 - 2");

static u32 sw_owner_id[4];
#define MAX_SW_VHCA_ID (BIT(__mlx5_bit_sz(cmd_hca_cap_2, sw_vhca_id)) - 1)
static DEFINE_IDA(sw_vhca_ida);

enum {
	MLX5_ATOMIC_REQ_MODE_BE = 0x0,
	MLX5_ATOMIC_REQ_MODE_HOST_ENDIANNESS = 0x1,
};

#define LOG_MAX_SUPPORTED_QPS 0xff

static struct mlx5_profile profile[] = {
	[0] = {
		.mask           = 0,
	},
	[1] = {
		.mask		= MLX5_PROF_MASK_QP_SIZE,
		.log_max_qp	= 12,
	},
	[2] = {
		.mask		= MLX5_PROF_MASK_QP_SIZE |
				  MLX5_PROF_MASK_MR_CACHE,
		.log_max_qp	= LOG_MAX_SUPPORTED_QPS,
		.mr_cache[0]	= {
			.size	= 500,
			.limit	= 250
		},
		.mr_cache[1]	= {
			.size	= 500,
			.limit	= 250
		},
		.mr_cache[2]	= {
			.size	= 500,
			.limit	= 250
		},
		.mr_cache[3]	= {
			.size	= 500,
			.limit	= 250
		},
		.mr_cache[4]	= {
			.size	= 500,
			.limit	= 250
		},
		.mr_cache[5]	= {
			.size	= 500,
			.limit	= 250
		},
		.mr_cache[6]	= {
			.size	= 500,
			.limit	= 250
		},
		.mr_cache[7]	= {
			.size	= 500,
			.limit	= 250
		},
		.mr_cache[8]	= {
			.size	= 500,
			.limit	= 250
		},
		.mr_cache[9]	= {
			.size	= 500,
			.limit	= 250
		},
		.mr_cache[10]	= {
			.size	= 500,
			.limit	= 250
		},
		.mr_cache[11]	= {
			.size	= 500,
			.limit	= 250
		},
		.mr_cache[12]	= {
			.size	= 64,
			.limit	= 32
		},
		.mr_cache[13]	= {
			.size	= 32,
			.limit	= 16
		},
		.mr_cache[14]	= {
			.size	= 16,
			.limit	= 8
		},
		.mr_cache[15]	= {
			.size	= 8,
			.limit	= 4
		},
	},
};

static int wait_fw_init(struct mlx5_core_dev *dev, u32 max_wait_mili,
			u32 warn_time_mili)
{
	unsigned long warn = jiffies + msecs_to_jiffies(warn_time_mili);
	unsigned long end = jiffies + msecs_to_jiffies(max_wait_mili);
	u32 fw_initializing;
	int err = 0;

	do {
		fw_initializing = ioread32be(&dev->iseg->initializing);
		if (!(fw_initializing >> 31))
			break;
		if (time_after(jiffies, end) ||
		    test_and_clear_bit(MLX5_BREAK_FW_WAIT, &dev->intf_state)) {
			err = -EBUSY;
			break;
		}
		if (warn_time_mili && time_after(jiffies, warn)) {
			mlx5_core_warn(dev, "Waiting for FW initialization, timeout abort in %ds (0x%x)\n",
				       jiffies_to_msecs(end - warn) / 1000, fw_initializing);
			warn = jiffies + msecs_to_jiffies(warn_time_mili);
		}
		msleep(mlx5_tout_ms(dev, FW_PRE_INIT_WAIT));
	} while (true);

	return err;
}

static void mlx5_set_driver_version(struct mlx5_core_dev *dev)
{
	int driver_ver_sz = MLX5_FLD_SZ_BYTES(set_driver_version_in,
					      driver_version);
	u8 in[MLX5_ST_SZ_BYTES(set_driver_version_in)] = {};
	int remaining_size = driver_ver_sz;
	char *string;

	if (!MLX5_CAP_GEN(dev, driver_version))
		return;

	string = MLX5_ADDR_OF(set_driver_version_in, in, driver_version);

	strncpy(string, "Linux", remaining_size);

	remaining_size = max_t(int, 0, driver_ver_sz - strlen(string));
	strncat(string, ",", remaining_size);

	remaining_size = max_t(int, 0, driver_ver_sz - strlen(string));
	strncat(string, KBUILD_MODNAME, remaining_size);

	remaining_size = max_t(int, 0, driver_ver_sz - strlen(string));
	strncat(string, ",", remaining_size);

	remaining_size = max_t(int, 0, driver_ver_sz - strlen(string));

	snprintf(string + strlen(string), remaining_size, "%u.%u.%u",
		LINUX_VERSION_MAJOR, LINUX_VERSION_PATCHLEVEL,
		LINUX_VERSION_SUBLEVEL);

	/*Send the command*/
	MLX5_SET(set_driver_version_in, in, opcode,
		 MLX5_CMD_OP_SET_DRIVER_VERSION);

	mlx5_cmd_exec_in(dev, set_driver_version, in);
}

static int set_dma_caps(struct pci_dev *pdev)
{
	int err;

	err = dma_set_mask_and_coherent(&pdev->dev, DMA_BIT_MASK(64));
	if (err) {
		dev_warn(&pdev->dev, "Warning: couldn't set 64-bit PCI DMA mask\n");
		err = dma_set_mask_and_coherent(&pdev->dev, DMA_BIT_MASK(32));
		if (err) {
			dev_err(&pdev->dev, "Can't set PCI DMA mask, aborting\n");
			return err;
		}
	}

	dma_set_max_seg_size(&pdev->dev, 2u * 1024 * 1024 * 1024);
	return err;
}

static int mlx5_pci_enable_device(struct mlx5_core_dev *dev)
{
	struct pci_dev *pdev = dev->pdev;
	int err = 0;

	mutex_lock(&dev->pci_status_mutex);
	if (dev->pci_status == MLX5_PCI_STATUS_DISABLED) {
		err = pci_enable_device(pdev);
		if (!err)
			dev->pci_status = MLX5_PCI_STATUS_ENABLED;
	}
	mutex_unlock(&dev->pci_status_mutex);

	return err;
}

static void mlx5_pci_disable_device(struct mlx5_core_dev *dev)
{
	struct pci_dev *pdev = dev->pdev;

	mutex_lock(&dev->pci_status_mutex);
	if (dev->pci_status == MLX5_PCI_STATUS_ENABLED) {
		pci_disable_device(pdev);
		dev->pci_status = MLX5_PCI_STATUS_DISABLED;
	}
	mutex_unlock(&dev->pci_status_mutex);
}

static int request_bar(struct pci_dev *pdev)
{
	int err = 0;

	if (!(pci_resource_flags(pdev, 0) & IORESOURCE_MEM)) {
		dev_err(&pdev->dev, "Missing registers BAR, aborting\n");
		return -ENODEV;
	}

	err = pci_request_regions(pdev, KBUILD_MODNAME);
	if (err)
		dev_err(&pdev->dev, "Couldn't get PCI resources, aborting\n");

	return err;
}

static void release_bar(struct pci_dev *pdev)
{
	pci_release_regions(pdev);
}

struct mlx5_reg_host_endianness {
	u8	he;
	u8      rsvd[15];
};

static u16 to_fw_pkey_sz(struct mlx5_core_dev *dev, u32 size)
{
	switch (size) {
	case 128:
		return 0;
	case 256:
		return 1;
	case 512:
		return 2;
	case 1024:
		return 3;
	case 2048:
		return 4;
	case 4096:
		return 5;
	default:
		mlx5_core_warn(dev, "invalid pkey table size %d\n", size);
		return 0;
	}
}

static int mlx5_core_get_caps_mode(struct mlx5_core_dev *dev,
				   enum mlx5_cap_type cap_type,
				   enum mlx5_cap_mode cap_mode)
{
	u8 in[MLX5_ST_SZ_BYTES(query_hca_cap_in)];
	int out_sz = MLX5_ST_SZ_BYTES(query_hca_cap_out);
	void *out, *hca_caps;
	u16 opmod = (cap_type << 1) | (cap_mode & 0x01);
	int err;

	memset(in, 0, sizeof(in));
	out = kzalloc(out_sz, GFP_KERNEL);
	if (!out)
		return -ENOMEM;

	MLX5_SET(query_hca_cap_in, in, opcode, MLX5_CMD_OP_QUERY_HCA_CAP);
	MLX5_SET(query_hca_cap_in, in, op_mod, opmod);
	err = mlx5_cmd_exec_inout(dev, query_hca_cap, in, out);
	if (err) {
		mlx5_core_warn(dev,
			       "QUERY_HCA_CAP : type(%x) opmode(%x) Failed(%d)\n",
			       cap_type, cap_mode, err);
		goto query_ex;
	}

	hca_caps =  MLX5_ADDR_OF(query_hca_cap_out, out, capability);

	switch (cap_mode) {
	case HCA_CAP_OPMOD_GET_MAX:
		memcpy(dev->caps.hca[cap_type]->max, hca_caps,
		       MLX5_UN_SZ_BYTES(hca_cap_union));
		break;
	case HCA_CAP_OPMOD_GET_CUR:
		memcpy(dev->caps.hca[cap_type]->cur, hca_caps,
		       MLX5_UN_SZ_BYTES(hca_cap_union));
		break;
	default:
		mlx5_core_warn(dev,
			       "Tried to query dev cap type(%x) with wrong opmode(%x)\n",
			       cap_type, cap_mode);
		err = -EINVAL;
		break;
	}
query_ex:
	kfree(out);
	return err;
}

int mlx5_core_get_caps(struct mlx5_core_dev *dev, enum mlx5_cap_type cap_type)
{
	int ret;

	ret = mlx5_core_get_caps_mode(dev, cap_type, HCA_CAP_OPMOD_GET_CUR);
	if (ret)
		return ret;
	return mlx5_core_get_caps_mode(dev, cap_type, HCA_CAP_OPMOD_GET_MAX);
}

static int set_caps(struct mlx5_core_dev *dev, void *in, int opmod)
{
	MLX5_SET(set_hca_cap_in, in, opcode, MLX5_CMD_OP_SET_HCA_CAP);
	MLX5_SET(set_hca_cap_in, in, op_mod, opmod << 1);
	return mlx5_cmd_exec_in(dev, set_hca_cap, in);
}

static int handle_hca_cap_atomic(struct mlx5_core_dev *dev, void *set_ctx)
{
	void *set_hca_cap;
	int req_endianness;
	int err;

	if (!MLX5_CAP_GEN(dev, atomic))
		return 0;

	err = mlx5_core_get_caps(dev, MLX5_CAP_ATOMIC);
	if (err)
		return err;

	req_endianness =
		MLX5_CAP_ATOMIC(dev,
				supported_atomic_req_8B_endianness_mode_1);

	if (req_endianness != MLX5_ATOMIC_REQ_MODE_HOST_ENDIANNESS)
		return 0;

	set_hca_cap = MLX5_ADDR_OF(set_hca_cap_in, set_ctx, capability);

	/* Set requestor to host endianness */
	MLX5_SET(atomic_caps, set_hca_cap, atomic_req_8B_endianness_mode,
		 MLX5_ATOMIC_REQ_MODE_HOST_ENDIANNESS);

	return set_caps(dev, set_ctx, MLX5_SET_HCA_CAP_OP_MOD_ATOMIC);
}

static int handle_hca_cap_odp(struct mlx5_core_dev *dev, void *set_ctx)
{
	void *set_hca_cap;
	bool do_set = false;
	int err;

	if (!IS_ENABLED(CONFIG_INFINIBAND_ON_DEMAND_PAGING) ||
	    !MLX5_CAP_GEN(dev, pg))
		return 0;

	err = mlx5_core_get_caps(dev, MLX5_CAP_ODP);
	if (err)
		return err;

	set_hca_cap = MLX5_ADDR_OF(set_hca_cap_in, set_ctx, capability);
	memcpy(set_hca_cap, dev->caps.hca[MLX5_CAP_ODP]->cur,
	       MLX5_ST_SZ_BYTES(odp_cap));

#define ODP_CAP_SET_MAX(dev, field)                                            \
	do {                                                                   \
		u32 _res = MLX5_CAP_ODP_MAX(dev, field);                       \
		if (_res) {                                                    \
			do_set = true;                                         \
			MLX5_SET(odp_cap, set_hca_cap, field, _res);           \
		}                                                              \
	} while (0)

	ODP_CAP_SET_MAX(dev, ud_odp_caps.srq_receive);
	ODP_CAP_SET_MAX(dev, rc_odp_caps.srq_receive);
	ODP_CAP_SET_MAX(dev, xrc_odp_caps.srq_receive);
	ODP_CAP_SET_MAX(dev, xrc_odp_caps.send);
	ODP_CAP_SET_MAX(dev, xrc_odp_caps.receive);
	ODP_CAP_SET_MAX(dev, xrc_odp_caps.write);
	ODP_CAP_SET_MAX(dev, xrc_odp_caps.read);
	ODP_CAP_SET_MAX(dev, xrc_odp_caps.atomic);
	ODP_CAP_SET_MAX(dev, dc_odp_caps.srq_receive);
	ODP_CAP_SET_MAX(dev, dc_odp_caps.send);
	ODP_CAP_SET_MAX(dev, dc_odp_caps.receive);
	ODP_CAP_SET_MAX(dev, dc_odp_caps.write);
	ODP_CAP_SET_MAX(dev, dc_odp_caps.read);
	ODP_CAP_SET_MAX(dev, dc_odp_caps.atomic);

	if (!do_set)
		return 0;

	return set_caps(dev, set_ctx, MLX5_SET_HCA_CAP_OP_MOD_ODP);
}

static int max_uc_list_get_devlink_param(struct mlx5_core_dev *dev)
{
	struct devlink *devlink = priv_to_devlink(dev);
	union devlink_param_value val;
	int err;

	err = devlink_param_driverinit_value_get(devlink,
						 DEVLINK_PARAM_GENERIC_ID_MAX_MACS,
						 &val);
	if (!err)
		return val.vu32;
	mlx5_core_dbg(dev, "Failed to get param. err = %d\n", err);
	return err;
}

<<<<<<< HEAD
=======
bool mlx5_is_roce_on(struct mlx5_core_dev *dev)
{
	struct devlink *devlink = priv_to_devlink(dev);
	union devlink_param_value val;
	int err;

	err = devlink_param_driverinit_value_get(devlink,
						 DEVLINK_PARAM_GENERIC_ID_ENABLE_ROCE,
						 &val);

	if (!err)
		return val.vbool;

	mlx5_core_dbg(dev, "Failed to get param. err = %d\n", err);
	return MLX5_CAP_GEN(dev, roce);
}
EXPORT_SYMBOL(mlx5_is_roce_on);

>>>>>>> 7365df19
static int handle_hca_cap_2(struct mlx5_core_dev *dev, void *set_ctx)
{
	void *set_hca_cap;
	int err;

	if (!MLX5_CAP_GEN_MAX(dev, hca_cap_2))
		return 0;

	err = mlx5_core_get_caps(dev, MLX5_CAP_GENERAL_2);
	if (err)
		return err;

	if (!MLX5_CAP_GEN_2_MAX(dev, sw_vhca_id_valid) ||
	    !(dev->priv.sw_vhca_id > 0))
		return 0;

	set_hca_cap = MLX5_ADDR_OF(set_hca_cap_in, set_ctx,
				   capability);
	memcpy(set_hca_cap, dev->caps.hca[MLX5_CAP_GENERAL_2]->cur,
	       MLX5_ST_SZ_BYTES(cmd_hca_cap_2));
	MLX5_SET(cmd_hca_cap_2, set_hca_cap, sw_vhca_id_valid, 1);

	return set_caps(dev, set_ctx, MLX5_CAP_GENERAL_2);
}

static int handle_hca_cap(struct mlx5_core_dev *dev, void *set_ctx)
{
	struct mlx5_profile *prof = &dev->profile;
	void *set_hca_cap;
	int max_uc_list;
	int err;

	err = mlx5_core_get_caps(dev, MLX5_CAP_GENERAL);
	if (err)
		return err;

	set_hca_cap = MLX5_ADDR_OF(set_hca_cap_in, set_ctx,
				   capability);
	memcpy(set_hca_cap, dev->caps.hca[MLX5_CAP_GENERAL]->cur,
	       MLX5_ST_SZ_BYTES(cmd_hca_cap));

	mlx5_core_dbg(dev, "Current Pkey table size %d Setting new size %d\n",
		      mlx5_to_sw_pkey_sz(MLX5_CAP_GEN(dev, pkey_table_size)),
		      128);
	/* we limit the size of the pkey table to 128 entries for now */
	MLX5_SET(cmd_hca_cap, set_hca_cap, pkey_table_size,
		 to_fw_pkey_sz(dev, 128));

	/* Check log_max_qp from HCA caps to set in current profile */
	if (prof->log_max_qp == LOG_MAX_SUPPORTED_QPS) {
		prof->log_max_qp = min_t(u8, 18, MLX5_CAP_GEN_MAX(dev, log_max_qp));
	} else if (MLX5_CAP_GEN_MAX(dev, log_max_qp) < prof->log_max_qp) {
		mlx5_core_warn(dev, "log_max_qp value in current profile is %d, changing it to HCA capability limit (%d)\n",
			       prof->log_max_qp,
			       MLX5_CAP_GEN_MAX(dev, log_max_qp));
		prof->log_max_qp = MLX5_CAP_GEN_MAX(dev, log_max_qp);
	}
	if (prof->mask & MLX5_PROF_MASK_QP_SIZE)
		MLX5_SET(cmd_hca_cap, set_hca_cap, log_max_qp,
			 prof->log_max_qp);

	/* disable cmdif checksum */
	MLX5_SET(cmd_hca_cap, set_hca_cap, cmdif_checksum, 0);

	/* Enable 4K UAR only when HCA supports it and page size is bigger
	 * than 4K.
	 */
	if (MLX5_CAP_GEN_MAX(dev, uar_4k) && PAGE_SIZE > 4096)
		MLX5_SET(cmd_hca_cap, set_hca_cap, uar_4k, 1);

	MLX5_SET(cmd_hca_cap, set_hca_cap, log_uar_page_sz, PAGE_SHIFT - 12);

	if (MLX5_CAP_GEN_MAX(dev, cache_line_128byte))
		MLX5_SET(cmd_hca_cap,
			 set_hca_cap,
			 cache_line_128byte,
			 cache_line_size() >= 128 ? 1 : 0);

	if (MLX5_CAP_GEN_MAX(dev, dct))
		MLX5_SET(cmd_hca_cap, set_hca_cap, dct, 1);

	if (MLX5_CAP_GEN_MAX(dev, pci_sync_for_fw_update_event))
		MLX5_SET(cmd_hca_cap, set_hca_cap, pci_sync_for_fw_update_event, 1);

	if (MLX5_CAP_GEN_MAX(dev, num_vhca_ports))
		MLX5_SET(cmd_hca_cap,
			 set_hca_cap,
			 num_vhca_ports,
			 MLX5_CAP_GEN_MAX(dev, num_vhca_ports));

	if (MLX5_CAP_GEN_MAX(dev, release_all_pages))
		MLX5_SET(cmd_hca_cap, set_hca_cap, release_all_pages, 1);

	if (MLX5_CAP_GEN_MAX(dev, mkey_by_name))
		MLX5_SET(cmd_hca_cap, set_hca_cap, mkey_by_name, 1);

	mlx5_vhca_state_cap_handle(dev, set_hca_cap);

	if (MLX5_CAP_GEN_MAX(dev, num_total_dynamic_vf_msix))
		MLX5_SET(cmd_hca_cap, set_hca_cap, num_total_dynamic_vf_msix,
			 MLX5_CAP_GEN_MAX(dev, num_total_dynamic_vf_msix));

	if (MLX5_CAP_GEN(dev, roce_rw_supported))
		MLX5_SET(cmd_hca_cap, set_hca_cap, roce,
			 mlx5_is_roce_on(dev));

	max_uc_list = max_uc_list_get_devlink_param(dev);
	if (max_uc_list > 0)
		MLX5_SET(cmd_hca_cap, set_hca_cap, log_max_current_uc_list,
			 ilog2(max_uc_list));

	return set_caps(dev, set_ctx, MLX5_SET_HCA_CAP_OP_MOD_GENERAL_DEVICE);
}

/* Cached MLX5_CAP_GEN(dev, roce) can be out of sync this early in the
 * boot process.
 * In case RoCE cap is writable in FW and user/devlink requested to change the
 * cap, we are yet to query the final state of the above cap.
 * Hence, the need for this function.
 *
 * Returns
 * True:
 * 1) RoCE cap is read only in FW and already disabled
 * OR:
 * 2) RoCE cap is writable in FW and user/devlink requested it off.
 *
 * In any other case, return False.
 */
static bool is_roce_fw_disabled(struct mlx5_core_dev *dev)
{
	return (MLX5_CAP_GEN(dev, roce_rw_supported) && !mlx5_is_roce_on(dev)) ||
		(!MLX5_CAP_GEN(dev, roce_rw_supported) && !MLX5_CAP_GEN(dev, roce));
}

static int handle_hca_cap_roce(struct mlx5_core_dev *dev, void *set_ctx)
{
	void *set_hca_cap;
	int err;

	if (is_roce_fw_disabled(dev))
		return 0;

	err = mlx5_core_get_caps(dev, MLX5_CAP_ROCE);
	if (err)
		return err;

	if (MLX5_CAP_ROCE(dev, sw_r_roce_src_udp_port) ||
	    !MLX5_CAP_ROCE_MAX(dev, sw_r_roce_src_udp_port))
		return 0;

	set_hca_cap = MLX5_ADDR_OF(set_hca_cap_in, set_ctx, capability);
	memcpy(set_hca_cap, dev->caps.hca[MLX5_CAP_ROCE]->cur,
	       MLX5_ST_SZ_BYTES(roce_cap));
	MLX5_SET(roce_cap, set_hca_cap, sw_r_roce_src_udp_port, 1);

	err = set_caps(dev, set_ctx, MLX5_SET_HCA_CAP_OP_MOD_ROCE);
	return err;
}

static int handle_hca_cap_port_selection(struct mlx5_core_dev *dev,
					 void *set_ctx)
{
	void *set_hca_cap;
	int err;

	if (!MLX5_CAP_GEN(dev, port_selection_cap))
		return 0;

	err = mlx5_core_get_caps(dev, MLX5_CAP_PORT_SELECTION);
	if (err)
		return err;

	if (MLX5_CAP_PORT_SELECTION(dev, port_select_flow_table_bypass) ||
	    !MLX5_CAP_PORT_SELECTION_MAX(dev, port_select_flow_table_bypass))
		return 0;

	set_hca_cap = MLX5_ADDR_OF(set_hca_cap_in, set_ctx, capability);
	memcpy(set_hca_cap, dev->caps.hca[MLX5_CAP_PORT_SELECTION]->cur,
	       MLX5_ST_SZ_BYTES(port_selection_cap));
	MLX5_SET(port_selection_cap, set_hca_cap, port_select_flow_table_bypass, 1);

	err = set_caps(dev, set_ctx, MLX5_SET_HCA_CAP_OP_MODE_PORT_SELECTION);

	return err;
}

static int set_hca_cap(struct mlx5_core_dev *dev)
{
	int set_sz = MLX5_ST_SZ_BYTES(set_hca_cap_in);
	void *set_ctx;
	int err;

	set_ctx = kzalloc(set_sz, GFP_KERNEL);
	if (!set_ctx)
		return -ENOMEM;

	err = handle_hca_cap(dev, set_ctx);
	if (err) {
		mlx5_core_err(dev, "handle_hca_cap failed\n");
		goto out;
	}

	memset(set_ctx, 0, set_sz);
	err = handle_hca_cap_atomic(dev, set_ctx);
	if (err) {
		mlx5_core_err(dev, "handle_hca_cap_atomic failed\n");
		goto out;
	}

	memset(set_ctx, 0, set_sz);
	err = handle_hca_cap_odp(dev, set_ctx);
	if (err) {
		mlx5_core_err(dev, "handle_hca_cap_odp failed\n");
		goto out;
	}

	memset(set_ctx, 0, set_sz);
	err = handle_hca_cap_roce(dev, set_ctx);
	if (err) {
		mlx5_core_err(dev, "handle_hca_cap_roce failed\n");
		goto out;
	}

	memset(set_ctx, 0, set_sz);
	err = handle_hca_cap_2(dev, set_ctx);
	if (err) {
		mlx5_core_err(dev, "handle_hca_cap_2 failed\n");
		goto out;
	}

<<<<<<< HEAD
=======
	memset(set_ctx, 0, set_sz);
	err = handle_hca_cap_port_selection(dev, set_ctx);
	if (err) {
		mlx5_core_err(dev, "handle_hca_cap_port_selection failed\n");
		goto out;
	}

>>>>>>> 7365df19
out:
	kfree(set_ctx);
	return err;
}

static int set_hca_ctrl(struct mlx5_core_dev *dev)
{
	struct mlx5_reg_host_endianness he_in;
	struct mlx5_reg_host_endianness he_out;
	int err;

	if (!mlx5_core_is_pf(dev))
		return 0;

	memset(&he_in, 0, sizeof(he_in));
	he_in.he = MLX5_SET_HOST_ENDIANNESS;
	err = mlx5_core_access_reg(dev, &he_in,  sizeof(he_in),
					&he_out, sizeof(he_out),
					MLX5_REG_HOST_ENDIANNESS, 0, 1);
	return err;
}

static int mlx5_core_set_hca_defaults(struct mlx5_core_dev *dev)
{
	int ret = 0;

	/* Disable local_lb by default */
	if (MLX5_CAP_GEN(dev, port_type) == MLX5_CAP_PORT_TYPE_ETH)
		ret = mlx5_nic_vport_update_local_lb(dev, false);

	return ret;
}

int mlx5_core_enable_hca(struct mlx5_core_dev *dev, u16 func_id)
{
	u32 in[MLX5_ST_SZ_DW(enable_hca_in)] = {};

	MLX5_SET(enable_hca_in, in, opcode, MLX5_CMD_OP_ENABLE_HCA);
	MLX5_SET(enable_hca_in, in, function_id, func_id);
	MLX5_SET(enable_hca_in, in, embedded_cpu_function,
		 dev->caps.embedded_cpu);
	return mlx5_cmd_exec_in(dev, enable_hca, in);
}

int mlx5_core_disable_hca(struct mlx5_core_dev *dev, u16 func_id)
{
	u32 in[MLX5_ST_SZ_DW(disable_hca_in)] = {};

	MLX5_SET(disable_hca_in, in, opcode, MLX5_CMD_OP_DISABLE_HCA);
	MLX5_SET(disable_hca_in, in, function_id, func_id);
	MLX5_SET(enable_hca_in, in, embedded_cpu_function,
		 dev->caps.embedded_cpu);
	return mlx5_cmd_exec_in(dev, disable_hca, in);
}

static int mlx5_core_set_issi(struct mlx5_core_dev *dev)
{
	u32 query_out[MLX5_ST_SZ_DW(query_issi_out)] = {};
	u32 query_in[MLX5_ST_SZ_DW(query_issi_in)] = {};
	u32 sup_issi;
	int err;

	MLX5_SET(query_issi_in, query_in, opcode, MLX5_CMD_OP_QUERY_ISSI);
	err = mlx5_cmd_exec_inout(dev, query_issi, query_in, query_out);
	if (err) {
		u32 syndrome = MLX5_GET(query_issi_out, query_out, syndrome);
		u8 status = MLX5_GET(query_issi_out, query_out, status);

		if (!status || syndrome == MLX5_DRIVER_SYND) {
			mlx5_core_err(dev, "Failed to query ISSI err(%d) status(%d) synd(%d)\n",
				      err, status, syndrome);
			return err;
		}

		mlx5_core_warn(dev, "Query ISSI is not supported by FW, ISSI is 0\n");
		dev->issi = 0;
		return 0;
	}

	sup_issi = MLX5_GET(query_issi_out, query_out, supported_issi_dw0);

	if (sup_issi & (1 << 1)) {
		u32 set_in[MLX5_ST_SZ_DW(set_issi_in)] = {};

		MLX5_SET(set_issi_in, set_in, opcode, MLX5_CMD_OP_SET_ISSI);
		MLX5_SET(set_issi_in, set_in, current_issi, 1);
		err = mlx5_cmd_exec_in(dev, set_issi, set_in);
		if (err) {
			mlx5_core_err(dev, "Failed to set ISSI to 1 err(%d)\n",
				      err);
			return err;
		}

		dev->issi = 1;

		return 0;
	} else if (sup_issi & (1 << 0) || !sup_issi) {
		return 0;
	}

	return -EOPNOTSUPP;
}

static int mlx5_pci_init(struct mlx5_core_dev *dev, struct pci_dev *pdev,
			 const struct pci_device_id *id)
{
	int err = 0;

	mutex_init(&dev->pci_status_mutex);
	pci_set_drvdata(dev->pdev, dev);

	dev->bar_addr = pci_resource_start(pdev, 0);

	err = mlx5_pci_enable_device(dev);
	if (err) {
		mlx5_core_err(dev, "Cannot enable PCI device, aborting\n");
		return err;
	}

	err = request_bar(pdev);
	if (err) {
		mlx5_core_err(dev, "error requesting BARs, aborting\n");
		goto err_disable;
	}

	pci_set_master(pdev);

	err = set_dma_caps(pdev);
	if (err) {
		mlx5_core_err(dev, "Failed setting DMA capabilities mask, aborting\n");
		goto err_clr_master;
	}

	if (pci_enable_atomic_ops_to_root(pdev, PCI_EXP_DEVCAP2_ATOMIC_COMP32) &&
	    pci_enable_atomic_ops_to_root(pdev, PCI_EXP_DEVCAP2_ATOMIC_COMP64) &&
	    pci_enable_atomic_ops_to_root(pdev, PCI_EXP_DEVCAP2_ATOMIC_COMP128))
		mlx5_core_dbg(dev, "Enabling pci atomics failed\n");

	dev->iseg_base = dev->bar_addr;
	dev->iseg = ioremap(dev->iseg_base, sizeof(*dev->iseg));
	if (!dev->iseg) {
		err = -ENOMEM;
		mlx5_core_err(dev, "Failed mapping initialization segment, aborting\n");
		goto err_clr_master;
	}

	mlx5_pci_vsc_init(dev);
	dev->caps.embedded_cpu = mlx5_read_embedded_cpu(dev);
	return 0;

err_clr_master:
	pci_clear_master(dev->pdev);
	release_bar(dev->pdev);
err_disable:
	mlx5_pci_disable_device(dev);
	return err;
}

static void mlx5_pci_close(struct mlx5_core_dev *dev)
{
	/* health work might still be active, and it needs pci bar in
	 * order to know the NIC state. Therefore, drain the health WQ
	 * before removing the pci bars
	 */
	mlx5_drain_health_wq(dev);
	iounmap(dev->iseg);
	pci_clear_master(dev->pdev);
	release_bar(dev->pdev);
	mlx5_pci_disable_device(dev);
}

static int mlx5_init_once(struct mlx5_core_dev *dev)
{
	int err;

	dev->priv.devcom = mlx5_devcom_register_device(dev);
	if (IS_ERR(dev->priv.devcom))
		mlx5_core_err(dev, "failed to register with devcom (0x%p)\n",
			      dev->priv.devcom);

	err = mlx5_query_board_id(dev);
	if (err) {
		mlx5_core_err(dev, "query board id failed\n");
		goto err_devcom;
	}

	err = mlx5_irq_table_init(dev);
	if (err) {
		mlx5_core_err(dev, "failed to initialize irq table\n");
		goto err_devcom;
	}

	err = mlx5_eq_table_init(dev);
	if (err) {
		mlx5_core_err(dev, "failed to initialize eq\n");
		goto err_irq_cleanup;
	}

	err = mlx5_events_init(dev);
	if (err) {
		mlx5_core_err(dev, "failed to initialize events\n");
		goto err_eq_cleanup;
	}

	err = mlx5_fw_reset_init(dev);
	if (err) {
		mlx5_core_err(dev, "failed to initialize fw reset events\n");
		goto err_events_cleanup;
	}

	mlx5_cq_debugfs_init(dev);

	mlx5_init_reserved_gids(dev);

	mlx5_init_clock(dev);

	dev->vxlan = mlx5_vxlan_create(dev);
	dev->geneve = mlx5_geneve_create(dev);

	err = mlx5_init_rl_table(dev);
	if (err) {
		mlx5_core_err(dev, "Failed to init rate limiting\n");
		goto err_tables_cleanup;
	}

	err = mlx5_mpfs_init(dev);
	if (err) {
		mlx5_core_err(dev, "Failed to init l2 table %d\n", err);
		goto err_rl_cleanup;
	}

	err = mlx5_sriov_init(dev);
	if (err) {
		mlx5_core_err(dev, "Failed to init sriov %d\n", err);
		goto err_mpfs_cleanup;
	}

	err = mlx5_eswitch_init(dev);
	if (err) {
		mlx5_core_err(dev, "Failed to init eswitch %d\n", err);
		goto err_sriov_cleanup;
	}

	err = mlx5_fpga_init(dev);
	if (err) {
		mlx5_core_err(dev, "Failed to init fpga device %d\n", err);
		goto err_eswitch_cleanup;
	}

	err = mlx5_vhca_event_init(dev);
	if (err) {
		mlx5_core_err(dev, "Failed to init vhca event notifier %d\n", err);
		goto err_fpga_cleanup;
	}

	err = mlx5_sf_hw_table_init(dev);
	if (err) {
		mlx5_core_err(dev, "Failed to init SF HW table %d\n", err);
		goto err_sf_hw_table_cleanup;
	}

	err = mlx5_sf_table_init(dev);
	if (err) {
		mlx5_core_err(dev, "Failed to init SF table %d\n", err);
		goto err_sf_table_cleanup;
	}

	err = mlx5_fs_core_alloc(dev);
	if (err) {
		mlx5_core_err(dev, "Failed to alloc flow steering\n");
		goto err_fs;
	}

	dev->dm = mlx5_dm_create(dev);
	if (IS_ERR(dev->dm))
		mlx5_core_warn(dev, "Failed to init device memory%d\n", err);

	dev->tracer = mlx5_fw_tracer_create(dev);
	dev->hv_vhca = mlx5_hv_vhca_create(dev);
	dev->rsc_dump = mlx5_rsc_dump_create(dev);

	return 0;

err_fs:
	mlx5_sf_table_cleanup(dev);
err_sf_table_cleanup:
	mlx5_sf_hw_table_cleanup(dev);
err_sf_hw_table_cleanup:
	mlx5_vhca_event_cleanup(dev);
err_fpga_cleanup:
	mlx5_fpga_cleanup(dev);
err_eswitch_cleanup:
	mlx5_eswitch_cleanup(dev->priv.eswitch);
err_sriov_cleanup:
	mlx5_sriov_cleanup(dev);
err_mpfs_cleanup:
	mlx5_mpfs_cleanup(dev);
err_rl_cleanup:
	mlx5_cleanup_rl_table(dev);
err_tables_cleanup:
	mlx5_geneve_destroy(dev->geneve);
	mlx5_vxlan_destroy(dev->vxlan);
	mlx5_cq_debugfs_cleanup(dev);
	mlx5_fw_reset_cleanup(dev);
err_events_cleanup:
	mlx5_events_cleanup(dev);
err_eq_cleanup:
	mlx5_eq_table_cleanup(dev);
err_irq_cleanup:
	mlx5_irq_table_cleanup(dev);
err_devcom:
	mlx5_devcom_unregister_device(dev->priv.devcom);

	return err;
}

static void mlx5_cleanup_once(struct mlx5_core_dev *dev)
{
	mlx5_rsc_dump_destroy(dev);
	mlx5_hv_vhca_destroy(dev->hv_vhca);
	mlx5_fw_tracer_destroy(dev->tracer);
	mlx5_dm_cleanup(dev);
	mlx5_fs_core_free(dev);
	mlx5_sf_table_cleanup(dev);
	mlx5_sf_hw_table_cleanup(dev);
	mlx5_vhca_event_cleanup(dev);
	mlx5_fpga_cleanup(dev);
	mlx5_eswitch_cleanup(dev->priv.eswitch);
	mlx5_sriov_cleanup(dev);
	mlx5_mpfs_cleanup(dev);
	mlx5_cleanup_rl_table(dev);
	mlx5_geneve_destroy(dev->geneve);
	mlx5_vxlan_destroy(dev->vxlan);
	mlx5_cleanup_clock(dev);
	mlx5_cleanup_reserved_gids(dev);
	mlx5_cq_debugfs_cleanup(dev);
	mlx5_fw_reset_cleanup(dev);
	mlx5_events_cleanup(dev);
	mlx5_eq_table_cleanup(dev);
	mlx5_irq_table_cleanup(dev);
	mlx5_devcom_unregister_device(dev->priv.devcom);
}

<<<<<<< HEAD
static int mlx5_function_setup(struct mlx5_core_dev *dev, u64 timeout)
=======
static int mlx5_function_setup(struct mlx5_core_dev *dev, bool boot, u64 timeout)
>>>>>>> 7365df19
{
	int err;

	mlx5_core_info(dev, "firmware version: %d.%d.%d\n", fw_rev_maj(dev),
		       fw_rev_min(dev), fw_rev_sub(dev));

	/* Only PFs hold the relevant PCIe information for this query */
	if (mlx5_core_is_pf(dev))
		pcie_print_link_status(dev->pdev);

	/* wait for firmware to accept initialization segments configurations
	 */
	err = wait_fw_init(dev, timeout,
			   mlx5_tout_ms(dev, FW_PRE_INIT_WARN_MESSAGE_INTERVAL));
	if (err) {
		mlx5_core_err(dev, "Firmware over %llu MS in pre-initializing state, aborting\n",
			      timeout);
		return err;
	}

	err = mlx5_cmd_init(dev);
	if (err) {
		mlx5_core_err(dev, "Failed initializing command interface, aborting\n");
		return err;
	}

	mlx5_tout_query_iseg(dev);

	err = wait_fw_init(dev, mlx5_tout_ms(dev, FW_INIT), 0);
	if (err) {
		mlx5_core_err(dev, "Firmware over %llu MS in initializing state, aborting\n",
			      mlx5_tout_ms(dev, FW_INIT));
		goto err_cmd_cleanup;
	}

	mlx5_cmd_set_state(dev, MLX5_CMDIF_STATE_UP);

	mlx5_start_health_poll(dev);

	err = mlx5_core_enable_hca(dev, 0);
	if (err) {
		mlx5_core_err(dev, "enable hca failed\n");
		goto stop_health_poll;
	}

	err = mlx5_core_set_issi(dev);
	if (err) {
		mlx5_core_err(dev, "failed to set issi\n");
		goto err_disable_hca;
	}

	err = mlx5_satisfy_startup_pages(dev, 1);
	if (err) {
		mlx5_core_err(dev, "failed to allocate boot pages\n");
		goto err_disable_hca;
	}

	err = mlx5_tout_query_dtor(dev);
	if (err) {
		mlx5_core_err(dev, "failed to read dtor\n");
		goto reclaim_boot_pages;
	}

	err = set_hca_ctrl(dev);
	if (err) {
		mlx5_core_err(dev, "set_hca_ctrl failed\n");
		goto reclaim_boot_pages;
	}

	err = set_hca_cap(dev);
	if (err) {
		mlx5_core_err(dev, "set_hca_cap failed\n");
		goto reclaim_boot_pages;
	}

	err = mlx5_satisfy_startup_pages(dev, 0);
	if (err) {
		mlx5_core_err(dev, "failed to allocate init pages\n");
		goto reclaim_boot_pages;
	}

	err = mlx5_cmd_init_hca(dev, sw_owner_id);
	if (err) {
		mlx5_core_err(dev, "init hca failed\n");
		goto reclaim_boot_pages;
	}

	mlx5_set_driver_version(dev);

	err = mlx5_query_hca_caps(dev);
	if (err) {
		mlx5_core_err(dev, "query hca failed\n");
		goto reclaim_boot_pages;
	}
	mlx5_start_health_fw_log_up(dev);

	return 0;

reclaim_boot_pages:
	mlx5_reclaim_startup_pages(dev);
err_disable_hca:
	mlx5_core_disable_hca(dev, 0);
stop_health_poll:
	mlx5_stop_health_poll(dev, boot);
err_cmd_cleanup:
	mlx5_cmd_set_state(dev, MLX5_CMDIF_STATE_DOWN);
	mlx5_cmd_cleanup(dev);

	return err;
}

static int mlx5_function_teardown(struct mlx5_core_dev *dev, bool boot)
{
	int err;

	err = mlx5_cmd_teardown_hca(dev);
	if (err) {
		mlx5_core_err(dev, "tear_down_hca failed, skip cleanup\n");
		return err;
	}
	mlx5_reclaim_startup_pages(dev);
	mlx5_core_disable_hca(dev, 0);
	mlx5_stop_health_poll(dev, boot);
	mlx5_cmd_set_state(dev, MLX5_CMDIF_STATE_DOWN);
	mlx5_cmd_cleanup(dev);

	return 0;
}

static int mlx5_load(struct mlx5_core_dev *dev)
{
	int err;

	dev->priv.uar = mlx5_get_uars_page(dev);
	if (IS_ERR(dev->priv.uar)) {
		mlx5_core_err(dev, "Failed allocating uar, aborting\n");
		err = PTR_ERR(dev->priv.uar);
		return err;
	}

	mlx5_events_start(dev);
	mlx5_pagealloc_start(dev);

	err = mlx5_irq_table_create(dev);
	if (err) {
		mlx5_core_err(dev, "Failed to alloc IRQs\n");
		goto err_irq_table;
	}

	err = mlx5_eq_table_create(dev);
	if (err) {
		mlx5_core_err(dev, "Failed to create EQs\n");
		goto err_eq_table;
	}

	err = mlx5_fw_tracer_init(dev->tracer);
	if (err) {
		mlx5_core_err(dev, "Failed to init FW tracer %d\n", err);
		mlx5_fw_tracer_destroy(dev->tracer);
		dev->tracer = NULL;
	}

	mlx5_fw_reset_events_start(dev);
	mlx5_hv_vhca_init(dev->hv_vhca);

	err = mlx5_rsc_dump_init(dev);
	if (err) {
		mlx5_core_err(dev, "Failed to init Resource dump %d\n", err);
		mlx5_rsc_dump_destroy(dev);
		dev->rsc_dump = NULL;
	}

	err = mlx5_fpga_device_start(dev);
	if (err) {
		mlx5_core_err(dev, "fpga device start failed %d\n", err);
		goto err_fpga_start;
	}

	err = mlx5_fs_core_init(dev);
	if (err) {
		mlx5_core_err(dev, "Failed to init flow steering\n");
		goto err_fs;
	}

	err = mlx5_core_set_hca_defaults(dev);
	if (err) {
		mlx5_core_err(dev, "Failed to set hca defaults\n");
		goto err_set_hca;
	}

	mlx5_vhca_event_start(dev);

	err = mlx5_sf_hw_table_create(dev);
	if (err) {
		mlx5_core_err(dev, "sf table create failed %d\n", err);
		goto err_vhca;
	}

	err = mlx5_ec_init(dev);
	if (err) {
		mlx5_core_err(dev, "Failed to init embedded CPU\n");
		goto err_ec;
	}

	mlx5_lag_add_mdev(dev);
	err = mlx5_sriov_attach(dev);
	if (err) {
		mlx5_core_err(dev, "sriov init failed %d\n", err);
		goto err_sriov;
	}

	mlx5_sf_dev_table_create(dev);

	return 0;

err_sriov:
	mlx5_lag_remove_mdev(dev);
	mlx5_ec_cleanup(dev);
err_ec:
	mlx5_sf_hw_table_destroy(dev);
err_vhca:
	mlx5_vhca_event_stop(dev);
err_set_hca:
	mlx5_fs_core_cleanup(dev);
err_fs:
	mlx5_fpga_device_stop(dev);
err_fpga_start:
	mlx5_rsc_dump_cleanup(dev);
	mlx5_hv_vhca_cleanup(dev->hv_vhca);
	mlx5_fw_reset_events_stop(dev);
	mlx5_fw_tracer_cleanup(dev->tracer);
	mlx5_eq_table_destroy(dev);
err_eq_table:
	mlx5_irq_table_destroy(dev);
err_irq_table:
	mlx5_pagealloc_stop(dev);
	mlx5_events_stop(dev);
	mlx5_put_uars_page(dev, dev->priv.uar);
	return err;
}

static void mlx5_unload(struct mlx5_core_dev *dev)
{
	mlx5_sf_dev_table_destroy(dev);
	mlx5_sriov_detach(dev);
	mlx5_eswitch_disable(dev->priv.eswitch);
	mlx5_lag_remove_mdev(dev);
	mlx5_ec_cleanup(dev);
	mlx5_sf_hw_table_destroy(dev);
	mlx5_vhca_event_stop(dev);
	mlx5_fs_core_cleanup(dev);
	mlx5_fpga_device_stop(dev);
	mlx5_rsc_dump_cleanup(dev);
	mlx5_hv_vhca_cleanup(dev->hv_vhca);
	mlx5_fw_reset_events_stop(dev);
	mlx5_fw_tracer_cleanup(dev->tracer);
	mlx5_eq_table_destroy(dev);
	mlx5_irq_table_destroy(dev);
	mlx5_pagealloc_stop(dev);
	mlx5_events_stop(dev);
	mlx5_put_uars_page(dev, dev->priv.uar);
}

int mlx5_init_one(struct mlx5_core_dev *dev)
{
	struct devlink *devlink = priv_to_devlink(dev);
	int err = 0;

	devl_lock(devlink);
	mutex_lock(&dev->intf_state_mutex);
	dev->state = MLX5_DEVICE_STATE_UP;

<<<<<<< HEAD
	err = mlx5_function_setup(dev, mlx5_tout_ms(dev, FW_PRE_INIT_TIMEOUT));
=======
	err = mlx5_function_setup(dev, true, mlx5_tout_ms(dev, FW_PRE_INIT_TIMEOUT));
>>>>>>> 7365df19
	if (err)
		goto err_function;

	err = mlx5_init_once(dev);
	if (err) {
		mlx5_core_err(dev, "sw objs init failed\n");
		goto function_teardown;
	}

	err = mlx5_load(dev);
	if (err)
		goto err_load;

	set_bit(MLX5_INTERFACE_STATE_UP, &dev->intf_state);

	err = mlx5_devlink_register(priv_to_devlink(dev));
	if (err)
		goto err_devlink_reg;

	err = mlx5_register_device(dev);
	if (err)
		goto err_register;

	mutex_unlock(&dev->intf_state_mutex);
	devl_unlock(devlink);
	return 0;

err_register:
	mlx5_devlink_unregister(priv_to_devlink(dev));
err_devlink_reg:
	clear_bit(MLX5_INTERFACE_STATE_UP, &dev->intf_state);
	mlx5_unload(dev);
err_load:
	mlx5_cleanup_once(dev);
function_teardown:
	mlx5_function_teardown(dev, true);
err_function:
	dev->state = MLX5_DEVICE_STATE_INTERNAL_ERROR;
	mutex_unlock(&dev->intf_state_mutex);
	devl_unlock(devlink);
	return err;
}

void mlx5_uninit_one(struct mlx5_core_dev *dev)
{
	struct devlink *devlink = priv_to_devlink(dev);

	devl_lock(devlink);
	mutex_lock(&dev->intf_state_mutex);

	mlx5_unregister_device(dev);
	mlx5_devlink_unregister(priv_to_devlink(dev));

	if (!test_bit(MLX5_INTERFACE_STATE_UP, &dev->intf_state)) {
		mlx5_core_warn(dev, "%s: interface is down, NOP\n",
			       __func__);
		mlx5_cleanup_once(dev);
		goto out;
	}

	clear_bit(MLX5_INTERFACE_STATE_UP, &dev->intf_state);
	mlx5_unload(dev);
	mlx5_cleanup_once(dev);
	mlx5_function_teardown(dev, true);
out:
	mutex_unlock(&dev->intf_state_mutex);
	devl_unlock(devlink);
}

int mlx5_load_one_devl_locked(struct mlx5_core_dev *dev, bool recovery)
{
	int err = 0;
	u64 timeout;

	devl_assert_locked(priv_to_devlink(dev));
	mutex_lock(&dev->intf_state_mutex);
	if (test_bit(MLX5_INTERFACE_STATE_UP, &dev->intf_state)) {
		mlx5_core_warn(dev, "interface is up, NOP\n");
		goto out;
	}
	/* remove any previous indication of internal error */
	dev->state = MLX5_DEVICE_STATE_UP;

	if (recovery)
		timeout = mlx5_tout_ms(dev, FW_PRE_INIT_ON_RECOVERY_TIMEOUT);
	else
		timeout = mlx5_tout_ms(dev, FW_PRE_INIT_TIMEOUT);
<<<<<<< HEAD
	err = mlx5_function_setup(dev, timeout);
=======
	err = mlx5_function_setup(dev, false, timeout);
>>>>>>> 7365df19
	if (err)
		goto err_function;

	err = mlx5_load(dev);
	if (err)
		goto err_load;

	set_bit(MLX5_INTERFACE_STATE_UP, &dev->intf_state);

	err = mlx5_attach_device(dev);
	if (err)
		goto err_attach;

	mutex_unlock(&dev->intf_state_mutex);
	return 0;

err_attach:
	clear_bit(MLX5_INTERFACE_STATE_UP, &dev->intf_state);
	mlx5_unload(dev);
err_load:
	mlx5_function_teardown(dev, false);
err_function:
	dev->state = MLX5_DEVICE_STATE_INTERNAL_ERROR;
out:
	mutex_unlock(&dev->intf_state_mutex);
	return err;
}

int mlx5_load_one(struct mlx5_core_dev *dev, bool recovery)
{
	struct devlink *devlink = priv_to_devlink(dev);
	int ret;

	devl_lock(devlink);
	ret = mlx5_load_one_devl_locked(dev, recovery);
	devl_unlock(devlink);
	return ret;
}

void mlx5_unload_one_devl_locked(struct mlx5_core_dev *dev)
{
	devl_assert_locked(priv_to_devlink(dev));
	mutex_lock(&dev->intf_state_mutex);

	mlx5_detach_device(dev);

	if (!test_bit(MLX5_INTERFACE_STATE_UP, &dev->intf_state)) {
		mlx5_core_warn(dev, "%s: interface is down, NOP\n",
			       __func__);
		goto out;
	}

	clear_bit(MLX5_INTERFACE_STATE_UP, &dev->intf_state);
	mlx5_unload(dev);
	mlx5_function_teardown(dev, false);
out:
	mutex_unlock(&dev->intf_state_mutex);
}

void mlx5_unload_one(struct mlx5_core_dev *dev)
{
	struct devlink *devlink = priv_to_devlink(dev);

	devl_lock(devlink);
	mlx5_unload_one_devl_locked(dev);
	devl_unlock(devlink);
}

static const int types[] = {
	MLX5_CAP_GENERAL,
	MLX5_CAP_GENERAL_2,
	MLX5_CAP_ETHERNET_OFFLOADS,
	MLX5_CAP_IPOIB_ENHANCED_OFFLOADS,
	MLX5_CAP_ODP,
	MLX5_CAP_ATOMIC,
	MLX5_CAP_ROCE,
	MLX5_CAP_IPOIB_OFFLOADS,
	MLX5_CAP_FLOW_TABLE,
	MLX5_CAP_ESWITCH_FLOW_TABLE,
	MLX5_CAP_ESWITCH,
	MLX5_CAP_VECTOR_CALC,
	MLX5_CAP_QOS,
	MLX5_CAP_DEBUG,
	MLX5_CAP_DEV_MEM,
	MLX5_CAP_DEV_EVENT,
	MLX5_CAP_TLS,
	MLX5_CAP_VDPA_EMULATION,
	MLX5_CAP_IPSEC,
	MLX5_CAP_PORT_SELECTION,
	MLX5_CAP_DEV_SHAMPO,
	MLX5_CAP_MACSEC,
	MLX5_CAP_ADV_VIRTUALIZATION,
};

static void mlx5_hca_caps_free(struct mlx5_core_dev *dev)
{
	int type;
	int i;

	for (i = 0; i < ARRAY_SIZE(types); i++) {
		type = types[i];
		kfree(dev->caps.hca[type]);
	}
}

static int mlx5_hca_caps_alloc(struct mlx5_core_dev *dev)
{
	struct mlx5_hca_cap *cap;
	int type;
	int i;

	for (i = 0; i < ARRAY_SIZE(types); i++) {
		cap = kzalloc(sizeof(*cap), GFP_KERNEL);
		if (!cap)
			goto err;
		type = types[i];
		dev->caps.hca[type] = cap;
	}

	return 0;

err:
	mlx5_hca_caps_free(dev);
	return -ENOMEM;
}

int mlx5_mdev_init(struct mlx5_core_dev *dev, int profile_idx)
{
	struct mlx5_priv *priv = &dev->priv;
	int err;

	memcpy(&dev->profile, &profile[profile_idx], sizeof(dev->profile));
	INIT_LIST_HEAD(&priv->ctx_list);
	spin_lock_init(&priv->ctx_lock);
	lockdep_register_key(&dev->lock_key);
	mutex_init(&dev->intf_state_mutex);
	lockdep_set_class(&dev->intf_state_mutex, &dev->lock_key);

	mutex_init(&priv->bfregs.reg_head.lock);
	mutex_init(&priv->bfregs.wc_head.lock);
	INIT_LIST_HEAD(&priv->bfregs.reg_head.list);
	INIT_LIST_HEAD(&priv->bfregs.wc_head.list);

	mutex_init(&priv->alloc_mutex);
	mutex_init(&priv->pgdir_mutex);
	INIT_LIST_HEAD(&priv->pgdir_list);

	priv->numa_node = dev_to_node(mlx5_core_dma_dev(dev));
	priv->dbg.dbg_root = debugfs_create_dir(dev_name(dev->device),
						mlx5_debugfs_root);
	INIT_LIST_HEAD(&priv->traps);

	err = mlx5_tout_init(dev);
	if (err) {
		mlx5_core_err(dev, "Failed initializing timeouts, aborting\n");
		goto err_timeout_init;
	}

	err = mlx5_health_init(dev);
	if (err)
		goto err_health_init;

	err = mlx5_pagealloc_init(dev);
	if (err)
		goto err_pagealloc_init;

	err = mlx5_adev_init(dev);
	if (err)
		goto err_adev_init;

	err = mlx5_hca_caps_alloc(dev);
	if (err)
		goto err_hca_caps;

	/* The conjunction of sw_vhca_id with sw_owner_id will be a global
	 * unique id per function which uses mlx5_core.
	 * Those values are supplied to FW as part of the init HCA command to
	 * be used by both driver and FW when it's applicable.
	 */
	dev->priv.sw_vhca_id = ida_alloc_range(&sw_vhca_ida, 1,
					       MAX_SW_VHCA_ID,
					       GFP_KERNEL);
	if (dev->priv.sw_vhca_id < 0)
		mlx5_core_err(dev, "failed to allocate sw_vhca_id, err=%d\n",
			      dev->priv.sw_vhca_id);

	return 0;

err_hca_caps:
	mlx5_adev_cleanup(dev);
err_adev_init:
	mlx5_pagealloc_cleanup(dev);
err_pagealloc_init:
	mlx5_health_cleanup(dev);
err_health_init:
	mlx5_tout_cleanup(dev);
err_timeout_init:
	debugfs_remove(dev->priv.dbg.dbg_root);
	mutex_destroy(&priv->pgdir_mutex);
	mutex_destroy(&priv->alloc_mutex);
	mutex_destroy(&priv->bfregs.wc_head.lock);
	mutex_destroy(&priv->bfregs.reg_head.lock);
	mutex_destroy(&dev->intf_state_mutex);
	lockdep_unregister_key(&dev->lock_key);
	return err;
}

void mlx5_mdev_uninit(struct mlx5_core_dev *dev)
{
	struct mlx5_priv *priv = &dev->priv;

	if (priv->sw_vhca_id > 0)
		ida_free(&sw_vhca_ida, dev->priv.sw_vhca_id);

	mlx5_hca_caps_free(dev);
	mlx5_adev_cleanup(dev);
	mlx5_pagealloc_cleanup(dev);
	mlx5_health_cleanup(dev);
	mlx5_tout_cleanup(dev);
	debugfs_remove_recursive(dev->priv.dbg.dbg_root);
	mutex_destroy(&priv->pgdir_mutex);
	mutex_destroy(&priv->alloc_mutex);
	mutex_destroy(&priv->bfregs.wc_head.lock);
	mutex_destroy(&priv->bfregs.reg_head.lock);
	mutex_destroy(&dev->intf_state_mutex);
	lockdep_unregister_key(&dev->lock_key);
}

static int probe_one(struct pci_dev *pdev, const struct pci_device_id *id)
{
	struct mlx5_core_dev *dev;
	struct devlink *devlink;
	int err;

	devlink = mlx5_devlink_alloc(&pdev->dev);
	if (!devlink) {
		dev_err(&pdev->dev, "devlink alloc failed\n");
		return -ENOMEM;
	}

	dev = devlink_priv(devlink);
	dev->device = &pdev->dev;
	dev->pdev = pdev;

	dev->coredev_type = id->driver_data & MLX5_PCI_DEV_IS_VF ?
			 MLX5_COREDEV_VF : MLX5_COREDEV_PF;

	dev->priv.adev_idx = mlx5_adev_idx_alloc();
	if (dev->priv.adev_idx < 0) {
		err = dev->priv.adev_idx;
		goto adev_init_err;
	}

	err = mlx5_mdev_init(dev, prof_sel);
	if (err)
		goto mdev_init_err;

	err = mlx5_pci_init(dev, pdev, id);
	if (err) {
		mlx5_core_err(dev, "mlx5_pci_init failed with error code %d\n",
			      err);
		goto pci_init_err;
	}

	err = mlx5_init_one(dev);
	if (err) {
		mlx5_core_err(dev, "mlx5_init_one failed with error code %d\n",
			      err);
		goto err_init_one;
	}

	err = mlx5_crdump_enable(dev);
	if (err)
		dev_err(&pdev->dev, "mlx5_crdump_enable failed with error code %d\n", err);

	pci_save_state(pdev);
	devlink_register(devlink);
	return 0;

err_init_one:
	mlx5_pci_close(dev);
pci_init_err:
	mlx5_mdev_uninit(dev);
mdev_init_err:
	mlx5_adev_idx_free(dev->priv.adev_idx);
adev_init_err:
	mlx5_devlink_free(devlink);

	return err;
}

static void remove_one(struct pci_dev *pdev)
{
	struct mlx5_core_dev *dev  = pci_get_drvdata(pdev);
	struct devlink *devlink = priv_to_devlink(dev);

	/* mlx5_drain_fw_reset() is using devlink APIs. Hence, we must drain
	 * fw_reset before unregistering the devlink.
	 */
	mlx5_drain_fw_reset(dev);
	set_bit(MLX5_BREAK_FW_WAIT, &dev->intf_state);
	devlink_unregister(devlink);
	mlx5_sriov_disable(pdev);
	mlx5_crdump_disable(dev);
	mlx5_drain_health_wq(dev);
	mlx5_uninit_one(dev);
	mlx5_pci_close(dev);
	mlx5_mdev_uninit(dev);
	mlx5_adev_idx_free(dev->priv.adev_idx);
	mlx5_devlink_free(devlink);
}

#define mlx5_pci_trace(dev, fmt, ...) ({ \
	struct mlx5_core_dev *__dev = (dev); \
	mlx5_core_info(__dev, "%s Device state = %d health sensors: %d pci_status: %d. " fmt, \
		       __func__, __dev->state, mlx5_health_check_fatal_sensors(__dev), \
		       __dev->pci_status, ##__VA_ARGS__); \
})

static const char *result2str(enum pci_ers_result result)
{
	return  result == PCI_ERS_RESULT_NEED_RESET ? "need reset" :
		result == PCI_ERS_RESULT_DISCONNECT ? "disconnect" :
		result == PCI_ERS_RESULT_RECOVERED  ? "recovered" :
		"unknown";
}

static pci_ers_result_t mlx5_pci_err_detected(struct pci_dev *pdev,
					      pci_channel_state_t state)
{
	struct mlx5_core_dev *dev = pci_get_drvdata(pdev);
	enum pci_ers_result res;

	mlx5_pci_trace(dev, "Enter, pci channel state = %d\n", state);

	mlx5_enter_error_state(dev, false);
	mlx5_error_sw_reset(dev);
	mlx5_unload_one(dev);
	mlx5_drain_health_wq(dev);
	mlx5_pci_disable_device(dev);

	res = state == pci_channel_io_perm_failure ?
		PCI_ERS_RESULT_DISCONNECT : PCI_ERS_RESULT_NEED_RESET;

	mlx5_pci_trace(dev, "Exit, result = %d, %s\n",  res, result2str(res));
	return res;
}

/* wait for the device to show vital signs by waiting
 * for the health counter to start counting.
 */
static int wait_vital(struct pci_dev *pdev)
{
	struct mlx5_core_dev *dev = pci_get_drvdata(pdev);
	struct mlx5_core_health *health = &dev->priv.health;
	const int niter = 100;
	u32 last_count = 0;
	u32 count;
	int i;

	for (i = 0; i < niter; i++) {
		count = ioread32be(health->health_counter);
		if (count && count != 0xffffffff) {
			if (last_count && last_count != count) {
				mlx5_core_info(dev,
					       "wait vital counter value 0x%x after %d iterations\n",
					       count, i);
				return 0;
			}
			last_count = count;
		}
		msleep(50);
	}

	return -ETIMEDOUT;
}

static pci_ers_result_t mlx5_pci_slot_reset(struct pci_dev *pdev)
{
	enum pci_ers_result res = PCI_ERS_RESULT_DISCONNECT;
	struct mlx5_core_dev *dev = pci_get_drvdata(pdev);
	int err;

	mlx5_pci_trace(dev, "Enter\n");

	err = mlx5_pci_enable_device(dev);
	if (err) {
		mlx5_core_err(dev, "%s: mlx5_pci_enable_device failed with error code: %d\n",
			      __func__, err);
		goto out;
	}

	pci_set_master(pdev);
	pci_restore_state(pdev);
	pci_save_state(pdev);

	err = wait_vital(pdev);
	if (err) {
		mlx5_core_err(dev, "%s: wait vital failed with error code: %d\n",
			      __func__, err);
		goto out;
	}

	res = PCI_ERS_RESULT_RECOVERED;
out:
	mlx5_pci_trace(dev, "Exit, err = %d, result = %d, %s\n", err, res, result2str(res));
	return res;
}

static void mlx5_pci_resume(struct pci_dev *pdev)
{
	struct mlx5_core_dev *dev = pci_get_drvdata(pdev);
	int err;

	mlx5_pci_trace(dev, "Enter, loading driver..\n");

	err = mlx5_load_one(dev, false);

	mlx5_pci_trace(dev, "Done, err = %d, device %s\n", err,
		       !err ? "recovered" : "Failed");
}

static const struct pci_error_handlers mlx5_err_handler = {
	.error_detected = mlx5_pci_err_detected,
	.slot_reset	= mlx5_pci_slot_reset,
	.resume		= mlx5_pci_resume
};

static int mlx5_try_fast_unload(struct mlx5_core_dev *dev)
{
	bool fast_teardown = false, force_teardown = false;
	int ret = 1;

	fast_teardown = MLX5_CAP_GEN(dev, fast_teardown);
	force_teardown = MLX5_CAP_GEN(dev, force_teardown);

	mlx5_core_dbg(dev, "force teardown firmware support=%d\n", force_teardown);
	mlx5_core_dbg(dev, "fast teardown firmware support=%d\n", fast_teardown);

	if (!fast_teardown && !force_teardown)
		return -EOPNOTSUPP;

	if (dev->state == MLX5_DEVICE_STATE_INTERNAL_ERROR) {
		mlx5_core_dbg(dev, "Device in internal error state, giving up\n");
		return -EAGAIN;
	}

	/* Panic tear down fw command will stop the PCI bus communication
	 * with the HCA, so the health poll is no longer needed.
	 */
	mlx5_drain_health_wq(dev);
	mlx5_stop_health_poll(dev, false);

	ret = mlx5_cmd_fast_teardown_hca(dev);
	if (!ret)
		goto succeed;

	ret = mlx5_cmd_force_teardown_hca(dev);
	if (!ret)
		goto succeed;

	mlx5_core_dbg(dev, "Firmware couldn't do fast unload error: %d\n", ret);
	mlx5_start_health_poll(dev);
	return ret;

succeed:
	mlx5_enter_error_state(dev, true);

	/* Some platforms requiring freeing the IRQ's in the shutdown
	 * flow. If they aren't freed they can't be allocated after
	 * kexec. There is no need to cleanup the mlx5_core software
	 * contexts.
	 */
	mlx5_core_eq_free_irqs(dev);

	return 0;
}

static void shutdown(struct pci_dev *pdev)
{
	struct mlx5_core_dev *dev  = pci_get_drvdata(pdev);
	int err;

	mlx5_core_info(dev, "Shutdown was called\n");
	set_bit(MLX5_BREAK_FW_WAIT, &dev->intf_state);
	err = mlx5_try_fast_unload(dev);
	if (err)
		mlx5_unload_one(dev);
	mlx5_pci_disable_device(dev);
}

static int mlx5_suspend(struct pci_dev *pdev, pm_message_t state)
{
	struct mlx5_core_dev *dev = pci_get_drvdata(pdev);

	mlx5_unload_one(dev);

	return 0;
}

static int mlx5_resume(struct pci_dev *pdev)
{
	struct mlx5_core_dev *dev = pci_get_drvdata(pdev);

	return mlx5_load_one(dev, false);
}

static const struct pci_device_id mlx5_core_pci_table[] = {
	{ PCI_VDEVICE(MELLANOX, PCI_DEVICE_ID_MELLANOX_CONNECTIB) },
	{ PCI_VDEVICE(MELLANOX, 0x1012), MLX5_PCI_DEV_IS_VF},	/* Connect-IB VF */
	{ PCI_VDEVICE(MELLANOX, PCI_DEVICE_ID_MELLANOX_CONNECTX4) },
	{ PCI_VDEVICE(MELLANOX, 0x1014), MLX5_PCI_DEV_IS_VF},	/* ConnectX-4 VF */
	{ PCI_VDEVICE(MELLANOX, PCI_DEVICE_ID_MELLANOX_CONNECTX4_LX) },
	{ PCI_VDEVICE(MELLANOX, 0x1016), MLX5_PCI_DEV_IS_VF},	/* ConnectX-4LX VF */
	{ PCI_VDEVICE(MELLANOX, 0x1017) },			/* ConnectX-5, PCIe 3.0 */
	{ PCI_VDEVICE(MELLANOX, 0x1018), MLX5_PCI_DEV_IS_VF},	/* ConnectX-5 VF */
	{ PCI_VDEVICE(MELLANOX, 0x1019) },			/* ConnectX-5 Ex */
	{ PCI_VDEVICE(MELLANOX, 0x101a), MLX5_PCI_DEV_IS_VF},	/* ConnectX-5 Ex VF */
	{ PCI_VDEVICE(MELLANOX, 0x101b) },			/* ConnectX-6 */
	{ PCI_VDEVICE(MELLANOX, 0x101c), MLX5_PCI_DEV_IS_VF},	/* ConnectX-6 VF */
	{ PCI_VDEVICE(MELLANOX, 0x101d) },			/* ConnectX-6 Dx */
	{ PCI_VDEVICE(MELLANOX, 0x101e), MLX5_PCI_DEV_IS_VF},	/* ConnectX Family mlx5Gen Virtual Function */
	{ PCI_VDEVICE(MELLANOX, 0x101f) },			/* ConnectX-6 LX */
	{ PCI_VDEVICE(MELLANOX, 0x1021) },			/* ConnectX-7 */
	{ PCI_VDEVICE(MELLANOX, 0x1023) },			/* ConnectX-8 */
	{ PCI_VDEVICE(MELLANOX, 0xa2d2) },			/* BlueField integrated ConnectX-5 network controller */
	{ PCI_VDEVICE(MELLANOX, 0xa2d3), MLX5_PCI_DEV_IS_VF},	/* BlueField integrated ConnectX-5 network controller VF */
	{ PCI_VDEVICE(MELLANOX, 0xa2d6) },			/* BlueField-2 integrated ConnectX-6 Dx network controller */
	{ PCI_VDEVICE(MELLANOX, 0xa2dc) },			/* BlueField-3 integrated ConnectX-7 network controller */
	{ PCI_VDEVICE(MELLANOX, 0xa2df) },			/* BlueField-4 integrated ConnectX-8 network controller */
	{ 0, }
};

MODULE_DEVICE_TABLE(pci, mlx5_core_pci_table);

void mlx5_disable_device(struct mlx5_core_dev *dev)
{
	mlx5_error_sw_reset(dev);
	mlx5_unload_one_devl_locked(dev);
}

int mlx5_recover_device(struct mlx5_core_dev *dev)
{
	if (!mlx5_core_is_sf(dev)) {
		mlx5_pci_disable_device(dev);
		if (mlx5_pci_slot_reset(dev->pdev) != PCI_ERS_RESULT_RECOVERED)
			return -EIO;
	}

	return mlx5_load_one_devl_locked(dev, true);
}

static struct pci_driver mlx5_core_driver = {
	.name           = KBUILD_MODNAME,
	.id_table       = mlx5_core_pci_table,
	.probe          = probe_one,
	.remove         = remove_one,
	.suspend        = mlx5_suspend,
	.resume         = mlx5_resume,
	.shutdown	= shutdown,
	.err_handler	= &mlx5_err_handler,
	.sriov_configure   = mlx5_core_sriov_configure,
	.sriov_get_vf_total_msix = mlx5_sriov_get_vf_total_msix,
	.sriov_set_msix_vec_count = mlx5_core_sriov_set_msix_vec_count,
};

/**
 * mlx5_vf_get_core_dev - Get the mlx5 core device from a given VF PCI device if
 *                     mlx5_core is its driver.
 * @pdev: The associated PCI device.
 *
 * Upon return the interface state lock stay held to let caller uses it safely.
 * Caller must ensure to use the returned mlx5 device for a narrow window
 * and put it back with mlx5_vf_put_core_dev() immediately once usage was over.
 *
 * Return: Pointer to the associated mlx5_core_dev or NULL.
 */
struct mlx5_core_dev *mlx5_vf_get_core_dev(struct pci_dev *pdev)
{
	struct mlx5_core_dev *mdev;

	mdev = pci_iov_get_pf_drvdata(pdev, &mlx5_core_driver);
	if (IS_ERR(mdev))
		return NULL;

	mutex_lock(&mdev->intf_state_mutex);
	if (!test_bit(MLX5_INTERFACE_STATE_UP, &mdev->intf_state)) {
		mutex_unlock(&mdev->intf_state_mutex);
		return NULL;
	}

	return mdev;
}
EXPORT_SYMBOL(mlx5_vf_get_core_dev);

/**
 * mlx5_vf_put_core_dev - Put the mlx5 core device back.
 * @mdev: The mlx5 core device.
 *
 * Upon return the interface state lock is unlocked and caller should not
 * access the mdev any more.
 */
void mlx5_vf_put_core_dev(struct mlx5_core_dev *mdev)
{
	mutex_unlock(&mdev->intf_state_mutex);
}
EXPORT_SYMBOL(mlx5_vf_put_core_dev);

static void mlx5_core_verify_params(void)
{
	if (prof_sel >= ARRAY_SIZE(profile)) {
		pr_warn("mlx5_core: WARNING: Invalid module parameter prof_sel %d, valid range 0-%zu, changing back to default(%d)\n",
			prof_sel,
			ARRAY_SIZE(profile) - 1,
			MLX5_DEFAULT_PROF);
		prof_sel = MLX5_DEFAULT_PROF;
	}
}

static int __init init(void)
{
	int err;

	WARN_ONCE(strcmp(MLX5_ADEV_NAME, KBUILD_MODNAME),
		  "mlx5_core name not in sync with kernel module name");

	get_random_bytes(&sw_owner_id, sizeof(sw_owner_id));

	mlx5_core_verify_params();
	mlx5_register_debugfs();

	err = pci_register_driver(&mlx5_core_driver);
	if (err)
		goto err_debug;

	err = mlx5_sf_driver_register();
	if (err)
		goto err_sf;

	err = mlx5e_init();
	if (err)
		goto err_en;

	return 0;

err_en:
	mlx5_sf_driver_unregister();
err_sf:
	pci_unregister_driver(&mlx5_core_driver);
err_debug:
	mlx5_unregister_debugfs();
	return err;
}

static void __exit cleanup(void)
{
	mlx5e_cleanup();
	mlx5_sf_driver_unregister();
	pci_unregister_driver(&mlx5_core_driver);
	mlx5_unregister_debugfs();
}

module_init(init);
module_exit(cleanup);<|MERGE_RESOLUTION|>--- conflicted
+++ resolved
@@ -494,8 +494,6 @@
 	return err;
 }
 
-<<<<<<< HEAD
-=======
 bool mlx5_is_roce_on(struct mlx5_core_dev *dev)
 {
 	struct devlink *devlink = priv_to_devlink(dev);
@@ -514,7 +512,6 @@
 }
 EXPORT_SYMBOL(mlx5_is_roce_on);
 
->>>>>>> 7365df19
 static int handle_hca_cap_2(struct mlx5_core_dev *dev, void *set_ctx)
 {
 	void *set_hca_cap;
@@ -745,8 +742,6 @@
 		goto out;
 	}
 
-<<<<<<< HEAD
-=======
 	memset(set_ctx, 0, set_sz);
 	err = handle_hca_cap_port_selection(dev, set_ctx);
 	if (err) {
@@ -754,7 +749,6 @@
 		goto out;
 	}
 
->>>>>>> 7365df19
 out:
 	kfree(set_ctx);
 	return err;
@@ -1098,11 +1092,7 @@
 	mlx5_devcom_unregister_device(dev->priv.devcom);
 }
 
-<<<<<<< HEAD
-static int mlx5_function_setup(struct mlx5_core_dev *dev, u64 timeout)
-=======
 static int mlx5_function_setup(struct mlx5_core_dev *dev, bool boot, u64 timeout)
->>>>>>> 7365df19
 {
 	int err;
 
@@ -1375,11 +1365,7 @@
 	mutex_lock(&dev->intf_state_mutex);
 	dev->state = MLX5_DEVICE_STATE_UP;
 
-<<<<<<< HEAD
-	err = mlx5_function_setup(dev, mlx5_tout_ms(dev, FW_PRE_INIT_TIMEOUT));
-=======
 	err = mlx5_function_setup(dev, true, mlx5_tout_ms(dev, FW_PRE_INIT_TIMEOUT));
->>>>>>> 7365df19
 	if (err)
 		goto err_function;
 
@@ -1467,11 +1453,7 @@
 		timeout = mlx5_tout_ms(dev, FW_PRE_INIT_ON_RECOVERY_TIMEOUT);
 	else
 		timeout = mlx5_tout_ms(dev, FW_PRE_INIT_TIMEOUT);
-<<<<<<< HEAD
-	err = mlx5_function_setup(dev, timeout);
-=======
 	err = mlx5_function_setup(dev, false, timeout);
->>>>>>> 7365df19
 	if (err)
 		goto err_function;
 
