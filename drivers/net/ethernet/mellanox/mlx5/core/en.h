--- conflicted
+++ resolved
@@ -227,10 +227,7 @@
 	MLX5E_PFLAG_RX_NO_CSUM_COMPLETE,
 	MLX5E_PFLAG_XDP_TX_MPWQE,
 	MLX5E_PFLAG_SKB_TX_MPWQE,
-<<<<<<< HEAD
-=======
 	MLX5E_PFLAG_TX_PORT_TS,
->>>>>>> 356006a6
 	MLX5E_NUM_PFLAGS, /* Keep last */
 };
 
@@ -335,8 +332,6 @@
 	u8 inline_on;
 };
 
-<<<<<<< HEAD
-=======
 struct mlx5e_skb_fifo {
 	struct sk_buff **fifo;
 	u16 *pc;
@@ -346,7 +341,6 @@
 
 struct mlx5e_ptpsq;
 
->>>>>>> 356006a6
 struct mlx5e_txqsq {
 	/* data path */
 
@@ -367,15 +361,10 @@
 	/* read only */
 	struct mlx5_wq_cyc         wq;
 	u32                        dma_fifo_mask;
-	u16                        skb_fifo_mask;
 	struct mlx5e_sq_stats     *stats;
 	struct {
 		struct mlx5e_sq_dma       *dma_fifo;
-<<<<<<< HEAD
-		struct sk_buff           **skb_fifo;
-=======
 		struct mlx5e_skb_fifo      skb_fifo;
->>>>>>> 356006a6
 		struct mlx5e_tx_wqe_info  *wqe_info;
 	} db;
 	void __iomem              *uar_map;
