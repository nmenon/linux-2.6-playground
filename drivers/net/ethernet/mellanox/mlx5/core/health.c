/*
 * Copyright (c) 2013-2015, Mellanox Technologies. All rights reserved.
 *
 * This software is available to you under a choice of one of two
 * licenses.  You may choose to be licensed under the terms of the GNU
 * General Public License (GPL) Version 2, available from the file
 * COPYING in the main directory of this source tree, or the
 * OpenIB.org BSD license below:
 *
 *     Redistribution and use in source and binary forms, with or
 *     without modification, are permitted provided that the following
 *     conditions are met:
 *
 *      - Redistributions of source code must retain the above
 *        copyright notice, this list of conditions and the following
 *        disclaimer.
 *
 *      - Redistributions in binary form must reproduce the above
 *        copyright notice, this list of conditions and the following
 *        disclaimer in the documentation and/or other materials
 *        provided with the distribution.
 *
 * THE SOFTWARE IS PROVIDED "AS IS", WITHOUT WARRANTY OF ANY KIND,
 * EXPRESS OR IMPLIED, INCLUDING BUT NOT LIMITED TO THE WARRANTIES OF
 * MERCHANTABILITY, FITNESS FOR A PARTICULAR PURPOSE AND
 * NONINFRINGEMENT. IN NO EVENT SHALL THE AUTHORS OR COPYRIGHT HOLDERS
 * BE LIABLE FOR ANY CLAIM, DAMAGES OR OTHER LIABILITY, WHETHER IN AN
 * ACTION OF CONTRACT, TORT OR OTHERWISE, ARISING FROM, OUT OF OR IN
 * CONNECTION WITH THE SOFTWARE OR THE USE OR OTHER DEALINGS IN THE
 * SOFTWARE.
 */

#include <linux/kernel.h>
#include <linux/module.h>
#include <linux/random.h>
#include <linux/vmalloc.h>
#include <linux/hardirq.h>
#include <linux/mlx5/driver.h>
#include <linux/mlx5/cmd.h>
#include "mlx5_core.h"
#include "lib/eq.h"
#include "lib/mlx5.h"
#include "lib/pci_vsc.h"
#include "diag/fw_tracer.h"

enum {
	MLX5_HEALTH_POLL_INTERVAL	= 2 * HZ,
	MAX_MISSES			= 3,
};

enum {
	MLX5_HEALTH_SYNDR_FW_ERR		= 0x1,
	MLX5_HEALTH_SYNDR_IRISC_ERR		= 0x7,
	MLX5_HEALTH_SYNDR_HW_UNRECOVERABLE_ERR	= 0x8,
	MLX5_HEALTH_SYNDR_CRC_ERR		= 0x9,
	MLX5_HEALTH_SYNDR_FETCH_PCI_ERR		= 0xa,
	MLX5_HEALTH_SYNDR_HW_FTL_ERR		= 0xb,
	MLX5_HEALTH_SYNDR_ASYNC_EQ_OVERRUN_ERR	= 0xc,
	MLX5_HEALTH_SYNDR_EQ_ERR		= 0xd,
	MLX5_HEALTH_SYNDR_EQ_INV		= 0xe,
	MLX5_HEALTH_SYNDR_FFSER_ERR		= 0xf,
	MLX5_HEALTH_SYNDR_HIGH_TEMP		= 0x10
};

enum {
	MLX5_DROP_NEW_HEALTH_WORK,
};

enum  {
	MLX5_SENSOR_NO_ERR		= 0,
	MLX5_SENSOR_PCI_COMM_ERR	= 1,
	MLX5_SENSOR_PCI_ERR		= 2,
	MLX5_SENSOR_NIC_DISABLED	= 3,
	MLX5_SENSOR_NIC_SW_RESET	= 4,
	MLX5_SENSOR_FW_SYND_RFR		= 5,
};

u8 mlx5_get_nic_state(struct mlx5_core_dev *dev)
{
	return (ioread32be(&dev->iseg->cmdq_addr_l_sz) >> 8) & 7;
}

void mlx5_set_nic_state(struct mlx5_core_dev *dev, u8 state)
{
	u32 cur_cmdq_addr_l_sz;

	cur_cmdq_addr_l_sz = ioread32be(&dev->iseg->cmdq_addr_l_sz);
	iowrite32be((cur_cmdq_addr_l_sz & 0xFFFFF000) |
		    state << MLX5_NIC_IFC_OFFSET,
		    &dev->iseg->cmdq_addr_l_sz);
}

static bool sensor_pci_not_working(struct mlx5_core_dev *dev)
{
	struct mlx5_core_health *health = &dev->priv.health;
	struct health_buffer __iomem *h = health->health;

	/* Offline PCI reads return 0xffffffff */
	return (ioread32be(&h->fw_ver) == 0xffffffff);
}

static bool sensor_fw_synd_rfr(struct mlx5_core_dev *dev)
{
	struct mlx5_core_health *health = &dev->priv.health;
	struct health_buffer __iomem *h = health->health;
	u32 rfr = ioread32be(&h->rfr) >> MLX5_RFR_OFFSET;
	u8 synd = ioread8(&h->synd);

	if (rfr && synd)
		mlx5_core_dbg(dev, "FW requests reset, synd: %d\n", synd);
	return rfr && synd;
}

static u32 check_fatal_sensors(struct mlx5_core_dev *dev)
{
	if (sensor_pci_not_working(dev))
		return MLX5_SENSOR_PCI_COMM_ERR;
	if (pci_channel_offline(dev->pdev))
		return MLX5_SENSOR_PCI_ERR;
	if (mlx5_get_nic_state(dev) == MLX5_NIC_IFC_DISABLED)
		return MLX5_SENSOR_NIC_DISABLED;
	if (mlx5_get_nic_state(dev) == MLX5_NIC_IFC_SW_RESET)
		return MLX5_SENSOR_NIC_SW_RESET;
	if (sensor_fw_synd_rfr(dev))
		return MLX5_SENSOR_FW_SYND_RFR;

	return MLX5_SENSOR_NO_ERR;
}

static int lock_sem_sw_reset(struct mlx5_core_dev *dev, bool lock)
{
	enum mlx5_vsc_state state;
	int ret;

	if (!mlx5_core_is_pf(dev))
		return -EBUSY;

	/* Try to lock GW access, this stage doesn't return
	 * EBUSY because locked GW does not mean that other PF
	 * already started the reset.
	 */
	ret = mlx5_vsc_gw_lock(dev);
	if (ret == -EBUSY)
		return -EINVAL;
	if (ret)
		return ret;

	state = lock ? MLX5_VSC_LOCK : MLX5_VSC_UNLOCK;
	/* At this stage, if the return status == EBUSY, then we know
	 * for sure that another PF started the reset, so don't allow
	 * another reset.
	 */
	ret = mlx5_vsc_sem_set_space(dev, MLX5_SEMAPHORE_SW_RESET, state);
	if (ret)
		mlx5_core_warn(dev, "Failed to lock SW reset semaphore\n");

	/* Unlock GW access */
	mlx5_vsc_gw_unlock(dev);

	return ret;
}

static bool reset_fw_if_needed(struct mlx5_core_dev *dev)
{
	bool supported = (ioread32be(&dev->iseg->initializing) >>
			  MLX5_FW_RESET_SUPPORTED_OFFSET) & 1;
	u32 fatal_error;

	if (!supported)
		return false;

	/* The reset only needs to be issued by one PF. The health buffer is
	 * shared between all functions, and will be cleared during a reset.
	 * Check again to avoid a redundant 2nd reset. If the fatal erros was
	 * PCI related a reset won't help.
	 */
	fatal_error = check_fatal_sensors(dev);
	if (fatal_error == MLX5_SENSOR_PCI_COMM_ERR ||
	    fatal_error == MLX5_SENSOR_NIC_DISABLED ||
	    fatal_error == MLX5_SENSOR_NIC_SW_RESET) {
		mlx5_core_warn(dev, "Not issuing FW reset. Either it's already done or won't help.");
		return false;
	}

	mlx5_core_warn(dev, "Issuing FW Reset\n");
	/* Write the NIC interface field to initiate the reset, the command
	 * interface address also resides here, don't overwrite it.
	 */
	mlx5_set_nic_state(dev, MLX5_NIC_IFC_SW_RESET);

	return true;
}

void mlx5_enter_error_state(struct mlx5_core_dev *dev, bool force)
{
	mutex_lock(&dev->intf_state_mutex);
	if (dev->state == MLX5_DEVICE_STATE_INTERNAL_ERROR)
		goto unlock;
	if (dev->state == MLX5_DEVICE_STATE_UNINITIALIZED) {
		dev->state = MLX5_DEVICE_STATE_INTERNAL_ERROR;
		goto unlock;
	}

	if (check_fatal_sensors(dev) || force) {
		dev->state = MLX5_DEVICE_STATE_INTERNAL_ERROR;
		mlx5_cmd_flush(dev);
	}

	mlx5_notifier_call_chain(dev->priv.events, MLX5_DEV_EVENT_SYS_ERROR, (void *)1);
unlock:
	mutex_unlock(&dev->intf_state_mutex);
}

#define MLX5_CRDUMP_WAIT_MS	60000
#define MLX5_FW_RESET_WAIT_MS	1000
void mlx5_error_sw_reset(struct mlx5_core_dev *dev)
{
	unsigned long end, delay_ms = MLX5_FW_RESET_WAIT_MS;
	int lock = -EBUSY;

	mutex_lock(&dev->intf_state_mutex);
	if (dev->state != MLX5_DEVICE_STATE_INTERNAL_ERROR)
		goto unlock;

	mlx5_core_err(dev, "start\n");

	if (check_fatal_sensors(dev) == MLX5_SENSOR_FW_SYND_RFR) {
		/* Get cr-dump and reset FW semaphore */
		lock = lock_sem_sw_reset(dev, true);

		if (lock == -EBUSY) {
			delay_ms = MLX5_CRDUMP_WAIT_MS;
			goto recover_from_sw_reset;
		}
		/* Execute SW reset */
		reset_fw_if_needed(dev);
	}

recover_from_sw_reset:
	/* Recover from SW reset */
	end = jiffies + msecs_to_jiffies(delay_ms);
	do {
		if (mlx5_get_nic_state(dev) == MLX5_NIC_IFC_DISABLED)
			break;

		cond_resched();
	} while (!time_after(jiffies, end));

	if (mlx5_get_nic_state(dev) != MLX5_NIC_IFC_DISABLED) {
		dev_err(&dev->pdev->dev, "NIC IFC still %d after %lums.\n",
			mlx5_get_nic_state(dev), delay_ms);
	}

	/* Release FW semaphore if you are the lock owner */
	if (!lock)
		lock_sem_sw_reset(dev, false);

	mlx5_core_err(dev, "end\n");

unlock:
	mutex_unlock(&dev->intf_state_mutex);
}

static void mlx5_handle_bad_state(struct mlx5_core_dev *dev)
{
	u8 nic_interface = mlx5_get_nic_state(dev);

	switch (nic_interface) {
	case MLX5_NIC_IFC_FULL:
		mlx5_core_warn(dev, "Expected to see disabled NIC but it is full driver\n");
		break;

	case MLX5_NIC_IFC_DISABLED:
		mlx5_core_warn(dev, "starting teardown\n");
		break;

	case MLX5_NIC_IFC_NO_DRAM_NIC:
		mlx5_core_warn(dev, "Expected to see disabled NIC but it is no dram nic\n");
		break;

	case MLX5_NIC_IFC_SW_RESET:
		/* The IFC mode field is 3 bits, so it will read 0x7 in 2 cases:
		 * 1. PCI has been disabled (ie. PCI-AER, PF driver unloaded
		 *    and this is a VF), this is not recoverable by SW reset.
		 *    Logging of this is handled elsewhere.
		 * 2. FW reset has been issued by another function, driver can
		 *    be reloaded to recover after the mode switches to
		 *    MLX5_NIC_IFC_DISABLED.
		 */
		if (dev->priv.health.fatal_error != MLX5_SENSOR_PCI_COMM_ERR)
			mlx5_core_warn(dev, "NIC SW reset in progress\n");
		break;

	default:
		mlx5_core_warn(dev, "Expected to see disabled NIC but it is has invalid value %d\n",
			       nic_interface);
	}

	mlx5_disable_device(dev);
}

<<<<<<< HEAD
static void health_recover(struct work_struct *work)
{
	struct mlx5_core_health *health;
	struct delayed_work *dwork;
	struct mlx5_core_dev *dev;
	struct mlx5_priv *priv;
	u8 nic_state;

	dwork = container_of(work, struct delayed_work, work);
	health = container_of(dwork, struct mlx5_core_health, recover_work);
	priv = container_of(health, struct mlx5_priv, health);
	dev = container_of(priv, struct mlx5_core_dev, priv);

	nic_state = mlx5_get_nic_state(dev);
	if (nic_state == MLX5_NIC_IFC_INVALID) {
		mlx5_core_err(dev, "health recovery flow aborted since the nic state is invalid\n");
		return;
	}

	mlx5_core_err(dev, "starting health recovery flow\n");
	mlx5_recover_device(dev);
}

=======
>>>>>>> 6fb08f1a
/* How much time to wait until health resetting the driver (in msecs) */
#define MLX5_RECOVERY_WAIT_MSECS 60000
static int mlx5_health_try_recover(struct mlx5_core_dev *dev)
{
	unsigned long end;

	mlx5_core_warn(dev, "handling bad device here\n");
	mlx5_handle_bad_state(dev);
	end = jiffies + msecs_to_jiffies(MLX5_RECOVERY_WAIT_MSECS);
	while (sensor_pci_not_working(dev)) {
		if (time_after(jiffies, end)) {
			mlx5_core_err(dev,
				      "health recovery flow aborted, PCI reads still not working\n");
			return -EIO;
		}
		msleep(100);
	}

<<<<<<< HEAD
	spin_lock_irqsave(&health->wq_lock, flags);
	if (!test_bit(MLX5_DROP_NEW_RECOVERY_WORK, &health->flags))
		schedule_delayed_work(&health->recover_work, recover_delay);
	else
		mlx5_core_err(dev,
			      "new health works are not permitted at this stage\n");
	spin_unlock_irqrestore(&health->wq_lock, flags);
=======
	mlx5_core_err(dev, "starting health recovery flow\n");
	mlx5_recover_device(dev);
	if (!test_bit(MLX5_INTERFACE_STATE_UP, &dev->intf_state) ||
	    check_fatal_sensors(dev)) {
		mlx5_core_err(dev, "health recovery failed\n");
		return -EIO;
	}
	return 0;
>>>>>>> 6fb08f1a
}

static const char *hsynd_str(u8 synd)
{
	switch (synd) {
	case MLX5_HEALTH_SYNDR_FW_ERR:
		return "firmware internal error";
	case MLX5_HEALTH_SYNDR_IRISC_ERR:
		return "irisc not responding";
	case MLX5_HEALTH_SYNDR_HW_UNRECOVERABLE_ERR:
		return "unrecoverable hardware error";
	case MLX5_HEALTH_SYNDR_CRC_ERR:
		return "firmware CRC error";
	case MLX5_HEALTH_SYNDR_FETCH_PCI_ERR:
		return "ICM fetch PCI error";
	case MLX5_HEALTH_SYNDR_HW_FTL_ERR:
		return "HW fatal error\n";
	case MLX5_HEALTH_SYNDR_ASYNC_EQ_OVERRUN_ERR:
		return "async EQ buffer overrun";
	case MLX5_HEALTH_SYNDR_EQ_ERR:
		return "EQ error";
	case MLX5_HEALTH_SYNDR_EQ_INV:
		return "Invalid EQ referenced";
	case MLX5_HEALTH_SYNDR_FFSER_ERR:
		return "FFSER error";
	case MLX5_HEALTH_SYNDR_HIGH_TEMP:
		return "High temperature";
	default:
		return "unrecognized error";
	}
}

static void print_health_info(struct mlx5_core_dev *dev)
{
	struct mlx5_core_health *health = &dev->priv.health;
	struct health_buffer __iomem *h = health->health;
	char fw_str[18];
	u32 fw;
	int i;

	/* If the syndrome is 0, the device is OK and no need to print buffer */
	if (!ioread8(&h->synd))
		return;

	for (i = 0; i < ARRAY_SIZE(h->assert_var); i++)
		mlx5_core_err(dev, "assert_var[%d] 0x%08x\n", i,
			      ioread32be(h->assert_var + i));

	mlx5_core_err(dev, "assert_exit_ptr 0x%08x\n",
		      ioread32be(&h->assert_exit_ptr));
	mlx5_core_err(dev, "assert_callra 0x%08x\n",
		      ioread32be(&h->assert_callra));
	sprintf(fw_str, "%d.%d.%d", fw_rev_maj(dev), fw_rev_min(dev), fw_rev_sub(dev));
	mlx5_core_err(dev, "fw_ver %s\n", fw_str);
	mlx5_core_err(dev, "hw_id 0x%08x\n", ioread32be(&h->hw_id));
	mlx5_core_err(dev, "irisc_index %d\n", ioread8(&h->irisc_index));
	mlx5_core_err(dev, "synd 0x%x: %s\n", ioread8(&h->synd),
		      hsynd_str(ioread8(&h->synd)));
	mlx5_core_err(dev, "ext_synd 0x%04x\n", ioread16be(&h->ext_synd));
	fw = ioread32be(&h->fw_ver);
	mlx5_core_err(dev, "raw fw_ver 0x%08x\n", fw);
<<<<<<< HEAD
=======
}

static int
mlx5_fw_reporter_diagnose(struct devlink_health_reporter *reporter,
			  struct devlink_fmsg *fmsg)
{
	struct mlx5_core_dev *dev = devlink_health_reporter_priv(reporter);
	struct mlx5_core_health *health = &dev->priv.health;
	struct health_buffer __iomem *h = health->health;
	u8 synd;
	int err;

	synd = ioread8(&h->synd);
	err = devlink_fmsg_u8_pair_put(fmsg, "Syndrome", synd);
	if (err || !synd)
		return err;
	return devlink_fmsg_string_pair_put(fmsg, "Description", hsynd_str(synd));
}

struct mlx5_fw_reporter_ctx {
	u8 err_synd;
	int miss_counter;
};

static int
mlx5_fw_reporter_ctx_pairs_put(struct devlink_fmsg *fmsg,
			       struct mlx5_fw_reporter_ctx *fw_reporter_ctx)
{
	int err;

	err = devlink_fmsg_u8_pair_put(fmsg, "syndrome",
				       fw_reporter_ctx->err_synd);
	if (err)
		return err;
	err = devlink_fmsg_u32_pair_put(fmsg, "fw_miss_counter",
					fw_reporter_ctx->miss_counter);
	if (err)
		return err;
	return 0;
}

static int
mlx5_fw_reporter_heath_buffer_data_put(struct mlx5_core_dev *dev,
				       struct devlink_fmsg *fmsg)
{
	struct mlx5_core_health *health = &dev->priv.health;
	struct health_buffer __iomem *h = health->health;
	int err;
	int i;

	if (!ioread8(&h->synd))
		return 0;

	err = devlink_fmsg_pair_nest_start(fmsg, "health buffer");
	if (err)
		return err;
	err = devlink_fmsg_obj_nest_start(fmsg);
	if (err)
		return err;
	err = devlink_fmsg_arr_pair_nest_start(fmsg, "assert_var");
	if (err)
		return err;

	for (i = 0; i < ARRAY_SIZE(h->assert_var); i++) {
		err = devlink_fmsg_u32_put(fmsg, ioread32be(h->assert_var + i));
		if (err)
			return err;
	}
	err = devlink_fmsg_arr_pair_nest_end(fmsg);
	if (err)
		return err;
	err = devlink_fmsg_u32_pair_put(fmsg, "assert_exit_ptr",
					ioread32be(&h->assert_exit_ptr));
	if (err)
		return err;
	err = devlink_fmsg_u32_pair_put(fmsg, "assert_callra",
					ioread32be(&h->assert_callra));
	if (err)
		return err;
	err = devlink_fmsg_u32_pair_put(fmsg, "hw_id", ioread32be(&h->hw_id));
	if (err)
		return err;
	err = devlink_fmsg_u8_pair_put(fmsg, "irisc_index",
				       ioread8(&h->irisc_index));
	if (err)
		return err;
	err = devlink_fmsg_u8_pair_put(fmsg, "synd", ioread8(&h->synd));
	if (err)
		return err;
	err = devlink_fmsg_u32_pair_put(fmsg, "ext_synd",
					ioread16be(&h->ext_synd));
	if (err)
		return err;
	err = devlink_fmsg_u32_pair_put(fmsg, "raw_fw_ver",
					ioread32be(&h->fw_ver));
	if (err)
		return err;
	err = devlink_fmsg_obj_nest_end(fmsg);
	if (err)
		return err;
	return devlink_fmsg_pair_nest_end(fmsg);
}

static int
mlx5_fw_reporter_dump(struct devlink_health_reporter *reporter,
		      struct devlink_fmsg *fmsg, void *priv_ctx)
{
	struct mlx5_core_dev *dev = devlink_health_reporter_priv(reporter);
	int err;

	err = mlx5_fw_tracer_trigger_core_dump_general(dev);
	if (err)
		return err;

	if (priv_ctx) {
		struct mlx5_fw_reporter_ctx *fw_reporter_ctx = priv_ctx;

		err = mlx5_fw_reporter_ctx_pairs_put(fmsg, fw_reporter_ctx);
		if (err)
			return err;
	}

	err = mlx5_fw_reporter_heath_buffer_data_put(dev, fmsg);
	if (err)
		return err;
	return mlx5_fw_tracer_get_saved_traces_objects(dev->tracer, fmsg);
}

static void mlx5_fw_reporter_err_work(struct work_struct *work)
{
	struct mlx5_fw_reporter_ctx fw_reporter_ctx;
	struct mlx5_core_health *health;

	health = container_of(work, struct mlx5_core_health, report_work);

	if (IS_ERR_OR_NULL(health->fw_reporter))
		return;

	fw_reporter_ctx.err_synd = health->synd;
	fw_reporter_ctx.miss_counter = health->miss_counter;
	if (fw_reporter_ctx.err_synd) {
		devlink_health_report(health->fw_reporter,
				      "FW syndrom reported", &fw_reporter_ctx);
		return;
	}
	if (fw_reporter_ctx.miss_counter)
		devlink_health_report(health->fw_reporter,
				      "FW miss counter reported",
				      &fw_reporter_ctx);
}

static const struct devlink_health_reporter_ops mlx5_fw_reporter_ops = {
		.name = "fw",
		.diagnose = mlx5_fw_reporter_diagnose,
		.dump = mlx5_fw_reporter_dump,
};

static int
mlx5_fw_fatal_reporter_recover(struct devlink_health_reporter *reporter,
			       void *priv_ctx)
{
	struct mlx5_core_dev *dev = devlink_health_reporter_priv(reporter);

	return mlx5_health_try_recover(dev);
}

#define MLX5_CR_DUMP_CHUNK_SIZE 256
static int
mlx5_fw_fatal_reporter_dump(struct devlink_health_reporter *reporter,
			    struct devlink_fmsg *fmsg, void *priv_ctx)
{
	struct mlx5_core_dev *dev = devlink_health_reporter_priv(reporter);
	u32 crdump_size = dev->priv.health.crdump_size;
	u32 *cr_data;
	u32 data_size;
	u32 offset;
	int err;

	if (!mlx5_core_is_pf(dev))
		return -EPERM;

	cr_data = kvmalloc(crdump_size, GFP_KERNEL);
	if (!cr_data)
		return -ENOMEM;
	err = mlx5_crdump_collect(dev, cr_data);
	if (err)
		return err;

	if (priv_ctx) {
		struct mlx5_fw_reporter_ctx *fw_reporter_ctx = priv_ctx;

		err = mlx5_fw_reporter_ctx_pairs_put(fmsg, fw_reporter_ctx);
		if (err)
			goto free_data;
	}

	err = devlink_fmsg_arr_pair_nest_start(fmsg, "crdump_data");
	if (err)
		goto free_data;
	for (offset = 0; offset < crdump_size; offset += data_size) {
		if (crdump_size - offset < MLX5_CR_DUMP_CHUNK_SIZE)
			data_size = crdump_size - offset;
		else
			data_size = MLX5_CR_DUMP_CHUNK_SIZE;
		err = devlink_fmsg_binary_put(fmsg, cr_data, data_size);
		if (err)
			goto free_data;
	}
	err = devlink_fmsg_arr_pair_nest_end(fmsg);

free_data:
	kfree(cr_data);
	return err;
}

static void mlx5_fw_fatal_reporter_err_work(struct work_struct *work)
{
	struct mlx5_fw_reporter_ctx fw_reporter_ctx;
	struct mlx5_core_health *health;
	struct mlx5_core_dev *dev;
	struct mlx5_priv *priv;

	health = container_of(work, struct mlx5_core_health, fatal_report_work);
	priv = container_of(health, struct mlx5_priv, health);
	dev = container_of(priv, struct mlx5_core_dev, priv);

	mlx5_enter_error_state(dev, false);
	if (IS_ERR_OR_NULL(health->fw_fatal_reporter)) {
		if (mlx5_health_try_recover(dev))
			mlx5_core_err(dev, "health recovery failed\n");
		return;
	}
	fw_reporter_ctx.err_synd = health->synd;
	fw_reporter_ctx.miss_counter = health->miss_counter;
	devlink_health_report(health->fw_fatal_reporter,
			      "FW fatal error reported", &fw_reporter_ctx);
}

static const struct devlink_health_reporter_ops mlx5_fw_fatal_reporter_ops = {
		.name = "fw_fatal",
		.recover = mlx5_fw_fatal_reporter_recover,
		.dump = mlx5_fw_fatal_reporter_dump,
};

#define MLX5_REPORTER_FW_GRACEFUL_PERIOD 1200000
static void mlx5_fw_reporters_create(struct mlx5_core_dev *dev)
{
	struct mlx5_core_health *health = &dev->priv.health;
	struct devlink *devlink = priv_to_devlink(dev);

	health->fw_reporter =
		devlink_health_reporter_create(devlink, &mlx5_fw_reporter_ops,
					       0, false, dev);
	if (IS_ERR(health->fw_reporter))
		mlx5_core_warn(dev, "Failed to create fw reporter, err = %ld\n",
			       PTR_ERR(health->fw_reporter));

	health->fw_fatal_reporter =
		devlink_health_reporter_create(devlink,
					       &mlx5_fw_fatal_reporter_ops,
					       MLX5_REPORTER_FW_GRACEFUL_PERIOD,
					       true, dev);
	if (IS_ERR(health->fw_fatal_reporter))
		mlx5_core_warn(dev, "Failed to create fw fatal reporter, err = %ld\n",
			       PTR_ERR(health->fw_fatal_reporter));
}

static void mlx5_fw_reporters_destroy(struct mlx5_core_dev *dev)
{
	struct mlx5_core_health *health = &dev->priv.health;

	if (!IS_ERR_OR_NULL(health->fw_reporter))
		devlink_health_reporter_destroy(health->fw_reporter);

	if (!IS_ERR_OR_NULL(health->fw_fatal_reporter))
		devlink_health_reporter_destroy(health->fw_fatal_reporter);
>>>>>>> 6fb08f1a
}

static unsigned long get_next_poll_jiffies(void)
{
	unsigned long next;

	get_random_bytes(&next, sizeof(next));
	next %= HZ;
	next += jiffies + MLX5_HEALTH_POLL_INTERVAL;

	return next;
}

void mlx5_trigger_health_work(struct mlx5_core_dev *dev)
{
	struct mlx5_core_health *health = &dev->priv.health;
	unsigned long flags;

	spin_lock_irqsave(&health->wq_lock, flags);
	if (!test_bit(MLX5_DROP_NEW_HEALTH_WORK, &health->flags))
		queue_work(health->wq, &health->fatal_report_work);
	else
		mlx5_core_err(dev, "new health works are not permitted at this stage\n");
	spin_unlock_irqrestore(&health->wq_lock, flags);
}

static void poll_health(struct timer_list *t)
{
	struct mlx5_core_dev *dev = from_timer(dev, t, priv.health.timer);
	struct mlx5_core_health *health = &dev->priv.health;
	struct health_buffer __iomem *h = health->health;
	u32 fatal_error;
	u8 prev_synd;
	u32 count;

	if (dev->state == MLX5_DEVICE_STATE_INTERNAL_ERROR)
		goto out;

	count = ioread32be(health->health_counter);
	if (count == health->prev)
		++health->miss_counter;
	else
		health->miss_counter = 0;

	health->prev = count;
	if (health->miss_counter == MAX_MISSES) {
		mlx5_core_err(dev, "device's health compromised - reached miss count\n");
		print_health_info(dev);
		queue_work(health->wq, &health->report_work);
	}

	prev_synd = health->synd;
	health->synd = ioread8(&h->synd);
	if (health->synd && health->synd != prev_synd)
		queue_work(health->wq, &health->report_work);

	fatal_error = check_fatal_sensors(dev);

	if (fatal_error && !health->fatal_error) {
		mlx5_core_err(dev, "Fatal error %u detected\n", fatal_error);
		dev->priv.health.fatal_error = fatal_error;
		print_health_info(dev);
		mlx5_trigger_health_work(dev);
	}

out:
	mod_timer(&health->timer, get_next_poll_jiffies());
}

void mlx5_start_health_poll(struct mlx5_core_dev *dev)
{
	struct mlx5_core_health *health = &dev->priv.health;

	timer_setup(&health->timer, poll_health, 0);
	health->fatal_error = MLX5_SENSOR_NO_ERR;
	clear_bit(MLX5_DROP_NEW_HEALTH_WORK, &health->flags);
	health->health = &dev->iseg->health;
	health->health_counter = &dev->iseg->health_counter;

	health->timer.expires = round_jiffies(jiffies + MLX5_HEALTH_POLL_INTERVAL);
	add_timer(&health->timer);
}

void mlx5_stop_health_poll(struct mlx5_core_dev *dev, bool disable_health)
{
	struct mlx5_core_health *health = &dev->priv.health;
	unsigned long flags;

	if (disable_health) {
		spin_lock_irqsave(&health->wq_lock, flags);
		set_bit(MLX5_DROP_NEW_HEALTH_WORK, &health->flags);
		spin_unlock_irqrestore(&health->wq_lock, flags);
	}

	del_timer_sync(&health->timer);
}

void mlx5_drain_health_wq(struct mlx5_core_dev *dev)
{
	struct mlx5_core_health *health = &dev->priv.health;
	unsigned long flags;

	spin_lock_irqsave(&health->wq_lock, flags);
	set_bit(MLX5_DROP_NEW_HEALTH_WORK, &health->flags);
	spin_unlock_irqrestore(&health->wq_lock, flags);
	cancel_work_sync(&health->report_work);
	cancel_work_sync(&health->fatal_report_work);
}

void mlx5_health_flush(struct mlx5_core_dev *dev)
{
	struct mlx5_core_health *health = &dev->priv.health;

	flush_workqueue(health->wq);
}

void mlx5_health_flush(struct mlx5_core_dev *dev)
{
	struct mlx5_core_health *health = &dev->priv.health;

	flush_workqueue(health->wq);
}

void mlx5_health_cleanup(struct mlx5_core_dev *dev)
{
	struct mlx5_core_health *health = &dev->priv.health;

	destroy_workqueue(health->wq);
	mlx5_fw_reporters_destroy(dev);
}

int mlx5_health_init(struct mlx5_core_dev *dev)
{
	struct mlx5_core_health *health;
	char *name;

	mlx5_fw_reporters_create(dev);

	health = &dev->priv.health;
	name = kmalloc(64, GFP_KERNEL);
	if (!name)
		goto out_err;

	strcpy(name, "mlx5_health");
	strcat(name, dev_name(dev->device));
	health->wq = create_singlethread_workqueue(name);
	kfree(name);
	if (!health->wq)
		goto out_err;
	spin_lock_init(&health->wq_lock);
	INIT_WORK(&health->fatal_report_work, mlx5_fw_fatal_reporter_err_work);
	INIT_WORK(&health->report_work, mlx5_fw_reporter_err_work);

	return 0;

out_err:
	mlx5_fw_reporters_destroy(dev);
	return -ENOMEM;
}<|MERGE_RESOLUTION|>--- conflicted
+++ resolved
@@ -299,32 +299,6 @@
 	mlx5_disable_device(dev);
 }
 
-<<<<<<< HEAD
-static void health_recover(struct work_struct *work)
-{
-	struct mlx5_core_health *health;
-	struct delayed_work *dwork;
-	struct mlx5_core_dev *dev;
-	struct mlx5_priv *priv;
-	u8 nic_state;
-
-	dwork = container_of(work, struct delayed_work, work);
-	health = container_of(dwork, struct mlx5_core_health, recover_work);
-	priv = container_of(health, struct mlx5_priv, health);
-	dev = container_of(priv, struct mlx5_core_dev, priv);
-
-	nic_state = mlx5_get_nic_state(dev);
-	if (nic_state == MLX5_NIC_IFC_INVALID) {
-		mlx5_core_err(dev, "health recovery flow aborted since the nic state is invalid\n");
-		return;
-	}
-
-	mlx5_core_err(dev, "starting health recovery flow\n");
-	mlx5_recover_device(dev);
-}
-
-=======
->>>>>>> 6fb08f1a
 /* How much time to wait until health resetting the driver (in msecs) */
 #define MLX5_RECOVERY_WAIT_MSECS 60000
 static int mlx5_health_try_recover(struct mlx5_core_dev *dev)
@@ -343,15 +317,6 @@
 		msleep(100);
 	}
 
-<<<<<<< HEAD
-	spin_lock_irqsave(&health->wq_lock, flags);
-	if (!test_bit(MLX5_DROP_NEW_RECOVERY_WORK, &health->flags))
-		schedule_delayed_work(&health->recover_work, recover_delay);
-	else
-		mlx5_core_err(dev,
-			      "new health works are not permitted at this stage\n");
-	spin_unlock_irqrestore(&health->wq_lock, flags);
-=======
 	mlx5_core_err(dev, "starting health recovery flow\n");
 	mlx5_recover_device(dev);
 	if (!test_bit(MLX5_INTERFACE_STATE_UP, &dev->intf_state) ||
@@ -360,7 +325,6 @@
 		return -EIO;
 	}
 	return 0;
->>>>>>> 6fb08f1a
 }
 
 static const char *hsynd_str(u8 synd)
@@ -422,8 +386,6 @@
 	mlx5_core_err(dev, "ext_synd 0x%04x\n", ioread16be(&h->ext_synd));
 	fw = ioread32be(&h->fw_ver);
 	mlx5_core_err(dev, "raw fw_ver 0x%08x\n", fw);
-<<<<<<< HEAD
-=======
 }
 
 static int
@@ -700,7 +662,6 @@
 
 	if (!IS_ERR_OR_NULL(health->fw_fatal_reporter))
 		devlink_health_reporter_destroy(health->fw_fatal_reporter);
->>>>>>> 6fb08f1a
 }
 
 static unsigned long get_next_poll_jiffies(void)
@@ -808,13 +769,6 @@
 	spin_unlock_irqrestore(&health->wq_lock, flags);
 	cancel_work_sync(&health->report_work);
 	cancel_work_sync(&health->fatal_report_work);
-}
-
-void mlx5_health_flush(struct mlx5_core_dev *dev)
-{
-	struct mlx5_core_health *health = &dev->priv.health;
-
-	flush_workqueue(health->wq);
 }
 
 void mlx5_health_flush(struct mlx5_core_dev *dev)
