--- conflicted
+++ resolved
@@ -113,12 +113,8 @@
 			netif_carrier_on(netdev);
 		}
 
-<<<<<<< HEAD
-		if (lif->netdev->flags & IFF_UP && netif_running(lif->netdev))
-=======
 		if (lif->netdev->flags & IFF_UP && netif_running(lif->netdev)) {
 			mutex_lock(&lif->queue_lock);
->>>>>>> 547bbf7d
 			ionic_start_queues(lif);
 			mutex_unlock(&lif->queue_lock);
 		}
@@ -128,12 +124,8 @@
 			netif_carrier_off(netdev);
 		}
 
-<<<<<<< HEAD
-		if (lif->netdev->flags & IFF_UP && netif_running(lif->netdev))
-=======
 		if (lif->netdev->flags & IFF_UP && netif_running(lif->netdev)) {
 			mutex_lock(&lif->queue_lock);
->>>>>>> 547bbf7d
 			ionic_stop_queues(lif);
 			mutex_unlock(&lif->queue_lock);
 		}
