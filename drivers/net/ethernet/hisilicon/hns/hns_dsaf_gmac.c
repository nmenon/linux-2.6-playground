/*
 * Copyright (c) 2014-2015 Hisilicon Limited.
 *
 * This program is free software; you can redistribute it and/or modify
 * it under the terms of the GNU General Public License as published by
 * the Free Software Foundation; either version 2 of the License, or
 * (at your option) any later version.
 */

#include <linux/delay.h>
#include <linux/of_mdio.h>
#include "hns_dsaf_main.h"
#include "hns_dsaf_mac.h"
#include "hns_dsaf_gmac.h"

static const struct mac_stats_string g_gmac_stats_string[] = {
	{"gmac_rx_octets_total_ok", MAC_STATS_FIELD_OFF(rx_good_bytes)},
	{"gmac_rx_octets_bad", MAC_STATS_FIELD_OFF(rx_bad_bytes)},
	{"gmac_rx_uc_pkts", MAC_STATS_FIELD_OFF(rx_uc_pkts)},
	{"gmac_rx_mc_pkts", MAC_STATS_FIELD_OFF(rx_mc_pkts)},
	{"gmac_rx_bc_pkts", MAC_STATS_FIELD_OFF(rx_bc_pkts)},
	{"gmac_rx_pkts_64octets", MAC_STATS_FIELD_OFF(rx_64bytes)},
	{"gmac_rx_pkts_65to127", MAC_STATS_FIELD_OFF(rx_65to127)},
	{"gmac_rx_pkts_128to255", MAC_STATS_FIELD_OFF(rx_128to255)},
	{"gmac_rx_pkts_256to511", MAC_STATS_FIELD_OFF(rx_256to511)},
	{"gmac_rx_pkts_512to1023", MAC_STATS_FIELD_OFF(rx_512to1023)},
	{"gmac_rx_pkts_1024to1518", MAC_STATS_FIELD_OFF(rx_1024to1518)},
	{"gmac_rx_pkts_1519tomax", MAC_STATS_FIELD_OFF(rx_1519tomax)},
	{"gmac_rx_fcs_errors", MAC_STATS_FIELD_OFF(rx_fcs_err)},
	{"gmac_rx_tagged", MAC_STATS_FIELD_OFF(rx_vlan_pkts)},
	{"gmac_rx_data_err", MAC_STATS_FIELD_OFF(rx_data_err)},
	{"gmac_rx_align_errors", MAC_STATS_FIELD_OFF(rx_align_err)},
	{"gmac_rx_long_errors", MAC_STATS_FIELD_OFF(rx_oversize)},
	{"gmac_rx_jabber_errors", MAC_STATS_FIELD_OFF(rx_jabber_err)},
	{"gmac_rx_pause_maccontrol", MAC_STATS_FIELD_OFF(rx_pfc_tc0)},
	{"gmac_rx_unknown_maccontrol", MAC_STATS_FIELD_OFF(rx_unknown_ctrl)},
	{"gmac_rx_very_long_err", MAC_STATS_FIELD_OFF(rx_long_err)},
	{"gmac_rx_runt_err", MAC_STATS_FIELD_OFF(rx_minto64)},
	{"gmac_rx_short_err", MAC_STATS_FIELD_OFF(rx_under_min)},
	{"gmac_rx_filt_pkt", MAC_STATS_FIELD_OFF(rx_filter_pkts)},
	{"gmac_rx_octets_total_filt", MAC_STATS_FIELD_OFF(rx_filter_bytes)},
	{"gmac_rx_overrun_cnt", MAC_STATS_FIELD_OFF(rx_fifo_overrun_err)},
	{"gmac_rx_length_err", MAC_STATS_FIELD_OFF(rx_len_err)},
	{"gmac_rx_fail_comma", MAC_STATS_FIELD_OFF(rx_comma_err)},

	{"gmac_tx_octets_ok", MAC_STATS_FIELD_OFF(tx_good_bytes)},
	{"gmac_tx_octets_bad", MAC_STATS_FIELD_OFF(tx_bad_bytes)},
	{"gmac_tx_uc_pkts", MAC_STATS_FIELD_OFF(tx_uc_pkts)},
	{"gmac_tx_mc_pkts", MAC_STATS_FIELD_OFF(tx_mc_pkts)},
	{"gmac_tx_bc_pkts", MAC_STATS_FIELD_OFF(tx_bc_pkts)},
	{"gmac_tx_pkts_64octets", MAC_STATS_FIELD_OFF(tx_64bytes)},
	{"gmac_tx_pkts_65to127", MAC_STATS_FIELD_OFF(tx_65to127)},
	{"gmac_tx_pkts_128to255", MAC_STATS_FIELD_OFF(tx_128to255)},
	{"gmac_tx_pkts_256to511", MAC_STATS_FIELD_OFF(tx_256to511)},
	{"gmac_tx_pkts_512to1023", MAC_STATS_FIELD_OFF(tx_512to1023)},
	{"gmac_tx_pkts_1024to1518", MAC_STATS_FIELD_OFF(tx_1024to1518)},
	{"gmac_tx_pkts_1519tomax", MAC_STATS_FIELD_OFF(tx_1519tomax)},
	{"gmac_tx_excessive_length_drop", MAC_STATS_FIELD_OFF(tx_jabber_err)},
	{"gmac_tx_underrun", MAC_STATS_FIELD_OFF(tx_underrun_err)},
	{"gmac_tx_tagged", MAC_STATS_FIELD_OFF(tx_vlan)},
	{"gmac_tx_crc_error", MAC_STATS_FIELD_OFF(tx_crc_err)},
	{"gmac_tx_pause_frames", MAC_STATS_FIELD_OFF(tx_pfc_tc0)}
};

static void hns_gmac_enable(void *mac_drv, enum mac_commom_mode mode)
{
	struct mac_driver *drv = (struct mac_driver *)mac_drv;

	/*enable GE rX/tX */
	if ((mode == MAC_COMM_MODE_TX) || (mode == MAC_COMM_MODE_RX_AND_TX))
		dsaf_set_dev_bit(drv, GMAC_PORT_EN_REG, GMAC_PORT_TX_EN_B, 1);

	if ((mode == MAC_COMM_MODE_RX) || (mode == MAC_COMM_MODE_RX_AND_TX))
		dsaf_set_dev_bit(drv, GMAC_PORT_EN_REG, GMAC_PORT_RX_EN_B, 1);
}

static void hns_gmac_disable(void *mac_drv, enum mac_commom_mode mode)
{
	struct mac_driver *drv = (struct mac_driver *)mac_drv;

	/*disable GE rX/tX */
	if ((mode == MAC_COMM_MODE_TX) || (mode == MAC_COMM_MODE_RX_AND_TX))
		dsaf_set_dev_bit(drv, GMAC_PORT_EN_REG, GMAC_PORT_TX_EN_B, 0);

	if ((mode == MAC_COMM_MODE_RX) || (mode == MAC_COMM_MODE_RX_AND_TX))
		dsaf_set_dev_bit(drv, GMAC_PORT_EN_REG, GMAC_PORT_RX_EN_B, 0);
}

/* hns_gmac_get_en - get port enable
 * @mac_drv:mac device
 * @rx:rx enable
 * @tx:tx enable
 */
static void hns_gmac_get_en(void *mac_drv, u32 *rx, u32 *tx)
{
	struct mac_driver *drv = (struct mac_driver *)mac_drv;
	u32 porten;

	porten = dsaf_read_dev(drv, GMAC_PORT_EN_REG);
	*tx = dsaf_get_bit(porten, GMAC_PORT_TX_EN_B);
	*rx = dsaf_get_bit(porten, GMAC_PORT_RX_EN_B);
}

static void hns_gmac_free(void *mac_drv)
{
	struct mac_driver *drv = (struct mac_driver *)mac_drv;
	struct dsaf_device *dsaf_dev
		= (struct dsaf_device *)dev_get_drvdata(drv->dev);

	u32 mac_id = drv->mac_id;

	dsaf_dev->misc_op->ge_srst(dsaf_dev, mac_id, 0);
}

static void hns_gmac_set_tx_auto_pause_frames(void *mac_drv, u16 newval)
{
	struct mac_driver *drv = (struct mac_driver *)mac_drv;

	dsaf_set_dev_field(drv, GMAC_FC_TX_TIMER_REG, GMAC_FC_TX_TIMER_M,
			   GMAC_FC_TX_TIMER_S, newval);
}

static void hns_gmac_get_tx_auto_pause_frames(void *mac_drv, u16 *newval)
{
	struct mac_driver *drv = (struct mac_driver *)mac_drv;

	*newval = dsaf_get_dev_field(drv, GMAC_FC_TX_TIMER_REG,
				     GMAC_FC_TX_TIMER_M, GMAC_FC_TX_TIMER_S);
}

static void hns_gmac_set_rx_auto_pause_frames(void *mac_drv, u32 newval)
{
	struct mac_driver *drv = (struct mac_driver *)mac_drv;

	dsaf_set_dev_bit(drv, GMAC_PAUSE_EN_REG,
			 GMAC_PAUSE_EN_RX_FDFC_B, !!newval);
}

static void hns_gmac_config_max_frame_length(void *mac_drv, u16 newval)
{
	struct mac_driver *drv = (struct mac_driver *)mac_drv;

	dsaf_set_dev_field(drv, GMAC_MAX_FRM_SIZE_REG, GMAC_MAX_FRM_SIZE_M,
			   GMAC_MAX_FRM_SIZE_S, newval);

	dsaf_set_dev_field(drv, GAMC_RX_MAX_FRAME, GMAC_MAX_FRM_SIZE_M,
			   GMAC_MAX_FRM_SIZE_S, newval);
}

static void hns_gmac_config_pad_and_crc(void *mac_drv, u8 newval)
{
	u32 tx_ctrl;
	struct mac_driver *drv = (struct mac_driver *)mac_drv;

	tx_ctrl = dsaf_read_dev(drv, GMAC_TRANSMIT_CONTROL_REG);
	dsaf_set_bit(tx_ctrl, GMAC_TX_PAD_EN_B, !!newval);
	dsaf_set_bit(tx_ctrl, GMAC_TX_CRC_ADD_B, !!newval);
	dsaf_write_dev(drv, GMAC_TRANSMIT_CONTROL_REG, tx_ctrl);
}

static void hns_gmac_config_an_mode(void *mac_drv, u8 newval)
{
	struct mac_driver *drv = (struct mac_driver *)mac_drv;

	dsaf_set_dev_bit(drv, GMAC_TRANSMIT_CONTROL_REG,
			 GMAC_TX_AN_EN_B, !!newval);
}

static void hns_gmac_tx_loop_pkt_dis(void *mac_drv)
{
	u32 tx_loop_pkt_pri;
	struct mac_driver *drv = (struct mac_driver *)mac_drv;

	tx_loop_pkt_pri = dsaf_read_dev(drv, GMAC_TX_LOOP_PKT_PRI_REG);
	dsaf_set_bit(tx_loop_pkt_pri, GMAC_TX_LOOP_PKT_EN_B, 1);
	dsaf_set_bit(tx_loop_pkt_pri, GMAC_TX_LOOP_PKT_HIG_PRI_B, 0);
	dsaf_write_dev(drv, GMAC_TX_LOOP_PKT_PRI_REG, tx_loop_pkt_pri);
}

static void hns_gmac_set_duplex_type(void *mac_drv, u8 newval)
{
	struct mac_driver *drv = (struct mac_driver *)mac_drv;

	dsaf_set_dev_bit(drv, GMAC_DUPLEX_TYPE_REG,
			 GMAC_DUPLEX_TYPE_B, !!newval);
}

static void hns_gmac_get_duplex_type(void *mac_drv,
				     enum hns_gmac_duplex_mdoe *duplex_mode)
{
	struct mac_driver *drv = (struct mac_driver *)mac_drv;

	*duplex_mode = (enum hns_gmac_duplex_mdoe)dsaf_get_dev_bit(
		drv, GMAC_DUPLEX_TYPE_REG, GMAC_DUPLEX_TYPE_B);
}

static void hns_gmac_get_port_mode(void *mac_drv, enum hns_port_mode *port_mode)
{
	struct mac_driver *drv = (struct mac_driver *)mac_drv;

	*port_mode = (enum hns_port_mode)dsaf_get_dev_field(
		drv, GMAC_PORT_MODE_REG, GMAC_PORT_MODE_M, GMAC_PORT_MODE_S);
}

static void hns_gmac_port_mode_get(void *mac_drv,
				   struct hns_gmac_port_mode_cfg *port_mode)
{
	u32 tx_ctrl;
	u32 recv_ctrl;
	struct mac_driver *drv = (struct mac_driver *)mac_drv;

	port_mode->port_mode = (enum hns_port_mode)dsaf_get_dev_field(
		drv, GMAC_PORT_MODE_REG, GMAC_PORT_MODE_M, GMAC_PORT_MODE_S);

	tx_ctrl = dsaf_read_dev(drv, GMAC_TRANSMIT_CONTROL_REG);
	recv_ctrl = dsaf_read_dev(drv, GMAC_RECV_CONTROL_REG);

	port_mode->max_frm_size =
		dsaf_get_dev_field(drv, GMAC_MAX_FRM_SIZE_REG,
				   GMAC_MAX_FRM_SIZE_M, GMAC_MAX_FRM_SIZE_S);
	port_mode->short_runts_thr =
		dsaf_get_dev_field(drv, GMAC_SHORT_RUNTS_THR_REG,
				   GMAC_SHORT_RUNTS_THR_M,
				   GMAC_SHORT_RUNTS_THR_S);

	port_mode->pad_enable = dsaf_get_bit(tx_ctrl, GMAC_TX_PAD_EN_B);
	port_mode->crc_add = dsaf_get_bit(tx_ctrl, GMAC_TX_CRC_ADD_B);
	port_mode->an_enable = dsaf_get_bit(tx_ctrl, GMAC_TX_AN_EN_B);

	port_mode->runt_pkt_en =
		dsaf_get_bit(recv_ctrl, GMAC_RECV_CTRL_RUNT_PKT_EN_B);
	port_mode->strip_pad_en =
		dsaf_get_bit(recv_ctrl, GMAC_RECV_CTRL_STRIP_PAD_EN_B);
}

static void hns_gmac_pause_frm_cfg(void *mac_drv, u32 rx_pause_en,
				   u32 tx_pause_en)
{
	u32 pause_en;
	struct mac_driver *drv = (struct mac_driver *)mac_drv;

	pause_en = dsaf_read_dev(drv, GMAC_PAUSE_EN_REG);
	dsaf_set_bit(pause_en, GMAC_PAUSE_EN_RX_FDFC_B, !!rx_pause_en);
	dsaf_set_bit(pause_en, GMAC_PAUSE_EN_TX_FDFC_B, !!tx_pause_en);
	dsaf_write_dev(drv, GMAC_PAUSE_EN_REG, pause_en);
}

static void hns_gmac_get_pausefrm_cfg(void *mac_drv, u32 *rx_pause_en,
				      u32 *tx_pause_en)
{
	u32 pause_en;
	struct mac_driver *drv = (struct mac_driver *)mac_drv;

	pause_en = dsaf_read_dev(drv, GMAC_PAUSE_EN_REG);

	*rx_pause_en = dsaf_get_bit(pause_en, GMAC_PAUSE_EN_RX_FDFC_B);
	*tx_pause_en = dsaf_get_bit(pause_en, GMAC_PAUSE_EN_TX_FDFC_B);
}

static bool hns_gmac_need_adjust_link(void *mac_drv, enum mac_speed speed,
				      int duplex)
{
	struct mac_driver *drv = (struct mac_driver *)mac_drv;
	struct hns_mac_cb *mac_cb = drv->mac_cb;

	return (mac_cb->speed != speed) ||
		(mac_cb->half_duplex == duplex);
}

static int hns_gmac_adjust_link(void *mac_drv, enum mac_speed speed,
				u32 full_duplex)
{
	struct mac_driver *drv = (struct mac_driver *)mac_drv;

	dsaf_set_dev_bit(drv, GMAC_DUPLEX_TYPE_REG,
			 GMAC_DUPLEX_TYPE_B, !!full_duplex);

	switch (speed) {
	case MAC_SPEED_10:
		dsaf_set_dev_field(
			drv, GMAC_PORT_MODE_REG,
			GMAC_PORT_MODE_M, GMAC_PORT_MODE_S, 0x6);
		break;
	case MAC_SPEED_100:
		dsaf_set_dev_field(
			drv, GMAC_PORT_MODE_REG,
			GMAC_PORT_MODE_M, GMAC_PORT_MODE_S, 0x7);
		break;
	case MAC_SPEED_1000:
		dsaf_set_dev_field(
			drv, GMAC_PORT_MODE_REG,
			GMAC_PORT_MODE_M, GMAC_PORT_MODE_S, 0x8);
		break;
	default:
		dev_err(drv->dev,
			"hns_gmac_adjust_link fail, speed%d mac%d\n",
			speed, drv->mac_id);
		return -EINVAL;
	}

	return 0;
}

static void hns_gmac_set_uc_match(void *mac_drv, u16 en)
{
	struct mac_driver *drv = mac_drv;

	dsaf_set_dev_bit(drv, GMAC_REC_FILT_CONTROL_REG,
			 GMAC_UC_MATCH_EN_B, !en);
	dsaf_set_dev_bit(drv, GMAC_STATION_ADDR_HIGH_2_REG,
			 GMAC_ADDR_EN_B, !en);
}

static void hns_gmac_set_promisc(void *mac_drv, u8 en)
{
	struct mac_driver *drv = mac_drv;

	if (drv->mac_cb->mac_type == HNAE_PORT_DEBUG)
		hns_gmac_set_uc_match(mac_drv, en);
}

<<<<<<< HEAD
int hns_gmac_wait_fifo_clean(void *mac_drv)
=======
static int hns_gmac_wait_fifo_clean(void *mac_drv)
>>>>>>> 0fd79184
{
	struct mac_driver *drv = (struct mac_driver *)mac_drv;
	int wait_cnt;
	u32 val;

	wait_cnt = 0;
	while (wait_cnt++ < HNS_MAX_WAIT_CNT) {
		val = dsaf_read_dev(drv, GMAC_FIFO_STATE_REG);
		/* bit5~bit0 is not send complete pkts */
		if ((val & 0x3f) == 0)
			break;
		usleep_range(100, 200);
	}

	if (wait_cnt >= HNS_MAX_WAIT_CNT) {
		dev_err(drv->dev,
			"hns ge %d fifo was not idle.\n", drv->mac_id);
		return -EBUSY;
	}

	return 0;
}

static void hns_gmac_init(void *mac_drv)
{
	u32 port;
	struct mac_driver *drv = (struct mac_driver *)mac_drv;
	struct dsaf_device *dsaf_dev
		= (struct dsaf_device *)dev_get_drvdata(drv->dev);

	port = drv->mac_id;

	dsaf_dev->misc_op->ge_srst(dsaf_dev, port, 0);
	mdelay(10);
	dsaf_dev->misc_op->ge_srst(dsaf_dev, port, 1);
	mdelay(10);
	hns_gmac_disable(mac_drv, MAC_COMM_MODE_RX_AND_TX);
	hns_gmac_tx_loop_pkt_dis(mac_drv);
	if (drv->mac_cb->mac_type == HNAE_PORT_DEBUG)
		hns_gmac_set_uc_match(mac_drv, 0);

	hns_gmac_config_pad_and_crc(mac_drv, 1);

	dsaf_set_dev_bit(drv, GMAC_MODE_CHANGE_EN_REG,
			 GMAC_MODE_CHANGE_EB_B, 1);

	/* reduce gmac tx water line to avoid gmac hang-up
	 * in speed 100M and duplex half.
	 */
	dsaf_set_dev_field(drv, GMAC_TX_WATER_LINE_REG, GMAC_TX_WATER_LINE_MASK,
			   GMAC_TX_WATER_LINE_SHIFT, 8);
}

static void hns_gmac_update_stats(void *mac_drv)
{
	struct mac_hw_stats *hw_stats = NULL;
	struct mac_driver *drv = (struct mac_driver *)mac_drv;

	hw_stats = &drv->mac_cb->hw_stats;

	/* RX */
	hw_stats->rx_good_bytes
		+= dsaf_read_dev(drv, GMAC_RX_OCTETS_TOTAL_OK_REG);
	hw_stats->rx_bad_bytes
		+= dsaf_read_dev(drv, GMAC_RX_OCTETS_BAD_REG);
	hw_stats->rx_uc_pkts += dsaf_read_dev(drv, GMAC_RX_UC_PKTS_REG);
	hw_stats->rx_mc_pkts += dsaf_read_dev(drv, GMAC_RX_MC_PKTS_REG);
	hw_stats->rx_bc_pkts += dsaf_read_dev(drv, GMAC_RX_BC_PKTS_REG);
	hw_stats->rx_64bytes
		+= dsaf_read_dev(drv, GMAC_RX_PKTS_64OCTETS_REG);
	hw_stats->rx_65to127
		+= dsaf_read_dev(drv, GMAC_RX_PKTS_65TO127OCTETS_REG);
	hw_stats->rx_128to255
		+= dsaf_read_dev(drv, GMAC_RX_PKTS_128TO255OCTETS_REG);
	hw_stats->rx_256to511
		+= dsaf_read_dev(drv, GMAC_RX_PKTS_255TO511OCTETS_REG);
	hw_stats->rx_512to1023
		+= dsaf_read_dev(drv, GMAC_RX_PKTS_512TO1023OCTETS_REG);
	hw_stats->rx_1024to1518
		+= dsaf_read_dev(drv, GMAC_RX_PKTS_1024TO1518OCTETS_REG);
	hw_stats->rx_1519tomax
		+= dsaf_read_dev(drv, GMAC_RX_PKTS_1519TOMAXOCTETS_REG);
	hw_stats->rx_fcs_err += dsaf_read_dev(drv, GMAC_RX_FCS_ERRORS_REG);
	hw_stats->rx_vlan_pkts += dsaf_read_dev(drv, GMAC_RX_TAGGED_REG);
	hw_stats->rx_data_err += dsaf_read_dev(drv, GMAC_RX_DATA_ERR_REG);
	hw_stats->rx_align_err
		+= dsaf_read_dev(drv, GMAC_RX_ALIGN_ERRORS_REG);
	hw_stats->rx_oversize
		+= dsaf_read_dev(drv, GMAC_RX_LONG_ERRORS_REG);
	hw_stats->rx_jabber_err
		+= dsaf_read_dev(drv, GMAC_RX_JABBER_ERRORS_REG);
	hw_stats->rx_pfc_tc0
		+= dsaf_read_dev(drv, GMAC_RX_PAUSE_MACCTRL_FRAM_REG);
	hw_stats->rx_unknown_ctrl
		+= dsaf_read_dev(drv, GMAC_RX_UNKNOWN_MACCTRL_FRAM_REG);
	hw_stats->rx_long_err
		+= dsaf_read_dev(drv, GMAC_RX_VERY_LONG_ERR_CNT_REG);
	hw_stats->rx_minto64
		+= dsaf_read_dev(drv, GMAC_RX_RUNT_ERR_CNT_REG);
	hw_stats->rx_under_min
		+= dsaf_read_dev(drv, GMAC_RX_SHORT_ERR_CNT_REG);
	hw_stats->rx_filter_pkts
		+= dsaf_read_dev(drv, GMAC_RX_FILT_PKT_CNT_REG);
	hw_stats->rx_filter_bytes
		+= dsaf_read_dev(drv, GMAC_RX_OCTETS_TOTAL_FILT_REG);
	hw_stats->rx_fifo_overrun_err
		+= dsaf_read_dev(drv, GMAC_RX_OVERRUN_CNT_REG);
	hw_stats->rx_len_err
		+= dsaf_read_dev(drv, GMAC_RX_LENGTHFIELD_ERR_CNT_REG);
	hw_stats->rx_comma_err
		+= dsaf_read_dev(drv, GMAC_RX_FAIL_COMMA_CNT_REG);

	/* TX */
	hw_stats->tx_good_bytes
		+= dsaf_read_dev(drv, GMAC_OCTETS_TRANSMITTED_OK_REG);
	hw_stats->tx_bad_bytes
		+= dsaf_read_dev(drv, GMAC_OCTETS_TRANSMITTED_BAD_REG);
	hw_stats->tx_uc_pkts += dsaf_read_dev(drv, GMAC_TX_UC_PKTS_REG);
	hw_stats->tx_mc_pkts += dsaf_read_dev(drv, GMAC_TX_MC_PKTS_REG);
	hw_stats->tx_bc_pkts += dsaf_read_dev(drv, GMAC_TX_BC_PKTS_REG);
	hw_stats->tx_64bytes
		+= dsaf_read_dev(drv, GMAC_TX_PKTS_64OCTETS_REG);
	hw_stats->tx_65to127
		+= dsaf_read_dev(drv, GMAC_TX_PKTS_65TO127OCTETS_REG);
	hw_stats->tx_128to255
		+= dsaf_read_dev(drv, GMAC_TX_PKTS_128TO255OCTETS_REG);
	hw_stats->tx_256to511
		+= dsaf_read_dev(drv, GMAC_TX_PKTS_255TO511OCTETS_REG);
	hw_stats->tx_512to1023
		+= dsaf_read_dev(drv, GMAC_TX_PKTS_512TO1023OCTETS_REG);
	hw_stats->tx_1024to1518
		+= dsaf_read_dev(drv, GMAC_TX_PKTS_1024TO1518OCTETS_REG);
	hw_stats->tx_1519tomax
		+= dsaf_read_dev(drv, GMAC_TX_PKTS_1519TOMAXOCTETS_REG);
	hw_stats->tx_jabber_err
		+= dsaf_read_dev(drv, GMAC_TX_EXCESSIVE_LENGTH_DROP_REG);
	hw_stats->tx_underrun_err
		+= dsaf_read_dev(drv, GMAC_TX_UNDERRUN_REG);
	hw_stats->tx_vlan += dsaf_read_dev(drv, GMAC_TX_TAGGED_REG);
	hw_stats->tx_crc_err += dsaf_read_dev(drv, GMAC_TX_CRC_ERROR_REG);
	hw_stats->tx_pfc_tc0
		+= dsaf_read_dev(drv, GMAC_TX_PAUSE_FRAMES_REG);
}

static void hns_gmac_set_mac_addr(void *mac_drv, char *mac_addr)
{
	struct mac_driver *drv = (struct mac_driver *)mac_drv;

	u32 high_val = mac_addr[1] | (mac_addr[0] << 8);

	u32 low_val = mac_addr[5] | (mac_addr[4] << 8)
		| (mac_addr[3] << 16) | (mac_addr[2] << 24);

	u32 val = dsaf_read_dev(drv, GMAC_STATION_ADDR_HIGH_2_REG);
	u32 sta_addr_en = dsaf_get_bit(val, GMAC_ADDR_EN_B);

	dsaf_write_dev(drv, GMAC_STATION_ADDR_LOW_2_REG, low_val);
	dsaf_write_dev(drv, GMAC_STATION_ADDR_HIGH_2_REG,
		       high_val | (sta_addr_en << GMAC_ADDR_EN_B));
}

static int hns_gmac_config_loopback(void *mac_drv, enum hnae_loop loop_mode,
				    u8 enable)
{
	struct mac_driver *drv = (struct mac_driver *)mac_drv;

	switch (loop_mode) {
	case MAC_INTERNALLOOP_MAC:
		dsaf_set_dev_bit(drv, GMAC_LOOP_REG, GMAC_LP_REG_CF2MI_LP_EN_B,
				 !!enable);
		break;
	default:
		dev_err(drv->dev, "loop_mode error\n");
		return -EINVAL;
	}

	return 0;
}

static void hns_gmac_get_info(void *mac_drv, struct mac_info *mac_info)
{
	enum hns_gmac_duplex_mdoe duplex;
	enum hns_port_mode speed;
	u32 rx_pause;
	u32 tx_pause;
	u32 rx;
	u32 tx;
	u16 fc_tx_timer;
	struct hns_gmac_port_mode_cfg port_mode = { GMAC_10M_MII, 0 };

	hns_gmac_port_mode_get(mac_drv, &port_mode);
	mac_info->pad_and_crc_en = port_mode.crc_add && port_mode.pad_enable;
	mac_info->auto_neg = port_mode.an_enable;

	hns_gmac_get_tx_auto_pause_frames(mac_drv, &fc_tx_timer);
	mac_info->tx_pause_time = fc_tx_timer;

	hns_gmac_get_en(mac_drv, &rx, &tx);
	mac_info->port_en = rx && tx;

	hns_gmac_get_duplex_type(mac_drv, &duplex);
	mac_info->duplex = duplex;

	hns_gmac_get_port_mode(mac_drv, &speed);
	switch (speed) {
	case GMAC_10M_SGMII:
		mac_info->speed = MAC_SPEED_10;
		break;
	case GMAC_100M_SGMII:
		mac_info->speed = MAC_SPEED_100;
		break;
	case GMAC_1000M_SGMII:
		mac_info->speed = MAC_SPEED_1000;
		break;
	default:
		mac_info->speed = 0;
		break;
	}

	hns_gmac_get_pausefrm_cfg(mac_drv, &rx_pause, &tx_pause);
	mac_info->rx_pause_en = rx_pause;
	mac_info->tx_pause_en = tx_pause;
}

static void hns_gmac_autoneg_stat(void *mac_drv, u32 *enable)
{
	struct mac_driver *drv = (struct mac_driver *)mac_drv;

	*enable = dsaf_get_dev_bit(drv, GMAC_TRANSMIT_CONTROL_REG,
				   GMAC_TX_AN_EN_B);
}

static void hns_gmac_get_link_status(void *mac_drv, u32 *link_stat)
{
	struct mac_driver *drv = (struct mac_driver *)mac_drv;

	*link_stat = dsaf_get_dev_bit(drv, GMAC_AN_NEG_STATE_REG,
				      GMAC_AN_NEG_STAT_RX_SYNC_OK_B);
}

static void hns_gmac_get_regs(void *mac_drv, void *data)
{
	u32 *regs = data;
	int i;
	struct mac_driver *drv = (struct mac_driver *)mac_drv;

	/* base config registers */
	regs[0] = dsaf_read_dev(drv, GMAC_DUPLEX_TYPE_REG);
	regs[1] = dsaf_read_dev(drv, GMAC_FD_FC_TYPE_REG);
	regs[2] = dsaf_read_dev(drv, GMAC_FC_TX_TIMER_REG);
	regs[3] = dsaf_read_dev(drv, GMAC_FD_FC_ADDR_LOW_REG);
	regs[4] = dsaf_read_dev(drv, GMAC_FD_FC_ADDR_HIGH_REG);
	regs[5] = dsaf_read_dev(drv, GMAC_IPG_TX_TIMER_REG);
	regs[6] = dsaf_read_dev(drv, GMAC_PAUSE_THR_REG);
	regs[7] = dsaf_read_dev(drv, GMAC_MAX_FRM_SIZE_REG);
	regs[8] = dsaf_read_dev(drv, GMAC_PORT_MODE_REG);
	regs[9] = dsaf_read_dev(drv, GMAC_PORT_EN_REG);
	regs[10] = dsaf_read_dev(drv, GMAC_PAUSE_EN_REG);
	regs[11] = dsaf_read_dev(drv, GMAC_SHORT_RUNTS_THR_REG);
	regs[12] = dsaf_read_dev(drv, GMAC_AN_NEG_STATE_REG);
	regs[13] = dsaf_read_dev(drv, GMAC_TX_LOCAL_PAGE_REG);
	regs[14] = dsaf_read_dev(drv, GMAC_TRANSMIT_CONTROL_REG);
	regs[15] = dsaf_read_dev(drv, GMAC_REC_FILT_CONTROL_REG);
	regs[16] = dsaf_read_dev(drv, GMAC_PTP_CONFIG_REG);

	/* rx static registers */
	regs[17] = dsaf_read_dev(drv, GMAC_RX_OCTETS_TOTAL_OK_REG);
	regs[18] = dsaf_read_dev(drv, GMAC_RX_OCTETS_BAD_REG);
	regs[19] = dsaf_read_dev(drv, GMAC_RX_UC_PKTS_REG);
	regs[20] = dsaf_read_dev(drv, GMAC_RX_MC_PKTS_REG);
	regs[21] = dsaf_read_dev(drv, GMAC_RX_BC_PKTS_REG);
	regs[22] = dsaf_read_dev(drv, GMAC_RX_PKTS_64OCTETS_REG);
	regs[23] = dsaf_read_dev(drv, GMAC_RX_PKTS_65TO127OCTETS_REG);
	regs[24] = dsaf_read_dev(drv, GMAC_RX_PKTS_128TO255OCTETS_REG);
	regs[25] = dsaf_read_dev(drv, GMAC_RX_PKTS_255TO511OCTETS_REG);
	regs[26] = dsaf_read_dev(drv, GMAC_RX_PKTS_512TO1023OCTETS_REG);
	regs[27] = dsaf_read_dev(drv, GMAC_RX_PKTS_1024TO1518OCTETS_REG);
	regs[28] = dsaf_read_dev(drv, GMAC_RX_PKTS_1519TOMAXOCTETS_REG);
	regs[29] = dsaf_read_dev(drv, GMAC_RX_FCS_ERRORS_REG);
	regs[30] = dsaf_read_dev(drv, GMAC_RX_TAGGED_REG);
	regs[31] = dsaf_read_dev(drv, GMAC_RX_DATA_ERR_REG);
	regs[32] = dsaf_read_dev(drv, GMAC_RX_ALIGN_ERRORS_REG);
	regs[33] = dsaf_read_dev(drv, GMAC_RX_LONG_ERRORS_REG);
	regs[34] = dsaf_read_dev(drv, GMAC_RX_JABBER_ERRORS_REG);
	regs[35] = dsaf_read_dev(drv, GMAC_RX_PAUSE_MACCTRL_FRAM_REG);
	regs[36] = dsaf_read_dev(drv, GMAC_RX_UNKNOWN_MACCTRL_FRAM_REG);
	regs[37] = dsaf_read_dev(drv, GMAC_RX_VERY_LONG_ERR_CNT_REG);
	regs[38] = dsaf_read_dev(drv, GMAC_RX_RUNT_ERR_CNT_REG);
	regs[39] = dsaf_read_dev(drv, GMAC_RX_SHORT_ERR_CNT_REG);
	regs[40] = dsaf_read_dev(drv, GMAC_RX_FILT_PKT_CNT_REG);
	regs[41] = dsaf_read_dev(drv, GMAC_RX_OCTETS_TOTAL_FILT_REG);

	/* tx static registers */
	regs[42] = dsaf_read_dev(drv, GMAC_OCTETS_TRANSMITTED_OK_REG);
	regs[43] = dsaf_read_dev(drv, GMAC_OCTETS_TRANSMITTED_BAD_REG);
	regs[44] = dsaf_read_dev(drv, GMAC_TX_UC_PKTS_REG);
	regs[45] = dsaf_read_dev(drv, GMAC_TX_MC_PKTS_REG);
	regs[46] = dsaf_read_dev(drv, GMAC_TX_BC_PKTS_REG);
	regs[47] = dsaf_read_dev(drv, GMAC_TX_PKTS_64OCTETS_REG);
	regs[48] = dsaf_read_dev(drv, GMAC_TX_PKTS_65TO127OCTETS_REG);
	regs[49] = dsaf_read_dev(drv, GMAC_TX_PKTS_128TO255OCTETS_REG);
	regs[50] = dsaf_read_dev(drv, GMAC_TX_PKTS_255TO511OCTETS_REG);
	regs[51] = dsaf_read_dev(drv, GMAC_TX_PKTS_512TO1023OCTETS_REG);
	regs[52] = dsaf_read_dev(drv, GMAC_TX_PKTS_1024TO1518OCTETS_REG);
	regs[53] = dsaf_read_dev(drv, GMAC_TX_PKTS_1519TOMAXOCTETS_REG);
	regs[54] = dsaf_read_dev(drv, GMAC_TX_EXCESSIVE_LENGTH_DROP_REG);
	regs[55] = dsaf_read_dev(drv, GMAC_TX_UNDERRUN_REG);
	regs[56] = dsaf_read_dev(drv, GMAC_TX_TAGGED_REG);
	regs[57] = dsaf_read_dev(drv, GMAC_TX_CRC_ERROR_REG);
	regs[58] = dsaf_read_dev(drv, GMAC_TX_PAUSE_FRAMES_REG);

	regs[59] = dsaf_read_dev(drv, GAMC_RX_MAX_FRAME);
	regs[60] = dsaf_read_dev(drv, GMAC_LINE_LOOP_BACK_REG);
	regs[61] = dsaf_read_dev(drv, GMAC_CF_CRC_STRIP_REG);
	regs[62] = dsaf_read_dev(drv, GMAC_MODE_CHANGE_EN_REG);
	regs[63] = dsaf_read_dev(drv, GMAC_SIXTEEN_BIT_CNTR_REG);
	regs[64] = dsaf_read_dev(drv, GMAC_LD_LINK_COUNTER_REG);
	regs[65] = dsaf_read_dev(drv, GMAC_LOOP_REG);
	regs[66] = dsaf_read_dev(drv, GMAC_RECV_CONTROL_REG);
	regs[67] = dsaf_read_dev(drv, GMAC_VLAN_CODE_REG);
	regs[68] = dsaf_read_dev(drv, GMAC_RX_OVERRUN_CNT_REG);
	regs[69] = dsaf_read_dev(drv, GMAC_RX_LENGTHFIELD_ERR_CNT_REG);
	regs[70] = dsaf_read_dev(drv, GMAC_RX_FAIL_COMMA_CNT_REG);

	regs[71] = dsaf_read_dev(drv, GMAC_STATION_ADDR_LOW_0_REG);
	regs[72] = dsaf_read_dev(drv, GMAC_STATION_ADDR_HIGH_0_REG);
	regs[73] = dsaf_read_dev(drv, GMAC_STATION_ADDR_LOW_1_REG);
	regs[74] = dsaf_read_dev(drv, GMAC_STATION_ADDR_HIGH_1_REG);
	regs[75] = dsaf_read_dev(drv, GMAC_STATION_ADDR_LOW_2_REG);
	regs[76] = dsaf_read_dev(drv, GMAC_STATION_ADDR_HIGH_2_REG);
	regs[77] = dsaf_read_dev(drv, GMAC_STATION_ADDR_LOW_3_REG);
	regs[78] = dsaf_read_dev(drv, GMAC_STATION_ADDR_HIGH_3_REG);
	regs[79] = dsaf_read_dev(drv, GMAC_STATION_ADDR_LOW_4_REG);
	regs[80] = dsaf_read_dev(drv, GMAC_STATION_ADDR_HIGH_4_REG);
	regs[81] = dsaf_read_dev(drv, GMAC_STATION_ADDR_LOW_5_REG);
	regs[82] = dsaf_read_dev(drv, GMAC_STATION_ADDR_HIGH_5_REG);
	regs[83] = dsaf_read_dev(drv, GMAC_STATION_ADDR_LOW_MSK_0_REG);
	regs[84] = dsaf_read_dev(drv, GMAC_STATION_ADDR_HIGH_MSK_0_REG);
	regs[85] = dsaf_read_dev(drv, GMAC_STATION_ADDR_LOW_MSK_1_REG);
	regs[86] = dsaf_read_dev(drv, GMAC_STATION_ADDR_HIGH_MSK_1_REG);
	regs[87] = dsaf_read_dev(drv, GMAC_MAC_SKIP_LEN_REG);
	regs[88] = dsaf_read_dev(drv, GMAC_TX_LOOP_PKT_PRI_REG);

	/* mark end of mac regs */
	for (i = 89; i < 96; i++)
		regs[i] = 0xaaaaaaaa;
}

static void hns_gmac_get_stats(void *mac_drv, u64 *data)
{
	u32 i;
	u64 *buf = data;
	struct mac_driver *drv = (struct mac_driver *)mac_drv;
	struct mac_hw_stats *hw_stats = NULL;

	hw_stats = &drv->mac_cb->hw_stats;

	for (i = 0; i < ARRAY_SIZE(g_gmac_stats_string); i++) {
		buf[i] = DSAF_STATS_READ(hw_stats,
			g_gmac_stats_string[i].offset);
	}
}

static void hns_gmac_get_strings(u32 stringset, u8 *data)
{
	char *buff = (char *)data;
	u32 i;

	if (stringset != ETH_SS_STATS)
		return;

	for (i = 0; i < ARRAY_SIZE(g_gmac_stats_string); i++) {
		snprintf(buff, ETH_GSTRING_LEN, "%s",
			 g_gmac_stats_string[i].desc);
		buff = buff + ETH_GSTRING_LEN;
	}
}

static int hns_gmac_get_sset_count(int stringset)
{
	if (stringset == ETH_SS_STATS)
		return ARRAY_SIZE(g_gmac_stats_string);

	return 0;
}

static int hns_gmac_get_regs_count(void)
{
	return ETH_GMAC_DUMP_NUM;
}

void *hns_gmac_config(struct hns_mac_cb *mac_cb, struct mac_params *mac_param)
{
	struct mac_driver *mac_drv;

	mac_drv = devm_kzalloc(mac_cb->dev, sizeof(*mac_drv), GFP_KERNEL);
	if (!mac_drv)
		return NULL;

	mac_drv->mac_init = hns_gmac_init;
	mac_drv->mac_enable = hns_gmac_enable;
	mac_drv->mac_disable = hns_gmac_disable;
	mac_drv->mac_free = hns_gmac_free;
	mac_drv->adjust_link = hns_gmac_adjust_link;
	mac_drv->need_adjust_link = hns_gmac_need_adjust_link;
	mac_drv->set_tx_auto_pause_frames = hns_gmac_set_tx_auto_pause_frames;
	mac_drv->config_max_frame_length = hns_gmac_config_max_frame_length;
	mac_drv->mac_pausefrm_cfg = hns_gmac_pause_frm_cfg;

	mac_drv->mac_id = mac_param->mac_id;
	mac_drv->mac_mode = mac_param->mac_mode;
	mac_drv->io_base = mac_param->vaddr;
	mac_drv->dev = mac_param->dev;
	mac_drv->mac_cb = mac_cb;

	mac_drv->set_mac_addr = hns_gmac_set_mac_addr;
	mac_drv->set_an_mode = hns_gmac_config_an_mode;
	mac_drv->config_loopback = hns_gmac_config_loopback;
	mac_drv->config_pad_and_crc = hns_gmac_config_pad_and_crc;
	mac_drv->config_half_duplex = hns_gmac_set_duplex_type;
	mac_drv->set_rx_ignore_pause_frames = hns_gmac_set_rx_auto_pause_frames;
	mac_drv->get_info = hns_gmac_get_info;
	mac_drv->autoneg_stat = hns_gmac_autoneg_stat;
	mac_drv->get_pause_enable = hns_gmac_get_pausefrm_cfg;
	mac_drv->get_link_status = hns_gmac_get_link_status;
	mac_drv->get_regs = hns_gmac_get_regs;
	mac_drv->get_regs_count = hns_gmac_get_regs_count;
	mac_drv->get_ethtool_stats = hns_gmac_get_stats;
	mac_drv->get_sset_count = hns_gmac_get_sset_count;
	mac_drv->get_strings = hns_gmac_get_strings;
	mac_drv->update_stats = hns_gmac_update_stats;
	mac_drv->set_promiscuous = hns_gmac_set_promisc;
	mac_drv->wait_fifo_clean = hns_gmac_wait_fifo_clean;

	return (void *)mac_drv;
}<|MERGE_RESOLUTION|>--- conflicted
+++ resolved
@@ -319,11 +319,7 @@
 		hns_gmac_set_uc_match(mac_drv, en);
 }
 
-<<<<<<< HEAD
-int hns_gmac_wait_fifo_clean(void *mac_drv)
-=======
 static int hns_gmac_wait_fifo_clean(void *mac_drv)
->>>>>>> 0fd79184
 {
 	struct mac_driver *drv = (struct mac_driver *)mac_drv;
 	int wait_cnt;
