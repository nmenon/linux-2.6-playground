--- conflicted
+++ resolved
@@ -28,11 +28,8 @@
 
 #define NPC_PARSE_RESULT_DMAC_OFFSET	8
 #define NPC_HW_TSTAMP_OFFSET		8
-<<<<<<< HEAD
-=======
 #define NPC_KEX_CHAN_MASK		0xFFFULL
 #define NPC_KEX_PF_FUNC_MASK		0xFFFFULL
->>>>>>> 356006a6
 
 static const char def_pfl_name[] = "default";
 
@@ -174,8 +171,6 @@
 	return 0;
 }
 
-<<<<<<< HEAD
-=======
 static int npc_get_ucast_mcam_index(struct npc_mcam *mcam, u16 pcifunc,
 				    int nixlf)
 {
@@ -201,7 +196,6 @@
 	return mcam->nixlf_offset + (max + nixlf) * RSVD_MCAM_ENTRIES_PER_NIXLF;
 }
 
->>>>>>> 356006a6
 static int npc_get_nixlf_mcam_index(struct npc_mcam *mcam,
 				    u16 pcifunc, int nixlf, int type)
 {
@@ -1041,10 +1035,6 @@
 	rvu_write64(rvu, blkaddr,			\
 		NPC_AF_INTFX_LDATAX_FLAGSX_CFG(intf, ld, flags), cfg)
 
-<<<<<<< HEAD
-static void npc_program_mkex_profile(struct rvu *rvu, int blkaddr,
-				     const struct npc_mcam_kex *mkex)
-=======
 static void npc_program_mkex_rx(struct rvu *rvu, int blkaddr,
 				struct npc_mcam_kex *mkex, u8 intf)
 {
@@ -1076,7 +1066,6 @@
 
 static void npc_program_mkex_tx(struct rvu *rvu, int blkaddr,
 				struct npc_mcam_kex *mkex, u8 intf)
->>>>>>> 356006a6
 {
 	int lid, lt, ld, fl;
 
@@ -1104,8 +1093,6 @@
 	}
 }
 
-<<<<<<< HEAD
-=======
 static void npc_program_mkex_profile(struct rvu *rvu, int blkaddr,
 				     struct npc_mcam_kex *mkex)
 {
@@ -1123,7 +1110,6 @@
 	}
 }
 
->>>>>>> 356006a6
 #define MKEX_END_SIGN  0xdeadbeef
 
 static void npc_load_mkex_profile(struct rvu *rvu, int blkaddr,
@@ -1564,10 +1550,6 @@
 	struct npc_kpu_profile_adapter *kpu = &rvu->kpu;
 	struct npc_pkind *pkind = &rvu->hw->pkind;
 	struct npc_mcam *mcam = &rvu->hw->mcam;
-<<<<<<< HEAD
-	u64 cfg, nibble_ena, rx_kex, tx_kex;
-=======
->>>>>>> 356006a6
 	int blkaddr, entry, bank, err;
 
 	blkaddr = rvu_get_blkaddr(rvu, BLKTYPE_NPC, 0);
@@ -1622,58 +1604,21 @@
 		    BIT_ULL(32) | BIT_ULL(24) | BIT_ULL(6) |
 		    BIT_ULL(2) | BIT_ULL(1));
 
-<<<<<<< HEAD
-	/* Set RX and TX side MCAM search key size.
-	 * LA..LD (ltype only) + Channel
-	 */
-	rx_kex = npc_mkex_default.keyx_cfg[NIX_INTF_RX];
-	tx_kex = npc_mkex_default.keyx_cfg[NIX_INTF_TX];
-	nibble_ena = FIELD_GET(NPC_PARSE_NIBBLE, rx_kex);
-	rvu_write64(rvu, blkaddr, NPC_AF_INTFX_KEX_CFG(NIX_INTF_RX), rx_kex);
-	/* Due to an errata (35786) in A0 pass silicon, parse nibble enable
-	 * configuration has to be identical for both Rx and Tx interfaces.
-	 */
-	if (is_rvu_96xx_B0(rvu)) {
-		tx_kex &= ~NPC_PARSE_NIBBLE;
-		tx_kex |= FIELD_PREP(NPC_PARSE_NIBBLE, nibble_ena);
-	}
-	rvu_write64(rvu, blkaddr, NPC_AF_INTFX_KEX_CFG(NIX_INTF_TX), tx_kex);
-=======
 	rvu_npc_setup_interfaces(rvu, blkaddr);
 
 	/* Configure MKEX profile */
 	npc_load_mkex_profile(rvu, blkaddr, rvu->mkex_pfl_name);
->>>>>>> 356006a6
 
 	err = npc_mcam_rsrcs_init(rvu, blkaddr);
 	if (err)
 		return err;
 
-<<<<<<< HEAD
-	/* Configure MKEX profile */
-	npc_load_mkex_profile(rvu, blkaddr, rvu->mkex_pfl_name);
-
-	/* Set TX miss action to UCAST_DEFAULT i.e
-	 * transmit the packet on NIX LF SQ's default channel.
-	 */
-	rvu_write64(rvu, blkaddr, NPC_AF_INTFX_MISS_ACT(NIX_INTF_TX),
-		    NIX_TX_ACTIONOP_UCAST_DEFAULT);
-
-	/* If MCAM lookup doesn't result in a match, drop the received packet.
-	 * And map this action to a counter to count dropped pkts.
-	 */
-	rvu_write64(rvu, blkaddr, NPC_AF_INTFX_MISS_ACT(NIX_INTF_RX),
-		    NIX_RX_ACTIONOP_DROP);
-	rvu_write64(rvu, blkaddr, NPC_AF_INTFX_MISS_STAT_ACT(NIX_INTF_RX),
-		    BIT_ULL(9) | mcam->rx_miss_act_cntr);
-=======
 	err = npc_flow_steering_init(rvu, blkaddr);
 	if (err) {
 		dev_err(rvu->dev,
 			"Incorrect mkex profile loaded using default mkex\n");
 		npc_load_mkex_profile(rvu, blkaddr, def_pfl_name);
 	}
->>>>>>> 356006a6
 
 	return 0;
 }
