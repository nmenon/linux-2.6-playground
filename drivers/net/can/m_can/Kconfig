# SPDX-License-Identifier: GPL-2.0-only
menuconfig CAN_M_CAN
	tristate "Bosch M_CAN support"
	help
	  Say Y here if you want support for Bosch M_CAN controller framework.
	  This is common support for devices that embed the Bosch M_CAN IP.

if CAN_M_CAN

config CAN_M_CAN_PCI
	tristate "Generic PCI Bus based M_CAN driver"
	depends on PCI
	help
	  Say Y here if you want to support Bosch M_CAN controller connected
	  to the pci bus.

config CAN_M_CAN_PLATFORM
	tristate "Bosch M_CAN support for io-mapped devices"
	depends on HAS_IOMEM
	help
	  Say Y here if you want support for IO Mapped Bosch M_CAN controller.
	  This support is for devices that have the Bosch M_CAN controller
	  IP embedded into the device and the IP is IO Mapped to the processor.

config CAN_M_CAN_TCAN4X5X
<<<<<<< HEAD
	depends on CAN_M_CAN
=======
>>>>>>> 356006a6
	depends on SPI
	select REGMAP_SPI
	tristate "TCAN4X5X M_CAN device"
	help
	  Say Y here if you want support for Texas Instruments TCAN4x5x
	  M_CAN controller.  This device is a peripheral device that uses the
<<<<<<< HEAD
	  SPI bus for communication.
=======
	  SPI bus for communication.

endif
>>>>>>> 356006a6
<|MERGE_RESOLUTION|>--- conflicted
+++ resolved
@@ -23,20 +23,12 @@
 	  IP embedded into the device and the IP is IO Mapped to the processor.
 
 config CAN_M_CAN_TCAN4X5X
-<<<<<<< HEAD
-	depends on CAN_M_CAN
-=======
->>>>>>> 356006a6
 	depends on SPI
 	select REGMAP_SPI
 	tristate "TCAN4X5X M_CAN device"
 	help
 	  Say Y here if you want support for Texas Instruments TCAN4x5x
 	  M_CAN controller.  This device is a peripheral device that uses the
-<<<<<<< HEAD
-	  SPI bus for communication.
-=======
 	  SPI bus for communication.
 
-endif
->>>>>>> 356006a6
+endif