/*
	Copyright (C) 2010 Willow Garage <http://www.willowgarage.com>
	Copyright (C) 2009 - 2010 Ivo van Doorn <IvDoorn@gmail.com>
	Copyright (C) 2009 Mattias Nissler <mattias.nissler@gmx.de>
	Copyright (C) 2009 Felix Fietkau <nbd@openwrt.org>
	Copyright (C) 2009 Xose Vazquez Perez <xose.vazquez@gmail.com>
	Copyright (C) 2009 Axel Kollhofer <rain_maker@root-forum.org>
	<http://rt2x00.serialmonkey.com>

	This program is free software; you can redistribute it and/or modify
	it under the terms of the GNU General Public License as published by
	the Free Software Foundation; either version 2 of the License, or
	(at your option) any later version.

	This program is distributed in the hope that it will be useful,
	but WITHOUT ANY WARRANTY; without even the implied warranty of
	MERCHANTABILITY or FITNESS FOR A PARTICULAR PURPOSE. See the
	GNU General Public License for more details.

	You should have received a copy of the GNU General Public License
	along with this program; if not, write to the
	Free Software Foundation, Inc.,
	59 Temple Place - Suite 330, Boston, MA 02111-1307, USA.
 */

/*
	Module: rt2800usb
	Abstract: rt2800usb device specific routines.
	Supported chipsets: RT2800U.
 */

#include <linux/delay.h>
#include <linux/etherdevice.h>
#include <linux/init.h>
#include <linux/kernel.h>
#include <linux/module.h>
#include <linux/usb.h>

#include "rt2x00.h"
#include "rt2x00usb.h"
#include "rt2800lib.h"
#include "rt2800.h"
#include "rt2800usb.h"

/*
 * Allow hardware encryption to be disabled.
 */
static bool modparam_nohwcrypt;
module_param_named(nohwcrypt, modparam_nohwcrypt, bool, S_IRUGO);
MODULE_PARM_DESC(nohwcrypt, "Disable hardware encryption.");

static bool rt2800usb_hwcrypt_disabled(struct rt2x00_dev *rt2x00dev)
{
	return modparam_nohwcrypt;
}

/*
 * Queue handlers.
 */
static void rt2800usb_start_queue(struct data_queue *queue)
{
	struct rt2x00_dev *rt2x00dev = queue->rt2x00dev;
	u32 reg;

	switch (queue->qid) {
	case QID_RX:
		rt2x00usb_register_read(rt2x00dev, MAC_SYS_CTRL, &reg);
		rt2x00_set_field32(&reg, MAC_SYS_CTRL_ENABLE_RX, 1);
		rt2x00usb_register_write(rt2x00dev, MAC_SYS_CTRL, reg);
		break;
	case QID_BEACON:
		rt2x00usb_register_read(rt2x00dev, BCN_TIME_CFG, &reg);
		rt2x00_set_field32(&reg, BCN_TIME_CFG_TSF_TICKING, 1);
		rt2x00_set_field32(&reg, BCN_TIME_CFG_TBTT_ENABLE, 1);
		rt2x00_set_field32(&reg, BCN_TIME_CFG_BEACON_GEN, 1);
		rt2x00usb_register_write(rt2x00dev, BCN_TIME_CFG, reg);
		break;
	default:
		break;
	}
}

static void rt2800usb_stop_queue(struct data_queue *queue)
{
	struct rt2x00_dev *rt2x00dev = queue->rt2x00dev;
	u32 reg;

	switch (queue->qid) {
	case QID_RX:
		rt2x00usb_register_read(rt2x00dev, MAC_SYS_CTRL, &reg);
		rt2x00_set_field32(&reg, MAC_SYS_CTRL_ENABLE_RX, 0);
		rt2x00usb_register_write(rt2x00dev, MAC_SYS_CTRL, reg);
		break;
	case QID_BEACON:
		rt2x00usb_register_read(rt2x00dev, BCN_TIME_CFG, &reg);
		rt2x00_set_field32(&reg, BCN_TIME_CFG_TSF_TICKING, 0);
		rt2x00_set_field32(&reg, BCN_TIME_CFG_TBTT_ENABLE, 0);
		rt2x00_set_field32(&reg, BCN_TIME_CFG_BEACON_GEN, 0);
		rt2x00usb_register_write(rt2x00dev, BCN_TIME_CFG, reg);
		break;
	default:
		break;
	}
}

/*
 * test if there is an entry in any TX queue for which DMA is done
 * but the TX status has not been returned yet
 */
static bool rt2800usb_txstatus_pending(struct rt2x00_dev *rt2x00dev)
{
	struct data_queue *queue;

	tx_queue_for_each(rt2x00dev, queue) {
		if (rt2x00queue_get_entry(queue, Q_INDEX_DMA_DONE) !=
		    rt2x00queue_get_entry(queue, Q_INDEX_DONE))
			return true;
	}
	return false;
}

static inline bool rt2800usb_entry_txstatus_timeout(struct queue_entry *entry)
{
	bool tout;

	if (!test_bit(ENTRY_DATA_STATUS_PENDING, &entry->flags))
		return false;

	tout = time_after(jiffies, entry->last_action + msecs_to_jiffies(100));
	if (unlikely(tout))
		rt2x00_warn(entry->queue->rt2x00dev,
			    "TX status timeout for entry %d in queue %d\n",
			    entry->entry_idx, entry->queue->qid);
	return tout;

}

static bool rt2800usb_txstatus_timeout(struct rt2x00_dev *rt2x00dev)
{
	struct data_queue *queue;
	struct queue_entry *entry;

	tx_queue_for_each(rt2x00dev, queue) {
		entry = rt2x00queue_get_entry(queue, Q_INDEX_DONE);
		if (rt2800usb_entry_txstatus_timeout(entry))
			return true;
	}
	return false;
}

static bool rt2800usb_tx_sta_fifo_read_completed(struct rt2x00_dev *rt2x00dev,
						 int urb_status, u32 tx_status)
{
	bool valid;

	if (urb_status) {
		rt2x00_warn(rt2x00dev, "TX status read failed %d\n",
			    urb_status);

		goto stop_reading;
	}

	valid = rt2x00_get_field32(tx_status, TX_STA_FIFO_VALID);
	if (valid) {
		if (!kfifo_put(&rt2x00dev->txstatus_fifo, &tx_status))
			rt2x00_warn(rt2x00dev, "TX status FIFO overrun\n");

		queue_work(rt2x00dev->workqueue, &rt2x00dev->txdone_work);

		/* Reschedule urb to read TX status again instantly */
		return true;
	}

	/* Check if there is any entry that timedout waiting on TX status */
	if (rt2800usb_txstatus_timeout(rt2x00dev))
		queue_work(rt2x00dev->workqueue, &rt2x00dev->txdone_work);

	if (rt2800usb_txstatus_pending(rt2x00dev)) {
		/* Read register after 250 us */
		hrtimer_start(&rt2x00dev->txstatus_timer, ktime_set(0, 250000),
			      HRTIMER_MODE_REL);
		return false;
	}

stop_reading:
	clear_bit(TX_STATUS_READING, &rt2x00dev->flags);
	/*
	 * There is small race window above, between txstatus pending check and
	 * clear_bit someone could do rt2x00usb_interrupt_txdone, so recheck
	 * here again if status reading is needed.
	 */
	if (rt2800usb_txstatus_pending(rt2x00dev) &&
	    !test_and_set_bit(TX_STATUS_READING, &rt2x00dev->flags))
		return true;
	else
		return false;
}

static void rt2800usb_async_read_tx_status(struct rt2x00_dev *rt2x00dev)
{

	if (test_and_set_bit(TX_STATUS_READING, &rt2x00dev->flags))
		return;

	/* Read TX_STA_FIFO register after 500 us */
	hrtimer_start(&rt2x00dev->txstatus_timer, ktime_set(0, 500000),
		      HRTIMER_MODE_REL);
}

static void rt2800usb_tx_dma_done(struct queue_entry *entry)
{
	struct rt2x00_dev *rt2x00dev = entry->queue->rt2x00dev;

	rt2800usb_async_read_tx_status(rt2x00dev);
}

static enum hrtimer_restart rt2800usb_tx_sta_fifo_timeout(struct hrtimer *timer)
{
	struct rt2x00_dev *rt2x00dev =
	    container_of(timer, struct rt2x00_dev, txstatus_timer);

	rt2x00usb_register_read_async(rt2x00dev, TX_STA_FIFO,
				      rt2800usb_tx_sta_fifo_read_completed);

	return HRTIMER_NORESTART;
}

/*
 * Firmware functions
 */
static char *rt2800usb_get_firmware_name(struct rt2x00_dev *rt2x00dev)
{
	return FIRMWARE_RT2870;
}

static int rt2800usb_write_firmware(struct rt2x00_dev *rt2x00dev,
				    const u8 *data, const size_t len)
{
	int status;
	u32 offset;
	u32 length;

	/*
	 * Check which section of the firmware we need.
	 */
	if (rt2x00_rt(rt2x00dev, RT2860) ||
	    rt2x00_rt(rt2x00dev, RT2872) ||
	    rt2x00_rt(rt2x00dev, RT3070)) {
		offset = 0;
		length = 4096;
	} else {
		offset = 4096;
		length = 4096;
	}

	/*
	 * Write firmware to device.
	 */
	rt2x00usb_register_multiwrite(rt2x00dev, FIRMWARE_IMAGE_BASE,
				      data + offset, length);

	rt2x00usb_register_write(rt2x00dev, H2M_MAILBOX_CID, ~0);
	rt2x00usb_register_write(rt2x00dev, H2M_MAILBOX_STATUS, ~0);

	/*
	 * Send firmware request to device to load firmware,
	 * we need to specify a long timeout time.
	 */
	status = rt2x00usb_vendor_request_sw(rt2x00dev, USB_DEVICE_MODE,
					     0, USB_MODE_FIRMWARE,
					     REGISTER_TIMEOUT_FIRMWARE);
	if (status < 0) {
		rt2x00_err(rt2x00dev, "Failed to write Firmware to device\n");
		return status;
	}

	msleep(10);
	rt2x00usb_register_write(rt2x00dev, H2M_MAILBOX_CSR, 0);

	return 0;
}

/*
 * Device state switch handlers.
 */
static int rt2800usb_init_registers(struct rt2x00_dev *rt2x00dev)
{
	u32 reg;

	/*
	 * Wait until BBP and RF are ready.
	 */
	if (rt2800_wait_csr_ready(rt2x00dev))
		return -EBUSY;

	rt2x00usb_register_read(rt2x00dev, PBF_SYS_CTRL, &reg);
	rt2x00usb_register_write(rt2x00dev, PBF_SYS_CTRL, reg & ~0x00002000);

	reg = 0;
	rt2x00_set_field32(&reg, MAC_SYS_CTRL_RESET_CSR, 1);
	rt2x00_set_field32(&reg, MAC_SYS_CTRL_RESET_BBP, 1);
	rt2x00usb_register_write(rt2x00dev, MAC_SYS_CTRL, reg);

	rt2x00usb_register_write(rt2x00dev, USB_DMA_CFG, 0x00000000);

	rt2x00usb_vendor_request_sw(rt2x00dev, USB_DEVICE_MODE, 0,
				    USB_MODE_RESET, REGISTER_TIMEOUT);

	rt2x00usb_register_write(rt2x00dev, MAC_SYS_CTRL, 0x00000000);

	return 0;
}

static int rt2800usb_enable_radio(struct rt2x00_dev *rt2x00dev)
{
	u32 reg;

	if (unlikely(rt2800_wait_wpdma_ready(rt2x00dev)))
		return -EIO;

	rt2x00usb_register_read(rt2x00dev, USB_DMA_CFG, &reg);
	rt2x00_set_field32(&reg, USB_DMA_CFG_PHY_CLEAR, 0);
	rt2x00_set_field32(&reg, USB_DMA_CFG_RX_BULK_AGG_EN, 0);
	rt2x00_set_field32(&reg, USB_DMA_CFG_RX_BULK_AGG_TIMEOUT, 128);
	/*
	 * Total room for RX frames in kilobytes, PBF might still exceed
	 * this limit so reduce the number to prevent errors.
	 */
	rt2x00_set_field32(&reg, USB_DMA_CFG_RX_BULK_AGG_LIMIT,
			   ((rt2x00dev->rx->limit * DATA_FRAME_SIZE)
			    / 1024) - 3);
	rt2x00_set_field32(&reg, USB_DMA_CFG_RX_BULK_EN, 1);
	rt2x00_set_field32(&reg, USB_DMA_CFG_TX_BULK_EN, 1);
	rt2x00usb_register_write(rt2x00dev, USB_DMA_CFG, reg);

	return rt2800_enable_radio(rt2x00dev);
}

static void rt2800usb_disable_radio(struct rt2x00_dev *rt2x00dev)
{
	rt2800_disable_radio(rt2x00dev);
	rt2x00usb_disable_radio(rt2x00dev);
}

static int rt2800usb_set_state(struct rt2x00_dev *rt2x00dev,
			       enum dev_state state)
{
	if (state == STATE_AWAKE)
		rt2800_mcu_request(rt2x00dev, MCU_WAKEUP, 0xff, 0, 2);
	else
		rt2800_mcu_request(rt2x00dev, MCU_SLEEP, 0xff, 0xff, 2);

	return 0;
}

static int rt2800usb_set_device_state(struct rt2x00_dev *rt2x00dev,
				      enum dev_state state)
{
	int retval = 0;

	switch (state) {
	case STATE_RADIO_ON:
		/*
		 * Before the radio can be enabled, the device first has
		 * to be woken up. After that it needs a bit of time
		 * to be fully awake and then the radio can be enabled.
		 */
		rt2800usb_set_state(rt2x00dev, STATE_AWAKE);
		msleep(1);
		retval = rt2800usb_enable_radio(rt2x00dev);
		break;
	case STATE_RADIO_OFF:
		/*
		 * After the radio has been disabled, the device should
		 * be put to sleep for powersaving.
		 */
		rt2800usb_disable_radio(rt2x00dev);
		rt2800usb_set_state(rt2x00dev, STATE_SLEEP);
		break;
	case STATE_RADIO_IRQ_ON:
	case STATE_RADIO_IRQ_OFF:
		/* No support, but no error either */
		break;
	case STATE_DEEP_SLEEP:
	case STATE_SLEEP:
	case STATE_STANDBY:
	case STATE_AWAKE:
		retval = rt2800usb_set_state(rt2x00dev, state);
		break;
	default:
		retval = -ENOTSUPP;
		break;
	}

	if (unlikely(retval))
		rt2x00_err(rt2x00dev, "Device failed to enter state %d (%d)\n",
			   state, retval);

	return retval;
}

/*
 * Watchdog handlers
 */
static void rt2800usb_watchdog(struct rt2x00_dev *rt2x00dev)
{
	unsigned int i;
	u32 reg;

	rt2x00usb_register_read(rt2x00dev, TXRXQ_PCNT, &reg);
	if (rt2x00_get_field32(reg, TXRXQ_PCNT_TX0Q)) {
		rt2x00_warn(rt2x00dev, "TX HW queue 0 timed out, invoke forced kick\n");

		rt2x00usb_register_write(rt2x00dev, PBF_CFG, 0xf40012);

		for (i = 0; i < 10; i++) {
			udelay(10);
			if (!rt2x00_get_field32(reg, TXRXQ_PCNT_TX0Q))
				break;
		}

		rt2x00usb_register_write(rt2x00dev, PBF_CFG, 0xf40006);
	}

	rt2x00usb_register_read(rt2x00dev, TXRXQ_PCNT, &reg);
	if (rt2x00_get_field32(reg, TXRXQ_PCNT_TX1Q)) {
		rt2x00_warn(rt2x00dev, "TX HW queue 1 timed out, invoke forced kick\n");

		rt2x00usb_register_write(rt2x00dev, PBF_CFG, 0xf4000a);

		for (i = 0; i < 10; i++) {
			udelay(10);
			if (!rt2x00_get_field32(reg, TXRXQ_PCNT_TX1Q))
				break;
		}

		rt2x00usb_register_write(rt2x00dev, PBF_CFG, 0xf40006);
	}

	rt2x00usb_watchdog(rt2x00dev);
}

/*
 * TX descriptor initialization
 */
static __le32 *rt2800usb_get_txwi(struct queue_entry *entry)
{
	if (entry->queue->qid == QID_BEACON)
		return (__le32 *) (entry->skb->data);
	else
		return (__le32 *) (entry->skb->data + TXINFO_DESC_SIZE);
}

static void rt2800usb_write_tx_desc(struct queue_entry *entry,
				    struct txentry_desc *txdesc)
{
	struct skb_frame_desc *skbdesc = get_skb_frame_desc(entry->skb);
	__le32 *txi = (__le32 *) entry->skb->data;
	u32 word;

	/*
	 * Initialize TXINFO descriptor
	 */
	rt2x00_desc_read(txi, 0, &word);

	/*
	 * The size of TXINFO_W0_USB_DMA_TX_PKT_LEN is
	 * TXWI + 802.11 header + L2 pad + payload + pad,
	 * so need to decrease size of TXINFO.
	 */
	rt2x00_set_field32(&word, TXINFO_W0_USB_DMA_TX_PKT_LEN,
			   roundup(entry->skb->len, 4) - TXINFO_DESC_SIZE);
	rt2x00_set_field32(&word, TXINFO_W0_WIV,
			   !test_bit(ENTRY_TXD_ENCRYPT_IV, &txdesc->flags));
	rt2x00_set_field32(&word, TXINFO_W0_QSEL, 2);
	rt2x00_set_field32(&word, TXINFO_W0_SW_USE_LAST_ROUND, 0);
	rt2x00_set_field32(&word, TXINFO_W0_USB_DMA_NEXT_VALID, 0);
	rt2x00_set_field32(&word, TXINFO_W0_USB_DMA_TX_BURST,
			   test_bit(ENTRY_TXD_BURST, &txdesc->flags));
	rt2x00_desc_write(txi, 0, word);

	/*
	 * Register descriptor details in skb frame descriptor.
	 */
	skbdesc->flags |= SKBDESC_DESC_IN_SKB;
	skbdesc->desc = txi;
	skbdesc->desc_len = TXINFO_DESC_SIZE + entry->queue->winfo_size;
}

/*
 * TX data initialization
 */
static int rt2800usb_get_tx_data_len(struct queue_entry *entry)
{
	/*
	 * pad(1~3 bytes) is needed after each 802.11 payload.
	 * USB end pad(4 bytes) is needed at each USB bulk out packet end.
	 * TX frame format is :
	 * | TXINFO | TXWI | 802.11 header | L2 pad | payload | pad | USB end pad |
	 *                 |<------------- tx_pkt_len ------------->|
	 */

	return roundup(entry->skb->len, 4) + 4;
}

/*
 * TX control handlers
 */
static enum txdone_entry_desc_flags
rt2800usb_txdone_entry_check(struct queue_entry *entry, u32 reg)
{
	__le32 *txwi;
	u32 word;
	int wcid, ack, pid;
	int tx_wcid, tx_ack, tx_pid, is_agg;

	/*
	 * This frames has returned with an IO error,
	 * so the status report is not intended for this
	 * frame.
	 */
	if (test_bit(ENTRY_DATA_IO_FAILED, &entry->flags))
		return TXDONE_FAILURE;

	wcid	= rt2x00_get_field32(reg, TX_STA_FIFO_WCID);
	ack	= rt2x00_get_field32(reg, TX_STA_FIFO_TX_ACK_REQUIRED);
	pid	= rt2x00_get_field32(reg, TX_STA_FIFO_PID_TYPE);
	is_agg	= rt2x00_get_field32(reg, TX_STA_FIFO_TX_AGGRE);

	/*
	 * Validate if this TX status report is intended for
	 * this entry by comparing the WCID/ACK/PID fields.
	 */
	txwi = rt2800usb_get_txwi(entry);

	rt2x00_desc_read(txwi, 1, &word);
	tx_wcid = rt2x00_get_field32(word, TXWI_W1_WIRELESS_CLI_ID);
	tx_ack  = rt2x00_get_field32(word, TXWI_W1_ACK);
	tx_pid  = rt2x00_get_field32(word, TXWI_W1_PACKETID);

	if (wcid != tx_wcid || ack != tx_ack || (!is_agg && pid != tx_pid)) {
		rt2x00_dbg(entry->queue->rt2x00dev,
			   "TX status report missed for queue %d entry %d\n",
			   entry->queue->qid, entry->entry_idx);
		return TXDONE_UNKNOWN;
	}

	return TXDONE_SUCCESS;
}

static void rt2800usb_txdone(struct rt2x00_dev *rt2x00dev)
{
	struct data_queue *queue;
	struct queue_entry *entry;
	u32 reg;
	u8 qid;
	enum txdone_entry_desc_flags done_status;

	while (kfifo_get(&rt2x00dev->txstatus_fifo, &reg)) {
		/*
		 * TX_STA_FIFO_PID_QUEUE is a 2-bit field, thus qid is
		 * guaranteed to be one of the TX QIDs .
		 */
		qid = rt2x00_get_field32(reg, TX_STA_FIFO_PID_QUEUE);
		queue = rt2x00queue_get_tx_queue(rt2x00dev, qid);

		if (unlikely(rt2x00queue_empty(queue))) {
			rt2x00_warn(rt2x00dev, "Got TX status for an empty queue %u, dropping\n",
				    qid);
			break;
		}

		entry = rt2x00queue_get_entry(queue, Q_INDEX_DONE);

		if (unlikely(test_bit(ENTRY_OWNER_DEVICE_DATA, &entry->flags) ||
			     !test_bit(ENTRY_DATA_STATUS_PENDING, &entry->flags))) {
			rt2x00_warn(rt2x00dev, "Data pending for entry %u in queue %u\n",
				    entry->entry_idx, qid);
			break;
		}

		done_status = rt2800usb_txdone_entry_check(entry, reg);
		if (likely(done_status == TXDONE_SUCCESS))
			rt2800_txdone_entry(entry, reg, rt2800usb_get_txwi(entry));
		else
			rt2x00lib_txdone_noinfo(entry, done_status);
	}
}

static void rt2800usb_txdone_nostatus(struct rt2x00_dev *rt2x00dev)
{
	struct data_queue *queue;
	struct queue_entry *entry;

	/*
	 * Process any trailing TX status reports for IO failures,
	 * we loop until we find the first non-IO error entry. This
	 * can either be a frame which is free, is being uploaded,
	 * or has completed the upload but didn't have an entry
	 * in the TX_STAT_FIFO register yet.
	 */
	tx_queue_for_each(rt2x00dev, queue) {
		while (!rt2x00queue_empty(queue)) {
			entry = rt2x00queue_get_entry(queue, Q_INDEX_DONE);

			if (test_bit(ENTRY_OWNER_DEVICE_DATA, &entry->flags) ||
			    !test_bit(ENTRY_DATA_STATUS_PENDING, &entry->flags))
				break;

			if (test_bit(ENTRY_DATA_IO_FAILED, &entry->flags))
				rt2x00lib_txdone_noinfo(entry, TXDONE_FAILURE);
			else if (rt2800usb_entry_txstatus_timeout(entry))
				rt2x00lib_txdone_noinfo(entry, TXDONE_UNKNOWN);
			else
				break;
		}
	}
}

static void rt2800usb_work_txdone(struct work_struct *work)
{
	struct rt2x00_dev *rt2x00dev =
	    container_of(work, struct rt2x00_dev, txdone_work);

	while (!kfifo_is_empty(&rt2x00dev->txstatus_fifo) ||
	       rt2800usb_txstatus_timeout(rt2x00dev)) {

		rt2800usb_txdone(rt2x00dev);

		rt2800usb_txdone_nostatus(rt2x00dev);

		/*
		 * The hw may delay sending the packet after DMA complete
		 * if the medium is busy, thus the TX_STA_FIFO entry is
		 * also delayed -> use a timer to retrieve it.
		 */
		if (rt2800usb_txstatus_pending(rt2x00dev))
			rt2800usb_async_read_tx_status(rt2x00dev);
	}
}

/*
 * RX control handlers
 */
static void rt2800usb_fill_rxdone(struct queue_entry *entry,
				  struct rxdone_entry_desc *rxdesc)
{
	struct skb_frame_desc *skbdesc = get_skb_frame_desc(entry->skb);
	__le32 *rxi = (__le32 *)entry->skb->data;
	__le32 *rxd;
	u32 word;
	int rx_pkt_len;

	/*
	 * Copy descriptor to the skbdesc->desc buffer, making it safe from
	 * moving of frame data in rt2x00usb.
	 */
	memcpy(skbdesc->desc, rxi, skbdesc->desc_len);

	/*
	 * RX frame format is :
	 * | RXINFO | RXWI | header | L2 pad | payload | pad | RXD | USB pad |
	 *          |<------------ rx_pkt_len -------------->|
	 */
	rt2x00_desc_read(rxi, 0, &word);
	rx_pkt_len = rt2x00_get_field32(word, RXINFO_W0_USB_DMA_RX_PKT_LEN);

	/*
	 * Remove the RXINFO structure from the sbk.
	 */
	skb_pull(entry->skb, RXINFO_DESC_SIZE);

	/*
	 * Check for rx_pkt_len validity. Return if invalid, leaving
	 * rxdesc->size zeroed out by the upper level.
	 */
	if (unlikely(rx_pkt_len == 0 ||
			rx_pkt_len > entry->queue->data_size)) {
		rt2x00_err(entry->queue->rt2x00dev,
			   "Bad frame size %d, forcing to 0\n", rx_pkt_len);
		return;
	}

	rxd = (__le32 *)(entry->skb->data + rx_pkt_len);

	/*
	 * It is now safe to read the descriptor on all architectures.
	 */
	rt2x00_desc_read(rxd, 0, &word);

	if (rt2x00_get_field32(word, RXD_W0_CRC_ERROR))
		rxdesc->flags |= RX_FLAG_FAILED_FCS_CRC;

	rxdesc->cipher_status = rt2x00_get_field32(word, RXD_W0_CIPHER_ERROR);

	if (rt2x00_get_field32(word, RXD_W0_DECRYPTED)) {
		/*
		 * Hardware has stripped IV/EIV data from 802.11 frame during
		 * decryption. Unfortunately the descriptor doesn't contain
		 * any fields with the EIV/IV data either, so they can't
		 * be restored by rt2x00lib.
		 */
		rxdesc->flags |= RX_FLAG_IV_STRIPPED;

		/*
		 * The hardware has already checked the Michael Mic and has
		 * stripped it from the frame. Signal this to mac80211.
		 */
		rxdesc->flags |= RX_FLAG_MMIC_STRIPPED;

		if (rxdesc->cipher_status == RX_CRYPTO_SUCCESS)
			rxdesc->flags |= RX_FLAG_DECRYPTED;
		else if (rxdesc->cipher_status == RX_CRYPTO_FAIL_MIC)
			rxdesc->flags |= RX_FLAG_MMIC_ERROR;
	}

	if (rt2x00_get_field32(word, RXD_W0_MY_BSS))
		rxdesc->dev_flags |= RXDONE_MY_BSS;

	if (rt2x00_get_field32(word, RXD_W0_L2PAD))
		rxdesc->dev_flags |= RXDONE_L2PAD;

	/*
	 * Remove RXD descriptor from end of buffer.
	 */
	skb_trim(entry->skb, rx_pkt_len);

	/*
	 * Process the RXWI structure.
	 */
	rt2800_process_rxwi(entry, rxdesc);
}

/*
 * Device probe functions.
 */
static int rt2800usb_read_eeprom(struct rt2x00_dev *rt2x00dev)
{
	int retval;

	if (rt2800_efuse_detect(rt2x00dev))
		retval = rt2800_read_eeprom_efuse(rt2x00dev);
	else
		retval = rt2x00usb_eeprom_read(rt2x00dev, rt2x00dev->eeprom,
					       EEPROM_SIZE);

	return retval;
}

static int rt2800usb_probe_hw(struct rt2x00_dev *rt2x00dev)
{
	int retval;

	retval = rt2800_probe_hw(rt2x00dev);
	if (retval)
		return retval;

	/*
	 * Set txstatus timer function.
	 */
	rt2x00dev->txstatus_timer.function = rt2800usb_tx_sta_fifo_timeout;

	/*
	 * Overwrite TX done handler
	 */
	PREPARE_WORK(&rt2x00dev->txdone_work, rt2800usb_work_txdone);

	return 0;
}

static const struct ieee80211_ops rt2800usb_mac80211_ops = {
	.tx			= rt2x00mac_tx,
	.start			= rt2x00mac_start,
	.stop			= rt2x00mac_stop,
	.add_interface		= rt2x00mac_add_interface,
	.remove_interface	= rt2x00mac_remove_interface,
	.config			= rt2x00mac_config,
	.configure_filter	= rt2x00mac_configure_filter,
	.set_tim		= rt2x00mac_set_tim,
	.set_key		= rt2x00mac_set_key,
	.sw_scan_start		= rt2x00mac_sw_scan_start,
	.sw_scan_complete	= rt2x00mac_sw_scan_complete,
	.get_stats		= rt2x00mac_get_stats,
	.get_tkip_seq		= rt2800_get_tkip_seq,
	.set_rts_threshold	= rt2800_set_rts_threshold,
	.sta_add		= rt2x00mac_sta_add,
	.sta_remove		= rt2x00mac_sta_remove,
	.bss_info_changed	= rt2x00mac_bss_info_changed,
	.conf_tx		= rt2800_conf_tx,
	.get_tsf		= rt2800_get_tsf,
	.rfkill_poll		= rt2x00mac_rfkill_poll,
	.ampdu_action		= rt2800_ampdu_action,
	.flush			= rt2x00mac_flush,
	.get_survey		= rt2800_get_survey,
	.get_ringparam		= rt2x00mac_get_ringparam,
	.tx_frames_pending	= rt2x00mac_tx_frames_pending,
};

static const struct rt2800_ops rt2800usb_rt2800_ops = {
	.register_read		= rt2x00usb_register_read,
	.register_read_lock	= rt2x00usb_register_read_lock,
	.register_write		= rt2x00usb_register_write,
	.register_write_lock	= rt2x00usb_register_write_lock,
	.register_multiread	= rt2x00usb_register_multiread,
	.register_multiwrite	= rt2x00usb_register_multiwrite,
	.regbusy_read		= rt2x00usb_regbusy_read,
	.read_eeprom		= rt2800usb_read_eeprom,
	.hwcrypt_disabled	= rt2800usb_hwcrypt_disabled,
	.drv_write_firmware	= rt2800usb_write_firmware,
	.drv_init_registers	= rt2800usb_init_registers,
	.drv_get_txwi		= rt2800usb_get_txwi,
};

static const struct rt2x00lib_ops rt2800usb_rt2x00_ops = {
	.probe_hw		= rt2800usb_probe_hw,
	.get_firmware_name	= rt2800usb_get_firmware_name,
	.check_firmware		= rt2800_check_firmware,
	.load_firmware		= rt2800_load_firmware,
	.initialize		= rt2x00usb_initialize,
	.uninitialize		= rt2x00usb_uninitialize,
	.clear_entry		= rt2x00usb_clear_entry,
	.set_device_state	= rt2800usb_set_device_state,
	.rfkill_poll		= rt2800_rfkill_poll,
	.link_stats		= rt2800_link_stats,
	.reset_tuner		= rt2800_reset_tuner,
	.link_tuner		= rt2800_link_tuner,
	.gain_calibration	= rt2800_gain_calibration,
	.vco_calibration	= rt2800_vco_calibration,
	.watchdog		= rt2800usb_watchdog,
	.start_queue		= rt2800usb_start_queue,
	.kick_queue		= rt2x00usb_kick_queue,
	.stop_queue		= rt2800usb_stop_queue,
	.flush_queue		= rt2x00usb_flush_queue,
	.tx_dma_done		= rt2800usb_tx_dma_done,
	.write_tx_desc		= rt2800usb_write_tx_desc,
	.write_tx_data		= rt2800_write_tx_data,
	.write_beacon		= rt2800_write_beacon,
	.clear_beacon		= rt2800_clear_beacon,
	.get_tx_data_len	= rt2800usb_get_tx_data_len,
	.fill_rxdone		= rt2800usb_fill_rxdone,
	.config_shared_key	= rt2800_config_shared_key,
	.config_pairwise_key	= rt2800_config_pairwise_key,
	.config_filter		= rt2800_config_filter,
	.config_intf		= rt2800_config_intf,
	.config_erp		= rt2800_config_erp,
	.config_ant		= rt2800_config_ant,
	.config			= rt2800_config,
	.sta_add		= rt2800_sta_add,
	.sta_remove		= rt2800_sta_remove,
};

static void rt2800usb_queue_init(struct data_queue *queue)
{
	struct rt2x00_dev *rt2x00dev = queue->rt2x00dev;
	unsigned short txwi_size, rxwi_size;

	if (rt2x00_rt(rt2x00dev, RT5592)) {
<<<<<<< HEAD
		txwi_size = TXWI_DESC_SIZE_5592;
		rxwi_size = RXWI_DESC_SIZE_5592;
	} else {
		txwi_size = TXWI_DESC_SIZE;
		rxwi_size = RXWI_DESC_SIZE;
=======
		txwi_size = TXWI_DESC_SIZE_5WORDS;
		rxwi_size = RXWI_DESC_SIZE_6WORDS;
	} else {
		txwi_size = TXWI_DESC_SIZE_4WORDS;
		rxwi_size = RXWI_DESC_SIZE_4WORDS;
>>>>>>> 0f817ed5
	}

	switch (queue->qid) {
	case QID_RX:
		queue->limit = 128;
		queue->data_size = AGGREGATION_SIZE;
		queue->desc_size = RXINFO_DESC_SIZE;
		queue->winfo_size = rxwi_size;
		queue->priv_size = sizeof(struct queue_entry_priv_usb);
		break;

	case QID_AC_VO:
	case QID_AC_VI:
	case QID_AC_BE:
	case QID_AC_BK:
		queue->limit = 16;
		queue->data_size = AGGREGATION_SIZE;
		queue->desc_size = TXINFO_DESC_SIZE;
		queue->winfo_size = txwi_size;
		queue->priv_size = sizeof(struct queue_entry_priv_usb);
		break;

	case QID_BEACON:
		queue->limit = 8;
		queue->data_size = MGMT_FRAME_SIZE;
		queue->desc_size = TXINFO_DESC_SIZE;
		queue->winfo_size = txwi_size;
		queue->priv_size = sizeof(struct queue_entry_priv_usb);
		break;

	case QID_ATIM:
		/* fallthrough */
	default:
		BUG();
		break;
	}
}

static const struct rt2x00_ops rt2800usb_ops = {
	.name			= KBUILD_MODNAME,
	.drv_data_size		= sizeof(struct rt2800_drv_data),
	.max_ap_intf		= 8,
	.eeprom_size		= EEPROM_SIZE,
	.rf_size		= RF_SIZE,
	.tx_queues		= NUM_TX_QUEUES,
	.queue_init		= rt2800usb_queue_init,
	.lib			= &rt2800usb_rt2x00_ops,
	.drv			= &rt2800usb_rt2800_ops,
	.hw			= &rt2800usb_mac80211_ops,
#ifdef CONFIG_RT2X00_LIB_DEBUGFS
	.debugfs		= &rt2800_rt2x00debug,
#endif /* CONFIG_RT2X00_LIB_DEBUGFS */
};

/*
 * rt2800usb module information.
 */
static struct usb_device_id rt2800usb_device_table[] = {
	/* Abocom */
	{ USB_DEVICE(0x07b8, 0x2870) },
	{ USB_DEVICE(0x07b8, 0x2770) },
	{ USB_DEVICE(0x07b8, 0x3070) },
	{ USB_DEVICE(0x07b8, 0x3071) },
	{ USB_DEVICE(0x07b8, 0x3072) },
	{ USB_DEVICE(0x1482, 0x3c09) },
	/* AirTies */
	{ USB_DEVICE(0x1eda, 0x2012) },
	{ USB_DEVICE(0x1eda, 0x2210) },
	{ USB_DEVICE(0x1eda, 0x2310) },
	/* Allwin */
	{ USB_DEVICE(0x8516, 0x2070) },
	{ USB_DEVICE(0x8516, 0x2770) },
	{ USB_DEVICE(0x8516, 0x2870) },
	{ USB_DEVICE(0x8516, 0x3070) },
	{ USB_DEVICE(0x8516, 0x3071) },
	{ USB_DEVICE(0x8516, 0x3072) },
	/* Alpha Networks */
	{ USB_DEVICE(0x14b2, 0x3c06) },
	{ USB_DEVICE(0x14b2, 0x3c07) },
	{ USB_DEVICE(0x14b2, 0x3c09) },
	{ USB_DEVICE(0x14b2, 0x3c12) },
	{ USB_DEVICE(0x14b2, 0x3c23) },
	{ USB_DEVICE(0x14b2, 0x3c25) },
	{ USB_DEVICE(0x14b2, 0x3c27) },
	{ USB_DEVICE(0x14b2, 0x3c28) },
	{ USB_DEVICE(0x14b2, 0x3c2c) },
	/* Amit */
	{ USB_DEVICE(0x15c5, 0x0008) },
	/* Askey */
	{ USB_DEVICE(0x1690, 0x0740) },
	/* ASUS */
	{ USB_DEVICE(0x0b05, 0x1731) },
	{ USB_DEVICE(0x0b05, 0x1732) },
	{ USB_DEVICE(0x0b05, 0x1742) },
	{ USB_DEVICE(0x0b05, 0x1784) },
	{ USB_DEVICE(0x1761, 0x0b05) },
	/* AzureWave */
	{ USB_DEVICE(0x13d3, 0x3247) },
	{ USB_DEVICE(0x13d3, 0x3273) },
	{ USB_DEVICE(0x13d3, 0x3305) },
	{ USB_DEVICE(0x13d3, 0x3307) },
	{ USB_DEVICE(0x13d3, 0x3321) },
	/* Belkin */
	{ USB_DEVICE(0x050d, 0x8053) },
	{ USB_DEVICE(0x050d, 0x805c) },
	{ USB_DEVICE(0x050d, 0x815c) },
	{ USB_DEVICE(0x050d, 0x825a) },
	{ USB_DEVICE(0x050d, 0x825b) },
	{ USB_DEVICE(0x050d, 0x935a) },
	{ USB_DEVICE(0x050d, 0x935b) },
	/* Buffalo */
	{ USB_DEVICE(0x0411, 0x00e8) },
	{ USB_DEVICE(0x0411, 0x0158) },
	{ USB_DEVICE(0x0411, 0x015d) },
	{ USB_DEVICE(0x0411, 0x016f) },
	{ USB_DEVICE(0x0411, 0x01a2) },
	{ USB_DEVICE(0x0411, 0x01ee) },
	/* Corega */
	{ USB_DEVICE(0x07aa, 0x002f) },
	{ USB_DEVICE(0x07aa, 0x003c) },
	{ USB_DEVICE(0x07aa, 0x003f) },
	{ USB_DEVICE(0x18c5, 0x0012) },
	/* D-Link */
	{ USB_DEVICE(0x07d1, 0x3c09) },
	{ USB_DEVICE(0x07d1, 0x3c0a) },
	{ USB_DEVICE(0x07d1, 0x3c0d) },
	{ USB_DEVICE(0x07d1, 0x3c0e) },
	{ USB_DEVICE(0x07d1, 0x3c0f) },
	{ USB_DEVICE(0x07d1, 0x3c11) },
	{ USB_DEVICE(0x07d1, 0x3c13) },
	{ USB_DEVICE(0x07d1, 0x3c15) },
	{ USB_DEVICE(0x07d1, 0x3c16) },
	{ USB_DEVICE(0x07d1, 0x3c17) },
	{ USB_DEVICE(0x2001, 0x3c1b) },
	/* Draytek */
	{ USB_DEVICE(0x07fa, 0x7712) },
	/* DVICO */
	{ USB_DEVICE(0x0fe9, 0xb307) },
	/* Edimax */
	{ USB_DEVICE(0x7392, 0x4085) },
	{ USB_DEVICE(0x7392, 0x7711) },
	{ USB_DEVICE(0x7392, 0x7717) },
	{ USB_DEVICE(0x7392, 0x7718) },
	{ USB_DEVICE(0x7392, 0x7722) },
	/* Encore */
	{ USB_DEVICE(0x203d, 0x1480) },
	{ USB_DEVICE(0x203d, 0x14a9) },
	/* EnGenius */
	{ USB_DEVICE(0x1740, 0x9701) },
	{ USB_DEVICE(0x1740, 0x9702) },
	{ USB_DEVICE(0x1740, 0x9703) },
	{ USB_DEVICE(0x1740, 0x9705) },
	{ USB_DEVICE(0x1740, 0x9706) },
	{ USB_DEVICE(0x1740, 0x9707) },
	{ USB_DEVICE(0x1740, 0x9708) },
	{ USB_DEVICE(0x1740, 0x9709) },
	/* Gemtek */
	{ USB_DEVICE(0x15a9, 0x0012) },
	/* Gigabyte */
	{ USB_DEVICE(0x1044, 0x800b) },
	{ USB_DEVICE(0x1044, 0x800d) },
	/* Hawking */
	{ USB_DEVICE(0x0e66, 0x0001) },
	{ USB_DEVICE(0x0e66, 0x0003) },
	{ USB_DEVICE(0x0e66, 0x0009) },
	{ USB_DEVICE(0x0e66, 0x000b) },
	{ USB_DEVICE(0x0e66, 0x0013) },
	{ USB_DEVICE(0x0e66, 0x0017) },
	{ USB_DEVICE(0x0e66, 0x0018) },
	/* I-O DATA */
	{ USB_DEVICE(0x04bb, 0x0945) },
	{ USB_DEVICE(0x04bb, 0x0947) },
	{ USB_DEVICE(0x04bb, 0x0948) },
	/* Linksys */
	{ USB_DEVICE(0x13b1, 0x0031) },
	{ USB_DEVICE(0x1737, 0x0070) },
	{ USB_DEVICE(0x1737, 0x0071) },
	{ USB_DEVICE(0x1737, 0x0077) },
	{ USB_DEVICE(0x1737, 0x0078) },
	/* Logitec */
	{ USB_DEVICE(0x0789, 0x0162) },
	{ USB_DEVICE(0x0789, 0x0163) },
	{ USB_DEVICE(0x0789, 0x0164) },
	{ USB_DEVICE(0x0789, 0x0166) },
	/* Motorola */
	{ USB_DEVICE(0x100d, 0x9031) },
	/* MSI */
	{ USB_DEVICE(0x0db0, 0x3820) },
	{ USB_DEVICE(0x0db0, 0x3821) },
	{ USB_DEVICE(0x0db0, 0x3822) },
	{ USB_DEVICE(0x0db0, 0x3870) },
	{ USB_DEVICE(0x0db0, 0x3871) },
	{ USB_DEVICE(0x0db0, 0x6899) },
	{ USB_DEVICE(0x0db0, 0x821a) },
	{ USB_DEVICE(0x0db0, 0x822a) },
	{ USB_DEVICE(0x0db0, 0x822b) },
	{ USB_DEVICE(0x0db0, 0x822c) },
	{ USB_DEVICE(0x0db0, 0x870a) },
	{ USB_DEVICE(0x0db0, 0x871a) },
	{ USB_DEVICE(0x0db0, 0x871b) },
	{ USB_DEVICE(0x0db0, 0x871c) },
	{ USB_DEVICE(0x0db0, 0x899a) },
	/* Ovislink */
	{ USB_DEVICE(0x1b75, 0x3071) },
	{ USB_DEVICE(0x1b75, 0x3072) },
	/* Para */
	{ USB_DEVICE(0x20b8, 0x8888) },
	/* Pegatron */
	{ USB_DEVICE(0x1d4d, 0x0002) },
	{ USB_DEVICE(0x1d4d, 0x000c) },
	{ USB_DEVICE(0x1d4d, 0x000e) },
	{ USB_DEVICE(0x1d4d, 0x0011) },
	/* Philips */
	{ USB_DEVICE(0x0471, 0x200f) },
	/* Planex */
	{ USB_DEVICE(0x2019, 0x5201) },
	{ USB_DEVICE(0x2019, 0xab25) },
	{ USB_DEVICE(0x2019, 0xed06) },
	/* Quanta */
	{ USB_DEVICE(0x1a32, 0x0304) },
	/* Ralink */
	{ USB_DEVICE(0x148f, 0x2070) },
	{ USB_DEVICE(0x148f, 0x2770) },
	{ USB_DEVICE(0x148f, 0x2870) },
	{ USB_DEVICE(0x148f, 0x3070) },
	{ USB_DEVICE(0x148f, 0x3071) },
	{ USB_DEVICE(0x148f, 0x3072) },
	/* Samsung */
	{ USB_DEVICE(0x04e8, 0x2018) },
	/* Siemens */
	{ USB_DEVICE(0x129b, 0x1828) },
	/* Sitecom */
	{ USB_DEVICE(0x0df6, 0x0017) },
	{ USB_DEVICE(0x0df6, 0x002b) },
	{ USB_DEVICE(0x0df6, 0x002c) },
	{ USB_DEVICE(0x0df6, 0x002d) },
	{ USB_DEVICE(0x0df6, 0x0039) },
	{ USB_DEVICE(0x0df6, 0x003b) },
	{ USB_DEVICE(0x0df6, 0x003d) },
	{ USB_DEVICE(0x0df6, 0x003e) },
	{ USB_DEVICE(0x0df6, 0x003f) },
	{ USB_DEVICE(0x0df6, 0x0040) },
	{ USB_DEVICE(0x0df6, 0x0042) },
	{ USB_DEVICE(0x0df6, 0x0047) },
	{ USB_DEVICE(0x0df6, 0x0048) },
	{ USB_DEVICE(0x0df6, 0x0051) },
	{ USB_DEVICE(0x0df6, 0x005f) },
	{ USB_DEVICE(0x0df6, 0x0060) },
	/* SMC */
	{ USB_DEVICE(0x083a, 0x6618) },
	{ USB_DEVICE(0x083a, 0x7511) },
	{ USB_DEVICE(0x083a, 0x7512) },
	{ USB_DEVICE(0x083a, 0x7522) },
	{ USB_DEVICE(0x083a, 0x8522) },
	{ USB_DEVICE(0x083a, 0xa618) },
	{ USB_DEVICE(0x083a, 0xa701) },
	{ USB_DEVICE(0x083a, 0xa702) },
	{ USB_DEVICE(0x083a, 0xa703) },
	{ USB_DEVICE(0x083a, 0xb522) },
	/* Sparklan */
	{ USB_DEVICE(0x15a9, 0x0006) },
	/* Sweex */
	{ USB_DEVICE(0x177f, 0x0153) },
	{ USB_DEVICE(0x177f, 0x0164) },
	{ USB_DEVICE(0x177f, 0x0302) },
	{ USB_DEVICE(0x177f, 0x0313) },
	{ USB_DEVICE(0x177f, 0x0323) },
	{ USB_DEVICE(0x177f, 0x0324) },
	/* U-Media */
	{ USB_DEVICE(0x157e, 0x300e) },
	{ USB_DEVICE(0x157e, 0x3013) },
	/* ZCOM */
	{ USB_DEVICE(0x0cde, 0x0022) },
	{ USB_DEVICE(0x0cde, 0x0025) },
	/* Zinwell */
	{ USB_DEVICE(0x5a57, 0x0280) },
	{ USB_DEVICE(0x5a57, 0x0282) },
	{ USB_DEVICE(0x5a57, 0x0283) },
	{ USB_DEVICE(0x5a57, 0x5257) },
	/* Zyxel */
	{ USB_DEVICE(0x0586, 0x3416) },
	{ USB_DEVICE(0x0586, 0x3418) },
	{ USB_DEVICE(0x0586, 0x341a) },
	{ USB_DEVICE(0x0586, 0x341e) },
	{ USB_DEVICE(0x0586, 0x343e) },
#ifdef CONFIG_RT2800USB_RT33XX
	/* Belkin */
	{ USB_DEVICE(0x050d, 0x945b) },
	/* D-Link */
	{ USB_DEVICE(0x2001, 0x3c17) },
	/* Panasonic */
	{ USB_DEVICE(0x083a, 0xb511) },
	/* Philips */
	{ USB_DEVICE(0x0471, 0x20dd) },
	/* Ralink */
	{ USB_DEVICE(0x148f, 0x3370) },
	{ USB_DEVICE(0x148f, 0x8070) },
	/* Sitecom */
	{ USB_DEVICE(0x0df6, 0x0050) },
	/* Sweex */
	{ USB_DEVICE(0x177f, 0x0163) },
	{ USB_DEVICE(0x177f, 0x0165) },
#endif
#ifdef CONFIG_RT2800USB_RT35XX
	/* Allwin */
	{ USB_DEVICE(0x8516, 0x3572) },
	/* Askey */
	{ USB_DEVICE(0x1690, 0x0744) },
	{ USB_DEVICE(0x1690, 0x0761) },
	{ USB_DEVICE(0x1690, 0x0764) },
	/* ASUS */
	{ USB_DEVICE(0x0b05, 0x179d) },
	/* Cisco */
	{ USB_DEVICE(0x167b, 0x4001) },
	/* EnGenius */
	{ USB_DEVICE(0x1740, 0x9801) },
	/* I-O DATA */
	{ USB_DEVICE(0x04bb, 0x0944) },
	/* Linksys */
	{ USB_DEVICE(0x13b1, 0x002f) },
	{ USB_DEVICE(0x1737, 0x0079) },
	/* Ralink */
	{ USB_DEVICE(0x148f, 0x3572) },
	/* Sitecom */
	{ USB_DEVICE(0x0df6, 0x0041) },
	{ USB_DEVICE(0x0df6, 0x0062) },
	{ USB_DEVICE(0x0df6, 0x0065) },
	{ USB_DEVICE(0x0df6, 0x0066) },
	{ USB_DEVICE(0x0df6, 0x0068) },
	/* Toshiba */
	{ USB_DEVICE(0x0930, 0x0a07) },
	/* Zinwell */
	{ USB_DEVICE(0x5a57, 0x0284) },
#endif
#ifdef CONFIG_RT2800USB_RT53XX
	/* Arcadyan */
	{ USB_DEVICE(0x043e, 0x7a12) },
	{ USB_DEVICE(0x043e, 0x7a32) },
	/* Azurewave */
	{ USB_DEVICE(0x13d3, 0x3329) },
	{ USB_DEVICE(0x13d3, 0x3365) },
	/* D-Link */
	{ USB_DEVICE(0x2001, 0x3c15) },
	{ USB_DEVICE(0x2001, 0x3c19) },
	{ USB_DEVICE(0x2001, 0x3c1c) },
	{ USB_DEVICE(0x2001, 0x3c1d) },
	{ USB_DEVICE(0x2001, 0x3c1e) },
	/* LG innotek */
	{ USB_DEVICE(0x043e, 0x7a22) },
	{ USB_DEVICE(0x043e, 0x7a42) },
	/* Panasonic */
	{ USB_DEVICE(0x04da, 0x1801) },
	{ USB_DEVICE(0x04da, 0x1800) },
	{ USB_DEVICE(0x04da, 0x23f6) },
	/* Philips */
	{ USB_DEVICE(0x0471, 0x2104) },
	{ USB_DEVICE(0x0471, 0x2126) },
	{ USB_DEVICE(0x0471, 0x2180) },
	{ USB_DEVICE(0x0471, 0x2181) },
	{ USB_DEVICE(0x0471, 0x2182) },
	/* Ralink */
	{ USB_DEVICE(0x148f, 0x5370) },
	{ USB_DEVICE(0x148f, 0x5372) },
#endif
#ifdef CONFIG_RT2800USB_RT55XX
	/* Arcadyan */
	{ USB_DEVICE(0x043e, 0x7a32) },
	/* AVM GmbH */
	{ USB_DEVICE(0x057c, 0x8501) },
	/* D-Link DWA-160-B2 */
	{ USB_DEVICE(0x2001, 0x3c1a) },
	/* Proware */
	{ USB_DEVICE(0x043e, 0x7a13) },
	/* Ralink */
	{ USB_DEVICE(0x148f, 0x5572) },
#endif
#ifdef CONFIG_RT2800USB_UNKNOWN
	/*
	 * Unclear what kind of devices these are (they aren't supported by the
	 * vendor linux driver).
	 */
	/* Abocom */
	{ USB_DEVICE(0x07b8, 0x3073) },
	{ USB_DEVICE(0x07b8, 0x3074) },
	/* Alpha Networks */
	{ USB_DEVICE(0x14b2, 0x3c08) },
	{ USB_DEVICE(0x14b2, 0x3c11) },
	/* Amigo */
	{ USB_DEVICE(0x0e0b, 0x9031) },
	{ USB_DEVICE(0x0e0b, 0x9041) },
	/* ASUS */
	{ USB_DEVICE(0x0b05, 0x166a) },
	{ USB_DEVICE(0x0b05, 0x1760) },
	{ USB_DEVICE(0x0b05, 0x1761) },
	{ USB_DEVICE(0x0b05, 0x1790) },
	{ USB_DEVICE(0x0b05, 0x17a7) },
	/* AzureWave */
	{ USB_DEVICE(0x13d3, 0x3262) },
	{ USB_DEVICE(0x13d3, 0x3284) },
	{ USB_DEVICE(0x13d3, 0x3322) },
	{ USB_DEVICE(0x13d3, 0x3340) },
	{ USB_DEVICE(0x13d3, 0x3399) },
	{ USB_DEVICE(0x13d3, 0x3400) },
	{ USB_DEVICE(0x13d3, 0x3401) },
	/* Belkin */
	{ USB_DEVICE(0x050d, 0x1003) },
	/* Buffalo */
	{ USB_DEVICE(0x0411, 0x012e) },
	{ USB_DEVICE(0x0411, 0x0148) },
	{ USB_DEVICE(0x0411, 0x0150) },
	/* Corega */
	{ USB_DEVICE(0x07aa, 0x0041) },
	{ USB_DEVICE(0x07aa, 0x0042) },
	{ USB_DEVICE(0x18c5, 0x0008) },
	/* D-Link */
	{ USB_DEVICE(0x07d1, 0x3c0b) },
	/* Encore */
	{ USB_DEVICE(0x203d, 0x14a1) },
	/* EnGenius */
	{ USB_DEVICE(0x1740, 0x0600) },
	{ USB_DEVICE(0x1740, 0x0602) },
	/* Gemtek */
	{ USB_DEVICE(0x15a9, 0x0010) },
	/* Gigabyte */
	{ USB_DEVICE(0x1044, 0x800c) },
	/* Hercules */
	{ USB_DEVICE(0x06f8, 0xe036) },
	/* Huawei */
	{ USB_DEVICE(0x148f, 0xf101) },
	/* I-O DATA */
	{ USB_DEVICE(0x04bb, 0x094b) },
	/* LevelOne */
	{ USB_DEVICE(0x1740, 0x0605) },
	{ USB_DEVICE(0x1740, 0x0615) },
	/* Logitec */
	{ USB_DEVICE(0x0789, 0x0168) },
	{ USB_DEVICE(0x0789, 0x0169) },
	/* Motorola */
	{ USB_DEVICE(0x100d, 0x9032) },
	/* Pegatron */
	{ USB_DEVICE(0x05a6, 0x0101) },
	{ USB_DEVICE(0x1d4d, 0x0010) },
	/* Planex */
	{ USB_DEVICE(0x2019, 0xab24) },
	/* Qcom */
	{ USB_DEVICE(0x18e8, 0x6259) },
	/* RadioShack */
	{ USB_DEVICE(0x08b9, 0x1197) },
	/* Sitecom */
	{ USB_DEVICE(0x0df6, 0x003c) },
	{ USB_DEVICE(0x0df6, 0x004a) },
	{ USB_DEVICE(0x0df6, 0x004d) },
	{ USB_DEVICE(0x0df6, 0x0053) },
	{ USB_DEVICE(0x0df6, 0x0069) },
	{ USB_DEVICE(0x0df6, 0x006f) },
	/* SMC */
	{ USB_DEVICE(0x083a, 0xa512) },
	{ USB_DEVICE(0x083a, 0xc522) },
	{ USB_DEVICE(0x083a, 0xd522) },
	{ USB_DEVICE(0x083a, 0xf511) },
	/* Sweex */
	{ USB_DEVICE(0x177f, 0x0254) },
	/* TP-LINK */
	{ USB_DEVICE(0xf201, 0x5370) },
#endif
	{ 0, }
};

MODULE_AUTHOR(DRV_PROJECT);
MODULE_VERSION(DRV_VERSION);
MODULE_DESCRIPTION("Ralink RT2800 USB Wireless LAN driver.");
MODULE_SUPPORTED_DEVICE("Ralink RT2870 USB chipset based cards");
MODULE_DEVICE_TABLE(usb, rt2800usb_device_table);
MODULE_FIRMWARE(FIRMWARE_RT2870);
MODULE_LICENSE("GPL");

static int rt2800usb_probe(struct usb_interface *usb_intf,
			   const struct usb_device_id *id)
{
	return rt2x00usb_probe(usb_intf, &rt2800usb_ops);
}

static struct usb_driver rt2800usb_driver = {
	.name		= KBUILD_MODNAME,
	.id_table	= rt2800usb_device_table,
	.probe		= rt2800usb_probe,
	.disconnect	= rt2x00usb_disconnect,
	.suspend	= rt2x00usb_suspend,
	.resume		= rt2x00usb_resume,
	.reset_resume	= rt2x00usb_resume,
	.disable_hub_initiated_lpm = 1,
};

module_usb_driver(rt2800usb_driver);<|MERGE_RESOLUTION|>--- conflicted
+++ resolved
@@ -855,19 +855,11 @@
 	unsigned short txwi_size, rxwi_size;
 
 	if (rt2x00_rt(rt2x00dev, RT5592)) {
-<<<<<<< HEAD
-		txwi_size = TXWI_DESC_SIZE_5592;
-		rxwi_size = RXWI_DESC_SIZE_5592;
-	} else {
-		txwi_size = TXWI_DESC_SIZE;
-		rxwi_size = RXWI_DESC_SIZE;
-=======
 		txwi_size = TXWI_DESC_SIZE_5WORDS;
 		rxwi_size = RXWI_DESC_SIZE_6WORDS;
 	} else {
 		txwi_size = TXWI_DESC_SIZE_4WORDS;
 		rxwi_size = RXWI_DESC_SIZE_4WORDS;
->>>>>>> 0f817ed5
 	}
 
 	switch (queue->qid) {
