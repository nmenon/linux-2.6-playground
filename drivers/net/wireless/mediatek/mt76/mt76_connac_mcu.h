--- conflicted
+++ resolved
@@ -34,15 +34,12 @@
 #define PATCH_SEC_ENC_SCRAMBLE_INFO_MASK	GENMASK(15, 0)
 #define PATCH_SEC_ENC_AES_KEY_MASK		GENMASK(7, 0)
 
-<<<<<<< HEAD
-=======
 enum {
 	FW_TYPE_DEFAULT = 0,
 	FW_TYPE_CLC = 2,
 	FW_TYPE_MAX_NUM = 255
 };
 
->>>>>>> 7365df19
 #define MCU_PQ_ID(p, q)		(((p) << 15) | ((q) << 10))
 #define MCU_PKT_ID		0xa0
 
@@ -184,12 +181,8 @@
 	__le32 addr;
 	__le32 len;
 	u8 feature_set;
-<<<<<<< HEAD
-	u8 rsv1[15];
-=======
 	u8 type;
 	u8 rsv1[14];
->>>>>>> 7365df19
 } __packed;
 
 struct tlv {
