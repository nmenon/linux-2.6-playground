/******************************************************************************
 *
 * This file is provided under a dual BSD/GPLv2 license.  When using or
 * redistributing this file, you may do so under either license.
 *
 * GPL LICENSE SUMMARY
 *
 * Copyright(c) 2012 - 2013 Intel Corporation. All rights reserved.
 *
 * This program is free software; you can redistribute it and/or modify
 * it under the terms of version 2 of the GNU General Public License as
 * published by the Free Software Foundation.
 *
 * This program is distributed in the hope that it will be useful, but
 * WITHOUT ANY WARRANTY; without even the implied warranty of
 * MERCHANTABILITY or FITNESS FOR A PARTICULAR PURPOSE.  See the GNU
 * General Public License for more details.
 *
 * You should have received a copy of the GNU General Public License
 * along with this program; if not, write to the Free Software
 * Foundation, Inc., 51 Franklin Street, Fifth Floor, Boston, MA 02110,
 * USA
 *
 * The full GNU General Public License is included in this distribution
 * in the file called COPYING.
 *
 * Contact Information:
 *  Intel Linux Wireless <ilw@linux.intel.com>
 * Intel Corporation, 5200 N.E. Elam Young Parkway, Hillsboro, OR 97124-6497
 *
 * BSD LICENSE
 *
 * Copyright(c) 2012 - 2013 Intel Corporation. All rights reserved.
 * All rights reserved.
 *
 * Redistribution and use in source and binary forms, with or without
 * modification, are permitted provided that the following conditions
 * are met:
 *
 *  * Redistributions of source code must retain the above copyright
 *    notice, this list of conditions and the following disclaimer.
 *  * Redistributions in binary form must reproduce the above copyright
 *    notice, this list of conditions and the following disclaimer in
 *    the documentation and/or other materials provided with the
 *    distribution.
 *  * Neither the name Intel Corporation nor the names of its
 *    contributors may be used to endorse or promote products derived
 *    from this software without specific prior written permission.
 *
 * THIS SOFTWARE IS PROVIDED BY THE COPYRIGHT HOLDERS AND CONTRIBUTORS
 * "AS IS" AND ANY EXPRESS OR IMPLIED WARRANTIES, INCLUDING, BUT NOT
 * LIMITED TO, THE IMPLIED WARRANTIES OF MERCHANTABILITY AND FITNESS FOR
 * A PARTICULAR PURPOSE ARE DISCLAIMED. IN NO EVENT SHALL THE COPYRIGHT
 * OWNER OR CONTRIBUTORS BE LIABLE FOR ANY DIRECT, INDIRECT, INCIDENTAL,
 * SPECIAL, EXEMPLARY, OR CONSEQUENTIAL DAMAGES (INCLUDING, BUT NOT
 * LIMITED TO, PROCUREMENT OF SUBSTITUTE GOODS OR SERVICES; LOSS OF USE,
 * DATA, OR PROFITS; OR BUSINESS INTERRUPTION) HOWEVER CAUSED AND ON ANY
 * THEORY OF LIABILITY, WHETHER IN CONTRACT, STRICT LIABILITY, OR TORT
 * (INCLUDING NEGLIGENCE OR OTHERWISE) ARISING IN ANY WAY OUT OF THE USE
 * OF THIS SOFTWARE, EVEN IF ADVISED OF THE POSSIBILITY OF SUCH DAMAGE.
 *
 *****************************************************************************/

#include <linux/etherdevice.h>
#include <linux/ip.h>
#include <linux/fs.h>
#include <net/cfg80211.h>
#include <net/ipv6.h>
#include <net/tcp.h>
#include "iwl-modparams.h"
#include "fw-api.h"
#include "mvm.h"

void iwl_mvm_set_rekey_data(struct ieee80211_hw *hw,
			    struct ieee80211_vif *vif,
			    struct cfg80211_gtk_rekey_data *data)
{
	struct iwl_mvm *mvm = IWL_MAC80211_GET_MVM(hw);
	struct iwl_mvm_vif *mvmvif = iwl_mvm_vif_from_mac80211(vif);

	if (iwlwifi_mod_params.sw_crypto)
		return;

	mutex_lock(&mvm->mutex);

	memcpy(mvmvif->rekey_data.kek, data->kek, NL80211_KEK_LEN);
	memcpy(mvmvif->rekey_data.kck, data->kck, NL80211_KCK_LEN);
	mvmvif->rekey_data.replay_ctr =
		cpu_to_le64(be64_to_cpup((__be64 *)&data->replay_ctr));
	mvmvif->rekey_data.valid = true;

	mutex_unlock(&mvm->mutex);
}

#if IS_ENABLED(CONFIG_IPV6)
void iwl_mvm_ipv6_addr_change(struct ieee80211_hw *hw,
			      struct ieee80211_vif *vif,
			      struct inet6_dev *idev)
{
	struct iwl_mvm_vif *mvmvif = iwl_mvm_vif_from_mac80211(vif);
	struct inet6_ifaddr *ifa;
	int idx = 0;

	read_lock_bh(&idev->lock);
	list_for_each_entry(ifa, &idev->addr_list, if_list) {
		mvmvif->target_ipv6_addrs[idx] = ifa->addr;
		idx++;
		if (idx >= IWL_PROTO_OFFLOAD_NUM_IPV6_ADDRS)
			break;
	}
	read_unlock_bh(&idev->lock);

	mvmvif->num_target_ipv6_addrs = idx;
}
#endif

void iwl_mvm_set_default_unicast_key(struct ieee80211_hw *hw,
				     struct ieee80211_vif *vif, int idx)
{
	struct iwl_mvm_vif *mvmvif = iwl_mvm_vif_from_mac80211(vif);

	mvmvif->tx_key_idx = idx;
}

static void iwl_mvm_convert_p1k(u16 *p1k, __le16 *out)
{
	int i;

	for (i = 0; i < IWL_P1K_SIZE; i++)
		out[i] = cpu_to_le16(p1k[i]);
}

struct wowlan_key_data {
	struct iwl_wowlan_rsc_tsc_params_cmd *rsc_tsc;
	struct iwl_wowlan_tkip_params_cmd *tkip;
	bool error, use_rsc_tsc, use_tkip;
	int gtk_key_idx;
};

static void iwl_mvm_wowlan_program_keys(struct ieee80211_hw *hw,
					struct ieee80211_vif *vif,
					struct ieee80211_sta *sta,
					struct ieee80211_key_conf *key,
					void *_data)
{
	struct iwl_mvm *mvm = IWL_MAC80211_GET_MVM(hw);
	struct iwl_mvm_vif *mvmvif = iwl_mvm_vif_from_mac80211(vif);
	struct wowlan_key_data *data = _data;
	struct aes_sc *aes_sc, *aes_tx_sc = NULL;
	struct tkip_sc *tkip_sc, *tkip_tx_sc = NULL;
	struct iwl_p1k_cache *rx_p1ks;
	u8 *rx_mic_key;
	struct ieee80211_key_seq seq;
	u32 cur_rx_iv32 = 0;
	u16 p1k[IWL_P1K_SIZE];
	int ret, i;

	mutex_lock(&mvm->mutex);

	switch (key->cipher) {
	case WLAN_CIPHER_SUITE_WEP40:
	case WLAN_CIPHER_SUITE_WEP104: { /* hack it for now */
		struct {
			struct iwl_mvm_wep_key_cmd wep_key_cmd;
			struct iwl_mvm_wep_key wep_key;
		} __packed wkc = {
			.wep_key_cmd.mac_id_n_color =
				cpu_to_le32(FW_CMD_ID_AND_COLOR(mvmvif->id,
								mvmvif->color)),
			.wep_key_cmd.num_keys = 1,
			/* firmware sets STA_KEY_FLG_WEP_13BYTES */
			.wep_key_cmd.decryption_type = STA_KEY_FLG_WEP,
			.wep_key.key_index = key->keyidx,
			.wep_key.key_size = key->keylen,
		};

		/*
		 * This will fail -- the key functions don't set support
		 * pairwise WEP keys. However, that's better than silently
		 * failing WoWLAN. Or maybe not?
		 */
		if (key->flags & IEEE80211_KEY_FLAG_PAIRWISE)
			break;

		memcpy(&wkc.wep_key.key[3], key->key, key->keylen);
		if (key->keyidx == mvmvif->tx_key_idx) {
			/* TX key must be at offset 0 */
			wkc.wep_key.key_offset = 0;
		} else {
			/* others start at 1 */
			data->gtk_key_idx++;
			wkc.wep_key.key_offset = data->gtk_key_idx;
		}

		ret = iwl_mvm_send_cmd_pdu(mvm, WEP_KEY, CMD_SYNC,
					   sizeof(wkc), &wkc);
		data->error = ret != 0;

		mvm->ptk_ivlen = key->iv_len;
		mvm->ptk_icvlen = key->icv_len;
		mvm->gtk_ivlen = key->iv_len;
		mvm->gtk_icvlen = key->icv_len;

		/* don't upload key again */
		goto out_unlock;
	}
	default:
		data->error = true;
		goto out_unlock;
	case WLAN_CIPHER_SUITE_AES_CMAC:
		/*
		 * Ignore CMAC keys -- the WoWLAN firmware doesn't support them
		 * but we also shouldn't abort suspend due to that. It does have
		 * support for the IGTK key renewal, but doesn't really use the
		 * IGTK for anything. This means we could spuriously wake up or
		 * be deauthenticated, but that was considered acceptable.
		 */
		goto out_unlock;
	case WLAN_CIPHER_SUITE_TKIP:
		if (sta) {
			tkip_sc = data->rsc_tsc->all_tsc_rsc.tkip.unicast_rsc;
			tkip_tx_sc = &data->rsc_tsc->all_tsc_rsc.tkip.tsc;

			rx_p1ks = data->tkip->rx_uni;

			ieee80211_get_key_tx_seq(key, &seq);
			tkip_tx_sc->iv16 = cpu_to_le16(seq.tkip.iv16);
			tkip_tx_sc->iv32 = cpu_to_le32(seq.tkip.iv32);

			ieee80211_get_tkip_p1k_iv(key, seq.tkip.iv32, p1k);
			iwl_mvm_convert_p1k(p1k, data->tkip->tx.p1k);

			memcpy(data->tkip->mic_keys.tx,
			       &key->key[NL80211_TKIP_DATA_OFFSET_TX_MIC_KEY],
			       IWL_MIC_KEY_SIZE);

			rx_mic_key = data->tkip->mic_keys.rx_unicast;
		} else {
			tkip_sc =
				data->rsc_tsc->all_tsc_rsc.tkip.multicast_rsc;
			rx_p1ks = data->tkip->rx_multi;
			rx_mic_key = data->tkip->mic_keys.rx_mcast;
		}

		/*
		 * For non-QoS this relies on the fact that both the uCode and
		 * mac80211 use TID 0 (as they need to to avoid replay attacks)
		 * for checking the IV in the frames.
		 */
		for (i = 0; i < IWL_NUM_RSC; i++) {
			ieee80211_get_key_rx_seq(key, i, &seq);
			tkip_sc[i].iv16 = cpu_to_le16(seq.tkip.iv16);
			tkip_sc[i].iv32 = cpu_to_le32(seq.tkip.iv32);
			/* wrapping isn't allowed, AP must rekey */
			if (seq.tkip.iv32 > cur_rx_iv32)
				cur_rx_iv32 = seq.tkip.iv32;
		}

		ieee80211_get_tkip_rx_p1k(key, vif->bss_conf.bssid,
					  cur_rx_iv32, p1k);
		iwl_mvm_convert_p1k(p1k, rx_p1ks[0].p1k);
		ieee80211_get_tkip_rx_p1k(key, vif->bss_conf.bssid,
					  cur_rx_iv32 + 1, p1k);
		iwl_mvm_convert_p1k(p1k, rx_p1ks[1].p1k);

		memcpy(rx_mic_key,
		       &key->key[NL80211_TKIP_DATA_OFFSET_RX_MIC_KEY],
		       IWL_MIC_KEY_SIZE);

		data->use_tkip = true;
		data->use_rsc_tsc = true;
		break;
	case WLAN_CIPHER_SUITE_CCMP:
		if (sta) {
			u8 *pn = seq.ccmp.pn;

			aes_sc = data->rsc_tsc->all_tsc_rsc.aes.unicast_rsc;
			aes_tx_sc = &data->rsc_tsc->all_tsc_rsc.aes.tsc;

			ieee80211_get_key_tx_seq(key, &seq);
			aes_tx_sc->pn = cpu_to_le64((u64)pn[5] |
						    ((u64)pn[4] << 8) |
						    ((u64)pn[3] << 16) |
						    ((u64)pn[2] << 24) |
						    ((u64)pn[1] << 32) |
						    ((u64)pn[0] << 40));
		} else {
			aes_sc = data->rsc_tsc->all_tsc_rsc.aes.multicast_rsc;
		}

		/*
		 * For non-QoS this relies on the fact that both the uCode and
		 * mac80211 use TID 0 for checking the IV in the frames.
		 */
		for (i = 0; i < IWL_NUM_RSC; i++) {
			u8 *pn = seq.ccmp.pn;

			ieee80211_get_key_rx_seq(key, i, &seq);
			aes_sc->pn = cpu_to_le64((u64)pn[5] |
						 ((u64)pn[4] << 8) |
						 ((u64)pn[3] << 16) |
						 ((u64)pn[2] << 24) |
						 ((u64)pn[1] << 32) |
						 ((u64)pn[0] << 40));
		}
		data->use_rsc_tsc = true;
		break;
	}

	/*
	 * The D3 firmware hardcodes the key offset 0 as the key it uses
	 * to transmit packets to the AP, i.e. the PTK.
	 */
	if (key->flags & IEEE80211_KEY_FLAG_PAIRWISE) {
		key->hw_key_idx = 0;
		mvm->ptk_ivlen = key->iv_len;
		mvm->ptk_icvlen = key->icv_len;
	} else {
		data->gtk_key_idx++;
		key->hw_key_idx = data->gtk_key_idx;
		mvm->gtk_ivlen = key->iv_len;
		mvm->gtk_icvlen = key->icv_len;
	}

	ret = iwl_mvm_set_sta_key(mvm, vif, sta, key, true);
	data->error = ret != 0;
out_unlock:
	mutex_unlock(&mvm->mutex);
}

static int iwl_mvm_send_patterns(struct iwl_mvm *mvm,
				 struct cfg80211_wowlan *wowlan)
{
	struct iwl_wowlan_patterns_cmd *pattern_cmd;
	struct iwl_host_cmd cmd = {
		.id = WOWLAN_PATTERNS,
		.dataflags[0] = IWL_HCMD_DFL_NOCOPY,
		.flags = CMD_SYNC,
	};
	int i, err;

	if (!wowlan->n_patterns)
		return 0;

	cmd.len[0] = sizeof(*pattern_cmd) +
		wowlan->n_patterns * sizeof(struct iwl_wowlan_pattern);

	pattern_cmd = kmalloc(cmd.len[0], GFP_KERNEL);
	if (!pattern_cmd)
		return -ENOMEM;

	pattern_cmd->n_patterns = cpu_to_le32(wowlan->n_patterns);

	for (i = 0; i < wowlan->n_patterns; i++) {
		int mask_len = DIV_ROUND_UP(wowlan->patterns[i].pattern_len, 8);

		memcpy(&pattern_cmd->patterns[i].mask,
		       wowlan->patterns[i].mask, mask_len);
		memcpy(&pattern_cmd->patterns[i].pattern,
		       wowlan->patterns[i].pattern,
		       wowlan->patterns[i].pattern_len);
		pattern_cmd->patterns[i].mask_size = mask_len;
		pattern_cmd->patterns[i].pattern_size =
			wowlan->patterns[i].pattern_len;
	}

	cmd.data[0] = pattern_cmd;
	err = iwl_mvm_send_cmd(mvm, &cmd);
	kfree(pattern_cmd);
	return err;
}

static int iwl_mvm_send_proto_offload(struct iwl_mvm *mvm,
				      struct ieee80211_vif *vif)
{
	struct iwl_proto_offload_cmd cmd = {};
#if IS_ENABLED(CONFIG_IPV6)
	struct iwl_mvm_vif *mvmvif = iwl_mvm_vif_from_mac80211(vif);
	int i;

	if (mvmvif->num_target_ipv6_addrs) {
		cmd.enabled |= cpu_to_le32(IWL_D3_PROTO_OFFLOAD_NS);
		memcpy(cmd.ndp_mac_addr, vif->addr, ETH_ALEN);
	}

	BUILD_BUG_ON(sizeof(cmd.target_ipv6_addr[i]) !=
		     sizeof(mvmvif->target_ipv6_addrs[i]));

	for (i = 0; i < mvmvif->num_target_ipv6_addrs; i++)
		memcpy(cmd.target_ipv6_addr[i],
		       &mvmvif->target_ipv6_addrs[i],
		       sizeof(cmd.target_ipv6_addr[i]));
#endif

	if (vif->bss_conf.arp_addr_cnt) {
		cmd.enabled |= cpu_to_le32(IWL_D3_PROTO_OFFLOAD_ARP);
		cmd.host_ipv4_addr = vif->bss_conf.arp_addr_list[0];
		memcpy(cmd.arp_mac_addr, vif->addr, ETH_ALEN);
	}

	if (!cmd.enabled)
		return 0;

	return iwl_mvm_send_cmd_pdu(mvm, PROT_OFFLOAD_CONFIG_CMD, CMD_SYNC,
				    sizeof(cmd), &cmd);
}

enum iwl_mvm_tcp_packet_type {
	MVM_TCP_TX_SYN,
	MVM_TCP_RX_SYNACK,
	MVM_TCP_TX_DATA,
	MVM_TCP_RX_ACK,
	MVM_TCP_RX_WAKE,
	MVM_TCP_TX_FIN,
};

static __le16 pseudo_hdr_check(int len, __be32 saddr, __be32 daddr)
{
	__sum16 check = tcp_v4_check(len, saddr, daddr, 0);
	return cpu_to_le16(be16_to_cpu((__force __be16)check));
}

static void iwl_mvm_build_tcp_packet(struct ieee80211_vif *vif,
				     struct cfg80211_wowlan_tcp *tcp,
				     void *_pkt, u8 *mask,
				     __le16 *pseudo_hdr_csum,
				     enum iwl_mvm_tcp_packet_type ptype)
{
	struct {
		struct ethhdr eth;
		struct iphdr ip;
		struct tcphdr tcp;
		u8 data[];
	} __packed *pkt = _pkt;
	u16 ip_tot_len = sizeof(struct iphdr) + sizeof(struct tcphdr);
	int i;

	pkt->eth.h_proto = cpu_to_be16(ETH_P_IP),
	pkt->ip.version = 4;
	pkt->ip.ihl = 5;
	pkt->ip.protocol = IPPROTO_TCP;

	switch (ptype) {
	case MVM_TCP_TX_SYN:
	case MVM_TCP_TX_DATA:
	case MVM_TCP_TX_FIN:
		memcpy(pkt->eth.h_dest, tcp->dst_mac, ETH_ALEN);
		memcpy(pkt->eth.h_source, vif->addr, ETH_ALEN);
		pkt->ip.ttl = 128;
		pkt->ip.saddr = tcp->src;
		pkt->ip.daddr = tcp->dst;
		pkt->tcp.source = cpu_to_be16(tcp->src_port);
		pkt->tcp.dest = cpu_to_be16(tcp->dst_port);
		/* overwritten for TX SYN later */
		pkt->tcp.doff = sizeof(struct tcphdr) / 4;
		pkt->tcp.window = cpu_to_be16(65000);
		break;
	case MVM_TCP_RX_SYNACK:
	case MVM_TCP_RX_ACK:
	case MVM_TCP_RX_WAKE:
		memcpy(pkt->eth.h_dest, vif->addr, ETH_ALEN);
		memcpy(pkt->eth.h_source, tcp->dst_mac, ETH_ALEN);
		pkt->ip.saddr = tcp->dst;
		pkt->ip.daddr = tcp->src;
		pkt->tcp.source = cpu_to_be16(tcp->dst_port);
		pkt->tcp.dest = cpu_to_be16(tcp->src_port);
		break;
	default:
		WARN_ON(1);
		return;
	}

	switch (ptype) {
	case MVM_TCP_TX_SYN:
		/* firmware assumes 8 option bytes - 8 NOPs for now */
		memset(pkt->data, 0x01, 8);
		ip_tot_len += 8;
		pkt->tcp.doff = (sizeof(struct tcphdr) + 8) / 4;
		pkt->tcp.syn = 1;
		break;
	case MVM_TCP_TX_DATA:
		ip_tot_len += tcp->payload_len;
		memcpy(pkt->data, tcp->payload, tcp->payload_len);
		pkt->tcp.psh = 1;
		pkt->tcp.ack = 1;
		break;
	case MVM_TCP_TX_FIN:
		pkt->tcp.fin = 1;
		pkt->tcp.ack = 1;
		break;
	case MVM_TCP_RX_SYNACK:
		pkt->tcp.syn = 1;
		pkt->tcp.ack = 1;
		break;
	case MVM_TCP_RX_ACK:
		pkt->tcp.ack = 1;
		break;
	case MVM_TCP_RX_WAKE:
		ip_tot_len += tcp->wake_len;
		pkt->tcp.psh = 1;
		pkt->tcp.ack = 1;
		memcpy(pkt->data, tcp->wake_data, tcp->wake_len);
		break;
	}

	switch (ptype) {
	case MVM_TCP_TX_SYN:
	case MVM_TCP_TX_DATA:
	case MVM_TCP_TX_FIN:
		pkt->ip.tot_len = cpu_to_be16(ip_tot_len);
		pkt->ip.check = ip_fast_csum(&pkt->ip, pkt->ip.ihl);
		break;
	case MVM_TCP_RX_WAKE:
		for (i = 0; i < DIV_ROUND_UP(tcp->wake_len, 8); i++) {
			u8 tmp = tcp->wake_mask[i];
			mask[i + 6] |= tmp << 6;
			if (i + 1 < DIV_ROUND_UP(tcp->wake_len, 8))
				mask[i + 7] = tmp >> 2;
		}
		/* fall through for ethernet/IP/TCP headers mask */
	case MVM_TCP_RX_SYNACK:
	case MVM_TCP_RX_ACK:
		mask[0] = 0xff; /* match ethernet */
		/*
		 * match ethernet, ip.version, ip.ihl
		 * the ip.ihl half byte is really masked out by firmware
		 */
		mask[1] = 0x7f;
		mask[2] = 0x80; /* match ip.protocol */
		mask[3] = 0xfc; /* match ip.saddr, ip.daddr */
		mask[4] = 0x3f; /* match ip.daddr, tcp.source, tcp.dest */
		mask[5] = 0x80; /* match tcp flags */
		/* leave rest (0 or set for MVM_TCP_RX_WAKE) */
		break;
	};

	*pseudo_hdr_csum = pseudo_hdr_check(ip_tot_len - sizeof(struct iphdr),
					    pkt->ip.saddr, pkt->ip.daddr);
}

static int iwl_mvm_send_remote_wake_cfg(struct iwl_mvm *mvm,
					struct ieee80211_vif *vif,
					struct cfg80211_wowlan_tcp *tcp)
{
	struct iwl_wowlan_remote_wake_config *cfg;
	struct iwl_host_cmd cmd = {
		.id = REMOTE_WAKE_CONFIG_CMD,
		.len = { sizeof(*cfg), },
		.dataflags = { IWL_HCMD_DFL_NOCOPY, },
		.flags = CMD_SYNC,
	};
	int ret;

	if (!tcp)
		return 0;

	cfg = kzalloc(sizeof(*cfg), GFP_KERNEL);
	if (!cfg)
		return -ENOMEM;
	cmd.data[0] = cfg;

	cfg->max_syn_retries = 10;
	cfg->max_data_retries = 10;
	cfg->tcp_syn_ack_timeout = 1; /* seconds */
	cfg->tcp_ack_timeout = 1; /* seconds */

	/* SYN (TX) */
	iwl_mvm_build_tcp_packet(
		vif, tcp, cfg->syn_tx.data, NULL,
		&cfg->syn_tx.info.tcp_pseudo_header_checksum,
		MVM_TCP_TX_SYN);
	cfg->syn_tx.info.tcp_payload_length = 0;

	/* SYN/ACK (RX) */
	iwl_mvm_build_tcp_packet(
		vif, tcp, cfg->synack_rx.data, cfg->synack_rx.rx_mask,
		&cfg->synack_rx.info.tcp_pseudo_header_checksum,
		MVM_TCP_RX_SYNACK);
	cfg->synack_rx.info.tcp_payload_length = 0;

	/* KEEPALIVE/ACK (TX) */
	iwl_mvm_build_tcp_packet(
		vif, tcp, cfg->keepalive_tx.data, NULL,
		&cfg->keepalive_tx.info.tcp_pseudo_header_checksum,
		MVM_TCP_TX_DATA);
	cfg->keepalive_tx.info.tcp_payload_length =
		cpu_to_le16(tcp->payload_len);
	cfg->sequence_number_offset = tcp->payload_seq.offset;
	/* length must be 0..4, the field is little endian */
	cfg->sequence_number_length = tcp->payload_seq.len;
	cfg->initial_sequence_number = cpu_to_le32(tcp->payload_seq.start);
	cfg->keepalive_interval = cpu_to_le16(tcp->data_interval);
	if (tcp->payload_tok.len) {
		cfg->token_offset = tcp->payload_tok.offset;
		cfg->token_length = tcp->payload_tok.len;
		cfg->num_tokens =
			cpu_to_le16(tcp->tokens_size % tcp->payload_tok.len);
		memcpy(cfg->tokens, tcp->payload_tok.token_stream,
		       tcp->tokens_size);
	} else {
		/* set tokens to max value to almost never run out */
		cfg->num_tokens = cpu_to_le16(65535);
	}

	/* ACK (RX) */
	iwl_mvm_build_tcp_packet(
		vif, tcp, cfg->keepalive_ack_rx.data,
		cfg->keepalive_ack_rx.rx_mask,
		&cfg->keepalive_ack_rx.info.tcp_pseudo_header_checksum,
		MVM_TCP_RX_ACK);
	cfg->keepalive_ack_rx.info.tcp_payload_length = 0;

	/* WAKEUP (RX) */
	iwl_mvm_build_tcp_packet(
		vif, tcp, cfg->wake_rx.data, cfg->wake_rx.rx_mask,
		&cfg->wake_rx.info.tcp_pseudo_header_checksum,
		MVM_TCP_RX_WAKE);
	cfg->wake_rx.info.tcp_payload_length =
		cpu_to_le16(tcp->wake_len);

	/* FIN */
	iwl_mvm_build_tcp_packet(
		vif, tcp, cfg->fin_tx.data, NULL,
		&cfg->fin_tx.info.tcp_pseudo_header_checksum,
		MVM_TCP_TX_FIN);
	cfg->fin_tx.info.tcp_payload_length = 0;

	ret = iwl_mvm_send_cmd(mvm, &cmd);
	kfree(cfg);

	return ret;
}

struct iwl_d3_iter_data {
	struct iwl_mvm *mvm;
	struct ieee80211_vif *vif;
	bool error;
};

static void iwl_mvm_d3_iface_iterator(void *_data, u8 *mac,
				      struct ieee80211_vif *vif)
{
	struct iwl_d3_iter_data *data = _data;
	struct iwl_mvm_vif *mvmvif = iwl_mvm_vif_from_mac80211(vif);

	if (vif->type != NL80211_IFTYPE_STATION || vif->p2p)
		return;

	if (mvmvif->ap_sta_id == IWL_MVM_STATION_COUNT)
		return;

	if (data->vif) {
		IWL_ERR(data->mvm, "More than one managed interface active!\n");
		data->error = true;
		return;
	}

	data->vif = vif;
}

static int iwl_mvm_d3_reprogram(struct iwl_mvm *mvm, struct ieee80211_vif *vif,
				struct ieee80211_sta *ap_sta)
{
	struct iwl_mvm_vif *mvmvif = iwl_mvm_vif_from_mac80211(vif);
	struct ieee80211_chanctx_conf *ctx;
	u8 chains_static, chains_dynamic;
	struct cfg80211_chan_def chandef;
	int ret, i;
	struct iwl_binding_cmd binding_cmd = {};
	struct iwl_time_quota_cmd quota_cmd = {};
	u32 status;

	/* add back the PHY */
	if (WARN_ON(!mvmvif->phy_ctxt))
		return -EINVAL;

	rcu_read_lock();
	ctx = rcu_dereference(vif->chanctx_conf);
	if (WARN_ON(!ctx)) {
		rcu_read_unlock();
		return -EINVAL;
	}
	chandef = ctx->def;
	chains_static = ctx->rx_chains_static;
	chains_dynamic = ctx->rx_chains_dynamic;
	rcu_read_unlock();

	ret = iwl_mvm_phy_ctxt_add(mvm, mvmvif->phy_ctxt, &chandef,
				   chains_static, chains_dynamic);
	if (ret)
		return ret;

	/* add back the MAC */
	mvmvif->uploaded = false;

	if (WARN_ON(!vif->bss_conf.assoc))
		return -EINVAL;
	/* hack */
	vif->bss_conf.assoc = false;
	ret = iwl_mvm_mac_ctxt_add(mvm, vif);
	vif->bss_conf.assoc = true;
	if (ret)
		return ret;

	/* add back binding - XXX refactor? */
	binding_cmd.id_and_color =
		cpu_to_le32(FW_CMD_ID_AND_COLOR(mvmvif->phy_ctxt->id,
						mvmvif->phy_ctxt->color));
	binding_cmd.action = cpu_to_le32(FW_CTXT_ACTION_ADD);
	binding_cmd.phy =
		cpu_to_le32(FW_CMD_ID_AND_COLOR(mvmvif->phy_ctxt->id,
						mvmvif->phy_ctxt->color));
	binding_cmd.macs[0] = cpu_to_le32(FW_CMD_ID_AND_COLOR(mvmvif->id,
							      mvmvif->color));
	for (i = 1; i < MAX_MACS_IN_BINDING; i++)
		binding_cmd.macs[i] = cpu_to_le32(FW_CTXT_INVALID);

	status = 0;
	ret = iwl_mvm_send_cmd_pdu_status(mvm, BINDING_CONTEXT_CMD,
					  sizeof(binding_cmd), &binding_cmd,
					  &status);
	if (ret) {
		IWL_ERR(mvm, "Failed to add binding: %d\n", ret);
		return ret;
	}

	if (status) {
		IWL_ERR(mvm, "Binding command failed: %u\n", status);
		return -EIO;
	}

	ret = iwl_mvm_sta_send_to_fw(mvm, ap_sta, false);
	if (ret)
		return ret;
	rcu_assign_pointer(mvm->fw_id_to_mac_id[mvmvif->ap_sta_id], ap_sta);

	ret = iwl_mvm_mac_ctxt_changed(mvm, vif);
	if (ret)
		return ret;

	/* and some quota */
	quota_cmd.quotas[0].id_and_color =
		cpu_to_le32(FW_CMD_ID_AND_COLOR(mvmvif->phy_ctxt->id,
						mvmvif->phy_ctxt->color));
	quota_cmd.quotas[0].quota = cpu_to_le32(100);
	quota_cmd.quotas[0].max_duration = cpu_to_le32(1000);

	for (i = 1; i < MAX_BINDINGS; i++)
		quota_cmd.quotas[i].id_and_color = cpu_to_le32(FW_CTXT_INVALID);

	ret = iwl_mvm_send_cmd_pdu(mvm, TIME_QUOTA_CMD, CMD_SYNC,
				   sizeof(quota_cmd), &quota_cmd);
	if (ret)
		IWL_ERR(mvm, "Failed to send quota: %d\n", ret);

	return 0;
}

static int __iwl_mvm_suspend(struct ieee80211_hw *hw,
			     struct cfg80211_wowlan *wowlan,
			     bool test)
{
	struct iwl_mvm *mvm = IWL_MAC80211_GET_MVM(hw);
	struct iwl_d3_iter_data suspend_iter_data = {
		.mvm = mvm,
	};
	struct ieee80211_vif *vif;
	struct iwl_mvm_vif *mvmvif;
	struct ieee80211_sta *ap_sta;
	struct iwl_mvm_sta *mvm_ap_sta;
	struct iwl_wowlan_config_cmd wowlan_config_cmd = {};
	struct iwl_wowlan_kek_kck_material_cmd kek_kck_cmd = {};
	struct iwl_wowlan_tkip_params_cmd tkip_cmd = {};
	struct iwl_d3_manager_config d3_cfg_cmd_data = {
		/*
		 * Program the minimum sleep time to 10 seconds, as many
		 * platforms have issues processing a wakeup signal while
		 * still being in the process of suspending.
		 */
		.min_sleep_time = cpu_to_le32(10 * 1000 * 1000),
	};
	struct iwl_host_cmd d3_cfg_cmd = {
		.id = D3_CONFIG_CMD,
		.flags = CMD_SYNC | CMD_WANT_SKB,
		.data[0] = &d3_cfg_cmd_data,
		.len[0] = sizeof(d3_cfg_cmd_data),
	};
	struct wowlan_key_data key_data = {
		.use_rsc_tsc = false,
		.tkip = &tkip_cmd,
		.use_tkip = false,
	};
	int ret, i;
	int len __maybe_unused;
	u16 seq;
	u8 old_aux_sta_id, old_ap_sta_id = IWL_MVM_STATION_COUNT;

	if (!wowlan) {
		/*
		 * mac80211 shouldn't get here, but for D3 test
		 * it doesn't warrant a warning
		 */
		WARN_ON(!test);
		return -EINVAL;
	}

	key_data.rsc_tsc = kzalloc(sizeof(*key_data.rsc_tsc), GFP_KERNEL);
	if (!key_data.rsc_tsc)
		return -ENOMEM;

	mutex_lock(&mvm->mutex);

	old_aux_sta_id = mvm->aux_sta.sta_id;

	/* see if there's only a single BSS vif and it's associated */
	ieee80211_iterate_active_interfaces_atomic(
		mvm->hw, IEEE80211_IFACE_ITER_NORMAL,
		iwl_mvm_d3_iface_iterator, &suspend_iter_data);

	if (suspend_iter_data.error || !suspend_iter_data.vif) {
		ret = 1;
		goto out_noreset;
	}

	vif = suspend_iter_data.vif;
	mvmvif = iwl_mvm_vif_from_mac80211(vif);

	ap_sta = rcu_dereference_protected(
			mvm->fw_id_to_mac_id[mvmvif->ap_sta_id],
			lockdep_is_held(&mvm->mutex));
	if (IS_ERR_OR_NULL(ap_sta)) {
		ret = -EINVAL;
		goto out_noreset;
	}

	mvm_ap_sta = (struct iwl_mvm_sta *)ap_sta->drv_priv;

	/*
	 * The D3 firmware still hardcodes the AP station ID for the
	 * BSS we're associated with as 0. Store the real STA ID here
	 * and assign 0. When we leave this function, we'll restore
	 * the original value for the resume code.
	 */
	old_ap_sta_id = mvm_ap_sta->sta_id;
	mvm_ap_sta->sta_id = 0;
	mvmvif->ap_sta_id = 0;

	/* TODO: wowlan_config_cmd.wowlan_ba_teardown_tids */

	wowlan_config_cmd.is_11n_connection = ap_sta->ht_cap.ht_supported;

	/*
	 * We know the last used seqno, and the uCode expects to know that
	 * one, it will increment before TX.
	 */
	seq = mvm_ap_sta->last_seq_ctl & IEEE80211_SCTL_SEQ;
	wowlan_config_cmd.non_qos_seq = cpu_to_le16(seq);

	/*
	 * For QoS counters, we store the one to use next, so subtract 0x10
	 * since the uCode will add 0x10 *before* using the value while we
	 * increment after using the value (i.e. store the next value to use).
	 */
	for (i = 0; i < IWL_MAX_TID_COUNT; i++) {
		seq = mvm_ap_sta->tid_data[i].seq_number;
		seq -= 0x10;
		wowlan_config_cmd.qos_seq[i] = cpu_to_le16(seq);
	}

	if (wowlan->disconnect)
		wowlan_config_cmd.wakeup_filter |=
			cpu_to_le32(IWL_WOWLAN_WAKEUP_BEACON_MISS |
				    IWL_WOWLAN_WAKEUP_LINK_CHANGE);
	if (wowlan->magic_pkt)
		wowlan_config_cmd.wakeup_filter |=
			cpu_to_le32(IWL_WOWLAN_WAKEUP_MAGIC_PACKET);
	if (wowlan->gtk_rekey_failure)
		wowlan_config_cmd.wakeup_filter |=
			cpu_to_le32(IWL_WOWLAN_WAKEUP_GTK_REKEY_FAIL);
	if (wowlan->eap_identity_req)
		wowlan_config_cmd.wakeup_filter |=
			cpu_to_le32(IWL_WOWLAN_WAKEUP_EAP_IDENT_REQ);
	if (wowlan->four_way_handshake)
		wowlan_config_cmd.wakeup_filter |=
			cpu_to_le32(IWL_WOWLAN_WAKEUP_4WAY_HANDSHAKE);
	if (wowlan->n_patterns)
		wowlan_config_cmd.wakeup_filter |=
			cpu_to_le32(IWL_WOWLAN_WAKEUP_PATTERN_MATCH);

	if (wowlan->rfkill_release)
		wowlan_config_cmd.wakeup_filter |=
			cpu_to_le32(IWL_WOWLAN_WAKEUP_RF_KILL_DEASSERT);

	if (wowlan->tcp) {
		/*
		 * Set the "link change" (really "link lost") flag as well
		 * since that implies losing the TCP connection.
		 */
		wowlan_config_cmd.wakeup_filter |=
			cpu_to_le32(IWL_WOWLAN_WAKEUP_REMOTE_LINK_LOSS |
				    IWL_WOWLAN_WAKEUP_REMOTE_SIGNATURE_TABLE |
				    IWL_WOWLAN_WAKEUP_REMOTE_WAKEUP_PACKET |
				    IWL_WOWLAN_WAKEUP_LINK_CHANGE);
	}

	iwl_mvm_cancel_scan(mvm);

	iwl_trans_stop_device(mvm->trans);

	/*
	 * Set the HW restart bit -- this is mostly true as we're
	 * going to load new firmware and reprogram that, though
	 * the reprogramming is going to be manual to avoid adding
	 * all the MACs that aren't support.
	 * We don't have to clear up everything though because the
	 * reprogramming is manual. When we resume, we'll actually
	 * go through a proper restart sequence again to switch
	 * back to the runtime firmware image.
	 */
	set_bit(IWL_MVM_STATUS_IN_HW_RESTART, &mvm->status);

	/* We reprogram keys and shouldn't allocate new key indices */
	memset(mvm->fw_key_table, 0, sizeof(mvm->fw_key_table));

	mvm->ptk_ivlen = 0;
	mvm->ptk_icvlen = 0;
	mvm->ptk_ivlen = 0;
	mvm->ptk_icvlen = 0;

	/*
	 * The D3 firmware still hardcodes the AP station ID for the
	 * BSS we're associated with as 0. As a result, we have to move
	 * the auxiliary station to ID 1 so the ID 0 remains free for
	 * the AP station for later.
	 * We set the sta_id to 1 here, and reset it to its previous
	 * value (that we stored above) later.
	 */
	mvm->aux_sta.sta_id = 1;

	ret = iwl_mvm_load_d3_fw(mvm);
	if (ret)
		goto out;

	ret = iwl_mvm_d3_reprogram(mvm, vif, ap_sta);
	if (ret)
		goto out;

	if (!iwlwifi_mod_params.sw_crypto) {
		/*
		 * This needs to be unlocked due to lock ordering
		 * constraints. Since we're in the suspend path
		 * that isn't really a problem though.
		 */
		mutex_unlock(&mvm->mutex);
		ieee80211_iter_keys(mvm->hw, vif,
				    iwl_mvm_wowlan_program_keys,
				    &key_data);
		mutex_lock(&mvm->mutex);
		if (key_data.error) {
			ret = -EIO;
			goto out;
		}

		if (key_data.use_rsc_tsc) {
			struct iwl_host_cmd rsc_tsc_cmd = {
				.id = WOWLAN_TSC_RSC_PARAM,
				.flags = CMD_SYNC,
				.data[0] = key_data.rsc_tsc,
				.dataflags[0] = IWL_HCMD_DFL_NOCOPY,
				.len[0] = sizeof(*key_data.rsc_tsc),
			};

			ret = iwl_mvm_send_cmd(mvm, &rsc_tsc_cmd);
			if (ret)
				goto out;
		}

		if (key_data.use_tkip) {
			ret = iwl_mvm_send_cmd_pdu(mvm,
						   WOWLAN_TKIP_PARAM,
						   CMD_SYNC, sizeof(tkip_cmd),
						   &tkip_cmd);
			if (ret)
				goto out;
		}

		if (mvmvif->rekey_data.valid) {
			memset(&kek_kck_cmd, 0, sizeof(kek_kck_cmd));
			memcpy(kek_kck_cmd.kck, mvmvif->rekey_data.kck,
			       NL80211_KCK_LEN);
			kek_kck_cmd.kck_len = cpu_to_le16(NL80211_KCK_LEN);
			memcpy(kek_kck_cmd.kek, mvmvif->rekey_data.kek,
			       NL80211_KEK_LEN);
			kek_kck_cmd.kek_len = cpu_to_le16(NL80211_KEK_LEN);
			kek_kck_cmd.replay_ctr = mvmvif->rekey_data.replay_ctr;

			ret = iwl_mvm_send_cmd_pdu(mvm,
						   WOWLAN_KEK_KCK_MATERIAL,
						   CMD_SYNC,
						   sizeof(kek_kck_cmd),
						   &kek_kck_cmd);
			if (ret)
				goto out;
		}
	}

	ret = iwl_mvm_send_cmd_pdu(mvm, WOWLAN_CONFIGURATION,
				   CMD_SYNC, sizeof(wowlan_config_cmd),
				   &wowlan_config_cmd);
	if (ret)
		goto out;

	ret = iwl_mvm_send_patterns(mvm, wowlan);
	if (ret)
		goto out;

	ret = iwl_mvm_send_proto_offload(mvm, vif);
	if (ret)
		goto out;

	ret = iwl_mvm_send_remote_wake_cfg(mvm, vif, wowlan->tcp);
	if (ret)
		goto out;

	ret = iwl_mvm_power_update_mode(mvm, vif);
	if (ret)
		goto out;

<<<<<<< HEAD
=======
#ifdef CONFIG_IWLWIFI_DEBUGFS
	if (mvm->d3_wake_sysassert)
		d3_cfg_cmd_data.wakeup_flags |=
			cpu_to_le32(IWL_WAKEUP_D3_CONFIG_FW_ERROR);
#endif

>>>>>>> 0f817ed5
	/* must be last -- this switches firmware state */
	ret = iwl_mvm_send_cmd(mvm, &d3_cfg_cmd);
	if (ret)
		goto out;
#ifdef CONFIG_IWLWIFI_DEBUGFS
	len = le32_to_cpu(d3_cfg_cmd.resp_pkt->len_n_flags) &
		FH_RSCSR_FRAME_SIZE_MSK;
	if (len >= sizeof(u32) * 2) {
		mvm->d3_test_pme_ptr =
			le32_to_cpup((__le32 *)d3_cfg_cmd.resp_pkt->data);
	} else if (test) {
		/* in test mode we require the pointer */
		ret = -EIO;
		goto out;
	}
#endif
	iwl_free_resp(&d3_cfg_cmd);

	clear_bit(IWL_MVM_STATUS_IN_HW_RESTART, &mvm->status);

	iwl_trans_d3_suspend(mvm->trans, test);
 out:
	mvm->aux_sta.sta_id = old_aux_sta_id;
	mvm_ap_sta->sta_id = old_ap_sta_id;
	mvmvif->ap_sta_id = old_ap_sta_id;
 out_noreset:
	kfree(key_data.rsc_tsc);
	if (ret < 0)
		ieee80211_restart_hw(mvm->hw);

	mutex_unlock(&mvm->mutex);

	return ret;
}

int iwl_mvm_suspend(struct ieee80211_hw *hw, struct cfg80211_wowlan *wowlan)
{
	return __iwl_mvm_suspend(hw, wowlan, false);
}

static void iwl_mvm_query_wakeup_reasons(struct iwl_mvm *mvm,
					 struct ieee80211_vif *vif)
{
	u32 base = mvm->error_event_table;
	struct error_table_start {
		/* cf. struct iwl_error_event_table */
		u32 valid;
		u32 error_id;
	} err_info;
	struct cfg80211_wowlan_wakeup wakeup = {
		.pattern_idx = -1,
	};
	struct cfg80211_wowlan_wakeup *wakeup_report = &wakeup;
	struct iwl_host_cmd cmd = {
		.id = WOWLAN_GET_STATUSES,
		.flags = CMD_SYNC | CMD_WANT_SKB,
	};
	struct iwl_wowlan_status *status;
	u32 reasons;
	int ret, len;
	struct sk_buff *pkt = NULL;

	iwl_trans_read_mem_bytes(mvm->trans, base,
				 &err_info, sizeof(err_info));

	if (err_info.valid) {
		IWL_INFO(mvm, "error table is valid (%d)\n",
			 err_info.valid);
		if (err_info.error_id == RF_KILL_INDICATOR_FOR_WOWLAN) {
			wakeup.rfkill_release = true;
			ieee80211_report_wowlan_wakeup(vif, &wakeup,
						       GFP_KERNEL);
		}
		return;
	}

	/* only for tracing for now */
	ret = iwl_mvm_send_cmd_pdu(mvm, OFFLOADS_QUERY_CMD, CMD_SYNC, 0, NULL);
	if (ret)
		IWL_ERR(mvm, "failed to query offload statistics (%d)\n", ret);

	ret = iwl_mvm_send_cmd(mvm, &cmd);
	if (ret) {
		IWL_ERR(mvm, "failed to query status (%d)\n", ret);
		return;
	}

	/* RF-kill already asserted again... */
	if (!cmd.resp_pkt)
		return;

	len = le32_to_cpu(cmd.resp_pkt->len_n_flags) & FH_RSCSR_FRAME_SIZE_MSK;
	if (len - sizeof(struct iwl_cmd_header) < sizeof(*status)) {
		IWL_ERR(mvm, "Invalid WoWLAN status response!\n");
		goto out;
	}

	status = (void *)cmd.resp_pkt->data;

	if (len - sizeof(struct iwl_cmd_header) !=
	    sizeof(*status) +
	    ALIGN(le32_to_cpu(status->wake_packet_bufsize), 4)) {
		IWL_ERR(mvm, "Invalid WoWLAN status response!\n");
		goto out;
	}

	reasons = le32_to_cpu(status->wakeup_reasons);

	if (reasons == IWL_WOWLAN_WAKEUP_BY_NON_WIRELESS) {
		wakeup_report = NULL;
		goto report;
	}

	if (reasons & IWL_WOWLAN_WAKEUP_BY_MAGIC_PACKET)
		wakeup.magic_pkt = true;

	if (reasons & IWL_WOWLAN_WAKEUP_BY_PATTERN)
		wakeup.pattern_idx =
			le16_to_cpu(status->pattern_number);

	if (reasons & (IWL_WOWLAN_WAKEUP_BY_DISCONNECTION_ON_MISSED_BEACON |
		       IWL_WOWLAN_WAKEUP_BY_DISCONNECTION_ON_DEAUTH))
		wakeup.disconnect = true;

	if (reasons & IWL_WOWLAN_WAKEUP_BY_GTK_REKEY_FAILURE)
		wakeup.gtk_rekey_failure = true;

	if (reasons & IWL_WOWLAN_WAKEUP_BY_RFKILL_DEASSERTED)
		wakeup.rfkill_release = true;

	if (reasons & IWL_WOWLAN_WAKEUP_BY_EAPOL_REQUEST)
		wakeup.eap_identity_req = true;

	if (reasons & IWL_WOWLAN_WAKEUP_BY_FOUR_WAY_HANDSHAKE)
		wakeup.four_way_handshake = true;

	if (reasons & IWL_WOWLAN_WAKEUP_BY_REM_WAKE_LINK_LOSS)
		wakeup.tcp_connlost = true;

	if (reasons & IWL_WOWLAN_WAKEUP_BY_REM_WAKE_SIGNATURE_TABLE)
		wakeup.tcp_nomoretokens = true;

	if (reasons & IWL_WOWLAN_WAKEUP_BY_REM_WAKE_WAKEUP_PACKET)
		wakeup.tcp_match = true;

	if (status->wake_packet_bufsize) {
		int pktsize = le32_to_cpu(status->wake_packet_bufsize);
		int pktlen = le32_to_cpu(status->wake_packet_length);
		const u8 *pktdata = status->wake_packet;
		struct ieee80211_hdr *hdr = (void *)pktdata;
		int truncated = pktlen - pktsize;

		/* this would be a firmware bug */
		if (WARN_ON_ONCE(truncated < 0))
			truncated = 0;

		if (ieee80211_is_data(hdr->frame_control)) {
			int hdrlen = ieee80211_hdrlen(hdr->frame_control);
			int ivlen = 0, icvlen = 4; /* also FCS */

			pkt = alloc_skb(pktsize, GFP_KERNEL);
			if (!pkt)
				goto report;

			memcpy(skb_put(pkt, hdrlen), pktdata, hdrlen);
			pktdata += hdrlen;
			pktsize -= hdrlen;

			if (ieee80211_has_protected(hdr->frame_control)) {
				if (is_multicast_ether_addr(hdr->addr1)) {
					ivlen = mvm->gtk_ivlen;
					icvlen += mvm->gtk_icvlen;
				} else {
					ivlen = mvm->ptk_ivlen;
					icvlen += mvm->ptk_icvlen;
				}
			}

			/* if truncated, FCS/ICV is (partially) gone */
			if (truncated >= icvlen) {
				icvlen = 0;
				truncated -= icvlen;
			} else {
				icvlen -= truncated;
				truncated = 0;
			}

			pktsize -= ivlen + icvlen;
			pktdata += ivlen;

			memcpy(skb_put(pkt, pktsize), pktdata, pktsize);

			if (ieee80211_data_to_8023(pkt, vif->addr, vif->type))
				goto report;
			wakeup.packet = pkt->data;
			wakeup.packet_present_len = pkt->len;
			wakeup.packet_len = pkt->len - truncated;
			wakeup.packet_80211 = false;
		} else {
			int fcslen = 4;

			if (truncated >= 4) {
				truncated -= 4;
				fcslen = 0;
			} else {
				fcslen -= truncated;
				truncated = 0;
			}
			pktsize -= fcslen;
			wakeup.packet = status->wake_packet;
			wakeup.packet_present_len = pktsize;
			wakeup.packet_len = pktlen - truncated;
			wakeup.packet_80211 = true;
		}
	}

 report:
	ieee80211_report_wowlan_wakeup(vif, wakeup_report, GFP_KERNEL);
	kfree_skb(pkt);

 out:
	iwl_free_resp(&cmd);
}

static void iwl_mvm_read_d3_sram(struct iwl_mvm *mvm)
{
#ifdef CONFIG_IWLWIFI_DEBUGFS
	const struct fw_img *img = &mvm->fw->img[IWL_UCODE_WOWLAN];
	u32 len = img->sec[IWL_UCODE_SECTION_DATA].len;
	u32 offs = img->sec[IWL_UCODE_SECTION_DATA].offset;

	if (!mvm->store_d3_resume_sram)
		return;

	if (!mvm->d3_resume_sram) {
		mvm->d3_resume_sram = kzalloc(len, GFP_KERNEL);
		if (!mvm->d3_resume_sram)
			return;
	}

	iwl_trans_read_mem_bytes(mvm->trans, offs, mvm->d3_resume_sram, len);
#endif
}

static int __iwl_mvm_resume(struct iwl_mvm *mvm, bool test)
{
	struct iwl_d3_iter_data resume_iter_data = {
		.mvm = mvm,
	};
	struct ieee80211_vif *vif = NULL;
	int ret;
	enum iwl_d3_status d3_status;

	mutex_lock(&mvm->mutex);

	/* get the BSS vif pointer again */
	ieee80211_iterate_active_interfaces_atomic(
		mvm->hw, IEEE80211_IFACE_ITER_NORMAL,
		iwl_mvm_d3_iface_iterator, &resume_iter_data);

	if (WARN_ON(resume_iter_data.error || !resume_iter_data.vif))
		goto out_unlock;

	vif = resume_iter_data.vif;

	ret = iwl_trans_d3_resume(mvm->trans, &d3_status, test);
	if (ret)
		goto out_unlock;

	if (d3_status != IWL_D3_STATUS_ALIVE) {
		IWL_INFO(mvm, "Device was reset during suspend\n");
		goto out_unlock;
	}

	/* query SRAM first in case we want event logging */
	iwl_mvm_read_d3_sram(mvm);

	iwl_mvm_query_wakeup_reasons(mvm, vif);

 out_unlock:
	mutex_unlock(&mvm->mutex);

	if (!test && vif)
		ieee80211_resume_disconnect(vif);

	/* return 1 to reconfigure the device */
	set_bit(IWL_MVM_STATUS_IN_HW_RESTART, &mvm->status);
	return 1;
}

int iwl_mvm_resume(struct ieee80211_hw *hw)
{
	struct iwl_mvm *mvm = IWL_MAC80211_GET_MVM(hw);

	return __iwl_mvm_resume(mvm, false);
}

void iwl_mvm_set_wakeup(struct ieee80211_hw *hw, bool enabled)
{
	struct iwl_mvm *mvm = IWL_MAC80211_GET_MVM(hw);

	device_set_wakeup_enable(mvm->trans->dev, enabled);
}

#ifdef CONFIG_IWLWIFI_DEBUGFS
static int iwl_mvm_d3_test_open(struct inode *inode, struct file *file)
{
	struct iwl_mvm *mvm = inode->i_private;
	int err;

	if (mvm->d3_test_active)
		return -EBUSY;

	file->private_data = inode->i_private;

	ieee80211_stop_queues(mvm->hw);
	synchronize_net();

	/* start pseudo D3 */
	rtnl_lock();
	err = __iwl_mvm_suspend(mvm->hw, mvm->hw->wiphy->wowlan_config, true);
	rtnl_unlock();
	if (err > 0)
		err = -EINVAL;
	if (err) {
		ieee80211_wake_queues(mvm->hw);
		return err;
	}
	mvm->d3_test_active = true;
	return 0;
}

static ssize_t iwl_mvm_d3_test_read(struct file *file, char __user *user_buf,
				    size_t count, loff_t *ppos)
{
	struct iwl_mvm *mvm = file->private_data;
	u32 pme_asserted;

	while (true) {
		pme_asserted = iwl_trans_read_mem32(mvm->trans,
						    mvm->d3_test_pme_ptr);
		if (pme_asserted)
			break;
		if (msleep_interruptible(100))
			break;
	}

	return 0;
}

static void iwl_mvm_d3_test_disconn_work_iter(void *_data, u8 *mac,
					      struct ieee80211_vif *vif)
{
	if (vif->type == NL80211_IFTYPE_STATION)
		ieee80211_connection_loss(vif);
}

static int iwl_mvm_d3_test_release(struct inode *inode, struct file *file)
{
	struct iwl_mvm *mvm = inode->i_private;
	int remaining_time = 10;

	mvm->d3_test_active = false;
	__iwl_mvm_resume(mvm, true);
	iwl_abort_notification_waits(&mvm->notif_wait);
	ieee80211_restart_hw(mvm->hw);

	/* wait for restart and disconnect all interfaces */
	while (test_bit(IWL_MVM_STATUS_IN_HW_RESTART, &mvm->status) &&
	       remaining_time > 0) {
		remaining_time--;
		msleep(1000);
	}

	if (remaining_time == 0)
		IWL_ERR(mvm, "Timed out waiting for HW restart to finish!\n");

	ieee80211_iterate_active_interfaces_atomic(
		mvm->hw, IEEE80211_IFACE_ITER_NORMAL,
		iwl_mvm_d3_test_disconn_work_iter, NULL);

	ieee80211_wake_queues(mvm->hw);

	return 0;
}

const struct file_operations iwl_dbgfs_d3_test_ops = {
	.llseek = no_llseek,
	.open = iwl_mvm_d3_test_open,
	.read = iwl_mvm_d3_test_read,
	.release = iwl_mvm_d3_test_release,
};
#endif<|MERGE_RESOLUTION|>--- conflicted
+++ resolved
@@ -1026,15 +1026,12 @@
 	if (ret)
 		goto out;
 
-<<<<<<< HEAD
-=======
 #ifdef CONFIG_IWLWIFI_DEBUGFS
 	if (mvm->d3_wake_sysassert)
 		d3_cfg_cmd_data.wakeup_flags |=
 			cpu_to_le32(IWL_WAKEUP_D3_CONFIG_FW_ERROR);
 #endif
 
->>>>>>> 0f817ed5
 	/* must be last -- this switches firmware state */
 	ret = iwl_mvm_send_cmd(mvm, &d3_cfg_cmd);
 	if (ret)
