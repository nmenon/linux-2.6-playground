/******************************************************************************
 *
 * This file is provided under a dual BSD/GPLv2 license.  When using or
 * redistributing this file, you may do so under either license.
 *
 * GPL LICENSE SUMMARY
 *
 * Copyright(c) 2012 - 2013 Intel Corporation. All rights reserved.
 *
 * This program is free software; you can redistribute it and/or modify
 * it under the terms of version 2 of the GNU General Public License as
 * published by the Free Software Foundation.
 *
 * This program is distributed in the hope that it will be useful, but
 * WITHOUT ANY WARRANTY; without even the implied warranty of
 * MERCHANTABILITY or FITNESS FOR A PARTICULAR PURPOSE.  See the GNU
 * General Public License for more details.
 *
 * You should have received a copy of the GNU General Public License
 * along with this program; if not, write to the Free Software
 * Foundation, Inc., 51 Franklin Street, Fifth Floor, Boston, MA 02110,
 * USA
 *
 * The full GNU General Public License is included in this distribution
 * in the file called COPYING.
 *
 * Contact Information:
 *  Intel Linux Wireless <ilw@linux.intel.com>
 * Intel Corporation, 5200 N.E. Elam Young Parkway, Hillsboro, OR 97124-6497
 *
 * BSD LICENSE
 *
 * Copyright(c) 2012 - 2013 Intel Corporation. All rights reserved.
 * All rights reserved.
 *
 * Redistribution and use in source and binary forms, with or without
 * modification, are permitted provided that the following conditions
 * are met:
 *
 *  * Redistributions of source code must retain the above copyright
 *    notice, this list of conditions and the following disclaimer.
 *  * Redistributions in binary form must reproduce the above copyright
 *    notice, this list of conditions and the following disclaimer in
 *    the documentation and/or other materials provided with the
 *    distribution.
 *  * Neither the name Intel Corporation nor the names of its
 *    contributors may be used to endorse or promote products derived
 *    from this software without specific prior written permission.
 *
 * THIS SOFTWARE IS PROVIDED BY THE COPYRIGHT HOLDERS AND CONTRIBUTORS
 * "AS IS" AND ANY EXPRESS OR IMPLIED WARRANTIES, INCLUDING, BUT NOT
 * LIMITED TO, THE IMPLIED WARRANTIES OF MERCHANTABILITY AND FITNESS FOR
 * A PARTICULAR PURPOSE ARE DISCLAIMED. IN NO EVENT SHALL THE COPYRIGHT
 * OWNER OR CONTRIBUTORS BE LIABLE FOR ANY DIRECT, INDIRECT, INCIDENTAL,
 * SPECIAL, EXEMPLARY, OR CONSEQUENTIAL DAMAGES (INCLUDING, BUT NOT
 * LIMITED TO, PROCUREMENT OF SUBSTITUTE GOODS OR SERVICES; LOSS OF USE,
 * DATA, OR PROFITS; OR BUSINESS INTERRUPTION) HOWEVER CAUSED AND ON ANY
 * THEORY OF LIABILITY, WHETHER IN CONTRACT, STRICT LIABILITY, OR TORT
 * (INCLUDING NEGLIGENCE OR OTHERWISE) ARISING IN ANY WAY OUT OF THE USE
 * OF THIS SOFTWARE, EVEN IF ADVISED OF THE POSSIBILITY OF SUCH DAMAGE.
 *
 *****************************************************************************/

#ifndef __IWL_MVM_H__
#define __IWL_MVM_H__

#include <linux/list.h>
#include <linux/spinlock.h>
#include <linux/leds.h>
#include <linux/in6.h>

#include "iwl-op-mode.h"
#include "iwl-trans.h"
#include "iwl-notif-wait.h"
#include "iwl-eeprom-parse.h"
#include "iwl-trans.h"
#include "sta.h"
#include "fw-api.h"

#define IWL_INVALID_MAC80211_QUEUE	0xff
#define IWL_MVM_MAX_ADDRESSES		5
/* RSSI offset for WkP */
#define IWL_RSSI_OFFSET 50

enum iwl_mvm_tx_fifo {
	IWL_MVM_TX_FIFO_BK = 0,
	IWL_MVM_TX_FIFO_BE,
	IWL_MVM_TX_FIFO_VI,
	IWL_MVM_TX_FIFO_VO,
	IWL_MVM_TX_FIFO_MCAST = 5,
};

extern struct ieee80211_ops iwl_mvm_hw_ops;
/**
 * struct iwl_mvm_mod_params - module parameters for iwlmvm
 * @init_dbg: if true, then the NIC won't be stopped if the INIT fw asserted.
 *	We will register to mac80211 to have testmode working. The NIC must not
 *	be up'ed after the INIT fw asserted. This is useful to be able to use
 *	proprietary tools over testmode to debug the INIT fw.
 * @power_scheme: CAM(Continuous Active Mode)-1, BPS(Balanced Power
 *	Save)-2(default), LP(Low Power)-3
 */
struct iwl_mvm_mod_params {
	bool init_dbg;
	int power_scheme;
};
extern struct iwl_mvm_mod_params iwlmvm_mod_params;

struct iwl_mvm_phy_ctxt {
	u16 id;
	u16 color;
	u32 ref;

	/*
	 * TODO: This should probably be removed. Currently here only for rate
	 * scaling algorithm
	 */
	struct ieee80211_channel *channel;
};

struct iwl_mvm_time_event_data {
	struct ieee80211_vif *vif;
	struct list_head list;
	unsigned long end_jiffies;
	u32 duration;
	bool running;
	u32 uid;

	/*
	 * The access to the 'id' field must be done when the
	 * mvm->time_event_lock is held, as it value is used to indicate
	 * if the te is in the time event list or not (when id == TE_MAX)
	 */
	u32 id;
};

 /* Power management */

/**
 * enum iwl_power_scheme
 * @IWL_POWER_LEVEL_CAM - Continuously Active Mode
 * @IWL_POWER_LEVEL_BPS - Balanced Power Save (default)
 * @IWL_POWER_LEVEL_LP  - Low Power
 */
enum iwl_power_scheme {
	IWL_POWER_SCHEME_CAM = 1,
	IWL_POWER_SCHEME_BPS,
	IWL_POWER_SCHEME_LP
};

#define IWL_CONN_MAX_LISTEN_INTERVAL	70

#ifdef CONFIG_IWLWIFI_DEBUGFS
enum iwl_dbgfs_pm_mask {
	MVM_DEBUGFS_PM_KEEP_ALIVE = BIT(0),
	MVM_DEBUGFS_PM_SKIP_OVER_DTIM = BIT(1),
	MVM_DEBUGFS_PM_SKIP_DTIM_PERIODS = BIT(2),
	MVM_DEBUGFS_PM_RX_DATA_TIMEOUT = BIT(3),
	MVM_DEBUGFS_PM_TX_DATA_TIMEOUT = BIT(4),
	MVM_DEBUGFS_PM_DISABLE_POWER_OFF = BIT(5),
<<<<<<< HEAD
=======
	MVM_DEBUGFS_PM_LPRX_ENA = BIT(6),
	MVM_DEBUGFS_PM_LPRX_RSSI_THRESHOLD = BIT(7),
>>>>>>> 0f817ed5
};

struct iwl_dbgfs_pm {
	u8 keep_alive_seconds;
	u32 rx_data_timeout;
	u32 tx_data_timeout;
	bool skip_over_dtim;
	u8 skip_dtim_periods;
	bool disable_power_off;
<<<<<<< HEAD
=======
	bool lprx_ena;
	u32 lprx_rssi_threshold;
>>>>>>> 0f817ed5
	int mask;
};

/* beacon filtering */

enum iwl_dbgfs_bf_mask {
	MVM_DEBUGFS_BF_ENERGY_DELTA = BIT(0),
	MVM_DEBUGFS_BF_ROAMING_ENERGY_DELTA = BIT(1),
	MVM_DEBUGFS_BF_ROAMING_STATE = BIT(2),
	MVM_DEBUGFS_BF_TEMPERATURE_DELTA = BIT(3),
	MVM_DEBUGFS_BF_ENABLE_BEACON_FILTER = BIT(4),
	MVM_DEBUGFS_BF_DEBUG_FLAG = BIT(5),
	MVM_DEBUGFS_BF_ESCAPE_TIMER = BIT(6),
	MVM_DEBUGFS_BA_ESCAPE_TIMER = BIT(7),
	MVM_DEBUGFS_BA_ENABLE_BEACON_ABORT = BIT(8),
};

struct iwl_dbgfs_bf {
	u8 bf_energy_delta;
	u8 bf_roaming_energy_delta;
	u8 bf_roaming_state;
	u8 bf_temperature_delta;
	u8 bf_enable_beacon_filter;
	u8 bf_debug_flag;
	u32 bf_escape_timer;
	u32 ba_escape_timer;
	u8 ba_enable_beacon_abort;
	int mask;
};
#endif

enum iwl_mvm_smps_type_request {
	IWL_MVM_SMPS_REQ_BT_COEX,
	IWL_MVM_SMPS_REQ_TT,
	NUM_IWL_MVM_SMPS_REQ,
};

/**
 * struct iwl_mvm_vif - data per Virtual Interface, it is a MAC context
 * @id: between 0 and 3
 * @color: to solve races upon MAC addition and removal
 * @ap_sta_id: the sta_id of the AP - valid only if VIF type is STA
 * @uploaded: indicates the MAC context has been added to the device
 * @ap_active: indicates that ap context is configured, and that the interface
 *  should get quota etc.
 * @monitor_active: indicates that monitor context is configured, and that the
 * interface should get quota etc.
 * @queue_params: QoS params for this MAC
 * @bcast_sta: station used for broadcast packets. Used by the following
 *  vifs: P2P_DEVICE, GO and AP.
 * @beacon_skb: the skb used to hold the AP/GO beacon template
 * @smps_requests: the requests of of differents parts of the driver, regard
	the desired smps mode.
 */
struct iwl_mvm_vif {
	u16 id;
	u16 color;
	u8 ap_sta_id;

	bool uploaded;
	bool ap_active;
	bool monitor_active;
	/* indicate whether beacon filtering is enabled */
	bool bf_enabled;

	u32 ap_beacon_time;

	enum iwl_tsf_id tsf_id;

	/*
	 * QoS data from mac80211, need to store this here
	 * as mac80211 has a separate callback but we need
	 * to have the data for the MAC context
	 */
	struct ieee80211_tx_queue_params queue_params[IEEE80211_NUM_ACS];
	struct iwl_mvm_time_event_data time_event_data;

	struct iwl_mvm_int_sta bcast_sta;

	/*
	 * Assigned while mac80211 has the interface in a channel context,
	 * or, for P2P Device, while it exists.
	 */
	struct iwl_mvm_phy_ctxt *phy_ctxt;

#ifdef CONFIG_PM_SLEEP
	/* WoWLAN GTK rekey data */
	struct {
		u8 kck[NL80211_KCK_LEN], kek[NL80211_KEK_LEN];
		__le64 replay_ctr;
		bool valid;
	} rekey_data;

	int tx_key_idx;

#if IS_ENABLED(CONFIG_IPV6)
	/* IPv6 addresses for WoWLAN */
	struct in6_addr target_ipv6_addrs[IWL_PROTO_OFFLOAD_NUM_IPV6_ADDRS];
	int num_target_ipv6_addrs;
#endif
#endif

#ifdef CONFIG_IWLWIFI_DEBUGFS
	struct dentry *dbgfs_dir;
	struct dentry *dbgfs_slink;
	void *dbgfs_data;
	struct iwl_dbgfs_pm dbgfs_pm;
	struct iwl_dbgfs_bf dbgfs_bf;
#endif

	enum ieee80211_smps_mode smps_requests[NUM_IWL_MVM_SMPS_REQ];
};

static inline struct iwl_mvm_vif *
iwl_mvm_vif_from_mac80211(struct ieee80211_vif *vif)
{
	return (void *)vif->drv_priv;
}

enum iwl_scan_status {
	IWL_MVM_SCAN_NONE,
	IWL_MVM_SCAN_OS,
};

/**
 * struct iwl_nvm_section - describes an NVM section in memory.
 *
 * This struct holds an NVM section read from the NIC using NVM_ACCESS_CMD,
 * and saved for later use by the driver. Not all NVM sections are saved
 * this way, only the needed ones.
 */
struct iwl_nvm_section {
	u16 length;
	const u8 *data;
};

/*
 * Tx-backoff threshold
 * @temperature: The threshold in Celsius
 * @backoff: The tx-backoff in uSec
 */
struct iwl_tt_tx_backoff {
	s32 temperature;
	u32 backoff;
};

#define TT_TX_BACKOFF_SIZE 6

/**
 * struct iwl_tt_params - thermal throttling parameters
 * @ct_kill_entry: CT Kill entry threshold
 * @ct_kill_exit: CT Kill exit threshold
 * @ct_kill_duration: The time  intervals (in uSec) in which the driver needs
 *	to checks whether to exit CT Kill.
 * @dynamic_smps_entry: Dynamic SMPS entry threshold
 * @dynamic_smps_exit: Dynamic SMPS exit threshold
 * @tx_protection_entry: TX protection entry threshold
 * @tx_protection_exit: TX protection exit threshold
 * @tx_backoff: Array of thresholds for tx-backoff , in ascending order.
 * @support_ct_kill: Support CT Kill?
 * @support_dynamic_smps: Support dynamic SMPS?
 * @support_tx_protection: Support tx protection?
 * @support_tx_backoff: Support tx-backoff?
 */
struct iwl_tt_params {
	s32 ct_kill_entry;
	s32 ct_kill_exit;
	u32 ct_kill_duration;
	s32 dynamic_smps_entry;
	s32 dynamic_smps_exit;
	s32 tx_protection_entry;
	s32 tx_protection_exit;
	struct iwl_tt_tx_backoff tx_backoff[TT_TX_BACKOFF_SIZE];
	bool support_ct_kill;
	bool support_dynamic_smps;
	bool support_tx_protection;
	bool support_tx_backoff;
};

/**
 * struct iwl_mvm_tt_mgnt - Thermal Throttling Management structure
 * @ct_kill_exit: worker to exit thermal kill
 * @dynamic_smps: Is thermal throttling enabled dynamic_smps?
 * @tx_backoff: The current thremal throttling tx backoff in uSec.
 * @params: Parameters to configure the thermal throttling algorithm.
<<<<<<< HEAD
=======
 * @throttle: Is thermal throttling is active?
>>>>>>> 0f817ed5
 */
struct iwl_mvm_tt_mgmt {
	struct delayed_work ct_kill_exit;
	bool dynamic_smps;
	u32 tx_backoff;
	const struct iwl_tt_params *params;
<<<<<<< HEAD
=======
	bool throttle;
>>>>>>> 0f817ed5
};

struct iwl_mvm {
	/* for logger access */
	struct device *dev;

	struct iwl_trans *trans;
	const struct iwl_fw *fw;
	const struct iwl_cfg *cfg;
	struct iwl_phy_db *phy_db;
	struct ieee80211_hw *hw;

	/* for protecting access to iwl_mvm */
	struct mutex mutex;
	struct list_head async_handlers_list;
	spinlock_t async_handlers_lock;
	struct work_struct async_handlers_wk;

	struct work_struct roc_done_wk;

	unsigned long status;

	/*
	 * for beacon filtering -
	 * currently only one interface can be supported
	 */
	struct iwl_mvm_vif *bf_allowed_vif;

	enum iwl_ucode_type cur_ucode;
	bool ucode_loaded;
	bool init_ucode_run;
	u32 error_event_table;
	u32 log_event_table;

	u32 ampdu_ref;

	struct iwl_notif_wait_data notif_wait;

	unsigned long transport_queue_stop;
	u8 queue_to_mac80211[IWL_MAX_HW_QUEUES];
	atomic_t queue_stop_count[IWL_MAX_HW_QUEUES];

	struct iwl_nvm_data *nvm_data;
	/* NVM sections */
	struct iwl_nvm_section nvm_sections[NVM_NUM_OF_SECTIONS];

	/* EEPROM MAC addresses */
	struct mac_address addresses[IWL_MVM_MAX_ADDRESSES];

	/* data related to data path */
	struct iwl_rx_phy_info last_phy_info;
	struct ieee80211_sta __rcu *fw_id_to_mac_id[IWL_MVM_STATION_COUNT];
	struct work_struct sta_drained_wk;
	unsigned long sta_drained[BITS_TO_LONGS(IWL_MVM_STATION_COUNT)];
	atomic_t pending_frames[IWL_MVM_STATION_COUNT];

	/* configured by mac80211 */
	u32 rts_threshold;

	/* Scan status, cmd (pre-allocated) and auxiliary station */
	enum iwl_scan_status scan_status;
	struct iwl_scan_cmd *scan_cmd;

	/* Internal station */
	struct iwl_mvm_int_sta aux_sta;

	u8 scan_last_antenna_idx; /* to toggle TX between antennas */
	u8 mgmt_last_antenna_idx;

#ifdef CONFIG_IWLWIFI_DEBUGFS
	struct dentry *debugfs_dir;
	u32 dbgfs_sram_offset, dbgfs_sram_len;
	bool prevent_power_down_d3;
#endif

	struct iwl_mvm_phy_ctxt phy_ctxts[NUM_PHY_CTX];

	struct list_head time_event_list;
	spinlock_t time_event_lock;

	/*
	 * A bitmap indicating the index of the key in use. The firmware
	 * can hold 16 keys at most. Reflect this fact.
	 */
	unsigned long fw_key_table[BITS_TO_LONGS(STA_KEY_MAX_NUM)];

	/*
	 * This counter of created interfaces is referenced only in conjunction
	 * with FW limitation related to power management. Currently PM is
	 * supported only on a single interface.
	 * IMPORTANT: this variable counts all interfaces except P2P device.
	 */
	u8 vif_count;

	struct led_classdev led;

	struct ieee80211_vif *p2p_device_vif;

#ifdef CONFIG_PM_SLEEP
	struct wiphy_wowlan_support wowlan;
	int gtk_ivlen, gtk_icvlen, ptk_ivlen, ptk_icvlen;
#ifdef CONFIG_IWLWIFI_DEBUGFS
<<<<<<< HEAD
=======
	u32 d3_wake_sysassert; /* must be u32 for debugfs_create_bool */
>>>>>>> 0f817ed5
	bool d3_test_active;
	bool store_d3_resume_sram;
	void *d3_resume_sram;
	u32 d3_test_pme_ptr;
#endif
#endif

	/* BT-Coex */
	u8 bt_kill_msk;
	struct iwl_bt_coex_profile_notif last_bt_notif;

	/* Thermal Throttling and CTkill */
	struct iwl_mvm_tt_mgmt thermal_throttle;
	s32 temperature;	/* Celsius */
};

/* Extract MVM priv from op_mode and _hw */
#define IWL_OP_MODE_GET_MVM(_iwl_op_mode)		\
	((struct iwl_mvm *)(_iwl_op_mode)->op_mode_specific)

#define IWL_MAC80211_GET_MVM(_hw)			\
	IWL_OP_MODE_GET_MVM((struct iwl_op_mode *)((_hw)->priv))

enum iwl_mvm_status {
	IWL_MVM_STATUS_HW_RFKILL,
	IWL_MVM_STATUS_HW_CTKILL,
	IWL_MVM_STATUS_ROC_RUNNING,
	IWL_MVM_STATUS_IN_HW_RESTART,
};

static inline bool iwl_mvm_is_radio_killed(struct iwl_mvm *mvm)
{
	return test_bit(IWL_MVM_STATUS_HW_RFKILL, &mvm->status) ||
	       test_bit(IWL_MVM_STATUS_HW_CTKILL, &mvm->status);
}

extern const u8 iwl_mvm_ac_to_tx_fifo[];

struct iwl_rate_info {
	u8 plcp;	/* uCode API:  IWL_RATE_6M_PLCP, etc. */
	u8 plcp_siso;	/* uCode API:  IWL_RATE_SISO_6M_PLCP, etc. */
	u8 plcp_mimo2;	/* uCode API:  IWL_RATE_MIMO2_6M_PLCP, etc. */
	u8 plcp_mimo3;  /* uCode API:  IWL_RATE_MIMO3_6M_PLCP, etc. */
	u8 ieee;	/* MAC header:  IWL_RATE_6M_IEEE, etc. */
};

/******************
 * MVM Methods
 ******************/
/* uCode */
int iwl_run_init_mvm_ucode(struct iwl_mvm *mvm, bool read_nvm);

/* Utils */
int iwl_mvm_legacy_rate_to_mac80211_idx(u32 rate_n_flags,
					enum ieee80211_band band);
u8 iwl_mvm_mac80211_idx_to_hwrate(int rate_idx);
void iwl_mvm_dump_nic_error_log(struct iwl_mvm *mvm);
u8 first_antenna(u8 mask);
u8 iwl_mvm_next_antenna(struct iwl_mvm *mvm, u8 valid, u8 last_idx);

/* Tx / Host Commands */
int __must_check iwl_mvm_send_cmd(struct iwl_mvm *mvm,
				  struct iwl_host_cmd *cmd);
int __must_check iwl_mvm_send_cmd_pdu(struct iwl_mvm *mvm, u8 id,
				      u32 flags, u16 len, const void *data);
int __must_check iwl_mvm_send_cmd_status(struct iwl_mvm *mvm,
					 struct iwl_host_cmd *cmd,
					 u32 *status);
int __must_check iwl_mvm_send_cmd_pdu_status(struct iwl_mvm *mvm, u8 id,
					     u16 len, const void *data,
					     u32 *status);
int iwl_mvm_tx_skb(struct iwl_mvm *mvm, struct sk_buff *skb,
		   struct ieee80211_sta *sta);
int iwl_mvm_tx_skb_non_sta(struct iwl_mvm *mvm, struct sk_buff *skb);
#ifdef CONFIG_IWLWIFI_DEBUG
const char *iwl_mvm_get_tx_fail_reason(u32 status);
#else
static inline const char *iwl_mvm_get_tx_fail_reason(u32 status) { return ""; }
#endif
int iwl_mvm_flush_tx_path(struct iwl_mvm *mvm, u32 tfd_msk, bool sync);
void iwl_mvm_async_handlers_purge(struct iwl_mvm *mvm);

/* Statistics */
int iwl_mvm_rx_reply_statistics(struct iwl_mvm *mvm,
				struct iwl_rx_cmd_buffer *rxb,
				struct iwl_device_cmd *cmd);
int iwl_mvm_rx_statistics(struct iwl_mvm *mvm,
			  struct iwl_rx_cmd_buffer *rxb,
			  struct iwl_device_cmd *cmd);

/* NVM */
int iwl_nvm_init(struct iwl_mvm *mvm);

int iwl_mvm_up(struct iwl_mvm *mvm);
int iwl_mvm_load_d3_fw(struct iwl_mvm *mvm);

int iwl_mvm_mac_setup_register(struct iwl_mvm *mvm);

/*
 * FW notifications / CMD responses handlers
 * Convention: iwl_mvm_rx_<NAME OF THE CMD>
 */
int iwl_mvm_rx_rx_phy_cmd(struct iwl_mvm *mvm, struct iwl_rx_cmd_buffer *rxb,
			  struct iwl_device_cmd *cmd);
int iwl_mvm_rx_rx_mpdu(struct iwl_mvm *mvm, struct iwl_rx_cmd_buffer *rxb,
		       struct iwl_device_cmd *cmd);
int iwl_mvm_rx_tx_cmd(struct iwl_mvm *mvm, struct iwl_rx_cmd_buffer *rxb,
		      struct iwl_device_cmd *cmd);
int iwl_mvm_rx_ba_notif(struct iwl_mvm *mvm, struct iwl_rx_cmd_buffer *rxb,
			struct iwl_device_cmd *cmd);
int iwl_mvm_rx_radio_ver(struct iwl_mvm *mvm, struct iwl_rx_cmd_buffer *rxb,
			 struct iwl_device_cmd *cmd);
int iwl_mvm_rx_fw_error(struct iwl_mvm *mvm, struct iwl_rx_cmd_buffer *rxb,
			  struct iwl_device_cmd *cmd);
int iwl_mvm_rx_card_state_notif(struct iwl_mvm *mvm,
				struct iwl_rx_cmd_buffer *rxb,
				struct iwl_device_cmd *cmd);
int iwl_mvm_rx_radio_ver(struct iwl_mvm *mvm, struct iwl_rx_cmd_buffer *rxb,
			 struct iwl_device_cmd *cmd);

/* MVM PHY */
int iwl_mvm_phy_ctxt_add(struct iwl_mvm *mvm, struct iwl_mvm_phy_ctxt *ctxt,
			 struct cfg80211_chan_def *chandef,
			 u8 chains_static, u8 chains_dynamic);
int iwl_mvm_phy_ctxt_changed(struct iwl_mvm *mvm, struct iwl_mvm_phy_ctxt *ctxt,
			     struct cfg80211_chan_def *chandef,
			     u8 chains_static, u8 chains_dynamic);
void iwl_mvm_phy_ctxt_ref(struct iwl_mvm *mvm,
			  struct iwl_mvm_phy_ctxt *ctxt);
void iwl_mvm_phy_ctxt_unref(struct iwl_mvm *mvm,
			    struct iwl_mvm_phy_ctxt *ctxt);

/* MAC (virtual interface) programming */
int iwl_mvm_mac_ctxt_init(struct iwl_mvm *mvm, struct ieee80211_vif *vif);
void iwl_mvm_mac_ctxt_release(struct iwl_mvm *mvm, struct ieee80211_vif *vif);
int iwl_mvm_mac_ctxt_add(struct iwl_mvm *mvm, struct ieee80211_vif *vif);
int iwl_mvm_mac_ctxt_changed(struct iwl_mvm *mvm, struct ieee80211_vif *vif);
int iwl_mvm_mac_ctxt_remove(struct iwl_mvm *mvm, struct ieee80211_vif *vif);
u32 iwl_mvm_mac_get_queues_mask(struct iwl_mvm *mvm,
				struct ieee80211_vif *vif);
int iwl_mvm_mac_ctxt_beacon_changed(struct iwl_mvm *mvm,
				    struct ieee80211_vif *vif);
int iwl_mvm_rx_beacon_notif(struct iwl_mvm *mvm,
			    struct iwl_rx_cmd_buffer *rxb,
			    struct iwl_device_cmd *cmd);
int iwl_mvm_rx_missed_beacons_notif(struct iwl_mvm *mvm,
				    struct iwl_rx_cmd_buffer *rxb,
				    struct iwl_device_cmd *cmd);

/* Bindings */
int iwl_mvm_binding_add_vif(struct iwl_mvm *mvm, struct ieee80211_vif *vif);
int iwl_mvm_binding_remove_vif(struct iwl_mvm *mvm, struct ieee80211_vif *vif);

/* Quota management */
int iwl_mvm_update_quotas(struct iwl_mvm *mvm, struct ieee80211_vif *newvif);

/* Scanning */
int iwl_mvm_scan_request(struct iwl_mvm *mvm,
			 struct ieee80211_vif *vif,
			 struct cfg80211_scan_request *req);
int iwl_mvm_rx_scan_response(struct iwl_mvm *mvm, struct iwl_rx_cmd_buffer *rxb,
			     struct iwl_device_cmd *cmd);
int iwl_mvm_rx_scan_complete(struct iwl_mvm *mvm, struct iwl_rx_cmd_buffer *rxb,
			     struct iwl_device_cmd *cmd);
void iwl_mvm_cancel_scan(struct iwl_mvm *mvm);

/* MVM debugfs */
#ifdef CONFIG_IWLWIFI_DEBUGFS
int iwl_mvm_dbgfs_register(struct iwl_mvm *mvm, struct dentry *dbgfs_dir);
void iwl_mvm_vif_dbgfs_register(struct iwl_mvm *mvm, struct ieee80211_vif *vif);
void iwl_mvm_vif_dbgfs_clean(struct iwl_mvm *mvm, struct ieee80211_vif *vif);
#else
static inline int iwl_mvm_dbgfs_register(struct iwl_mvm *mvm,
					 struct dentry *dbgfs_dir)
{
	return 0;
}
static inline void
iwl_mvm_vif_dbgfs_register(struct iwl_mvm *mvm, struct ieee80211_vif *vif)
{
}
static inline void
iwl_mvm_vif_dbgfs_clean(struct iwl_mvm *mvm, struct ieee80211_vif *vif)
{
}
#endif /* CONFIG_IWLWIFI_DEBUGFS */

/* rate scaling */
int iwl_mvm_send_lq_cmd(struct iwl_mvm *mvm, struct iwl_lq_cmd *lq,
			u8 flags, bool init);

/* power managment */
int iwl_mvm_power_update_mode(struct iwl_mvm *mvm, struct ieee80211_vif *vif);
int iwl_mvm_power_disable(struct iwl_mvm *mvm, struct ieee80211_vif *vif);
void iwl_mvm_power_build_cmd(struct iwl_mvm *mvm, struct ieee80211_vif *vif,
			     struct iwl_powertable_cmd *cmd);

int iwl_mvm_leds_init(struct iwl_mvm *mvm);
void iwl_mvm_leds_exit(struct iwl_mvm *mvm);

/* D3 (WoWLAN, NetDetect) */
int iwl_mvm_suspend(struct ieee80211_hw *hw, struct cfg80211_wowlan *wowlan);
int iwl_mvm_resume(struct ieee80211_hw *hw);
void iwl_mvm_set_wakeup(struct ieee80211_hw *hw, bool enabled);
void iwl_mvm_set_rekey_data(struct ieee80211_hw *hw,
			    struct ieee80211_vif *vif,
			    struct cfg80211_gtk_rekey_data *data);
void iwl_mvm_ipv6_addr_change(struct ieee80211_hw *hw,
			      struct ieee80211_vif *vif,
			      struct inet6_dev *idev);
void iwl_mvm_set_default_unicast_key(struct ieee80211_hw *hw,
				     struct ieee80211_vif *vif, int idx);
extern const struct file_operations iwl_dbgfs_d3_test_ops;

/* BT Coex */
int iwl_send_bt_prio_tbl(struct iwl_mvm *mvm);
int iwl_send_bt_init_conf(struct iwl_mvm *mvm);
int iwl_mvm_rx_bt_coex_notif(struct iwl_mvm *mvm,
			     struct iwl_rx_cmd_buffer *rxb,
			     struct iwl_device_cmd *cmd);
void iwl_mvm_bt_rssi_event(struct iwl_mvm *mvm, struct ieee80211_vif *vif,
			   enum ieee80211_rssi_event rssi_event);
void iwl_mvm_bt_coex_vif_assoc(struct iwl_mvm *mvm, struct ieee80211_vif *vif);

/* beacon filtering */
#ifdef CONFIG_IWLWIFI_DEBUGFS
void
iwl_mvm_beacon_filter_debugfs_parameters(struct ieee80211_vif *vif,
					 struct iwl_beacon_filter_cmd *cmd);
#else
static inline void
iwl_mvm_beacon_filter_debugfs_parameters(struct ieee80211_vif *vif,
					 struct iwl_beacon_filter_cmd *cmd)
{}
#endif
int iwl_mvm_enable_beacon_filter(struct iwl_mvm *mvm,
				 struct ieee80211_vif *vif);
int iwl_mvm_disable_beacon_filter(struct iwl_mvm *mvm,
				  struct ieee80211_vif *vif);

/* SMPS */
void iwl_mvm_update_smps(struct iwl_mvm *mvm, struct ieee80211_vif *vif,
				enum iwl_mvm_smps_type_request req_type,
				enum ieee80211_smps_mode smps_request);

/* Thermal management and CT-kill */
void iwl_mvm_tt_handler(struct iwl_mvm *mvm);
void iwl_mvm_tt_initialize(struct iwl_mvm *mvm);
void iwl_mvm_tt_exit(struct iwl_mvm *mvm);
void iwl_mvm_set_hw_ctkill_state(struct iwl_mvm *mvm, bool state);

#endif /* __IWL_MVM_H__ */<|MERGE_RESOLUTION|>--- conflicted
+++ resolved
@@ -158,11 +158,8 @@
 	MVM_DEBUGFS_PM_RX_DATA_TIMEOUT = BIT(3),
 	MVM_DEBUGFS_PM_TX_DATA_TIMEOUT = BIT(4),
 	MVM_DEBUGFS_PM_DISABLE_POWER_OFF = BIT(5),
-<<<<<<< HEAD
-=======
 	MVM_DEBUGFS_PM_LPRX_ENA = BIT(6),
 	MVM_DEBUGFS_PM_LPRX_RSSI_THRESHOLD = BIT(7),
->>>>>>> 0f817ed5
 };
 
 struct iwl_dbgfs_pm {
@@ -172,11 +169,8 @@
 	bool skip_over_dtim;
 	u8 skip_dtim_periods;
 	bool disable_power_off;
-<<<<<<< HEAD
-=======
 	bool lprx_ena;
 	u32 lprx_rssi_threshold;
->>>>>>> 0f817ed5
 	int mask;
 };
 
@@ -362,20 +356,14 @@
  * @dynamic_smps: Is thermal throttling enabled dynamic_smps?
  * @tx_backoff: The current thremal throttling tx backoff in uSec.
  * @params: Parameters to configure the thermal throttling algorithm.
-<<<<<<< HEAD
-=======
  * @throttle: Is thermal throttling is active?
->>>>>>> 0f817ed5
  */
 struct iwl_mvm_tt_mgmt {
 	struct delayed_work ct_kill_exit;
 	bool dynamic_smps;
 	u32 tx_backoff;
 	const struct iwl_tt_params *params;
-<<<<<<< HEAD
-=======
 	bool throttle;
->>>>>>> 0f817ed5
 };
 
 struct iwl_mvm {
@@ -478,10 +466,7 @@
 	struct wiphy_wowlan_support wowlan;
 	int gtk_ivlen, gtk_icvlen, ptk_ivlen, ptk_icvlen;
 #ifdef CONFIG_IWLWIFI_DEBUGFS
-<<<<<<< HEAD
-=======
 	u32 d3_wake_sysassert; /* must be u32 for debugfs_create_bool */
->>>>>>> 0f817ed5
 	bool d3_test_active;
 	bool store_d3_resume_sram;
 	void *d3_resume_sram;
