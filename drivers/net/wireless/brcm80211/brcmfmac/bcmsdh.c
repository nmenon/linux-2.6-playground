/*
 * Copyright (c) 2010 Broadcom Corporation
 *
 * Permission to use, copy, modify, and/or distribute this software for any
 * purpose with or without fee is hereby granted, provided that the above
 * copyright notice and this permission notice appear in all copies.
 *
 * THE SOFTWARE IS PROVIDED "AS IS" AND THE AUTHOR DISCLAIMS ALL WARRANTIES
 * WITH REGARD TO THIS SOFTWARE INCLUDING ALL IMPLIED WARRANTIES OF
 * MERCHANTABILITY AND FITNESS. IN NO EVENT SHALL THE AUTHOR BE LIABLE FOR ANY
 * SPECIAL, DIRECT, INDIRECT, OR CONSEQUENTIAL DAMAGES OR ANY DAMAGES
 * WHATSOEVER RESULTING FROM LOSS OF USE, DATA OR PROFITS, WHETHER IN AN ACTION
 * OF CONTRACT, NEGLIGENCE OR OTHER TORTIOUS ACTION, ARISING OUT OF OR IN
 * CONNECTION WITH THE USE OR PERFORMANCE OF THIS SOFTWARE.
 */
/* ****************** SDIO CARD Interface Functions **************************/

#include <linux/types.h>
#include <linux/netdevice.h>
#include <linux/export.h>
#include <linux/pci.h>
#include <linux/pci_ids.h>
#include <linux/sched.h>
#include <linux/completion.h>
#include <linux/scatterlist.h>
#include <linux/mmc/sdio.h>
#include <linux/mmc/sdio_func.h>
#include <linux/mmc/card.h>
#include <linux/mmc/host.h>
#include <linux/platform_data/brcmfmac-sdio.h>

#include <defs.h>
#include <brcm_hw_ids.h>
#include <brcmu_utils.h>
#include <brcmu_wifi.h>
#include <soc.h>
#include "dhd_bus.h"
#include "dhd_dbg.h"
#include "sdio_host.h"

#define SDIOH_API_ACCESS_RETRY_LIMIT	2


static irqreturn_t brcmf_sdio_oob_irqhandler(int irq, void *dev_id)
{
	struct brcmf_bus *bus_if = dev_get_drvdata(dev_id);
	struct brcmf_sdio_dev *sdiodev = bus_if->bus_priv.sdio;

	brcmf_dbg(INTR, "OOB intr triggered\n");

	/* out-of-band interrupt is level-triggered which won't
	 * be cleared until dpc
	 */
	if (sdiodev->irq_en) {
		disable_irq_nosync(irq);
		sdiodev->irq_en = false;
	}

	brcmf_sdbrcm_isr(sdiodev->bus);

	return IRQ_HANDLED;
}

static void brcmf_sdio_ib_irqhandler(struct sdio_func *func)
{
	struct brcmf_bus *bus_if = dev_get_drvdata(&func->dev);
	struct brcmf_sdio_dev *sdiodev = bus_if->bus_priv.sdio;

	brcmf_dbg(INTR, "IB intr triggered\n");

	brcmf_sdbrcm_isr(sdiodev->bus);
}

/* dummy handler for SDIO function 2 interrupt */
static void brcmf_sdio_dummy_irqhandler(struct sdio_func *func)
{
}

int brcmf_sdio_intr_register(struct brcmf_sdio_dev *sdiodev)
{
	int ret = 0;
	u8 data;
	unsigned long flags;

	if ((sdiodev->pdata) && (sdiodev->pdata->oob_irq_supported)) {
		brcmf_dbg(SDIO, "Enter, register OOB IRQ %d\n",
			  sdiodev->pdata->oob_irq_nr);
		ret = request_irq(sdiodev->pdata->oob_irq_nr,
				  brcmf_sdio_oob_irqhandler,
				  sdiodev->pdata->oob_irq_flags,
				  "brcmf_oob_intr",
				  &sdiodev->func[1]->dev);
		if (ret != 0) {
			brcmf_err("request_irq failed %d\n", ret);
			return ret;
		}
		sdiodev->oob_irq_requested = true;
		spin_lock_init(&sdiodev->irq_en_lock);
		spin_lock_irqsave(&sdiodev->irq_en_lock, flags);
		sdiodev->irq_en = true;
		spin_unlock_irqrestore(&sdiodev->irq_en_lock, flags);

		ret = enable_irq_wake(sdiodev->pdata->oob_irq_nr);
		if (ret != 0) {
			brcmf_err("enable_irq_wake failed %d\n", ret);
			return ret;
		}
		sdiodev->irq_wake = true;

		sdio_claim_host(sdiodev->func[1]);

		/* must configure SDIO_CCCR_IENx to enable irq */
		data = brcmf_sdio_regrb(sdiodev, SDIO_CCCR_IENx, &ret);
		data |= 1 << SDIO_FUNC_1 | 1 << SDIO_FUNC_2 | 1;
		brcmf_sdio_regwb(sdiodev, SDIO_CCCR_IENx, data, &ret);

		/* redirect, configure and enable io for interrupt signal */
		data = SDIO_SEPINT_MASK | SDIO_SEPINT_OE;
		if (sdiodev->pdata->oob_irq_flags & IRQF_TRIGGER_HIGH)
			data |= SDIO_SEPINT_ACT_HI;
		brcmf_sdio_regwb(sdiodev, SDIO_CCCR_BRCM_SEPINT, data, &ret);

		sdio_release_host(sdiodev->func[1]);
	} else {
		brcmf_dbg(SDIO, "Entering\n");
		sdio_claim_host(sdiodev->func[1]);
		sdio_claim_irq(sdiodev->func[1], brcmf_sdio_ib_irqhandler);
		sdio_claim_irq(sdiodev->func[2], brcmf_sdio_dummy_irqhandler);
		sdio_release_host(sdiodev->func[1]);
	}

	return 0;
}

int brcmf_sdio_intr_unregister(struct brcmf_sdio_dev *sdiodev)
{
	brcmf_dbg(SDIO, "Entering\n");

	if ((sdiodev->pdata) && (sdiodev->pdata->oob_irq_supported)) {
		sdio_claim_host(sdiodev->func[1]);
		brcmf_sdio_regwb(sdiodev, SDIO_CCCR_BRCM_SEPINT, 0, NULL);
		brcmf_sdio_regwb(sdiodev, SDIO_CCCR_IENx, 0, NULL);
		sdio_release_host(sdiodev->func[1]);

		if (sdiodev->oob_irq_requested) {
			sdiodev->oob_irq_requested = false;
			if (sdiodev->irq_wake) {
				disable_irq_wake(sdiodev->pdata->oob_irq_nr);
				sdiodev->irq_wake = false;
			}
			free_irq(sdiodev->pdata->oob_irq_nr,
				 &sdiodev->func[1]->dev);
			sdiodev->irq_en = false;
		}
	} else {
		sdio_claim_host(sdiodev->func[1]);
		sdio_release_irq(sdiodev->func[2]);
		sdio_release_irq(sdiodev->func[1]);
		sdio_release_host(sdiodev->func[1]);
	}

	return 0;
}

static int
brcmf_sdcard_set_sbaddr_window(struct brcmf_sdio_dev *sdiodev, u32 address)
{
	int err = 0, i;
	u8 addr[3];
	s32 retry;

	addr[0] = (address >> 8) & SBSDIO_SBADDRLOW_MASK;
	addr[1] = (address >> 16) & SBSDIO_SBADDRMID_MASK;
	addr[2] = (address >> 24) & SBSDIO_SBADDRHIGH_MASK;

	for (i = 0; i < 3; i++) {
		retry = 0;
		do {
			if (retry)
				usleep_range(1000, 2000);
			err = brcmf_sdioh_request_byte(sdiodev, SDIOH_WRITE,
					SDIO_FUNC_1, SBSDIO_FUNC1_SBADDRLOW + i,
					&addr[i]);
		} while (err != 0 && retry++ < SDIOH_API_ACCESS_RETRY_LIMIT);

		if (err) {
			brcmf_err("failed at addr:0x%0x\n",
				  SBSDIO_FUNC1_SBADDRLOW + i);
			break;
		}
	}

	return err;
}

static int
brcmf_sdio_addrprep(struct brcmf_sdio_dev *sdiodev, uint width, u32 *addr)
{
	uint bar0 = *addr & ~SBSDIO_SB_OFT_ADDR_MASK;
	int err = 0;

	if (bar0 != sdiodev->sbwad) {
		err = brcmf_sdcard_set_sbaddr_window(sdiodev, bar0);
		if (err)
			return err;

		sdiodev->sbwad = bar0;
	}

	*addr &= SBSDIO_SB_OFT_ADDR_MASK;

	if (width == 4)
		*addr |= SBSDIO_SB_ACCESS_2_4B_FLAG;

	return 0;
}

int
brcmf_sdio_regrw_helper(struct brcmf_sdio_dev *sdiodev, u32 addr,
			void *data, bool write)
{
	u8 func_num, reg_size;
	s32 retry = 0;
	int ret;

	/*
	 * figure out how to read the register based on address range
	 * 0x00 ~ 0x7FF: function 0 CCCR and FBR
	 * 0x10000 ~ 0x1FFFF: function 1 miscellaneous registers
	 * The rest: function 1 silicon backplane core registers
	 */
	if ((addr & ~REG_F0_REG_MASK) == 0) {
		func_num = SDIO_FUNC_0;
		reg_size = 1;
	} else if ((addr & ~REG_F1_MISC_MASK) == 0) {
		func_num = SDIO_FUNC_1;
		reg_size = 1;
	} else {
		func_num = SDIO_FUNC_1;
		reg_size = 4;

		brcmf_sdio_addrprep(sdiodev, reg_size, &addr);
	}

	do {
		if (!write)
			memset(data, 0, reg_size);
		if (retry)	/* wait for 1 ms till bus get settled down */
			usleep_range(1000, 2000);
		if (reg_size == 1)
			ret = brcmf_sdioh_request_byte(sdiodev, write,
						       func_num, addr, data);
		else
			ret = brcmf_sdioh_request_word(sdiodev, write,
						       func_num, addr, data, 4);
	} while (ret != 0 && retry++ < SDIOH_API_ACCESS_RETRY_LIMIT);

	if (ret != 0)
		brcmf_err("failed with %d\n", ret);

	return ret;
}

u8 brcmf_sdio_regrb(struct brcmf_sdio_dev *sdiodev, u32 addr, int *ret)
{
	u8 data;
	int retval;

	brcmf_dbg(SDIO, "addr:0x%08x\n", addr);
	retval = brcmf_sdio_regrw_helper(sdiodev, addr, &data, false);
	brcmf_dbg(SDIO, "data:0x%02x\n", data);

	if (ret)
		*ret = retval;

	return data;
}

u32 brcmf_sdio_regrl(struct brcmf_sdio_dev *sdiodev, u32 addr, int *ret)
{
	u32 data;
	int retval;

	brcmf_dbg(SDIO, "addr:0x%08x\n", addr);
	retval = brcmf_sdio_regrw_helper(sdiodev, addr, &data, false);
	brcmf_dbg(SDIO, "data:0x%08x\n", data);

	if (ret)
		*ret = retval;

	return data;
}

void brcmf_sdio_regwb(struct brcmf_sdio_dev *sdiodev, u32 addr,
		      u8 data, int *ret)
{
	int retval;

	brcmf_dbg(SDIO, "addr:0x%08x, data:0x%02x\n", addr, data);
	retval = brcmf_sdio_regrw_helper(sdiodev, addr, &data, true);

	if (ret)
		*ret = retval;
}

void brcmf_sdio_regwl(struct brcmf_sdio_dev *sdiodev, u32 addr,
		      u32 data, int *ret)
{
	int retval;

	brcmf_dbg(SDIO, "addr:0x%08x, data:0x%08x\n", addr, data);
	retval = brcmf_sdio_regrw_helper(sdiodev, addr, &data, true);

	if (ret)
		*ret = retval;
}

/**
 * brcmf_sdio_buffrw - SDIO interface function for block data access
 * @sdiodev: brcmfmac sdio device
 * @fn: SDIO function number
 * @write: direction flag
 * @addr: dongle memory address as source/destination
 * @pkt: skb pointer
 *
 * This function takes the respbonsibility as the interface function to MMC
 * stack for block data access. It assumes that the skb passed down by the
 * caller has already been padded and aligned.
 */
static int brcmf_sdio_buffrw(struct brcmf_sdio_dev *sdiodev, uint fn,
			     bool write, u32 addr, struct sk_buff_head *pktlist)
<<<<<<< HEAD
{
	unsigned int req_sz, func_blk_sz, sg_cnt, sg_data_sz, pkt_offset;
	unsigned int max_blks, max_req_sz;
	unsigned short max_seg_sz, seg_sz;
	unsigned char *pkt_data;
	struct sk_buff *pkt_next = NULL;
	struct mmc_request mmc_req;
	struct mmc_command mmc_cmd;
	struct mmc_data mmc_dat;
	struct sg_table st;
	struct scatterlist *sgl;
	struct mmc_host *host;
	int ret = 0;

	if (!pktlist->qlen)
		return -EINVAL;

	brcmf_pm_resume_wait(sdiodev, &sdiodev->request_buffer_wait);
	if (brcmf_pm_resume_error(sdiodev))
		return -EIO;

	/* Single skb use the standard mmc interface */
	if (pktlist->qlen == 1) {
		pkt_next = pktlist->next;
		req_sz = pkt_next->len + 3;
		req_sz &= (uint)~3;

		if (write)
			return sdio_memcpy_toio(sdiodev->func[fn], addr,
						((u8 *)(pkt_next->data)),
						req_sz);
		else if (fn == 1)
			return sdio_memcpy_fromio(sdiodev->func[fn],
						  ((u8 *)(pkt_next->data)),
						  addr, req_sz);
		else
			/* function 2 read is FIFO operation */
			return sdio_readsb(sdiodev->func[fn],
					   ((u8 *)(pkt_next->data)), addr,
					   req_sz);
	}

	host = sdiodev->func[fn]->card->host;
	func_blk_sz = sdiodev->func[fn]->cur_blksize;
	/* Blocks per command is limited by host count, host transfer
	 * size and the maximum for IO_RW_EXTENDED of 511 blocks.
	 */
	max_blks = min_t(unsigned int, host->max_blk_count, 511u);
	max_req_sz = min_t(unsigned int, host->max_req_size,
			   max_blks * func_blk_sz);
	max_seg_sz = min_t(unsigned short, host->max_segs, SG_MAX_SINGLE_ALLOC);
	max_seg_sz = min_t(unsigned short, max_seg_sz, pktlist->qlen);
	seg_sz = pktlist->qlen;
	pkt_offset = 0;
	pkt_next = pktlist->next;

	if (sg_alloc_table(&st, max_seg_sz, GFP_KERNEL))
		return -ENOMEM;

	while (seg_sz) {
		req_sz = 0;
		sg_cnt = 0;
		memset(&mmc_req, 0, sizeof(struct mmc_request));
		memset(&mmc_cmd, 0, sizeof(struct mmc_command));
		memset(&mmc_dat, 0, sizeof(struct mmc_data));
		sgl = st.sgl;
		/* prep sg table */
		while (pkt_next != (struct sk_buff *)pktlist) {
			pkt_data = pkt_next->data + pkt_offset;
			sg_data_sz = pkt_next->len - pkt_offset;
			if (sg_data_sz > host->max_seg_size)
				sg_data_sz = host->max_seg_size;
			if (sg_data_sz > max_req_sz - req_sz)
				sg_data_sz = max_req_sz - req_sz;

			sg_set_buf(sgl, pkt_data, sg_data_sz);

			sg_cnt++;
			sgl = sg_next(sgl);
			req_sz += sg_data_sz;
			pkt_offset += sg_data_sz;
			if (pkt_offset == pkt_next->len) {
				pkt_offset = 0;
				pkt_next = pkt_next->next;
			}

			if (req_sz >= max_req_sz || sg_cnt >= max_seg_sz)
				break;
		}
		seg_sz -= sg_cnt;

		if (req_sz % func_blk_sz != 0) {
			brcmf_err("sg request length %u is not %u aligned\n",
				  req_sz, func_blk_sz);
			sg_free_table(&st);
			return -ENOTBLK;
		}
		mmc_dat.sg = st.sgl;
		mmc_dat.sg_len = sg_cnt;
		mmc_dat.blksz = func_blk_sz;
		mmc_dat.blocks = req_sz / func_blk_sz;
		mmc_dat.flags = write ? MMC_DATA_WRITE : MMC_DATA_READ;
		mmc_cmd.opcode = SD_IO_RW_EXTENDED;
		mmc_cmd.arg = write ? 1<<31 : 0;	/* write flag  */
		mmc_cmd.arg |= (fn & 0x7) << 28;	/* SDIO func num */
		mmc_cmd.arg |= 1<<27;			/* block mode */
		/* incrementing addr for function 1 */
		mmc_cmd.arg |= (fn == 1) ? 1<<26 : 0;
		mmc_cmd.arg |= (addr & 0x1FFFF) << 9;	/* address */
		mmc_cmd.arg |= mmc_dat.blocks & 0x1FF;	/* block count */
		mmc_cmd.flags = MMC_RSP_SPI_R5 | MMC_RSP_R5 | MMC_CMD_ADTC;
		mmc_req.cmd = &mmc_cmd;
		mmc_req.data = &mmc_dat;
		if (fn == 1)
			addr += req_sz;

		mmc_set_data_timeout(&mmc_dat, sdiodev->func[fn]->card);
		mmc_wait_for_req(host, &mmc_req);

		ret = mmc_cmd.error ? mmc_cmd.error : mmc_dat.error;
		if (ret != 0) {
			brcmf_err("CMD53 sg block %s failed %d\n",
				  write ? "write" : "read", ret);
			ret = -EIO;
			break;
		}
	}

	sg_free_table(&st);

	return ret;
}

static int brcmf_sdcard_recv_prepare(struct brcmf_sdio_dev *sdiodev, uint fn,
				     uint flags, uint width, u32 *addr)
=======
>>>>>>> 0f817ed5
{
	unsigned int req_sz, func_blk_sz, sg_cnt, sg_data_sz, pkt_offset;
	unsigned int max_blks, max_req_sz, orig_offset, dst_offset;
	unsigned short max_seg_sz, seg_sz;
	unsigned char *pkt_data, *orig_data, *dst_data;
	struct sk_buff *pkt_next = NULL, *local_pkt_next;
	struct sk_buff_head local_list, *target_list;
	struct mmc_request mmc_req;
	struct mmc_command mmc_cmd;
	struct mmc_data mmc_dat;
	struct sg_table st;
	struct scatterlist *sgl;
	struct mmc_host *host;
	int ret = 0;

	if (!pktlist->qlen)
		return -EINVAL;

	brcmf_pm_resume_wait(sdiodev, &sdiodev->request_buffer_wait);
	if (brcmf_pm_resume_error(sdiodev))
		return -EIO;

	/* Single skb use the standard mmc interface */
	if (pktlist->qlen == 1) {
		pkt_next = pktlist->next;
		req_sz = pkt_next->len + 3;
		req_sz &= (uint)~3;

		if (write)
			return sdio_memcpy_toio(sdiodev->func[fn], addr,
						((u8 *)(pkt_next->data)),
						req_sz);
		else if (fn == 1)
			return sdio_memcpy_fromio(sdiodev->func[fn],
						  ((u8 *)(pkt_next->data)),
						  addr, req_sz);
		else
			/* function 2 read is FIFO operation */
			return sdio_readsb(sdiodev->func[fn],
					   ((u8 *)(pkt_next->data)), addr,
					   req_sz);
	}

	target_list = pktlist;
	/* for host with broken sg support, prepare a page aligned list */
	__skb_queue_head_init(&local_list);
	if (sdiodev->pdata && sdiodev->pdata->broken_sg_support && !write) {
		req_sz = 0;
		skb_queue_walk(pktlist, pkt_next)
			req_sz += pkt_next->len;
		req_sz = ALIGN(req_sz, sdiodev->func[fn]->cur_blksize);
		while (req_sz > PAGE_SIZE) {
			pkt_next = brcmu_pkt_buf_get_skb(PAGE_SIZE);
			if (pkt_next == NULL) {
				ret = -ENOMEM;
				goto exit;
			}
			__skb_queue_tail(&local_list, pkt_next);
			req_sz -= PAGE_SIZE;
		}
		pkt_next = brcmu_pkt_buf_get_skb(req_sz);
		if (pkt_next == NULL) {
			ret = -ENOMEM;
			goto exit;
		}
		__skb_queue_tail(&local_list, pkt_next);
		target_list = &local_list;
	}

	host = sdiodev->func[fn]->card->host;
	func_blk_sz = sdiodev->func[fn]->cur_blksize;
	/* Blocks per command is limited by host count, host transfer
	 * size and the maximum for IO_RW_EXTENDED of 511 blocks.
	 */
	max_blks = min_t(unsigned int, host->max_blk_count, 511u);
	max_req_sz = min_t(unsigned int, host->max_req_size,
			   max_blks * func_blk_sz);
	max_seg_sz = min_t(unsigned short, host->max_segs, SG_MAX_SINGLE_ALLOC);
	max_seg_sz = min_t(unsigned short, max_seg_sz, target_list->qlen);
	seg_sz = target_list->qlen;
	pkt_offset = 0;
	pkt_next = target_list->next;

	if (sg_alloc_table(&st, max_seg_sz, GFP_KERNEL)) {
		ret = -ENOMEM;
		goto exit;
	}

	while (seg_sz) {
		req_sz = 0;
		sg_cnt = 0;
		memset(&mmc_req, 0, sizeof(struct mmc_request));
		memset(&mmc_cmd, 0, sizeof(struct mmc_command));
		memset(&mmc_dat, 0, sizeof(struct mmc_data));
		sgl = st.sgl;
		/* prep sg table */
		while (pkt_next != (struct sk_buff *)target_list) {
			pkt_data = pkt_next->data + pkt_offset;
			sg_data_sz = pkt_next->len - pkt_offset;
			if (sg_data_sz > host->max_seg_size)
				sg_data_sz = host->max_seg_size;
			if (sg_data_sz > max_req_sz - req_sz)
				sg_data_sz = max_req_sz - req_sz;

			sg_set_buf(sgl, pkt_data, sg_data_sz);

			sg_cnt++;
			sgl = sg_next(sgl);
			req_sz += sg_data_sz;
			pkt_offset += sg_data_sz;
			if (pkt_offset == pkt_next->len) {
				pkt_offset = 0;
				pkt_next = pkt_next->next;
			}

			if (req_sz >= max_req_sz || sg_cnt >= max_seg_sz)
				break;
		}
		seg_sz -= sg_cnt;

		if (req_sz % func_blk_sz != 0) {
			brcmf_err("sg request length %u is not %u aligned\n",
				  req_sz, func_blk_sz);
			ret = -ENOTBLK;
			goto exit;
		}
		mmc_dat.sg = st.sgl;
		mmc_dat.sg_len = sg_cnt;
		mmc_dat.blksz = func_blk_sz;
		mmc_dat.blocks = req_sz / func_blk_sz;
		mmc_dat.flags = write ? MMC_DATA_WRITE : MMC_DATA_READ;
		mmc_cmd.opcode = SD_IO_RW_EXTENDED;
		mmc_cmd.arg = write ? 1<<31 : 0;	/* write flag  */
		mmc_cmd.arg |= (fn & 0x7) << 28;	/* SDIO func num */
		mmc_cmd.arg |= 1<<27;			/* block mode */
		/* incrementing addr for function 1 */
		mmc_cmd.arg |= (fn == 1) ? 1<<26 : 0;
		mmc_cmd.arg |= (addr & 0x1FFFF) << 9;	/* address */
		mmc_cmd.arg |= mmc_dat.blocks & 0x1FF;	/* block count */
		mmc_cmd.flags = MMC_RSP_SPI_R5 | MMC_RSP_R5 | MMC_CMD_ADTC;
		mmc_req.cmd = &mmc_cmd;
		mmc_req.data = &mmc_dat;
		if (fn == 1)
			addr += req_sz;

		mmc_set_data_timeout(&mmc_dat, sdiodev->func[fn]->card);
		mmc_wait_for_req(host, &mmc_req);

		ret = mmc_cmd.error ? mmc_cmd.error : mmc_dat.error;
		if (ret != 0) {
			brcmf_err("CMD53 sg block %s failed %d\n",
				  write ? "write" : "read", ret);
			ret = -EIO;
			break;
		}
	}

	if (sdiodev->pdata && sdiodev->pdata->broken_sg_support && !write) {
		local_pkt_next = local_list.next;
		orig_offset = 0;
		skb_queue_walk(pktlist, pkt_next) {
			dst_offset = 0;
			do {
				req_sz = local_pkt_next->len - orig_offset;
				req_sz = min_t(uint, pkt_next->len - dst_offset,
					       req_sz);
				orig_data = local_pkt_next->data + orig_offset;
				dst_data = pkt_next->data + dst_offset;
				memcpy(dst_data, orig_data, req_sz);
				orig_offset += req_sz;
				dst_offset += req_sz;
				if (orig_offset == local_pkt_next->len) {
					orig_offset = 0;
					local_pkt_next = local_pkt_next->next;
				}
				if (dst_offset == pkt_next->len)
					break;
			} while (!skb_queue_empty(&local_list));
		}
	}

exit:
	sg_free_table(&st);
	while ((pkt_next = __skb_dequeue(&local_list)) != NULL)
		brcmu_pkt_buf_free_skb(pkt_next);

	return ret;
}

int
brcmf_sdcard_recv_buf(struct brcmf_sdio_dev *sdiodev, u32 addr, uint fn,
		      uint flags, u8 *buf, uint nbytes)
{
	struct sk_buff *mypkt;
	int err;

	mypkt = brcmu_pkt_buf_get_skb(nbytes);
	if (!mypkt) {
		brcmf_err("brcmu_pkt_buf_get_skb failed: len %d\n",
			  nbytes);
		return -EIO;
	}

	err = brcmf_sdcard_recv_pkt(sdiodev, addr, fn, flags, mypkt);
	if (!err)
		memcpy(buf, mypkt->data, nbytes);

	brcmu_pkt_buf_free_skb(mypkt);
	return err;
}

int
brcmf_sdcard_recv_pkt(struct brcmf_sdio_dev *sdiodev, u32 addr, uint fn,
		      uint flags, struct sk_buff *pkt)
{
	uint width;
	int err = 0;
	struct sk_buff_head pkt_list;

	brcmf_dbg(SDIO, "fun = %d, addr = 0x%x, size = %d\n",
		  fn, addr, pkt->len);

	width = (flags & SDIO_REQ_4BYTE) ? 4 : 2;
	err = brcmf_sdio_addrprep(sdiodev, width, &addr);
	if (err)
		goto done;

	skb_queue_head_init(&pkt_list);
	skb_queue_tail(&pkt_list, pkt);
	err = brcmf_sdio_buffrw(sdiodev, fn, false, addr, &pkt_list);
	skb_dequeue_tail(&pkt_list);

done:
	return err;
}

int brcmf_sdcard_recv_chain(struct brcmf_sdio_dev *sdiodev, u32 addr, uint fn,
			    uint flags, struct sk_buff_head *pktq)
{
	uint incr_fix;
	uint width;
	int err = 0;

	brcmf_dbg(SDIO, "fun = %d, addr = 0x%x, size = %d\n",
		  fn, addr, pktq->qlen);

	width = (flags & SDIO_REQ_4BYTE) ? 4 : 2;
	err = brcmf_sdio_addrprep(sdiodev, width, &addr);
	if (err)
		goto done;

	incr_fix = (flags & SDIO_REQ_FIXED) ? SDIOH_DATA_FIX : SDIOH_DATA_INC;
	err = brcmf_sdio_buffrw(sdiodev, fn, false, addr, pktq);

done:
	return err;
}

int
brcmf_sdcard_send_buf(struct brcmf_sdio_dev *sdiodev, u32 addr, uint fn,
		      uint flags, u8 *buf, uint nbytes)
{
	struct sk_buff *mypkt;
	int err;

	mypkt = brcmu_pkt_buf_get_skb(nbytes);
	if (!mypkt) {
		brcmf_err("brcmu_pkt_buf_get_skb failed: len %d\n",
			  nbytes);
		return -EIO;
	}

	memcpy(mypkt->data, buf, nbytes);
	err = brcmf_sdcard_send_pkt(sdiodev, addr, fn, flags, mypkt);

	brcmu_pkt_buf_free_skb(mypkt);
	return err;

}

int
brcmf_sdcard_send_pkt(struct brcmf_sdio_dev *sdiodev, u32 addr, uint fn,
		      uint flags, struct sk_buff *pkt)
{
	uint width;
	int err = 0;
	struct sk_buff_head pkt_list;

	brcmf_dbg(SDIO, "fun = %d, addr = 0x%x, size = %d\n",
		  fn, addr, pkt->len);

<<<<<<< HEAD
	/* Async not implemented yet */
	if (flags & SDIO_REQ_ASYNC)
		return -ENOTSUPP;

	if (bar0 != sdiodev->sbwad) {
		err = brcmf_sdcard_set_sbaddr_window(sdiodev, bar0);
		if (err)
			goto done;

		sdiodev->sbwad = bar0;
	}

	addr &= SBSDIO_SB_OFT_ADDR_MASK;

=======
>>>>>>> 0f817ed5
	width = (flags & SDIO_REQ_4BYTE) ? 4 : 2;
	brcmf_sdio_addrprep(sdiodev, width, &addr);

	skb_queue_head_init(&pkt_list);
	skb_queue_tail(&pkt_list, pkt);
	err = brcmf_sdio_buffrw(sdiodev, fn, true, addr, &pkt_list);
	skb_dequeue_tail(&pkt_list);

	return err;
}

int
brcmf_sdio_ramrw(struct brcmf_sdio_dev *sdiodev, bool write, u32 address,
		 u8 *data, uint size)
{
	int bcmerror = 0;
	struct sk_buff *pkt;
	u32 sdaddr;
	uint dsize;
	struct sk_buff_head pkt_list;

	dsize = min_t(uint, SBSDIO_SB_OFT_ADDR_LIMIT, size);
	pkt = dev_alloc_skb(dsize);
	if (!pkt) {
		brcmf_err("dev_alloc_skb failed: len %d\n", dsize);
		return -EIO;
	}
	pkt->priority = 0;
	skb_queue_head_init(&pkt_list);

	/* Determine initial transfer parameters */
	sdaddr = address & SBSDIO_SB_OFT_ADDR_MASK;
	if ((sdaddr + size) & SBSDIO_SBWINDOW_MASK)
		dsize = (SBSDIO_SB_OFT_ADDR_LIMIT - sdaddr);
	else
		dsize = size;

	sdio_claim_host(sdiodev->func[1]);

	/* Do the transfer(s) */
	while (size) {
		/* Set the backplane window to include the start address */
		bcmerror = brcmf_sdcard_set_sbaddr_window(sdiodev, address);
		if (bcmerror)
			break;

		brcmf_dbg(SDIO, "%s %d bytes at offset 0x%08x in window 0x%08x\n",
			  write ? "write" : "read", dsize,
			  sdaddr, address & SBSDIO_SBWINDOW_MASK);

		sdaddr &= SBSDIO_SB_OFT_ADDR_MASK;
		sdaddr |= SBSDIO_SB_ACCESS_2_4B_FLAG;

		skb_put(pkt, dsize);
		if (write)
			memcpy(pkt->data, data, dsize);
		skb_queue_tail(&pkt_list, pkt);
		bcmerror = brcmf_sdio_buffrw(sdiodev, SDIO_FUNC_1, write,
					     sdaddr, &pkt_list);
		skb_dequeue_tail(&pkt_list);
		if (bcmerror) {
			brcmf_err("membytes transfer failed\n");
			break;
		}
		if (!write)
			memcpy(data, pkt->data, dsize);
		skb_trim(pkt, dsize);

		/* Adjust for next transfer (if any) */
		size -= dsize;
		if (size) {
			data += dsize;
			address += dsize;
			sdaddr = 0;
			dsize = min_t(uint, SBSDIO_SB_OFT_ADDR_LIMIT, size);
		}
	}

	dev_kfree_skb(pkt);

	/* Return the window to backplane enumeration space for core access */
	if (brcmf_sdcard_set_sbaddr_window(sdiodev, sdiodev->sbwad))
		brcmf_err("FAILED to set window back to 0x%x\n",
			  sdiodev->sbwad);

	sdio_release_host(sdiodev->func[1]);

	return bcmerror;
}

int brcmf_sdcard_abort(struct brcmf_sdio_dev *sdiodev, uint fn)
{
	char t_func = (char)fn;
	brcmf_dbg(SDIO, "Enter\n");

	/* issue abort cmd52 command through F0 */
	brcmf_sdioh_request_byte(sdiodev, SDIOH_WRITE, SDIO_FUNC_0,
				 SDIO_CCCR_ABORT, &t_func);

	brcmf_dbg(SDIO, "Exit\n");
	return 0;
}

int brcmf_sdio_probe(struct brcmf_sdio_dev *sdiodev)
{
	u32 regs = 0;
	int ret = 0;

	ret = brcmf_sdioh_attach(sdiodev);
	if (ret)
		goto out;

	regs = SI_ENUM_BASE;

	/* try to attach to the target device */
	sdiodev->bus = brcmf_sdbrcm_probe(regs, sdiodev);
	if (!sdiodev->bus) {
		brcmf_err("device attach failed\n");
		ret = -ENODEV;
		goto out;
	}

out:
	if (ret)
		brcmf_sdio_remove(sdiodev);

	return ret;
}
EXPORT_SYMBOL(brcmf_sdio_probe);

int brcmf_sdio_remove(struct brcmf_sdio_dev *sdiodev)
{
	sdiodev->bus_if->state = BRCMF_BUS_DOWN;

	if (sdiodev->bus) {
		brcmf_sdbrcm_disconnect(sdiodev->bus);
		sdiodev->bus = NULL;
	}

	brcmf_sdioh_detach(sdiodev);

	sdiodev->sbwad = 0;

	return 0;
}
EXPORT_SYMBOL(brcmf_sdio_remove);

void brcmf_sdio_wdtmr_enable(struct brcmf_sdio_dev *sdiodev, bool enable)
{
	if (enable)
		brcmf_sdbrcm_wd_timer(sdiodev->bus, BRCMF_WD_POLL_MS);
	else
		brcmf_sdbrcm_wd_timer(sdiodev->bus, 0);
}<|MERGE_RESOLUTION|>--- conflicted
+++ resolved
@@ -329,144 +329,6 @@
  */
 static int brcmf_sdio_buffrw(struct brcmf_sdio_dev *sdiodev, uint fn,
 			     bool write, u32 addr, struct sk_buff_head *pktlist)
-<<<<<<< HEAD
-{
-	unsigned int req_sz, func_blk_sz, sg_cnt, sg_data_sz, pkt_offset;
-	unsigned int max_blks, max_req_sz;
-	unsigned short max_seg_sz, seg_sz;
-	unsigned char *pkt_data;
-	struct sk_buff *pkt_next = NULL;
-	struct mmc_request mmc_req;
-	struct mmc_command mmc_cmd;
-	struct mmc_data mmc_dat;
-	struct sg_table st;
-	struct scatterlist *sgl;
-	struct mmc_host *host;
-	int ret = 0;
-
-	if (!pktlist->qlen)
-		return -EINVAL;
-
-	brcmf_pm_resume_wait(sdiodev, &sdiodev->request_buffer_wait);
-	if (brcmf_pm_resume_error(sdiodev))
-		return -EIO;
-
-	/* Single skb use the standard mmc interface */
-	if (pktlist->qlen == 1) {
-		pkt_next = pktlist->next;
-		req_sz = pkt_next->len + 3;
-		req_sz &= (uint)~3;
-
-		if (write)
-			return sdio_memcpy_toio(sdiodev->func[fn], addr,
-						((u8 *)(pkt_next->data)),
-						req_sz);
-		else if (fn == 1)
-			return sdio_memcpy_fromio(sdiodev->func[fn],
-						  ((u8 *)(pkt_next->data)),
-						  addr, req_sz);
-		else
-			/* function 2 read is FIFO operation */
-			return sdio_readsb(sdiodev->func[fn],
-					   ((u8 *)(pkt_next->data)), addr,
-					   req_sz);
-	}
-
-	host = sdiodev->func[fn]->card->host;
-	func_blk_sz = sdiodev->func[fn]->cur_blksize;
-	/* Blocks per command is limited by host count, host transfer
-	 * size and the maximum for IO_RW_EXTENDED of 511 blocks.
-	 */
-	max_blks = min_t(unsigned int, host->max_blk_count, 511u);
-	max_req_sz = min_t(unsigned int, host->max_req_size,
-			   max_blks * func_blk_sz);
-	max_seg_sz = min_t(unsigned short, host->max_segs, SG_MAX_SINGLE_ALLOC);
-	max_seg_sz = min_t(unsigned short, max_seg_sz, pktlist->qlen);
-	seg_sz = pktlist->qlen;
-	pkt_offset = 0;
-	pkt_next = pktlist->next;
-
-	if (sg_alloc_table(&st, max_seg_sz, GFP_KERNEL))
-		return -ENOMEM;
-
-	while (seg_sz) {
-		req_sz = 0;
-		sg_cnt = 0;
-		memset(&mmc_req, 0, sizeof(struct mmc_request));
-		memset(&mmc_cmd, 0, sizeof(struct mmc_command));
-		memset(&mmc_dat, 0, sizeof(struct mmc_data));
-		sgl = st.sgl;
-		/* prep sg table */
-		while (pkt_next != (struct sk_buff *)pktlist) {
-			pkt_data = pkt_next->data + pkt_offset;
-			sg_data_sz = pkt_next->len - pkt_offset;
-			if (sg_data_sz > host->max_seg_size)
-				sg_data_sz = host->max_seg_size;
-			if (sg_data_sz > max_req_sz - req_sz)
-				sg_data_sz = max_req_sz - req_sz;
-
-			sg_set_buf(sgl, pkt_data, sg_data_sz);
-
-			sg_cnt++;
-			sgl = sg_next(sgl);
-			req_sz += sg_data_sz;
-			pkt_offset += sg_data_sz;
-			if (pkt_offset == pkt_next->len) {
-				pkt_offset = 0;
-				pkt_next = pkt_next->next;
-			}
-
-			if (req_sz >= max_req_sz || sg_cnt >= max_seg_sz)
-				break;
-		}
-		seg_sz -= sg_cnt;
-
-		if (req_sz % func_blk_sz != 0) {
-			brcmf_err("sg request length %u is not %u aligned\n",
-				  req_sz, func_blk_sz);
-			sg_free_table(&st);
-			return -ENOTBLK;
-		}
-		mmc_dat.sg = st.sgl;
-		mmc_dat.sg_len = sg_cnt;
-		mmc_dat.blksz = func_blk_sz;
-		mmc_dat.blocks = req_sz / func_blk_sz;
-		mmc_dat.flags = write ? MMC_DATA_WRITE : MMC_DATA_READ;
-		mmc_cmd.opcode = SD_IO_RW_EXTENDED;
-		mmc_cmd.arg = write ? 1<<31 : 0;	/* write flag  */
-		mmc_cmd.arg |= (fn & 0x7) << 28;	/* SDIO func num */
-		mmc_cmd.arg |= 1<<27;			/* block mode */
-		/* incrementing addr for function 1 */
-		mmc_cmd.arg |= (fn == 1) ? 1<<26 : 0;
-		mmc_cmd.arg |= (addr & 0x1FFFF) << 9;	/* address */
-		mmc_cmd.arg |= mmc_dat.blocks & 0x1FF;	/* block count */
-		mmc_cmd.flags = MMC_RSP_SPI_R5 | MMC_RSP_R5 | MMC_CMD_ADTC;
-		mmc_req.cmd = &mmc_cmd;
-		mmc_req.data = &mmc_dat;
-		if (fn == 1)
-			addr += req_sz;
-
-		mmc_set_data_timeout(&mmc_dat, sdiodev->func[fn]->card);
-		mmc_wait_for_req(host, &mmc_req);
-
-		ret = mmc_cmd.error ? mmc_cmd.error : mmc_dat.error;
-		if (ret != 0) {
-			brcmf_err("CMD53 sg block %s failed %d\n",
-				  write ? "write" : "read", ret);
-			ret = -EIO;
-			break;
-		}
-	}
-
-	sg_free_table(&st);
-
-	return ret;
-}
-
-static int brcmf_sdcard_recv_prepare(struct brcmf_sdio_dev *sdiodev, uint fn,
-				     uint flags, uint width, u32 *addr)
-=======
->>>>>>> 0f817ed5
 {
 	unsigned int req_sz, func_blk_sz, sg_cnt, sg_data_sz, pkt_offset;
 	unsigned int max_blks, max_req_sz, orig_offset, dst_offset;
@@ -758,23 +620,6 @@
 	brcmf_dbg(SDIO, "fun = %d, addr = 0x%x, size = %d\n",
 		  fn, addr, pkt->len);
 
-<<<<<<< HEAD
-	/* Async not implemented yet */
-	if (flags & SDIO_REQ_ASYNC)
-		return -ENOTSUPP;
-
-	if (bar0 != sdiodev->sbwad) {
-		err = brcmf_sdcard_set_sbaddr_window(sdiodev, bar0);
-		if (err)
-			goto done;
-
-		sdiodev->sbwad = bar0;
-	}
-
-	addr &= SBSDIO_SB_OFT_ADDR_MASK;
-
-=======
->>>>>>> 0f817ed5
 	width = (flags & SDIO_REQ_4BYTE) ? 4 : 2;
 	brcmf_sdio_addrprep(sdiodev, width, &addr);
 
