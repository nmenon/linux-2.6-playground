--- conflicted
+++ resolved
@@ -5,13 +5,9 @@
 
 void qtnf_debugfs_init(struct qtnf_bus *bus, const char *name)
 {
-<<<<<<< HEAD
-	bus->dbg_dir = debugfs_create_dir(name, NULL);
-=======
 	struct dentry *parent = qtnf_get_debugfs_dir();
 
 	bus->dbg_dir = debugfs_create_dir(name, parent);
->>>>>>> 0ecfebd2
 }
 
 void qtnf_debugfs_remove(struct qtnf_bus *bus)
