--- conflicted
+++ resolved
@@ -456,22 +456,12 @@
 	init_dummy_netdev(&wil->napi_ndev);
 	if (wil->use_enhanced_dma_hw) {
 		netif_napi_add(&wil->napi_ndev, &wil->napi_rx,
-<<<<<<< HEAD
-			       wil6210_netdev_poll_rx_edma,
-			       NAPI_POLL_WEIGHT);
-=======
 			       wil6210_netdev_poll_rx_edma);
->>>>>>> 7365df19
 		netif_napi_add_tx(&wil->napi_ndev,
 				  &wil->napi_tx, wil6210_netdev_poll_tx_edma);
 	} else {
 		netif_napi_add(&wil->napi_ndev, &wil->napi_rx,
-<<<<<<< HEAD
-			       wil6210_netdev_poll_rx,
-			       NAPI_POLL_WEIGHT);
-=======
 			       wil6210_netdev_poll_rx);
->>>>>>> 7365df19
 		netif_napi_add_tx(&wil->napi_ndev,
 				  &wil->napi_tx, wil6210_netdev_poll_tx);
 	}
