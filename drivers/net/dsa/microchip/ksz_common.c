// SPDX-License-Identifier: GPL-2.0
/*
 * Microchip switch driver main logic
 *
 * Copyright (C) 2017-2019 Microchip Technology Inc.
 */

#include <linux/delay.h>
#include <linux/export.h>
#include <linux/gpio/consumer.h>
#include <linux/kernel.h>
#include <linux/module.h>
#include <linux/platform_data/microchip-ksz.h>
#include <linux/phy.h>
#include <linux/etherdevice.h>
#include <linux/if_bridge.h>
#include <linux/of_net.h>
#include <net/dsa.h>
#include <net/switchdev.h>

#include "ksz_common.h"

void ksz_update_port_member(struct ksz_device *dev, int port)
{
	struct ksz_port *p;
	int i;

	for (i = 0; i < dev->port_cnt; i++) {
		if (i == port || i == dev->cpu_port)
			continue;
		p = &dev->ports[i];
		if (!(dev->member & (1 << i)))
			continue;

		/* Port is a member of the bridge and is forwarding. */
		if (p->stp_state == BR_STATE_FORWARDING &&
		    p->member != dev->member)
			dev->dev_ops->cfg_port_member(dev, i, dev->member);
	}
}
EXPORT_SYMBOL_GPL(ksz_update_port_member);

static void port_r_cnt(struct ksz_device *dev, int port)
{
	struct ksz_port_mib *mib = &dev->ports[port].mib;
	u64 *dropped;

	/* Some ports may not have MIB counters before SWITCH_COUNTER_NUM. */
	while (mib->cnt_ptr < dev->reg_mib_cnt) {
		dev->dev_ops->r_mib_cnt(dev, port, mib->cnt_ptr,
					&mib->counters[mib->cnt_ptr]);
		++mib->cnt_ptr;
	}

	/* last one in storage */
	dropped = &mib->counters[dev->mib_cnt];

	/* Some ports may not have MIB counters after SWITCH_COUNTER_NUM. */
	while (mib->cnt_ptr < dev->mib_cnt) {
		dev->dev_ops->r_mib_pkt(dev, port, mib->cnt_ptr,
					dropped, &mib->counters[mib->cnt_ptr]);
		++mib->cnt_ptr;
	}
	mib->cnt_ptr = 0;
}

static void ksz_mib_read_work(struct work_struct *work)
{
	struct ksz_device *dev = container_of(work, struct ksz_device,
					      mib_read.work);
	struct ksz_port_mib *mib;
	struct ksz_port *p;
	int i;

	for (i = 0; i < dev->port_cnt; i++) {
		if (dsa_is_unused_port(dev->ds, i))
			continue;

		p = &dev->ports[i];
		mib = &p->mib;
		mutex_lock(&mib->cnt_mutex);

		/* Only read MIB counters when the port is told to do.
		 * If not, read only dropped counters when link is not up.
		 */
		if (!p->read) {
			const struct dsa_port *dp = dsa_to_port(dev->ds, i);

			if (!netif_carrier_ok(dp->slave))
				mib->cnt_ptr = dev->reg_mib_cnt;
		}
		port_r_cnt(dev, i);
		p->read = false;
		mutex_unlock(&mib->cnt_mutex);
	}

	schedule_delayed_work(&dev->mib_read, dev->mib_read_interval);
}

void ksz_init_mib_timer(struct ksz_device *dev)
{
	int i;

	INIT_DELAYED_WORK(&dev->mib_read, ksz_mib_read_work);

<<<<<<< HEAD
	for (i = 0; i < dev->mib_port_cnt; i++)
=======
	for (i = 0; i < dev->port_cnt; i++)
>>>>>>> 356006a6
		dev->dev_ops->port_init_cnt(dev, i);
}
EXPORT_SYMBOL_GPL(ksz_init_mib_timer);

int ksz_phy_read16(struct dsa_switch *ds, int addr, int reg)
{
	struct ksz_device *dev = ds->priv;
	u16 val = 0xffff;

	dev->dev_ops->r_phy(dev, addr, reg, &val);

	return val;
}
EXPORT_SYMBOL_GPL(ksz_phy_read16);

int ksz_phy_write16(struct dsa_switch *ds, int addr, int reg, u16 val)
{
	struct ksz_device *dev = ds->priv;

	dev->dev_ops->w_phy(dev, addr, reg, val);

	return 0;
}
EXPORT_SYMBOL_GPL(ksz_phy_write16);

void ksz_mac_link_down(struct dsa_switch *ds, int port, unsigned int mode,
		       phy_interface_t interface)
{
	struct ksz_device *dev = ds->priv;
	struct ksz_port *p = &dev->ports[port];

	/* Read all MIB counters when the link is going down. */
	p->read = true;
	/* timer started */
	if (dev->mib_read_interval)
		schedule_delayed_work(&dev->mib_read, 0);
}
EXPORT_SYMBOL_GPL(ksz_mac_link_down);

int ksz_sset_count(struct dsa_switch *ds, int port, int sset)
{
	struct ksz_device *dev = ds->priv;

	if (sset != ETH_SS_STATS)
		return 0;

	return dev->mib_cnt;
}
EXPORT_SYMBOL_GPL(ksz_sset_count);

void ksz_get_ethtool_stats(struct dsa_switch *ds, int port, uint64_t *buf)
{
	const struct dsa_port *dp = dsa_to_port(ds, port);
	struct ksz_device *dev = ds->priv;
	struct ksz_port_mib *mib;

	mib = &dev->ports[port].mib;
	mutex_lock(&mib->cnt_mutex);

	/* Only read dropped counters if no link. */
	if (!netif_carrier_ok(dp->slave))
		mib->cnt_ptr = dev->reg_mib_cnt;
	port_r_cnt(dev, port);
	memcpy(buf, mib->counters, dev->mib_cnt * sizeof(u64));
	mutex_unlock(&mib->cnt_mutex);
}
EXPORT_SYMBOL_GPL(ksz_get_ethtool_stats);

int ksz_port_bridge_join(struct dsa_switch *ds, int port,
			 struct net_device *br)
{
	struct ksz_device *dev = ds->priv;

	mutex_lock(&dev->dev_mutex);
	dev->br_member |= (1 << port);
	mutex_unlock(&dev->dev_mutex);

	/* port_stp_state_set() will be called after to put the port in
	 * appropriate state so there is no need to do anything.
	 */

	return 0;
}
EXPORT_SYMBOL_GPL(ksz_port_bridge_join);

void ksz_port_bridge_leave(struct dsa_switch *ds, int port,
			   struct net_device *br)
{
	struct ksz_device *dev = ds->priv;

	mutex_lock(&dev->dev_mutex);
	dev->br_member &= ~(1 << port);
	dev->member &= ~(1 << port);
	mutex_unlock(&dev->dev_mutex);

	/* port_stp_state_set() will be called after to put the port in
	 * forwarding state so there is no need to do anything.
	 */
}
EXPORT_SYMBOL_GPL(ksz_port_bridge_leave);

void ksz_port_fast_age(struct dsa_switch *ds, int port)
{
	struct ksz_device *dev = ds->priv;

	dev->dev_ops->flush_dyn_mac_table(dev, port);
}
EXPORT_SYMBOL_GPL(ksz_port_fast_age);

int ksz_port_vlan_prepare(struct dsa_switch *ds, int port,
			  const struct switchdev_obj_port_vlan *vlan)
{
	/* nothing needed */

	return 0;
}
EXPORT_SYMBOL_GPL(ksz_port_vlan_prepare);

int ksz_port_fdb_dump(struct dsa_switch *ds, int port, dsa_fdb_dump_cb_t *cb,
		      void *data)
{
	struct ksz_device *dev = ds->priv;
	int ret = 0;
	u16 i = 0;
	u16 entries = 0;
	u8 timestamp = 0;
	u8 fid;
	u8 member;
	struct alu_struct alu;

	do {
		alu.is_static = false;
		ret = dev->dev_ops->r_dyn_mac_table(dev, i, alu.mac, &fid,
						    &member, &timestamp,
						    &entries);
		if (!ret && (member & BIT(port))) {
			ret = cb(alu.mac, alu.fid, alu.is_static, data);
			if (ret)
				break;
		}
		i++;
	} while (i < entries);
	if (i >= entries)
		ret = 0;

	return ret;
}
EXPORT_SYMBOL_GPL(ksz_port_fdb_dump);

int ksz_port_mdb_prepare(struct dsa_switch *ds, int port,
			 const struct switchdev_obj_port_mdb *mdb)
{
	/* nothing to do */
	return 0;
}
EXPORT_SYMBOL_GPL(ksz_port_mdb_prepare);

void ksz_port_mdb_add(struct dsa_switch *ds, int port,
		      const struct switchdev_obj_port_mdb *mdb)
{
	struct ksz_device *dev = ds->priv;
	struct alu_struct alu;
	int index;
	int empty = 0;

	alu.port_forward = 0;
	for (index = 0; index < dev->num_statics; index++) {
		if (!dev->dev_ops->r_sta_mac_table(dev, index, &alu)) {
			/* Found one already in static MAC table. */
			if (!memcmp(alu.mac, mdb->addr, ETH_ALEN) &&
			    alu.fid == mdb->vid)
				break;
		/* Remember the first empty entry. */
		} else if (!empty) {
			empty = index + 1;
		}
	}

	/* no available entry */
	if (index == dev->num_statics && !empty)
		return;

	/* add entry */
	if (index == dev->num_statics) {
		index = empty - 1;
		memset(&alu, 0, sizeof(alu));
		memcpy(alu.mac, mdb->addr, ETH_ALEN);
		alu.is_static = true;
	}
	alu.port_forward |= BIT(port);
	if (mdb->vid) {
		alu.is_use_fid = true;

		/* Need a way to map VID to FID. */
		alu.fid = mdb->vid;
	}
	dev->dev_ops->w_sta_mac_table(dev, index, &alu);
}
EXPORT_SYMBOL_GPL(ksz_port_mdb_add);

int ksz_port_mdb_del(struct dsa_switch *ds, int port,
		     const struct switchdev_obj_port_mdb *mdb)
{
	struct ksz_device *dev = ds->priv;
	struct alu_struct alu;
	int index;
	int ret = 0;

	for (index = 0; index < dev->num_statics; index++) {
		if (!dev->dev_ops->r_sta_mac_table(dev, index, &alu)) {
			/* Found one already in static MAC table. */
			if (!memcmp(alu.mac, mdb->addr, ETH_ALEN) &&
			    alu.fid == mdb->vid)
				break;
		}
	}

	/* no available entry */
	if (index == dev->num_statics)
		goto exit;

	/* clear port */
	alu.port_forward &= ~BIT(port);
	if (!alu.port_forward)
		alu.is_static = false;
	dev->dev_ops->w_sta_mac_table(dev, index, &alu);

exit:
	return ret;
}
EXPORT_SYMBOL_GPL(ksz_port_mdb_del);

int ksz_enable_port(struct dsa_switch *ds, int port, struct phy_device *phy)
{
	struct ksz_device *dev = ds->priv;

	if (!dsa_is_user_port(ds, port))
		return 0;

	/* setup slave port */
	dev->dev_ops->port_setup(dev, port, false);

	/* port_stp_state_set() will be called after to enable the port so
	 * there is no need to do anything.
	 */

	return 0;
}
EXPORT_SYMBOL_GPL(ksz_enable_port);

struct ksz_device *ksz_switch_alloc(struct device *base, void *priv)
{
	struct dsa_switch *ds;
	struct ksz_device *swdev;

	ds = devm_kzalloc(base, sizeof(*ds), GFP_KERNEL);
	if (!ds)
		return NULL;

	ds->dev = base;
	ds->num_ports = DSA_MAX_PORTS;

	swdev = devm_kzalloc(base, sizeof(*swdev), GFP_KERNEL);
	if (!swdev)
		return NULL;

	ds->priv = swdev;
	swdev->dev = base;

	swdev->ds = ds;
	swdev->priv = priv;

	return swdev;
}
EXPORT_SYMBOL(ksz_switch_alloc);

int ksz_switch_register(struct ksz_device *dev,
			const struct ksz_dev_ops *ops)
{
	struct device_node *port, *ports;
	phy_interface_t interface;
	unsigned int port_num;
	int ret;

	if (dev->pdata)
		dev->chip_id = dev->pdata->chip_id;

	dev->reset_gpio = devm_gpiod_get_optional(dev->dev, "reset",
						  GPIOD_OUT_LOW);
	if (IS_ERR(dev->reset_gpio))
		return PTR_ERR(dev->reset_gpio);

	if (dev->reset_gpio) {
		gpiod_set_value_cansleep(dev->reset_gpio, 1);
		usleep_range(10000, 12000);
		gpiod_set_value_cansleep(dev->reset_gpio, 0);
		usleep_range(100, 1000);
	}

	mutex_init(&dev->dev_mutex);
	mutex_init(&dev->regmap_mutex);
	mutex_init(&dev->alu_mutex);
	mutex_init(&dev->vlan_mutex);

	dev->dev_ops = ops;

	if (dev->dev_ops->detect(dev))
		return -EINVAL;

	ret = dev->dev_ops->init(dev);
	if (ret)
		return ret;

	/* Host port interface will be self detected, or specifically set in
	 * device tree.
	 */
	for (port_num = 0; port_num < dev->port_cnt; ++port_num)
		dev->ports[port_num].interface = PHY_INTERFACE_MODE_NA;
	if (dev->dev->of_node) {
		ret = of_get_phy_mode(dev->dev->of_node, &interface);
		if (ret == 0)
			dev->compat_interface = interface;
		ports = of_get_child_by_name(dev->dev->of_node, "ethernet-ports");
		if (!ports)
			ports = of_get_child_by_name(dev->dev->of_node, "ports");
		if (ports)
			for_each_available_child_of_node(ports, port) {
				if (of_property_read_u32(port, "reg",
							 &port_num))
					continue;
				if (port_num >= dev->port_cnt)
					return -EINVAL;
				of_get_phy_mode(port,
						&dev->ports[port_num].interface);
			}
		dev->synclko_125 = of_property_read_bool(dev->dev->of_node,
							 "microchip,synclko-125");
	}

	ret = dsa_register_switch(dev->ds);
	if (ret) {
		dev->dev_ops->exit(dev);
		return ret;
	}

	/* Read MIB counters every 30 seconds to avoid overflow. */
	dev->mib_read_interval = msecs_to_jiffies(30000);

	/* Start the MIB timer. */
	schedule_delayed_work(&dev->mib_read, 0);

	return 0;
}
EXPORT_SYMBOL(ksz_switch_register);

void ksz_switch_remove(struct ksz_device *dev)
{
	/* timer started */
	if (dev->mib_read_interval)
		cancel_delayed_work_sync(&dev->mib_read);

	dev->dev_ops->exit(dev);
	dsa_unregister_switch(dev->ds);

	if (dev->reset_gpio)
		gpiod_set_value_cansleep(dev->reset_gpio, 1);

}
EXPORT_SYMBOL(ksz_switch_remove);

MODULE_AUTHOR("Woojung Huh <Woojung.Huh@microchip.com>");
MODULE_DESCRIPTION("Microchip KSZ Series Switch DSA Driver");
MODULE_LICENSE("GPL");<|MERGE_RESOLUTION|>--- conflicted
+++ resolved
@@ -103,11 +103,7 @@
 
 	INIT_DELAYED_WORK(&dev->mib_read, ksz_mib_read_work);
 
-<<<<<<< HEAD
-	for (i = 0; i < dev->mib_port_cnt; i++)
-=======
 	for (i = 0; i < dev->port_cnt; i++)
->>>>>>> 356006a6
 		dev->dev_ops->port_init_cnt(dev, i);
 }
 EXPORT_SYMBOL_GPL(ksz_init_mib_timer);
