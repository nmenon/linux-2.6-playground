--- conflicted
+++ resolved
@@ -810,10 +810,6 @@
 	struct rproc *rproc;
 	bool modem_init;
 	struct ipa *ipa;
-<<<<<<< HEAD
-	bool prefetch;
-=======
->>>>>>> 356006a6
 	phandle ph;
 	int ret;
 
@@ -853,20 +849,7 @@
 		goto err_rproc_put;
 	}
 
-<<<<<<< HEAD
-	/* No more EPROBE_DEFER.  Get our configuration data */
-	data = of_device_get_match_data(dev);
-	if (!data) {
-		/* This is really IPA_VALIDATE (should never happen) */
-		dev_err(dev, "matched hardware not supported\n");
-		ret = -ENOTSUPP;
-		goto err_clock_exit;
-	}
-
-	/* Allocate and initialize the IPA structure */
-=======
 	/* No more EPROBE_DEFER.  Allocate and initialize the IPA structure */
->>>>>>> 356006a6
 	ipa = kzalloc(sizeof(*ipa), GFP_KERNEL);
 	if (!ipa) {
 		ret = -ENOMEM;
