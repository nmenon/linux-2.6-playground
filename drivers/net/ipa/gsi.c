// SPDX-License-Identifier: GPL-2.0

/* Copyright (c) 2015-2018, The Linux Foundation. All rights reserved.
 * Copyright (C) 2018-2020 Linaro Ltd.
 */

#include <linux/types.h>
#include <linux/bits.h>
#include <linux/bitfield.h>
#include <linux/mutex.h>
#include <linux/completion.h>
#include <linux/io.h>
#include <linux/bug.h>
#include <linux/interrupt.h>
#include <linux/platform_device.h>
#include <linux/netdevice.h>

#include "gsi.h"
#include "gsi_reg.h"
#include "gsi_private.h"
#include "gsi_trans.h"
#include "ipa_gsi.h"
#include "ipa_data.h"
#include "ipa_version.h"

/**
 * DOC: The IPA Generic Software Interface
 *
 * The generic software interface (GSI) is an integral component of the IPA,
 * providing a well-defined communication layer between the AP subsystem
 * and the IPA core.  The modem uses the GSI layer as well.
 *
 *	--------	     ---------
 *	|      |	     |	     |
 *	|  AP  +<---.	.----+ Modem |
 *	|      +--. |	| .->+	     |
 *	|      |  | |	| |  |	     |
 *	--------  | |	| |  ---------
 *		  v |	v |
 *		--+-+---+-+--
 *		|    GSI    |
 *		|-----------|
 *		|	    |
 *		|    IPA    |
 *		|	    |
 *		-------------
 *
 * In the above diagram, the AP and Modem represent "execution environments"
 * (EEs), which are independent operating environments that use the IPA for
 * data transfer.
 *
 * Each EE uses a set of unidirectional GSI "channels," which allow transfer
 * of data to or from the IPA.  A channel is implemented as a ring buffer,
 * with a DRAM-resident array of "transfer elements" (TREs) available to
 * describe transfers to or from other EEs through the IPA.  A transfer
 * element can also contain an immediate command, requesting the IPA perform
 * actions other than data transfer.
 *
 * Each TRE refers to a block of data--also located DRAM.  After writing one
 * or more TREs to a channel, the writer (either the IPA or an EE) writes a
 * doorbell register to inform the receiving side how many elements have
 * been written.
 *
 * Each channel has a GSI "event ring" associated with it.  An event ring
 * is implemented very much like a channel ring, but is always directed from
 * the IPA to an EE.  The IPA notifies an EE (such as the AP) about channel
 * events by adding an entry to the event ring associated with the channel.
 * The GSI then writes its doorbell for the event ring, causing the target
 * EE to be interrupted.  Each entry in an event ring contains a pointer
 * to the channel TRE whose completion the event represents.
 *
 * Each TRE in a channel ring has a set of flags.  One flag indicates whether
 * the completion of the transfer operation generates an entry (and possibly
 * an interrupt) in the channel's event ring.  Other flags allow transfer
 * elements to be chained together, forming a single logical transaction.
 * TRE flags are used to control whether and when interrupts are generated
 * to signal completion of channel transfers.
 *
 * Elements in channel and event rings are completed (or consumed) strictly
 * in order.  Completion of one entry implies the completion of all preceding
 * entries.  A single completion interrupt can therefore communicate the
 * completion of many transfers.
 *
 * Note that all GSI registers are little-endian, which is the assumed
 * endianness of I/O space accesses.  The accessor functions perform byte
 * swapping if needed (i.e., for a big endian CPU).
 */

/* Delay period for interrupt moderation (in 32KHz IPA internal timer ticks) */
#define GSI_EVT_RING_INT_MODT		(32 * 1) /* 1ms under 32KHz clock */

#define GSI_CMD_TIMEOUT			5	/* seconds */

#define GSI_CHANNEL_STOP_RX_RETRIES	10
#define GSI_CHANNEL_MODEM_HALT_RETRIES	10

#define GSI_MHI_EVENT_ID_START		10	/* 1st reserved event id */
#define GSI_MHI_EVENT_ID_END		16	/* Last reserved event id */

#define GSI_ISR_MAX_ITER		50	/* Detect interrupt storms */

/* An entry in an event ring */
struct gsi_event {
	__le64 xfer_ptr;
	__le16 len;
	u8 reserved1;
	u8 code;
	__le16 reserved2;
	u8 type;
	u8 chid;
};

/** gsi_channel_scratch_gpi - GPI protocol scratch register
 * @max_outstanding_tre:
 *	Defines the maximum number of TREs allowed in a single transaction
 *	on a channel (in bytes).  This determines the amount of prefetch
 *	performed by the hardware.  We configure this to equal the size of
 *	the TLV FIFO for the channel.
 * @outstanding_threshold:
 *	Defines the threshold (in bytes) determining when the sequencer
 *	should update the channel doorbell.  We configure this to equal
 *	the size of two TREs.
 */
struct gsi_channel_scratch_gpi {
	u64 reserved1;
	u16 reserved2;
	u16 max_outstanding_tre;
	u16 reserved3;
	u16 outstanding_threshold;
};

/** gsi_channel_scratch - channel scratch configuration area
 *
 * The exact interpretation of this register is protocol-specific.
 * We only use GPI channels; see struct gsi_channel_scratch_gpi, above.
 */
union gsi_channel_scratch {
	struct gsi_channel_scratch_gpi gpi;
	struct {
		u32 word1;
		u32 word2;
		u32 word3;
		u32 word4;
	} data;
};

/* Check things that can be validated at build time. */
static void gsi_validate_build(void)
{
	/* This is used as a divisor */
	BUILD_BUG_ON(!GSI_RING_ELEMENT_SIZE);

	/* Code assumes the size of channel and event ring element are
	 * the same (and fixed).  Make sure the size of an event ring
	 * element is what's expected.
	 */
	BUILD_BUG_ON(sizeof(struct gsi_event) != GSI_RING_ELEMENT_SIZE);

	/* Hardware requires a 2^n ring size.  We ensure the number of
	 * elements in an event ring is a power of 2 elsewhere; this
	 * ensure the elements themselves meet the requirement.
	 */
	BUILD_BUG_ON(!is_power_of_2(GSI_RING_ELEMENT_SIZE));

	/* The channel element size must fit in this field */
	BUILD_BUG_ON(GSI_RING_ELEMENT_SIZE > field_max(ELEMENT_SIZE_FMASK));

	/* The event ring element size must fit in this field */
	BUILD_BUG_ON(GSI_RING_ELEMENT_SIZE > field_max(EV_ELEMENT_SIZE_FMASK));
}

/* Return the channel id associated with a given channel */
static u32 gsi_channel_id(struct gsi_channel *channel)
{
	return channel - &channel->gsi->channel[0];
}

/* Update the GSI IRQ type register with the cached value */
static void gsi_irq_type_update(struct gsi *gsi, u32 val)
{
	gsi->type_enabled_bitmap = val;
	iowrite32(val, gsi->virt + GSI_CNTXT_TYPE_IRQ_MSK_OFFSET);
}

static void gsi_irq_type_enable(struct gsi *gsi, enum gsi_irq_type_id type_id)
{
	gsi_irq_type_update(gsi, gsi->type_enabled_bitmap | BIT(type_id));
}

static void gsi_irq_type_disable(struct gsi *gsi, enum gsi_irq_type_id type_id)
{
	gsi_irq_type_update(gsi, gsi->type_enabled_bitmap & ~BIT(type_id));
}

/* Turn off all GSI interrupts initially */
static void gsi_irq_setup(struct gsi *gsi)
{
	u32 adjust;

	/* Disable all interrupt types */
	gsi_irq_type_update(gsi, 0);

	/* Clear all type-specific interrupt masks */
	iowrite32(0, gsi->virt + GSI_CNTXT_SRC_CH_IRQ_MSK_OFFSET);
	iowrite32(0, gsi->virt + GSI_CNTXT_SRC_EV_CH_IRQ_MSK_OFFSET);
	iowrite32(0, gsi->virt + GSI_CNTXT_GLOB_IRQ_EN_OFFSET);
	iowrite32(0, gsi->virt + GSI_CNTXT_SRC_IEOB_IRQ_MSK_OFFSET);

	/* Reverse the offset adjustment for inter-EE register offsets */
	adjust = gsi->version < IPA_VERSION_4_5 ? 0 : GSI_EE_REG_ADJUST;
	iowrite32(0, gsi->virt + adjust + GSI_INTER_EE_SRC_CH_IRQ_OFFSET);
	iowrite32(0, gsi->virt + adjust + GSI_INTER_EE_SRC_EV_CH_IRQ_OFFSET);

	iowrite32(0, gsi->virt + GSI_CNTXT_GSI_IRQ_EN_OFFSET);
}

/* Turn off all GSI interrupts when we're all done */
static void gsi_irq_teardown(struct gsi *gsi)
{
	/* Nothing to do */
}

static void gsi_irq_ieob_enable(struct gsi *gsi, u32 evt_ring_id)
{
	bool enable_ieob = !gsi->ieob_enabled_bitmap;
	u32 val;

	gsi->ieob_enabled_bitmap |= BIT(evt_ring_id);
	val = gsi->ieob_enabled_bitmap;
	iowrite32(val, gsi->virt + GSI_CNTXT_SRC_IEOB_IRQ_MSK_OFFSET);

	/* Enable the interrupt type if this is the first channel enabled */
	if (enable_ieob)
		gsi_irq_type_enable(gsi, GSI_IEOB);
}

static void gsi_irq_ieob_disable(struct gsi *gsi, u32 evt_ring_id)
{
	u32 val;

	gsi->ieob_enabled_bitmap &= ~BIT(evt_ring_id);

	/* Disable the interrupt type if this was the last enabled channel */
	if (!gsi->ieob_enabled_bitmap)
		gsi_irq_type_disable(gsi, GSI_IEOB);

	val = gsi->ieob_enabled_bitmap;
	iowrite32(val, gsi->virt + GSI_CNTXT_SRC_IEOB_IRQ_MSK_OFFSET);
}

/* Enable all GSI_interrupt types */
static void gsi_irq_enable(struct gsi *gsi)
{
	u32 val;

<<<<<<< HEAD
	/* We don't use inter-EE channel or event interrupts */
	val = GSI_CNTXT_TYPE_IRQ_MSK_ALL;
	val &= ~INTER_EE_CH_CTRL_FMASK;
	val &= ~INTER_EE_EV_CTRL_FMASK;
	iowrite32(val, gsi->virt + GSI_CNTXT_TYPE_IRQ_MSK_OFFSET);

	val = GENMASK(gsi->channel_count - 1, 0);
	iowrite32(val, gsi->virt + GSI_CNTXT_SRC_CH_IRQ_MSK_OFFSET);

	val = GENMASK(gsi->evt_ring_count - 1, 0);
	iowrite32(val, gsi->virt + GSI_CNTXT_SRC_EV_CH_IRQ_MSK_OFFSET);

	/* Each IEOB interrupt is enabled (later) as needed by channels */
	iowrite32(0, gsi->virt + GSI_CNTXT_SRC_IEOB_IRQ_MSK_OFFSET);

	val = GSI_CNTXT_GLOB_IRQ_ALL;
	iowrite32(val, gsi->virt + GSI_CNTXT_GLOB_IRQ_EN_OFFSET);

	/* Never enable GSI_BREAK_POINT */
	val = GSI_CNTXT_GSI_IRQ_ALL & ~BREAK_POINT_FMASK;
=======
	/* Global interrupts include hardware error reports.  Enable
	 * that so we can at least report the error should it occur.
	 */
	iowrite32(BIT(ERROR_INT), gsi->virt + GSI_CNTXT_GLOB_IRQ_EN_OFFSET);
	gsi_irq_type_update(gsi, gsi->type_enabled_bitmap | BIT(GSI_GLOB_EE));

	/* General GSI interrupts are reported to all EEs; if they occur
	 * they are unrecoverable (without reset).  A breakpoint interrupt
	 * also exists, but we don't support that.  We want to be notified
	 * of errors so we can report them, even if they can't be handled.
	 */
	val = BIT(BUS_ERROR);
	val |= BIT(CMD_FIFO_OVRFLOW);
	val |= BIT(MCS_STACK_OVRFLOW);
>>>>>>> 356006a6
	iowrite32(val, gsi->virt + GSI_CNTXT_GSI_IRQ_EN_OFFSET);
	gsi_irq_type_update(gsi, gsi->type_enabled_bitmap | BIT(GSI_GENERAL));
}

/* Disable all GSI interrupt types */
static void gsi_irq_disable(struct gsi *gsi)
{
	gsi_irq_type_update(gsi, 0);

	/* Clear the type-specific interrupt masks set by gsi_irq_enable() */
	iowrite32(0, gsi->virt + GSI_CNTXT_GSI_IRQ_EN_OFFSET);
	iowrite32(0, gsi->virt + GSI_CNTXT_GLOB_IRQ_EN_OFFSET);
}

/* Return the virtual address associated with a ring index */
void *gsi_ring_virt(struct gsi_ring *ring, u32 index)
{
	/* Note: index *must* be used modulo the ring count here */
	return ring->virt + (index % ring->count) * GSI_RING_ELEMENT_SIZE;
}

/* Return the 32-bit DMA address associated with a ring index */
static u32 gsi_ring_addr(struct gsi_ring *ring, u32 index)
{
	return (ring->addr & GENMASK(31, 0)) + index * GSI_RING_ELEMENT_SIZE;
}

/* Return the ring index of a 32-bit ring offset */
static u32 gsi_ring_index(struct gsi_ring *ring, u32 offset)
{
	return (offset - gsi_ring_addr(ring, 0)) / GSI_RING_ELEMENT_SIZE;
}

/* Issue a GSI command by writing a value to a register, then wait for
 * completion to be signaled.  Returns true if the command completes
 * or false if it times out.
 */
static bool
gsi_command(struct gsi *gsi, u32 reg, u32 val, struct completion *completion)
{
	reinit_completion(completion);

	iowrite32(val, gsi->virt + reg);

	return !!wait_for_completion_timeout(completion, GSI_CMD_TIMEOUT * HZ);
}

/* Return the hardware's notion of the current state of an event ring */
static enum gsi_evt_ring_state
gsi_evt_ring_state(struct gsi *gsi, u32 evt_ring_id)
{
	u32 val;

	val = ioread32(gsi->virt + GSI_EV_CH_E_CNTXT_0_OFFSET(evt_ring_id));

	return u32_get_bits(val, EV_CHSTATE_FMASK);
}

/* Issue an event ring command and wait for it to complete */
static int evt_ring_command(struct gsi *gsi, u32 evt_ring_id,
			    enum gsi_evt_cmd_opcode opcode)
{
	struct gsi_evt_ring *evt_ring = &gsi->evt_ring[evt_ring_id];
	struct completion *completion = &evt_ring->completion;
	struct device *dev = gsi->dev;
	bool success;
	u32 val;

	/* We only perform one event ring command at a time, and event
	 * control interrupts should only occur when such a command
	 * is issued here.  Only permit *this* event ring to trigger
	 * an interrupt, and only enable the event control IRQ type
	 * when we expect it to occur.
	 */
	val = BIT(evt_ring_id);
	iowrite32(val, gsi->virt + GSI_CNTXT_SRC_EV_CH_IRQ_MSK_OFFSET);
	gsi_irq_type_enable(gsi, GSI_EV_CTRL);

	val = u32_encode_bits(evt_ring_id, EV_CHID_FMASK);
	val |= u32_encode_bits(opcode, EV_OPCODE_FMASK);

	success = gsi_command(gsi, GSI_EV_CH_CMD_OFFSET, val, completion);

	/* Disable the interrupt again */
	gsi_irq_type_disable(gsi, GSI_EV_CTRL);
	iowrite32(0, gsi->virt + GSI_CNTXT_SRC_EV_CH_IRQ_MSK_OFFSET);

	if (success)
		return 0;

	dev_err(dev, "GSI command %u for event ring %u timed out, state %u\n",
		opcode, evt_ring_id, evt_ring->state);

	return -ETIMEDOUT;
}

/* Allocate an event ring in NOT_ALLOCATED state */
static int gsi_evt_ring_alloc_command(struct gsi *gsi, u32 evt_ring_id)
{
	struct gsi_evt_ring *evt_ring = &gsi->evt_ring[evt_ring_id];
	int ret;

	/* Get initial event ring state */
	evt_ring->state = gsi_evt_ring_state(gsi, evt_ring_id);
	if (evt_ring->state != GSI_EVT_RING_STATE_NOT_ALLOCATED) {
		dev_err(gsi->dev, "event ring %u bad state %u before alloc\n",
			evt_ring_id, evt_ring->state);
		return -EINVAL;
	}

	ret = evt_ring_command(gsi, evt_ring_id, GSI_EVT_ALLOCATE);
	if (!ret && evt_ring->state != GSI_EVT_RING_STATE_ALLOCATED) {
		dev_err(gsi->dev, "event ring %u bad state %u after alloc\n",
			evt_ring_id, evt_ring->state);
		ret = -EIO;
	}

	return ret;
}

/* Reset a GSI event ring in ALLOCATED or ERROR state. */
static void gsi_evt_ring_reset_command(struct gsi *gsi, u32 evt_ring_id)
{
	struct gsi_evt_ring *evt_ring = &gsi->evt_ring[evt_ring_id];
	enum gsi_evt_ring_state state = evt_ring->state;
	int ret;

	if (state != GSI_EVT_RING_STATE_ALLOCATED &&
	    state != GSI_EVT_RING_STATE_ERROR) {
		dev_err(gsi->dev, "event ring %u bad state %u before reset\n",
			evt_ring_id, evt_ring->state);
		return;
	}

	ret = evt_ring_command(gsi, evt_ring_id, GSI_EVT_RESET);
	if (!ret && evt_ring->state != GSI_EVT_RING_STATE_ALLOCATED)
		dev_err(gsi->dev, "event ring %u bad state %u after reset\n",
			evt_ring_id, evt_ring->state);
}

/* Issue a hardware de-allocation request for an allocated event ring */
static void gsi_evt_ring_de_alloc_command(struct gsi *gsi, u32 evt_ring_id)
{
	struct gsi_evt_ring *evt_ring = &gsi->evt_ring[evt_ring_id];
	int ret;

	if (evt_ring->state != GSI_EVT_RING_STATE_ALLOCATED) {
		dev_err(gsi->dev, "event ring %u state %u before dealloc\n",
			evt_ring_id, evt_ring->state);
		return;
	}

	ret = evt_ring_command(gsi, evt_ring_id, GSI_EVT_DE_ALLOC);
	if (!ret && evt_ring->state != GSI_EVT_RING_STATE_NOT_ALLOCATED)
		dev_err(gsi->dev, "event ring %u bad state %u after dealloc\n",
			evt_ring_id, evt_ring->state);
}

/* Fetch the current state of a channel from hardware */
static enum gsi_channel_state gsi_channel_state(struct gsi_channel *channel)
{
	u32 channel_id = gsi_channel_id(channel);
	void *virt = channel->gsi->virt;
	u32 val;

	val = ioread32(virt + GSI_CH_C_CNTXT_0_OFFSET(channel_id));

	return u32_get_bits(val, CHSTATE_FMASK);
}

/* Issue a channel command and wait for it to complete */
static int
gsi_channel_command(struct gsi_channel *channel, enum gsi_ch_cmd_opcode opcode)
{
	struct completion *completion = &channel->completion;
	u32 channel_id = gsi_channel_id(channel);
	struct gsi *gsi = channel->gsi;
	struct device *dev = gsi->dev;
	bool success;
	u32 val;

	/* We only perform one channel command at a time, and channel
	 * control interrupts should only occur when such a command is
	 * issued here.  So we only permit *this* channel to trigger
	 * an interrupt and only enable the channel control IRQ type
	 * when we expect it to occur.
	 */
	val = BIT(channel_id);
	iowrite32(val, gsi->virt + GSI_CNTXT_SRC_CH_IRQ_MSK_OFFSET);
	gsi_irq_type_enable(gsi, GSI_CH_CTRL);

	val = u32_encode_bits(channel_id, CH_CHID_FMASK);
	val |= u32_encode_bits(opcode, CH_OPCODE_FMASK);
	success = gsi_command(gsi, GSI_CH_CMD_OFFSET, val, completion);

	/* Disable the interrupt again */
	gsi_irq_type_disable(gsi, GSI_CH_CTRL);
	iowrite32(0, gsi->virt + GSI_CNTXT_SRC_CH_IRQ_MSK_OFFSET);

	if (success)
		return 0;

	dev_err(dev, "GSI command %u for channel %u timed out, state %u\n",
		opcode, channel_id, gsi_channel_state(channel));

	return -ETIMEDOUT;
}

/* Allocate GSI channel in NOT_ALLOCATED state */
static int gsi_channel_alloc_command(struct gsi *gsi, u32 channel_id)
{
	struct gsi_channel *channel = &gsi->channel[channel_id];
	struct device *dev = gsi->dev;
	enum gsi_channel_state state;
	int ret;

	/* Get initial channel state */
	state = gsi_channel_state(channel);
	if (state != GSI_CHANNEL_STATE_NOT_ALLOCATED) {
		dev_err(dev, "channel %u bad state %u before alloc\n",
			channel_id, state);
		return -EINVAL;
	}

	ret = gsi_channel_command(channel, GSI_CH_ALLOCATE);

	/* Channel state will normally have been updated */
	state = gsi_channel_state(channel);
	if (!ret && state != GSI_CHANNEL_STATE_ALLOCATED) {
		dev_err(dev, "channel %u bad state %u after alloc\n",
			channel_id, state);
		ret = -EIO;
	}

	return ret;
}

/* Start an ALLOCATED channel */
static int gsi_channel_start_command(struct gsi_channel *channel)
{
	struct device *dev = channel->gsi->dev;
	enum gsi_channel_state state;
	int ret;

	state = gsi_channel_state(channel);
	if (state != GSI_CHANNEL_STATE_ALLOCATED &&
	    state != GSI_CHANNEL_STATE_STOPPED) {
		dev_err(dev, "channel %u bad state %u before start\n",
			gsi_channel_id(channel), state);
		return -EINVAL;
	}

	ret = gsi_channel_command(channel, GSI_CH_START);

	/* Channel state will normally have been updated */
	state = gsi_channel_state(channel);
	if (!ret && state != GSI_CHANNEL_STATE_STARTED) {
		dev_err(dev, "channel %u bad state %u after start\n",
			gsi_channel_id(channel), state);
		ret = -EIO;
	}

	return ret;
}

/* Stop a GSI channel in STARTED state */
static int gsi_channel_stop_command(struct gsi_channel *channel)
{
	struct device *dev = channel->gsi->dev;
	enum gsi_channel_state state;
	int ret;

	state = gsi_channel_state(channel);

	/* Channel could have entered STOPPED state since last call
	 * if it timed out.  If so, we're done.
	 */
	if (state == GSI_CHANNEL_STATE_STOPPED)
		return 0;

	if (state != GSI_CHANNEL_STATE_STARTED &&
	    state != GSI_CHANNEL_STATE_STOP_IN_PROC) {
		dev_err(dev, "channel %u bad state %u before stop\n",
			gsi_channel_id(channel), state);
		return -EINVAL;
	}

	ret = gsi_channel_command(channel, GSI_CH_STOP);

	/* Channel state will normally have been updated */
	state = gsi_channel_state(channel);
	if (ret || state == GSI_CHANNEL_STATE_STOPPED)
		return ret;

	/* We may have to try again if stop is in progress */
	if (state == GSI_CHANNEL_STATE_STOP_IN_PROC)
		return -EAGAIN;

	dev_err(dev, "channel %u bad state %u after stop\n",
		gsi_channel_id(channel), state);

	return -EIO;
}

/* Reset a GSI channel in ALLOCATED or ERROR state. */
static void gsi_channel_reset_command(struct gsi_channel *channel)
{
	struct device *dev = channel->gsi->dev;
	enum gsi_channel_state state;
	int ret;

	msleep(1);	/* A short delay is required before a RESET command */

	state = gsi_channel_state(channel);
	if (state != GSI_CHANNEL_STATE_STOPPED &&
	    state != GSI_CHANNEL_STATE_ERROR) {
		/* No need to reset a channel already in ALLOCATED state */
		if (state != GSI_CHANNEL_STATE_ALLOCATED)
			dev_err(dev, "channel %u bad state %u before reset\n",
				gsi_channel_id(channel), state);
		return;
	}

	ret = gsi_channel_command(channel, GSI_CH_RESET);

	/* Channel state will normally have been updated */
	state = gsi_channel_state(channel);
	if (!ret && state != GSI_CHANNEL_STATE_ALLOCATED)
		dev_err(dev, "channel %u bad state %u after reset\n",
			gsi_channel_id(channel), state);
}

/* Deallocate an ALLOCATED GSI channel */
static void gsi_channel_de_alloc_command(struct gsi *gsi, u32 channel_id)
{
	struct gsi_channel *channel = &gsi->channel[channel_id];
	struct device *dev = gsi->dev;
	enum gsi_channel_state state;
	int ret;

	state = gsi_channel_state(channel);
	if (state != GSI_CHANNEL_STATE_ALLOCATED) {
		dev_err(dev, "channel %u bad state %u before dealloc\n",
			channel_id, state);
		return;
	}

	ret = gsi_channel_command(channel, GSI_CH_DE_ALLOC);

	/* Channel state will normally have been updated */
	state = gsi_channel_state(channel);
	if (!ret && state != GSI_CHANNEL_STATE_NOT_ALLOCATED)
		dev_err(dev, "channel %u bad state %u after dealloc\n",
			channel_id, state);
}

/* Ring an event ring doorbell, reporting the last entry processed by the AP.
 * The index argument (modulo the ring count) is the first unfilled entry, so
 * we supply one less than that with the doorbell.  Update the event ring
 * index field with the value provided.
 */
static void gsi_evt_ring_doorbell(struct gsi *gsi, u32 evt_ring_id, u32 index)
{
	struct gsi_ring *ring = &gsi->evt_ring[evt_ring_id].ring;
	u32 val;

	ring->index = index;	/* Next unused entry */

	/* Note: index *must* be used modulo the ring count here */
	val = gsi_ring_addr(ring, (index - 1) % ring->count);
	iowrite32(val, gsi->virt + GSI_EV_CH_E_DOORBELL_0_OFFSET(evt_ring_id));
}

/* Program an event ring for use */
static void gsi_evt_ring_program(struct gsi *gsi, u32 evt_ring_id)
{
	struct gsi_evt_ring *evt_ring = &gsi->evt_ring[evt_ring_id];
	size_t size = evt_ring->ring.count * GSI_RING_ELEMENT_SIZE;
	u32 val;

	/* We program all event rings as GPI type/protocol */
	val = u32_encode_bits(GSI_CHANNEL_TYPE_GPI, EV_CHTYPE_FMASK);
	val |= EV_INTYPE_FMASK;
	val |= u32_encode_bits(GSI_RING_ELEMENT_SIZE, EV_ELEMENT_SIZE_FMASK);
	iowrite32(val, gsi->virt + GSI_EV_CH_E_CNTXT_0_OFFSET(evt_ring_id));

	val = u32_encode_bits(size, EV_R_LENGTH_FMASK);
	iowrite32(val, gsi->virt + GSI_EV_CH_E_CNTXT_1_OFFSET(evt_ring_id));

	/* The context 2 and 3 registers store the low-order and
	 * high-order 32 bits of the address of the event ring,
	 * respectively.
	 */
	val = evt_ring->ring.addr & GENMASK(31, 0);
	iowrite32(val, gsi->virt + GSI_EV_CH_E_CNTXT_2_OFFSET(evt_ring_id));

	val = evt_ring->ring.addr >> 32;
	iowrite32(val, gsi->virt + GSI_EV_CH_E_CNTXT_3_OFFSET(evt_ring_id));

	/* Enable interrupt moderation by setting the moderation delay */
	val = u32_encode_bits(GSI_EVT_RING_INT_MODT, MODT_FMASK);
	val |= u32_encode_bits(1, MODC_FMASK);	/* comes from channel */
	iowrite32(val, gsi->virt + GSI_EV_CH_E_CNTXT_8_OFFSET(evt_ring_id));

	/* No MSI write data, and MSI address high and low address is 0 */
	iowrite32(0, gsi->virt + GSI_EV_CH_E_CNTXT_9_OFFSET(evt_ring_id));
	iowrite32(0, gsi->virt + GSI_EV_CH_E_CNTXT_10_OFFSET(evt_ring_id));
	iowrite32(0, gsi->virt + GSI_EV_CH_E_CNTXT_11_OFFSET(evt_ring_id));

	/* We don't need to get event read pointer updates */
	iowrite32(0, gsi->virt + GSI_EV_CH_E_CNTXT_12_OFFSET(evt_ring_id));
	iowrite32(0, gsi->virt + GSI_EV_CH_E_CNTXT_13_OFFSET(evt_ring_id));

	/* Finally, tell the hardware we've completed event 0 (arbitrary) */
	gsi_evt_ring_doorbell(gsi, evt_ring_id, 0);
}

/* Return the last (most recent) transaction completed on a channel. */
static struct gsi_trans *gsi_channel_trans_last(struct gsi_channel *channel)
{
	struct gsi_trans_info *trans_info = &channel->trans_info;
	struct gsi_trans *trans;

	spin_lock_bh(&trans_info->spinlock);

	if (!list_empty(&trans_info->complete))
		trans = list_last_entry(&trans_info->complete,
					struct gsi_trans, links);
	else if (!list_empty(&trans_info->polled))
		trans = list_last_entry(&trans_info->polled,
					struct gsi_trans, links);
	else
		trans = NULL;

	/* Caller will wait for this, so take a reference */
	if (trans)
		refcount_inc(&trans->refcount);

	spin_unlock_bh(&trans_info->spinlock);

	return trans;
}

/* Wait for transaction activity on a channel to complete */
static void gsi_channel_trans_quiesce(struct gsi_channel *channel)
{
	struct gsi_trans *trans;

	/* Get the last transaction, and wait for it to complete */
	trans = gsi_channel_trans_last(channel);
	if (trans) {
		wait_for_completion(&trans->completion);
		gsi_trans_free(trans);
	}
}

/* Stop channel activity.  Transactions may not be allocated until thawed. */
static void gsi_channel_freeze(struct gsi_channel *channel)
{
	gsi_channel_trans_quiesce(channel);

	napi_disable(&channel->napi);

	gsi_irq_ieob_disable(channel->gsi, channel->evt_ring_id);
}

/* Allow transactions to be used on the channel again. */
static void gsi_channel_thaw(struct gsi_channel *channel)
{
	gsi_irq_ieob_enable(channel->gsi, channel->evt_ring_id);

	napi_enable(&channel->napi);
}

/* Program a channel for use */
static void gsi_channel_program(struct gsi_channel *channel, bool doorbell)
{
	size_t size = channel->tre_ring.count * GSI_RING_ELEMENT_SIZE;
	u32 channel_id = gsi_channel_id(channel);
	union gsi_channel_scratch scr = { };
	struct gsi_channel_scratch_gpi *gpi;
	struct gsi *gsi = channel->gsi;
	u32 wrr_weight = 0;
	u32 val;

	/* Arbitrarily pick TRE 0 as the first channel element to use */
	channel->tre_ring.index = 0;

	/* We program all channels as GPI type/protocol */
	val = u32_encode_bits(GSI_CHANNEL_TYPE_GPI, CHTYPE_PROTOCOL_FMASK);
	if (channel->toward_ipa)
		val |= CHTYPE_DIR_FMASK;
	val |= u32_encode_bits(channel->evt_ring_id, ERINDEX_FMASK);
	val |= u32_encode_bits(GSI_RING_ELEMENT_SIZE, ELEMENT_SIZE_FMASK);
	iowrite32(val, gsi->virt + GSI_CH_C_CNTXT_0_OFFSET(channel_id));

	val = u32_encode_bits(size, R_LENGTH_FMASK);
	iowrite32(val, gsi->virt + GSI_CH_C_CNTXT_1_OFFSET(channel_id));

	/* The context 2 and 3 registers store the low-order and
	 * high-order 32 bits of the address of the channel ring,
	 * respectively.
	 */
	val = channel->tre_ring.addr & GENMASK(31, 0);
	iowrite32(val, gsi->virt + GSI_CH_C_CNTXT_2_OFFSET(channel_id));

	val = channel->tre_ring.addr >> 32;
	iowrite32(val, gsi->virt + GSI_CH_C_CNTXT_3_OFFSET(channel_id));

	/* Command channel gets low weighted round-robin priority */
	if (channel->command)
		wrr_weight = field_max(WRR_WEIGHT_FMASK);
	val = u32_encode_bits(wrr_weight, WRR_WEIGHT_FMASK);

	/* Max prefetch is 1 segment (do not set MAX_PREFETCH_FMASK) */

	/* We enable the doorbell engine for IPA v3.5.1 */
	if (gsi->version == IPA_VERSION_3_5_1 && doorbell)
		val |= USE_DB_ENG_FMASK;

	/* v4.0 introduces an escape buffer for prefetch.  We use it
	 * on all but the AP command channel.
	 */
	if (gsi->version != IPA_VERSION_3_5_1 && !channel->command) {
		/* If not otherwise set, prefetch buffers are used */
		if (gsi->version < IPA_VERSION_4_5)
			val |= USE_ESCAPE_BUF_ONLY_FMASK;
		else
			val |= u32_encode_bits(GSI_ESCAPE_BUF_ONLY,
					       PREFETCH_MODE_FMASK);
	}

	iowrite32(val, gsi->virt + GSI_CH_C_QOS_OFFSET(channel_id));

	/* Now update the scratch registers for GPI protocol */
	gpi = &scr.gpi;
	gpi->max_outstanding_tre = gsi_channel_trans_tre_max(gsi, channel_id) *
					GSI_RING_ELEMENT_SIZE;
	gpi->outstanding_threshold = 2 * GSI_RING_ELEMENT_SIZE;

	val = scr.data.word1;
	iowrite32(val, gsi->virt + GSI_CH_C_SCRATCH_0_OFFSET(channel_id));

	val = scr.data.word2;
	iowrite32(val, gsi->virt + GSI_CH_C_SCRATCH_1_OFFSET(channel_id));

	val = scr.data.word3;
	iowrite32(val, gsi->virt + GSI_CH_C_SCRATCH_2_OFFSET(channel_id));

	/* We must preserve the upper 16 bits of the last scratch register.
	 * The next sequence assumes those bits remain unchanged between the
	 * read and the write.
	 */
	val = ioread32(gsi->virt + GSI_CH_C_SCRATCH_3_OFFSET(channel_id));
	val = (scr.data.word4 & GENMASK(31, 16)) | (val & GENMASK(15, 0));
	iowrite32(val, gsi->virt + GSI_CH_C_SCRATCH_3_OFFSET(channel_id));

	/* All done! */
}

static void gsi_channel_deprogram(struct gsi_channel *channel)
{
	/* Nothing to do */
}

/* Start an allocated GSI channel */
int gsi_channel_start(struct gsi *gsi, u32 channel_id)
{
	struct gsi_channel *channel = &gsi->channel[channel_id];
	int ret;

	mutex_lock(&gsi->mutex);

	ret = gsi_channel_start_command(channel);

	mutex_unlock(&gsi->mutex);

	gsi_channel_thaw(channel);

	return ret;
}

/* Stop a started channel */
int gsi_channel_stop(struct gsi *gsi, u32 channel_id)
{
	struct gsi_channel *channel = &gsi->channel[channel_id];
	u32 retries;
	int ret;

	gsi_channel_freeze(channel);

	/* RX channels might require a little time to enter STOPPED state */
	retries = channel->toward_ipa ? 0 : GSI_CHANNEL_STOP_RX_RETRIES;

	mutex_lock(&gsi->mutex);

	do {
		ret = gsi_channel_stop_command(channel);
		if (ret != -EAGAIN)
			break;
		msleep(1);
	} while (retries--);

	mutex_unlock(&gsi->mutex);

	/* Thaw the channel if we need to retry (or on error) */
	if (ret)
		gsi_channel_thaw(channel);

	return ret;
}

/* Reset and reconfigure a channel, (possibly) enabling the doorbell engine */
void gsi_channel_reset(struct gsi *gsi, u32 channel_id, bool doorbell)
{
	struct gsi_channel *channel = &gsi->channel[channel_id];

	mutex_lock(&gsi->mutex);

	gsi_channel_reset_command(channel);
	/* Due to a hardware quirk we may need to reset RX channels twice. */
	if (gsi->version == IPA_VERSION_3_5_1 && !channel->toward_ipa)
		gsi_channel_reset_command(channel);

	gsi_channel_program(channel, doorbell);
	gsi_channel_trans_cancel_pending(channel);

	mutex_unlock(&gsi->mutex);
}

/* Stop a STARTED channel for suspend (using stop if requested) */
int gsi_channel_suspend(struct gsi *gsi, u32 channel_id, bool stop)
{
	struct gsi_channel *channel = &gsi->channel[channel_id];

	if (stop)
		return gsi_channel_stop(gsi, channel_id);

	gsi_channel_freeze(channel);

	return 0;
}

/* Resume a suspended channel (starting will be requested if STOPPED) */
int gsi_channel_resume(struct gsi *gsi, u32 channel_id, bool start)
{
	struct gsi_channel *channel = &gsi->channel[channel_id];

	if (start)
		return gsi_channel_start(gsi, channel_id);

	gsi_channel_thaw(channel);

	return 0;
}

/**
 * gsi_channel_tx_queued() - Report queued TX transfers for a channel
 * @channel:	Channel for which to report
 *
 * Report to the network stack the number of bytes and transactions that
 * have been queued to hardware since last call.  This and the next function
 * supply information used by the network stack for throttling.
 *
 * For each channel we track the number of transactions used and bytes of
 * data those transactions represent.  We also track what those values are
 * each time this function is called.  Subtracting the two tells us
 * the number of bytes and transactions that have been added between
 * successive calls.
 *
 * Calling this each time we ring the channel doorbell allows us to
 * provide accurate information to the network stack about how much
 * work we've given the hardware at any point in time.
 */
void gsi_channel_tx_queued(struct gsi_channel *channel)
{
	u32 trans_count;
	u32 byte_count;

	byte_count = channel->byte_count - channel->queued_byte_count;
	trans_count = channel->trans_count - channel->queued_trans_count;
	channel->queued_byte_count = channel->byte_count;
	channel->queued_trans_count = channel->trans_count;

	ipa_gsi_channel_tx_queued(channel->gsi, gsi_channel_id(channel),
				  trans_count, byte_count);
}

/**
 * gsi_channel_tx_update() - Report completed TX transfers
 * @channel:	Channel that has completed transmitting packets
 * @trans:	Last transation known to be complete
 *
 * Compute the number of transactions and bytes that have been transferred
 * over a TX channel since the given transaction was committed.  Report this
 * information to the network stack.
 *
 * At the time a transaction is committed, we record its channel's
 * committed transaction and byte counts *in the transaction*.
 * Completions are signaled by the hardware with an interrupt, and
 * we can determine the latest completed transaction at that time.
 *
 * The difference between the byte/transaction count recorded in
 * the transaction and the count last time we recorded a completion
 * tells us exactly how much data has been transferred between
 * completions.
 *
 * Calling this each time we learn of a newly-completed transaction
 * allows us to provide accurate information to the network stack
 * about how much work has been completed by the hardware at a given
 * point in time.
 */
static void
gsi_channel_tx_update(struct gsi_channel *channel, struct gsi_trans *trans)
{
	u64 byte_count = trans->byte_count + trans->len;
	u64 trans_count = trans->trans_count + 1;

	byte_count -= channel->compl_byte_count;
	channel->compl_byte_count += byte_count;
	trans_count -= channel->compl_trans_count;
	channel->compl_trans_count += trans_count;

	ipa_gsi_channel_tx_completed(channel->gsi, gsi_channel_id(channel),
				     trans_count, byte_count);
}

/* Channel control interrupt handler */
static void gsi_isr_chan_ctrl(struct gsi *gsi)
{
	u32 channel_mask;

	channel_mask = ioread32(gsi->virt + GSI_CNTXT_SRC_CH_IRQ_OFFSET);
	iowrite32(channel_mask, gsi->virt + GSI_CNTXT_SRC_CH_IRQ_CLR_OFFSET);

	while (channel_mask) {
		u32 channel_id = __ffs(channel_mask);
		struct gsi_channel *channel;

		channel_mask ^= BIT(channel_id);

		channel = &gsi->channel[channel_id];

		complete(&channel->completion);
	}
}

/* Event ring control interrupt handler */
static void gsi_isr_evt_ctrl(struct gsi *gsi)
{
	u32 event_mask;

	event_mask = ioread32(gsi->virt + GSI_CNTXT_SRC_EV_CH_IRQ_OFFSET);
	iowrite32(event_mask, gsi->virt + GSI_CNTXT_SRC_EV_CH_IRQ_CLR_OFFSET);

	while (event_mask) {
		u32 evt_ring_id = __ffs(event_mask);
		struct gsi_evt_ring *evt_ring;

		event_mask ^= BIT(evt_ring_id);

		evt_ring = &gsi->evt_ring[evt_ring_id];
		evt_ring->state = gsi_evt_ring_state(gsi, evt_ring_id);

		complete(&evt_ring->completion);
	}
}

/* Global channel error interrupt handler */
static void
gsi_isr_glob_chan_err(struct gsi *gsi, u32 err_ee, u32 channel_id, u32 code)
{
	if (code == GSI_OUT_OF_RESOURCES) {
		dev_err(gsi->dev, "channel %u out of resources\n", channel_id);
		complete(&gsi->channel[channel_id].completion);
		return;
	}

	/* Report, but otherwise ignore all other error codes */
	dev_err(gsi->dev, "channel %u global error ee 0x%08x code 0x%08x\n",
		channel_id, err_ee, code);
}

/* Global event error interrupt handler */
static void
gsi_isr_glob_evt_err(struct gsi *gsi, u32 err_ee, u32 evt_ring_id, u32 code)
{
	if (code == GSI_OUT_OF_RESOURCES) {
		struct gsi_evt_ring *evt_ring = &gsi->evt_ring[evt_ring_id];
		u32 channel_id = gsi_channel_id(evt_ring->channel);

		complete(&evt_ring->completion);
		dev_err(gsi->dev, "evt_ring for channel %u out of resources\n",
			channel_id);
		return;
	}

	/* Report, but otherwise ignore all other error codes */
	dev_err(gsi->dev, "event ring %u global error ee %u code 0x%08x\n",
		evt_ring_id, err_ee, code);
}

/* Global error interrupt handler */
static void gsi_isr_glob_err(struct gsi *gsi)
{
	enum gsi_err_type type;
	enum gsi_err_code code;
	u32 which;
	u32 val;
	u32 ee;

	/* Get the logged error, then reinitialize the log */
	val = ioread32(gsi->virt + GSI_ERROR_LOG_OFFSET);
	iowrite32(0, gsi->virt + GSI_ERROR_LOG_OFFSET);
	iowrite32(~0, gsi->virt + GSI_ERROR_LOG_CLR_OFFSET);

	ee = u32_get_bits(val, ERR_EE_FMASK);
	type = u32_get_bits(val, ERR_TYPE_FMASK);
	which = u32_get_bits(val, ERR_VIRT_IDX_FMASK);
	code = u32_get_bits(val, ERR_CODE_FMASK);

	if (type == GSI_ERR_TYPE_CHAN)
		gsi_isr_glob_chan_err(gsi, ee, which, code);
	else if (type == GSI_ERR_TYPE_EVT)
		gsi_isr_glob_evt_err(gsi, ee, which, code);
	else	/* type GSI_ERR_TYPE_GLOB should be fatal */
		dev_err(gsi->dev, "unexpected global error 0x%08x\n", type);
}

/* Generic EE interrupt handler */
static void gsi_isr_gp_int1(struct gsi *gsi)
{
	u32 result;
	u32 val;

	/* This interrupt is used to handle completions of the two GENERIC
	 * GSI commands.  We use these to allocate and halt channels on
	 * the modem's behalf due to a hardware quirk on IPA v4.2.  Once
	 * allocated, the modem "owns" these channels, and as a result we
	 * have no way of knowing the channel's state at any given time.
	 *
	 * It is recommended that we halt the modem channels we allocated
	 * when shutting down, but it's possible the channel isn't running
	 * at the time we issue the HALT command.  We'll get an error in
	 * that case, but it's harmless (the channel is already halted).
	 *
	 * For this reason, we silently ignore a CHANNEL_NOT_RUNNING error
	 * if we receive it.
	 */
	val = ioread32(gsi->virt + GSI_CNTXT_SCRATCH_0_OFFSET);
	result = u32_get_bits(val, GENERIC_EE_RESULT_FMASK);

	switch (result) {
	case GENERIC_EE_SUCCESS:
	case GENERIC_EE_CHANNEL_NOT_RUNNING:
		gsi->result = 0;
		break;

	case GENERIC_EE_RETRY:
		gsi->result = -EAGAIN;
		break;

	default:
		dev_err(gsi->dev, "global INT1 generic result %u\n", result);
		gsi->result = -EIO;
		break;
	}

	complete(&gsi->completion);
}

/* Inter-EE interrupt handler */
static void gsi_isr_glob_ee(struct gsi *gsi)
{
	u32 val;

	val = ioread32(gsi->virt + GSI_CNTXT_GLOB_IRQ_STTS_OFFSET);

	if (val & BIT(ERROR_INT))
		gsi_isr_glob_err(gsi);

	iowrite32(val, gsi->virt + GSI_CNTXT_GLOB_IRQ_CLR_OFFSET);

	val &= ~BIT(ERROR_INT);

<<<<<<< HEAD
	if (val & GP_INT1_FMASK) {
		val ^= GP_INT1_FMASK;
=======
	if (val & BIT(GP_INT1)) {
		val ^= BIT(GP_INT1);
>>>>>>> 356006a6
		gsi_isr_gp_int1(gsi);
	}

	if (val)
		dev_err(gsi->dev, "unexpected global interrupt 0x%08x\n", val);
}

/* I/O completion interrupt event */
static void gsi_isr_ieob(struct gsi *gsi)
{
	u32 event_mask;

	event_mask = ioread32(gsi->virt + GSI_CNTXT_SRC_IEOB_IRQ_OFFSET);
	iowrite32(event_mask, gsi->virt + GSI_CNTXT_SRC_IEOB_IRQ_CLR_OFFSET);

	while (event_mask) {
		u32 evt_ring_id = __ffs(event_mask);

		event_mask ^= BIT(evt_ring_id);

		gsi_irq_ieob_disable(gsi, evt_ring_id);
		napi_schedule(&gsi->evt_ring[evt_ring_id].channel->napi);
	}
}

/* General event interrupts represent serious problems, so report them */
static void gsi_isr_general(struct gsi *gsi)
{
	struct device *dev = gsi->dev;
	u32 val;

	val = ioread32(gsi->virt + GSI_CNTXT_GSI_IRQ_STTS_OFFSET);
	iowrite32(val, gsi->virt + GSI_CNTXT_GSI_IRQ_CLR_OFFSET);

	dev_err(dev, "unexpected general interrupt 0x%08x\n", val);
}

/**
 * gsi_isr() - Top level GSI interrupt service routine
 * @irq:	Interrupt number (ignored)
 * @dev_id:	GSI pointer supplied to request_irq()
 *
 * This is the main handler function registered for the GSI IRQ. Each type
 * of interrupt has a separate handler function that is called from here.
 */
static irqreturn_t gsi_isr(int irq, void *dev_id)
{
	struct gsi *gsi = dev_id;
	u32 intr_mask;
	u32 cnt = 0;

	/* enum gsi_irq_type_id defines GSI interrupt types */
	while ((intr_mask = ioread32(gsi->virt + GSI_CNTXT_TYPE_IRQ_OFFSET))) {
		/* intr_mask contains bitmask of pending GSI interrupts */
		do {
			u32 gsi_intr = BIT(__ffs(intr_mask));

			intr_mask ^= gsi_intr;

			switch (gsi_intr) {
			case BIT(GSI_CH_CTRL):
				gsi_isr_chan_ctrl(gsi);
				break;
			case BIT(GSI_EV_CTRL):
				gsi_isr_evt_ctrl(gsi);
				break;
			case BIT(GSI_GLOB_EE):
				gsi_isr_glob_ee(gsi);
				break;
			case BIT(GSI_IEOB):
				gsi_isr_ieob(gsi);
				break;
			case BIT(GSI_GENERAL):
				gsi_isr_general(gsi);
				break;
			default:
				dev_err(gsi->dev,
					"unrecognized interrupt type 0x%08x\n",
					gsi_intr);
				break;
			}
		} while (intr_mask);

		if (++cnt > GSI_ISR_MAX_ITER) {
			dev_err(gsi->dev, "interrupt flood\n");
			break;
		}
	}

	return IRQ_HANDLED;
}

static int gsi_irq_init(struct gsi *gsi, struct platform_device *pdev)
{
	struct device *dev = &pdev->dev;
	unsigned int irq;
	int ret;

	ret = platform_get_irq_byname(pdev, "gsi");
	if (ret <= 0) {
		dev_err(dev, "DT error %d getting \"gsi\" IRQ property\n", ret);
		return ret ? : -EINVAL;
	}
	irq = ret;

	ret = request_irq(irq, gsi_isr, 0, "gsi", gsi);
	if (ret) {
		dev_err(dev, "error %d requesting \"gsi\" IRQ\n", ret);
		return ret;
	}
	gsi->irq = irq;

	return 0;
}

static void gsi_irq_exit(struct gsi *gsi)
{
	free_irq(gsi->irq, gsi);
}

/* Return the transaction associated with a transfer completion event */
static struct gsi_trans *gsi_event_trans(struct gsi_channel *channel,
					 struct gsi_event *event)
{
	u32 tre_offset;
	u32 tre_index;

	/* Event xfer_ptr records the TRE it's associated with */
	tre_offset = le64_to_cpu(event->xfer_ptr) & GENMASK(31, 0);
	tre_index = gsi_ring_index(&channel->tre_ring, tre_offset);

	return gsi_channel_trans_mapped(channel, tre_index);
}

/**
 * gsi_evt_ring_rx_update() - Record lengths of received data
 * @evt_ring:	Event ring associated with channel that received packets
 * @index:	Event index in ring reported by hardware
 *
 * Events for RX channels contain the actual number of bytes received into
 * the buffer.  Every event has a transaction associated with it, and here
 * we update transactions to record their actual received lengths.
 *
 * This function is called whenever we learn that the GSI hardware has filled
 * new events since the last time we checked.  The ring's index field tells
 * the first entry in need of processing.  The index provided is the
 * first *unfilled* event in the ring (following the last filled one).
 *
 * Events are sequential within the event ring, and transactions are
 * sequential within the transaction pool.
 *
 * Note that @index always refers to an element *within* the event ring.
 */
static void gsi_evt_ring_rx_update(struct gsi_evt_ring *evt_ring, u32 index)
{
	struct gsi_channel *channel = evt_ring->channel;
	struct gsi_ring *ring = &evt_ring->ring;
	struct gsi_trans_info *trans_info;
	struct gsi_event *event_done;
	struct gsi_event *event;
	struct gsi_trans *trans;
	u32 byte_count = 0;
	u32 old_index;
	u32 event_avail;

	trans_info = &channel->trans_info;

	/* We'll start with the oldest un-processed event.  RX channels
	 * replenish receive buffers in single-TRE transactions, so we
	 * can just map that event to its transaction.  Transactions
	 * associated with completion events are consecutive.
	 */
	old_index = ring->index;
	event = gsi_ring_virt(ring, old_index);
	trans = gsi_event_trans(channel, event);

	/* Compute the number of events to process before we wrap,
	 * and determine when we'll be done processing events.
	 */
	event_avail = ring->count - old_index % ring->count;
	event_done = gsi_ring_virt(ring, index);
	do {
		trans->len = __le16_to_cpu(event->len);
		byte_count += trans->len;

		/* Move on to the next event and transaction */
		if (--event_avail)
			event++;
		else
			event = gsi_ring_virt(ring, 0);
		trans = gsi_trans_pool_next(&trans_info->pool, trans);
	} while (event != event_done);

	/* We record RX bytes when they are received */
	channel->byte_count += byte_count;
	channel->trans_count++;
}

/* Initialize a ring, including allocating DMA memory for its entries */
static int gsi_ring_alloc(struct gsi *gsi, struct gsi_ring *ring, u32 count)
{
	size_t size = count * GSI_RING_ELEMENT_SIZE;
	struct device *dev = gsi->dev;
	dma_addr_t addr;

	/* Hardware requires a 2^n ring size, with alignment equal to size */
	ring->virt = dma_alloc_coherent(dev, size, &addr, GFP_KERNEL);
	if (ring->virt && addr % size) {
		dma_free_coherent(dev, size, ring->virt, ring->addr);
		dev_err(dev, "unable to alloc 0x%zx-aligned ring buffer\n",
			size);
		return -EINVAL;	/* Not a good error value, but distinct */
	} else if (!ring->virt) {
		return -ENOMEM;
	}
	ring->addr = addr;
	ring->count = count;

	return 0;
}

/* Free a previously-allocated ring */
static void gsi_ring_free(struct gsi *gsi, struct gsi_ring *ring)
{
	size_t size = ring->count * GSI_RING_ELEMENT_SIZE;

	dma_free_coherent(gsi->dev, size, ring->virt, ring->addr);
}

/* Allocate an available event ring id */
static int gsi_evt_ring_id_alloc(struct gsi *gsi)
{
	u32 evt_ring_id;

	if (gsi->event_bitmap == ~0U) {
		dev_err(gsi->dev, "event rings exhausted\n");
		return -ENOSPC;
	}

	evt_ring_id = ffz(gsi->event_bitmap);
	gsi->event_bitmap |= BIT(evt_ring_id);

	return (int)evt_ring_id;
}

/* Free a previously-allocated event ring id */
static void gsi_evt_ring_id_free(struct gsi *gsi, u32 evt_ring_id)
{
	gsi->event_bitmap &= ~BIT(evt_ring_id);
}

/* Ring a channel doorbell, reporting the first un-filled entry */
void gsi_channel_doorbell(struct gsi_channel *channel)
{
	struct gsi_ring *tre_ring = &channel->tre_ring;
	u32 channel_id = gsi_channel_id(channel);
	struct gsi *gsi = channel->gsi;
	u32 val;

	/* Note: index *must* be used modulo the ring count here */
	val = gsi_ring_addr(tre_ring, tre_ring->index % tre_ring->count);
	iowrite32(val, gsi->virt + GSI_CH_C_DOORBELL_0_OFFSET(channel_id));
}

/* Consult hardware, move any newly completed transactions to completed list */
static void gsi_channel_update(struct gsi_channel *channel)
{
	u32 evt_ring_id = channel->evt_ring_id;
	struct gsi *gsi = channel->gsi;
	struct gsi_evt_ring *evt_ring;
	struct gsi_trans *trans;
	struct gsi_ring *ring;
	u32 offset;
	u32 index;

	evt_ring = &gsi->evt_ring[evt_ring_id];
	ring = &evt_ring->ring;

	/* See if there's anything new to process; if not, we're done.  Note
	 * that index always refers to an entry *within* the event ring.
	 */
	offset = GSI_EV_CH_E_CNTXT_4_OFFSET(evt_ring_id);
	index = gsi_ring_index(ring, ioread32(gsi->virt + offset));
	if (index == ring->index % ring->count)
		return;

	/* Get the transaction for the latest completed event.  Take a
	 * reference to keep it from completing before we give the events
	 * for this and previous transactions back to the hardware.
	 */
	trans = gsi_event_trans(channel, gsi_ring_virt(ring, index - 1));
	refcount_inc(&trans->refcount);

	/* For RX channels, update each completed transaction with the number
	 * of bytes that were actually received.  For TX channels, report
	 * the number of transactions and bytes this completion represents
	 * up the network stack.
	 */
	if (channel->toward_ipa)
		gsi_channel_tx_update(channel, trans);
	else
		gsi_evt_ring_rx_update(evt_ring, index);

	gsi_trans_move_complete(trans);

	/* Tell the hardware we've handled these events */
	gsi_evt_ring_doorbell(channel->gsi, channel->evt_ring_id, index);

	gsi_trans_free(trans);
}

/**
 * gsi_channel_poll_one() - Return a single completed transaction on a channel
 * @channel:	Channel to be polled
 *
 * Return:	Transaction pointer, or null if none are available
 *
 * This function returns the first entry on a channel's completed transaction
 * list.  If that list is empty, the hardware is consulted to determine
 * whether any new transactions have completed.  If so, they're moved to the
 * completed list and the new first entry is returned.  If there are no more
 * completed transactions, a null pointer is returned.
 */
static struct gsi_trans *gsi_channel_poll_one(struct gsi_channel *channel)
{
	struct gsi_trans *trans;

	/* Get the first transaction from the completed list */
	trans = gsi_channel_trans_complete(channel);
	if (!trans) {
		/* List is empty; see if there's more to do */
		gsi_channel_update(channel);
		trans = gsi_channel_trans_complete(channel);
	}

	if (trans)
		gsi_trans_move_polled(trans);

	return trans;
}

/**
 * gsi_channel_poll() - NAPI poll function for a channel
 * @napi:	NAPI structure for the channel
 * @budget:	Budget supplied by NAPI core
 *
 * Return:	Number of items polled (<= budget)
 *
 * Single transactions completed by hardware are polled until either
 * the budget is exhausted, or there are no more.  Each transaction
 * polled is passed to gsi_trans_complete(), to perform remaining
 * completion processing and retire/free the transaction.
 */
static int gsi_channel_poll(struct napi_struct *napi, int budget)
{
	struct gsi_channel *channel;
	int count = 0;

	channel = container_of(napi, struct gsi_channel, napi);
	while (count < budget) {
		struct gsi_trans *trans;

		count++;
		trans = gsi_channel_poll_one(channel);
		if (!trans)
			break;
		gsi_trans_complete(trans);
	}

	if (count < budget) {
		napi_complete(&channel->napi);
		gsi_irq_ieob_enable(channel->gsi, channel->evt_ring_id);
	}

	return count;
}

/* The event bitmap represents which event ids are available for allocation.
 * Set bits are not available, clear bits can be used.  This function
 * initializes the map so all events supported by the hardware are available,
 * then precludes any reserved events from being allocated.
 */
static u32 gsi_event_bitmap_init(u32 evt_ring_max)
{
	u32 event_bitmap = GENMASK(BITS_PER_LONG - 1, evt_ring_max);

	event_bitmap |= GENMASK(GSI_MHI_EVENT_ID_END, GSI_MHI_EVENT_ID_START);

	return event_bitmap;
}

/* Setup function for event rings */
static void gsi_evt_ring_setup(struct gsi *gsi)
{
	/* Nothing to do */
}

/* Inverse of gsi_evt_ring_setup() */
static void gsi_evt_ring_teardown(struct gsi *gsi)
{
	/* Nothing to do */
}

/* Setup function for a single channel */
static int gsi_channel_setup_one(struct gsi *gsi, u32 channel_id)
{
	struct gsi_channel *channel = &gsi->channel[channel_id];
	u32 evt_ring_id = channel->evt_ring_id;
	int ret;

	if (!channel->gsi)
		return 0;	/* Ignore uninitialized channels */

	ret = gsi_evt_ring_alloc_command(gsi, evt_ring_id);
	if (ret)
		return ret;

	gsi_evt_ring_program(gsi, evt_ring_id);

	ret = gsi_channel_alloc_command(gsi, channel_id);
	if (ret)
		goto err_evt_ring_de_alloc;

	gsi_channel_program(channel, true);

	if (channel->toward_ipa)
		netif_tx_napi_add(&gsi->dummy_dev, &channel->napi,
				  gsi_channel_poll, NAPI_POLL_WEIGHT);
	else
		netif_napi_add(&gsi->dummy_dev, &channel->napi,
			       gsi_channel_poll, NAPI_POLL_WEIGHT);

	return 0;

err_evt_ring_de_alloc:
	/* We've done nothing with the event ring yet so don't reset */
	gsi_evt_ring_de_alloc_command(gsi, evt_ring_id);

	return ret;
}

/* Inverse of gsi_channel_setup_one() */
static void gsi_channel_teardown_one(struct gsi *gsi, u32 channel_id)
{
	struct gsi_channel *channel = &gsi->channel[channel_id];
	u32 evt_ring_id = channel->evt_ring_id;

	if (!channel->gsi)
		return;		/* Ignore uninitialized channels */

	netif_napi_del(&channel->napi);

	gsi_channel_deprogram(channel);
	gsi_channel_de_alloc_command(gsi, channel_id);
	gsi_evt_ring_reset_command(gsi, evt_ring_id);
	gsi_evt_ring_de_alloc_command(gsi, evt_ring_id);
}

static int gsi_generic_command(struct gsi *gsi, u32 channel_id,
			       enum gsi_generic_cmd_opcode opcode)
{
	struct completion *completion = &gsi->completion;
	bool success;
	u32 val;

	/* The error global interrupt type is always enabled (until we
	 * teardown), so we won't change that.  A generic EE command
	 * completes with a GSI global interrupt of type GP_INT1.  We
	 * only perform one generic command at a time (to allocate or
	 * halt a modem channel) and only from this function.  So we
	 * enable the GP_INT1 IRQ type here while we're expecting it.
	 */
	val = BIT(ERROR_INT) | BIT(GP_INT1);
	iowrite32(val, gsi->virt + GSI_CNTXT_GLOB_IRQ_EN_OFFSET);

	/* First zero the result code field */
	val = ioread32(gsi->virt + GSI_CNTXT_SCRATCH_0_OFFSET);
	val &= ~GENERIC_EE_RESULT_FMASK;
	iowrite32(val, gsi->virt + GSI_CNTXT_SCRATCH_0_OFFSET);

	/* Now issue the command */
	val = u32_encode_bits(opcode, GENERIC_OPCODE_FMASK);
	val |= u32_encode_bits(channel_id, GENERIC_CHID_FMASK);
	val |= u32_encode_bits(GSI_EE_MODEM, GENERIC_EE_FMASK);

	success = gsi_command(gsi, GSI_GENERIC_CMD_OFFSET, val, completion);

	/* Disable the GP_INT1 IRQ type again */
	iowrite32(BIT(ERROR_INT), gsi->virt + GSI_CNTXT_GLOB_IRQ_EN_OFFSET);

	if (success)
		return gsi->result;

	dev_err(gsi->dev, "GSI generic command %u to channel %u timed out\n",
		opcode, channel_id);

	return -ETIMEDOUT;
}

static int gsi_modem_channel_alloc(struct gsi *gsi, u32 channel_id)
{
	return gsi_generic_command(gsi, channel_id,
				   GSI_GENERIC_ALLOCATE_CHANNEL);
}

static void gsi_modem_channel_halt(struct gsi *gsi, u32 channel_id)
{
	u32 retries = GSI_CHANNEL_MODEM_HALT_RETRIES;
	int ret;

	do
		ret = gsi_generic_command(gsi, channel_id,
					  GSI_GENERIC_HALT_CHANNEL);
	while (ret == -EAGAIN && retries--);

	if (ret)
		dev_err(gsi->dev, "error %d halting modem channel %u\n",
			ret, channel_id);
}

/* Setup function for channels */
static int gsi_channel_setup(struct gsi *gsi)
{
	u32 channel_id = 0;
	u32 mask;
	int ret;

	gsi_evt_ring_setup(gsi);
	gsi_irq_enable(gsi);

	mutex_lock(&gsi->mutex);

	do {
		ret = gsi_channel_setup_one(gsi, channel_id);
		if (ret)
			goto err_unwind;
	} while (++channel_id < gsi->channel_count);

	/* Make sure no channels were defined that hardware does not support */
	while (channel_id < GSI_CHANNEL_COUNT_MAX) {
		struct gsi_channel *channel = &gsi->channel[channel_id++];

		if (!channel->gsi)
			continue;	/* Ignore uninitialized channels */

		dev_err(gsi->dev, "channel %u not supported by hardware\n",
			channel_id - 1);
		channel_id = gsi->channel_count;
		goto err_unwind;
	}

	/* Allocate modem channels if necessary */
	mask = gsi->modem_channel_bitmap;
	while (mask) {
		u32 modem_channel_id = __ffs(mask);

		ret = gsi_modem_channel_alloc(gsi, modem_channel_id);
		if (ret)
			goto err_unwind_modem;

		/* Clear bit from mask only after success (for unwind) */
		mask ^= BIT(modem_channel_id);
	}

	mutex_unlock(&gsi->mutex);

	return 0;

err_unwind_modem:
	/* Compute which modem channels need to be deallocated */
	mask ^= gsi->modem_channel_bitmap;
	while (mask) {
		channel_id = __fls(mask);

		mask ^= BIT(channel_id);

		gsi_modem_channel_halt(gsi, channel_id);
	}

err_unwind:
	while (channel_id--)
		gsi_channel_teardown_one(gsi, channel_id);

	mutex_unlock(&gsi->mutex);

	gsi_irq_disable(gsi);
	gsi_evt_ring_teardown(gsi);

	return ret;
}

/* Inverse of gsi_channel_setup() */
static void gsi_channel_teardown(struct gsi *gsi)
{
	u32 mask = gsi->modem_channel_bitmap;
	u32 channel_id;

	mutex_lock(&gsi->mutex);

	while (mask) {
		channel_id = __fls(mask);

		mask ^= BIT(channel_id);

		gsi_modem_channel_halt(gsi, channel_id);
	}

	channel_id = gsi->channel_count - 1;
	do
		gsi_channel_teardown_one(gsi, channel_id);
	while (channel_id--);

	mutex_unlock(&gsi->mutex);

	gsi_irq_disable(gsi);
	gsi_evt_ring_teardown(gsi);
}

/* Setup function for GSI.  GSI firmware must be loaded and initialized */
int gsi_setup(struct gsi *gsi)
{
	struct device *dev = gsi->dev;
	u32 val;
	int ret;

	/* Here is where we first touch the GSI hardware */
	val = ioread32(gsi->virt + GSI_GSI_STATUS_OFFSET);
	if (!(val & ENABLED_FMASK)) {
		dev_err(dev, "GSI has not been enabled\n");
		return -EIO;
	}

	gsi_irq_setup(gsi);

	val = ioread32(gsi->virt + GSI_GSI_HW_PARAM_2_OFFSET);

	gsi->channel_count = u32_get_bits(val, NUM_CH_PER_EE_FMASK);
	if (!gsi->channel_count) {
		dev_err(dev, "GSI reports zero channels supported\n");
		return -EINVAL;
	}
	if (gsi->channel_count > GSI_CHANNEL_COUNT_MAX) {
		dev_warn(dev,
			 "limiting to %u channels; hardware supports %u\n",
			 GSI_CHANNEL_COUNT_MAX, gsi->channel_count);
		gsi->channel_count = GSI_CHANNEL_COUNT_MAX;
	}

	gsi->evt_ring_count = u32_get_bits(val, NUM_EV_PER_EE_FMASK);
	if (!gsi->evt_ring_count) {
		dev_err(dev, "GSI reports zero event rings supported\n");
		return -EINVAL;
	}
	if (gsi->evt_ring_count > GSI_EVT_RING_COUNT_MAX) {
		dev_warn(dev,
			 "limiting to %u event rings; hardware supports %u\n",
			 GSI_EVT_RING_COUNT_MAX, gsi->evt_ring_count);
		gsi->evt_ring_count = GSI_EVT_RING_COUNT_MAX;
	}

	/* Initialize the error log */
	iowrite32(0, gsi->virt + GSI_ERROR_LOG_OFFSET);

	/* Writing 1 indicates IRQ interrupts; 0 would be MSI */
	iowrite32(1, gsi->virt + GSI_CNTXT_INTSET_OFFSET);

	ret = gsi_channel_setup(gsi);
	if (ret)
		gsi_irq_teardown(gsi);

	return ret;
}

/* Inverse of gsi_setup() */
void gsi_teardown(struct gsi *gsi)
{
	gsi_channel_teardown(gsi);
	gsi_irq_teardown(gsi);
}

/* Initialize a channel's event ring */
static int gsi_channel_evt_ring_init(struct gsi_channel *channel)
{
	struct gsi *gsi = channel->gsi;
	struct gsi_evt_ring *evt_ring;
	int ret;

	ret = gsi_evt_ring_id_alloc(gsi);
	if (ret < 0)
		return ret;
	channel->evt_ring_id = ret;

	evt_ring = &gsi->evt_ring[channel->evt_ring_id];
	evt_ring->channel = channel;

	ret = gsi_ring_alloc(gsi, &evt_ring->ring, channel->event_count);
	if (!ret)
		return 0;	/* Success! */

	dev_err(gsi->dev, "error %d allocating channel %u event ring\n",
		ret, gsi_channel_id(channel));

	gsi_evt_ring_id_free(gsi, channel->evt_ring_id);

	return ret;
}

/* Inverse of gsi_channel_evt_ring_init() */
static void gsi_channel_evt_ring_exit(struct gsi_channel *channel)
{
	u32 evt_ring_id = channel->evt_ring_id;
	struct gsi *gsi = channel->gsi;
	struct gsi_evt_ring *evt_ring;

	evt_ring = &gsi->evt_ring[evt_ring_id];
	gsi_ring_free(gsi, &evt_ring->ring);
	gsi_evt_ring_id_free(gsi, evt_ring_id);
}

/* Init function for event rings */
static void gsi_evt_ring_init(struct gsi *gsi)
{
	u32 evt_ring_id = 0;

	gsi->event_bitmap = gsi_event_bitmap_init(GSI_EVT_RING_COUNT_MAX);
	gsi->ieob_enabled_bitmap = 0;
	do
		init_completion(&gsi->evt_ring[evt_ring_id].completion);
	while (++evt_ring_id < GSI_EVT_RING_COUNT_MAX);
}

/* Inverse of gsi_evt_ring_init() */
static void gsi_evt_ring_exit(struct gsi *gsi)
{
	/* Nothing to do */
}

static bool gsi_channel_data_valid(struct gsi *gsi,
				   const struct ipa_gsi_endpoint_data *data)
{
#ifdef IPA_VALIDATION
	u32 channel_id = data->channel_id;
	struct device *dev = gsi->dev;

	/* Make sure channel ids are in the range driver supports */
	if (channel_id >= GSI_CHANNEL_COUNT_MAX) {
		dev_err(dev, "bad channel id %u; must be less than %u\n",
			channel_id, GSI_CHANNEL_COUNT_MAX);
		return false;
	}

	if (data->ee_id != GSI_EE_AP && data->ee_id != GSI_EE_MODEM) {
		dev_err(dev, "bad EE id %u; not AP or modem\n", data->ee_id);
		return false;
	}

	if (!data->channel.tlv_count ||
	    data->channel.tlv_count > GSI_TLV_MAX) {
		dev_err(dev, "channel %u bad tlv_count %u; must be 1..%u\n",
			channel_id, data->channel.tlv_count, GSI_TLV_MAX);
		return false;
	}

	/* We have to allow at least one maximally-sized transaction to
	 * be outstanding (which would use tlv_count TREs).  Given how
	 * gsi_channel_tre_max() is computed, tre_count has to be almost
	 * twice the TLV FIFO size to satisfy this requirement.
	 */
	if (data->channel.tre_count < 2 * data->channel.tlv_count - 1) {
		dev_err(dev, "channel %u TLV count %u exceeds TRE count %u\n",
			channel_id, data->channel.tlv_count,
			data->channel.tre_count);
		return false;
	}

	if (!is_power_of_2(data->channel.tre_count)) {
		dev_err(dev, "channel %u bad tre_count %u; not power of 2\n",
			channel_id, data->channel.tre_count);
		return false;
	}

	if (!is_power_of_2(data->channel.event_count)) {
		dev_err(dev, "channel %u bad event_count %u; not power of 2\n",
			channel_id, data->channel.event_count);
		return false;
	}
#endif /* IPA_VALIDATION */

	return true;
}

/* Init function for a single channel */
static int gsi_channel_init_one(struct gsi *gsi,
				const struct ipa_gsi_endpoint_data *data,
				bool command)
{
	struct gsi_channel *channel;
	u32 tre_count;
	int ret;

	if (!gsi_channel_data_valid(gsi, data))
		return -EINVAL;

	/* Worst case we need an event for every outstanding TRE */
	if (data->channel.tre_count > data->channel.event_count) {
		tre_count = data->channel.event_count;
		dev_warn(gsi->dev, "channel %u limited to %u TREs\n",
			 data->channel_id, tre_count);
	} else {
		tre_count = data->channel.tre_count;
	}

	channel = &gsi->channel[data->channel_id];
	memset(channel, 0, sizeof(*channel));

	channel->gsi = gsi;
	channel->toward_ipa = data->toward_ipa;
	channel->command = command;
	channel->tlv_count = data->channel.tlv_count;
	channel->tre_count = tre_count;
	channel->event_count = data->channel.event_count;
	init_completion(&channel->completion);

	ret = gsi_channel_evt_ring_init(channel);
	if (ret)
		goto err_clear_gsi;

	ret = gsi_ring_alloc(gsi, &channel->tre_ring, data->channel.tre_count);
	if (ret) {
		dev_err(gsi->dev, "error %d allocating channel %u ring\n",
			ret, data->channel_id);
		goto err_channel_evt_ring_exit;
	}

	ret = gsi_channel_trans_init(gsi, data->channel_id);
	if (ret)
		goto err_ring_free;

	if (command) {
		u32 tre_max = gsi_channel_tre_max(gsi, data->channel_id);

		ret = ipa_cmd_pool_init(channel, tre_max);
	}
	if (!ret)
		return 0;	/* Success! */

	gsi_channel_trans_exit(channel);
err_ring_free:
	gsi_ring_free(gsi, &channel->tre_ring);
err_channel_evt_ring_exit:
	gsi_channel_evt_ring_exit(channel);
err_clear_gsi:
	channel->gsi = NULL;	/* Mark it not (fully) initialized */

	return ret;
}

/* Inverse of gsi_channel_init_one() */
static void gsi_channel_exit_one(struct gsi_channel *channel)
{
	if (!channel->gsi)
		return;		/* Ignore uninitialized channels */

	if (channel->command)
		ipa_cmd_pool_exit(channel);
	gsi_channel_trans_exit(channel);
	gsi_ring_free(channel->gsi, &channel->tre_ring);
	gsi_channel_evt_ring_exit(channel);
}

/* Init function for channels */
static int gsi_channel_init(struct gsi *gsi, u32 count,
			    const struct ipa_gsi_endpoint_data *data)
{
	bool modem_alloc;
	int ret = 0;
	u32 i;

	/* IPA v4.2 requires the AP to allocate channels for the modem */
	modem_alloc = gsi->version == IPA_VERSION_4_2;

	gsi_evt_ring_init(gsi);

	/* The endpoint data array is indexed by endpoint name */
	for (i = 0; i < count; i++) {
		bool command = i == IPA_ENDPOINT_AP_COMMAND_TX;

		if (ipa_gsi_endpoint_data_empty(&data[i]))
			continue;	/* Skip over empty slots */

		/* Mark modem channels to be allocated (hardware workaround) */
		if (data[i].ee_id == GSI_EE_MODEM) {
			if (modem_alloc)
				gsi->modem_channel_bitmap |=
						BIT(data[i].channel_id);
			continue;
		}

		ret = gsi_channel_init_one(gsi, &data[i], command);
		if (ret)
			goto err_unwind;
	}

	return ret;

err_unwind:
	while (i--) {
		if (ipa_gsi_endpoint_data_empty(&data[i]))
			continue;
		if (modem_alloc && data[i].ee_id == GSI_EE_MODEM) {
			gsi->modem_channel_bitmap &= ~BIT(data[i].channel_id);
			continue;
		}
		gsi_channel_exit_one(&gsi->channel[data->channel_id]);
	}
	gsi_evt_ring_exit(gsi);

	return ret;
}

/* Inverse of gsi_channel_init() */
static void gsi_channel_exit(struct gsi *gsi)
{
	u32 channel_id = GSI_CHANNEL_COUNT_MAX - 1;

	do
		gsi_channel_exit_one(&gsi->channel[channel_id]);
	while (channel_id--);
	gsi->modem_channel_bitmap = 0;

	gsi_evt_ring_exit(gsi);
}

/* Init function for GSI.  GSI hardware does not need to be "ready" */
int gsi_init(struct gsi *gsi, struct platform_device *pdev,
	     enum ipa_version version, u32 count,
	     const struct ipa_gsi_endpoint_data *data)
{
	struct device *dev = &pdev->dev;
	struct resource *res;
	resource_size_t size;
	u32 adjust;
	int ret;

	gsi_validate_build();

	gsi->dev = dev;
	gsi->version = version;

	/* The GSI layer performs NAPI on all endpoints.  NAPI requires a
	 * network device structure, but the GSI layer does not have one,
	 * so we must create a dummy network device for this purpose.
	 */
	init_dummy_netdev(&gsi->dummy_dev);

<<<<<<< HEAD
	ret = platform_get_irq_byname(pdev, "gsi");
	if (ret <= 0) {
		dev_err(dev, "DT error %d getting \"gsi\" IRQ property\n", ret);
		return ret ? : -EINVAL;
	}
	irq = ret;

	ret = request_irq(irq, gsi_isr, 0, "gsi", gsi);
	if (ret) {
		dev_err(dev, "error %d requesting \"gsi\" IRQ\n", ret);
		return ret;
	}
	gsi->irq = irq;

=======
>>>>>>> 356006a6
	/* Get GSI memory range and map it */
	res = platform_get_resource_byname(pdev, IORESOURCE_MEM, "gsi");
	if (!res) {
		dev_err(dev, "DT error getting \"gsi\" memory property\n");
<<<<<<< HEAD
		ret = -ENODEV;
		goto err_free_irq;
=======
		return -ENODEV;
>>>>>>> 356006a6
	}

	size = resource_size(res);
	if (res->start > U32_MAX || size > U32_MAX - res->start) {
		dev_err(dev, "DT memory resource \"gsi\" out of range\n");
<<<<<<< HEAD
		ret = -EINVAL;
		goto err_free_irq;
=======
		return -EINVAL;
	}

	/* Make sure we can make our pointer adjustment if necessary */
	adjust = gsi->version < IPA_VERSION_4_5 ? 0 : GSI_EE_REG_ADJUST;
	if (res->start < adjust) {
		dev_err(dev, "DT memory resource \"gsi\" too low (< %u)\n",
			adjust);
		return -EINVAL;
>>>>>>> 356006a6
	}

	gsi->virt = ioremap(res->start, size);
	if (!gsi->virt) {
		dev_err(dev, "unable to remap \"gsi\" memory\n");
<<<<<<< HEAD
		ret = -ENOMEM;
		goto err_free_irq;
=======
		return -ENOMEM;
>>>>>>> 356006a6
	}
	/* Adjust register range pointer downward for newer IPA versions */
	gsi->virt -= adjust;

	init_completion(&gsi->completion);

	ret = gsi_irq_init(gsi, pdev);
	if (ret)
		goto err_iounmap;

	ret = gsi_channel_init(gsi, count, data);
	if (ret)
		goto err_irq_exit;

	mutex_init(&gsi->mutex);

	return 0;

err_irq_exit:
	gsi_irq_exit(gsi);
err_iounmap:
	iounmap(gsi->virt);
<<<<<<< HEAD
err_free_irq:
	free_irq(gsi->irq, gsi);
=======
>>>>>>> 356006a6

	return ret;
}

/* Inverse of gsi_init() */
void gsi_exit(struct gsi *gsi)
{
	mutex_destroy(&gsi->mutex);
	gsi_channel_exit(gsi);
<<<<<<< HEAD
	free_irq(gsi->irq, gsi);
=======
	gsi_irq_exit(gsi);
>>>>>>> 356006a6
	iounmap(gsi->virt);
}

/* The maximum number of outstanding TREs on a channel.  This limits
 * a channel's maximum number of transactions outstanding (worst case
 * is one TRE per transaction).
 *
 * The absolute limit is the number of TREs in the channel's TRE ring,
 * and in theory we should be able use all of them.  But in practice,
 * doing that led to the hardware reporting exhaustion of event ring
 * slots for writing completion information.  So the hardware limit
 * would be (tre_count - 1).
 *
 * We reduce it a bit further though.  Transaction resource pools are
 * sized to be a little larger than this maximum, to allow resource
 * allocations to always be contiguous.  The number of entries in a
 * TRE ring buffer is a power of 2, and the extra resources in a pool
 * tends to nearly double the memory allocated for it.  Reducing the
 * maximum number of outstanding TREs allows the number of entries in
 * a pool to avoid crossing that power-of-2 boundary, and this can
 * substantially reduce pool memory requirements.  The number we
 * reduce it by matches the number added in gsi_trans_pool_init().
 */
u32 gsi_channel_tre_max(struct gsi *gsi, u32 channel_id)
{
	struct gsi_channel *channel = &gsi->channel[channel_id];

	/* Hardware limit is channel->tre_count - 1 */
	return channel->tre_count - (channel->tlv_count - 1);
}

/* Returns the maximum number of TREs in a single transaction for a channel */
u32 gsi_channel_trans_tre_max(struct gsi *gsi, u32 channel_id)
{
	struct gsi_channel *channel = &gsi->channel[channel_id];

	return channel->tlv_count;
}<|MERGE_RESOLUTION|>--- conflicted
+++ resolved
@@ -253,28 +253,6 @@
 {
 	u32 val;
 
-<<<<<<< HEAD
-	/* We don't use inter-EE channel or event interrupts */
-	val = GSI_CNTXT_TYPE_IRQ_MSK_ALL;
-	val &= ~INTER_EE_CH_CTRL_FMASK;
-	val &= ~INTER_EE_EV_CTRL_FMASK;
-	iowrite32(val, gsi->virt + GSI_CNTXT_TYPE_IRQ_MSK_OFFSET);
-
-	val = GENMASK(gsi->channel_count - 1, 0);
-	iowrite32(val, gsi->virt + GSI_CNTXT_SRC_CH_IRQ_MSK_OFFSET);
-
-	val = GENMASK(gsi->evt_ring_count - 1, 0);
-	iowrite32(val, gsi->virt + GSI_CNTXT_SRC_EV_CH_IRQ_MSK_OFFSET);
-
-	/* Each IEOB interrupt is enabled (later) as needed by channels */
-	iowrite32(0, gsi->virt + GSI_CNTXT_SRC_IEOB_IRQ_MSK_OFFSET);
-
-	val = GSI_CNTXT_GLOB_IRQ_ALL;
-	iowrite32(val, gsi->virt + GSI_CNTXT_GLOB_IRQ_EN_OFFSET);
-
-	/* Never enable GSI_BREAK_POINT */
-	val = GSI_CNTXT_GSI_IRQ_ALL & ~BREAK_POINT_FMASK;
-=======
 	/* Global interrupts include hardware error reports.  Enable
 	 * that so we can at least report the error should it occur.
 	 */
@@ -289,7 +267,6 @@
 	val = BIT(BUS_ERROR);
 	val |= BIT(CMD_FIFO_OVRFLOW);
 	val |= BIT(MCS_STACK_OVRFLOW);
->>>>>>> 356006a6
 	iowrite32(val, gsi->virt + GSI_CNTXT_GSI_IRQ_EN_OFFSET);
 	gsi_irq_type_update(gsi, gsi->type_enabled_bitmap | BIT(GSI_GENERAL));
 }
@@ -1175,13 +1152,8 @@
 
 	val &= ~BIT(ERROR_INT);
 
-<<<<<<< HEAD
-	if (val & GP_INT1_FMASK) {
-		val ^= GP_INT1_FMASK;
-=======
 	if (val & BIT(GP_INT1)) {
 		val ^= BIT(GP_INT1);
->>>>>>> 356006a6
 		gsi_isr_gp_int1(gsi);
 	}
 
@@ -2137,42 +2109,16 @@
 	 */
 	init_dummy_netdev(&gsi->dummy_dev);
 
-<<<<<<< HEAD
-	ret = platform_get_irq_byname(pdev, "gsi");
-	if (ret <= 0) {
-		dev_err(dev, "DT error %d getting \"gsi\" IRQ property\n", ret);
-		return ret ? : -EINVAL;
-	}
-	irq = ret;
-
-	ret = request_irq(irq, gsi_isr, 0, "gsi", gsi);
-	if (ret) {
-		dev_err(dev, "error %d requesting \"gsi\" IRQ\n", ret);
-		return ret;
-	}
-	gsi->irq = irq;
-
-=======
->>>>>>> 356006a6
 	/* Get GSI memory range and map it */
 	res = platform_get_resource_byname(pdev, IORESOURCE_MEM, "gsi");
 	if (!res) {
 		dev_err(dev, "DT error getting \"gsi\" memory property\n");
-<<<<<<< HEAD
-		ret = -ENODEV;
-		goto err_free_irq;
-=======
 		return -ENODEV;
->>>>>>> 356006a6
 	}
 
 	size = resource_size(res);
 	if (res->start > U32_MAX || size > U32_MAX - res->start) {
 		dev_err(dev, "DT memory resource \"gsi\" out of range\n");
-<<<<<<< HEAD
-		ret = -EINVAL;
-		goto err_free_irq;
-=======
 		return -EINVAL;
 	}
 
@@ -2182,18 +2128,12 @@
 		dev_err(dev, "DT memory resource \"gsi\" too low (< %u)\n",
 			adjust);
 		return -EINVAL;
->>>>>>> 356006a6
 	}
 
 	gsi->virt = ioremap(res->start, size);
 	if (!gsi->virt) {
 		dev_err(dev, "unable to remap \"gsi\" memory\n");
-<<<<<<< HEAD
-		ret = -ENOMEM;
-		goto err_free_irq;
-=======
 		return -ENOMEM;
->>>>>>> 356006a6
 	}
 	/* Adjust register range pointer downward for newer IPA versions */
 	gsi->virt -= adjust;
@@ -2216,11 +2156,6 @@
 	gsi_irq_exit(gsi);
 err_iounmap:
 	iounmap(gsi->virt);
-<<<<<<< HEAD
-err_free_irq:
-	free_irq(gsi->irq, gsi);
-=======
->>>>>>> 356006a6
 
 	return ret;
 }
@@ -2230,11 +2165,7 @@
 {
 	mutex_destroy(&gsi->mutex);
 	gsi_channel_exit(gsi);
-<<<<<<< HEAD
-	free_irq(gsi->irq, gsi);
-=======
 	gsi_irq_exit(gsi);
->>>>>>> 356006a6
 	iounmap(gsi->virt);
 }
 
