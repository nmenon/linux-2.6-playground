--- conflicted
+++ resolved
@@ -3805,11 +3805,7 @@
 	return raw_port;
 }
 
-<<<<<<< HEAD
-#ifdef CONFIG_USB_SUSPEND
-=======
 #ifdef CONFIG_PM_RUNTIME
->>>>>>> f722406f
 
 /* BESL to HIRD Encoding array for USB2 LPM */
 static int xhci_besl_encoding[16] = {125, 150, 200, 300, 400, 500, 1000, 2000,
