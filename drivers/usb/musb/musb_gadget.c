/*
 * MUSB OTG driver peripheral support
 *
 * Copyright 2005 Mentor Graphics Corporation
 * Copyright (C) 2005-2006 by Texas Instruments
 * Copyright (C) 2006-2007 Nokia Corporation
 * Copyright (C) 2009 MontaVista Software, Inc. <source@mvista.com>
 *
 * This program is free software; you can redistribute it and/or
 * modify it under the terms of the GNU General Public License
 * version 2 as published by the Free Software Foundation.
 *
 * This program is distributed in the hope that it will be useful, but
 * WITHOUT ANY WARRANTY; without even the implied warranty of
 * MERCHANTABILITY or FITNESS FOR A PARTICULAR PURPOSE.  See the GNU
 * General Public License for more details.
 *
 * You should have received a copy of the GNU General Public License
 * along with this program; if not, write to the Free Software
 * Foundation, Inc., 51 Franklin St, Fifth Floor, Boston, MA
 * 02110-1301 USA
 *
 * THIS SOFTWARE IS PROVIDED "AS IS" AND ANY EXPRESS OR IMPLIED
 * WARRANTIES, INCLUDING, BUT NOT LIMITED TO, THE IMPLIED WARRANTIES OF
 * MERCHANTABILITY AND FITNESS FOR A PARTICULAR PURPOSE ARE DISCLAIMED.  IN
 * NO EVENT SHALL THE AUTHORS BE LIABLE FOR ANY DIRECT, INDIRECT,
 * INCIDENTAL, SPECIAL, EXEMPLARY, OR CONSEQUENTIAL DAMAGES (INCLUDING, BUT
 * NOT LIMITED TO, PROCUREMENT OF SUBSTITUTE GOODS OR SERVICES; LOSS OF
 * USE, DATA, OR PROFITS; OR BUSINESS INTERRUPTION) HOWEVER CAUSED AND ON
 * ANY THEORY OF LIABILITY, WHETHER IN CONTRACT, STRICT LIABILITY, OR TORT
 * (INCLUDING NEGLIGENCE OR OTHERWISE) ARISING IN ANY WAY OUT OF THE USE OF
 * THIS SOFTWARE, EVEN IF ADVISED OF THE POSSIBILITY OF SUCH DAMAGE.
 *
 */

#include <linux/kernel.h>
#include <linux/list.h>
#include <linux/timer.h>
#include <linux/module.h>
#include <linux/smp.h>
#include <linux/spinlock.h>
#include <linux/delay.h>
#include <linux/dma-mapping.h>
#include <linux/slab.h>

#include "musb_core.h"


/* ----------------------------------------------------------------------- */

#define is_buffer_mapped(req) (is_dma_capable() && \
					(req->map_state != UN_MAPPED))

/* Maps the buffer to dma  */

static inline void map_dma_buffer(struct musb_request *request,
			struct musb *musb, struct musb_ep *musb_ep)
{
	int compatible = true;
	struct dma_controller *dma = musb->dma_controller;

	request->map_state = UN_MAPPED;

	if (!is_dma_capable() || !musb_ep->dma)
		return;

	/* Check if DMA engine can handle this request.
	 * DMA code must reject the USB request explicitly.
	 * Default behaviour is to map the request.
	 */
	if (dma->is_compatible)
		compatible = dma->is_compatible(musb_ep->dma,
				musb_ep->packet_sz, request->request.buf,
				request->request.length);
	if (!compatible)
		return;

	if (request->request.dma == DMA_ADDR_INVALID) {
		dma_addr_t dma_addr;
		int ret;

		dma_addr = dma_map_single(
				musb->controller,
				request->request.buf,
				request->request.length,
				request->tx
					? DMA_TO_DEVICE
					: DMA_FROM_DEVICE);
		ret = dma_mapping_error(musb->controller, dma_addr);
		if (ret)
			return;

		request->request.dma = dma_addr;
		request->map_state = MUSB_MAPPED;
	} else {
		dma_sync_single_for_device(musb->controller,
			request->request.dma,
			request->request.length,
			request->tx
				? DMA_TO_DEVICE
				: DMA_FROM_DEVICE);
		request->map_state = PRE_MAPPED;
	}
}

/* Unmap the buffer from dma and maps it back to cpu */
static inline void unmap_dma_buffer(struct musb_request *request,
				struct musb *musb)
{
	struct musb_ep *musb_ep = request->ep;

	if (!is_buffer_mapped(request) || !musb_ep->dma)
		return;

	if (request->request.dma == DMA_ADDR_INVALID) {
		dev_vdbg(musb->controller,
				"not unmapping a never mapped buffer\n");
		return;
	}
	if (request->map_state == MUSB_MAPPED) {
		dma_unmap_single(musb->controller,
			request->request.dma,
			request->request.length,
			request->tx
				? DMA_TO_DEVICE
				: DMA_FROM_DEVICE);
		request->request.dma = DMA_ADDR_INVALID;
	} else { /* PRE_MAPPED */
		dma_sync_single_for_cpu(musb->controller,
			request->request.dma,
			request->request.length,
			request->tx
				? DMA_TO_DEVICE
				: DMA_FROM_DEVICE);
	}
	request->map_state = UN_MAPPED;
}

/*
 * Immediately complete a request.
 *
 * @param request the request to complete
 * @param status the status to complete the request with
 * Context: controller locked, IRQs blocked.
 */
void musb_g_giveback(
	struct musb_ep		*ep,
	struct usb_request	*request,
	int			status)
__releases(ep->musb->lock)
__acquires(ep->musb->lock)
{
	struct musb_request	*req;
	struct musb		*musb;
	int			busy = ep->busy;

	req = to_musb_request(request);

	list_del(&req->list);
	if (req->request.status == -EINPROGRESS)
		req->request.status = status;
	musb = req->musb;

	ep->busy = 1;
	spin_unlock(&musb->lock);

	if (!dma_mapping_error(&musb->g.dev, request->dma))
		unmap_dma_buffer(req, musb);

	if (request->status == 0)
		dev_dbg(musb->controller, "%s done request %p,  %d/%d\n",
				ep->end_point.name, request,
				req->request.actual, req->request.length);
	else
		dev_dbg(musb->controller, "%s request %p, %d/%d fault %d\n",
				ep->end_point.name, request,
				req->request.actual, req->request.length,
				request->status);
	usb_gadget_giveback_request(&req->ep->end_point, &req->request);
	spin_lock(&musb->lock);
	ep->busy = busy;
}

/* ----------------------------------------------------------------------- */

/*
 * Abort requests queued to an endpoint using the status. Synchronous.
 * caller locked controller and blocked irqs, and selected this ep.
 */
static void nuke(struct musb_ep *ep, const int status)
{
	struct musb		*musb = ep->musb;
	struct musb_request	*req = NULL;
	void __iomem *epio = ep->musb->endpoints[ep->current_epnum].regs;

	ep->busy = 1;

	if (is_dma_capable() && ep->dma) {
		struct dma_controller	*c = ep->musb->dma_controller;
		int value;

		if (ep->is_in) {
			/*
			 * The programming guide says that we must not clear
			 * the DMAMODE bit before DMAENAB, so we only
			 * clear it in the second write...
			 */
			musb_writew(epio, MUSB_TXCSR,
				    MUSB_TXCSR_DMAMODE | MUSB_TXCSR_FLUSHFIFO);
			musb_writew(epio, MUSB_TXCSR,
					0 | MUSB_TXCSR_FLUSHFIFO);
		} else {
			musb_writew(epio, MUSB_RXCSR,
					0 | MUSB_RXCSR_FLUSHFIFO);
			musb_writew(epio, MUSB_RXCSR,
					0 | MUSB_RXCSR_FLUSHFIFO);
		}

		value = c->channel_abort(ep->dma);
		dev_dbg(musb->controller, "%s: abort DMA --> %d\n",
				ep->name, value);
		c->channel_release(ep->dma);
		ep->dma = NULL;
	}

	while (!list_empty(&ep->req_list)) {
		req = list_first_entry(&ep->req_list, struct musb_request, list);
		musb_g_giveback(ep, &req->request, status);
	}
}

/* ----------------------------------------------------------------------- */

/* Data transfers - pure PIO, pure DMA, or mixed mode */

/*
 * This assumes the separate CPPI engine is responding to DMA requests
 * from the usb core ... sequenced a bit differently from mentor dma.
 */

static inline int max_ep_writesize(struct musb *musb, struct musb_ep *ep)
{
	if (can_bulk_split(musb, ep->type))
		return ep->hw_ep->max_packet_sz_tx;
	else
		return ep->packet_sz;
}

/*
 * An endpoint is transmitting data. This can be called either from
 * the IRQ routine or from ep.queue() to kickstart a request on an
 * endpoint.
 *
 * Context: controller locked, IRQs blocked, endpoint selected
 */
static void txstate(struct musb *musb, struct musb_request *req)
{
	u8			epnum = req->epnum;
	struct musb_ep		*musb_ep;
	void __iomem		*epio = musb->endpoints[epnum].regs;
	struct usb_request	*request;
	u16			fifo_count = 0, csr;
	int			use_dma = 0;

	musb_ep = req->ep;

	/* Check if EP is disabled */
	if (!musb_ep->desc) {
		dev_dbg(musb->controller, "ep:%s disabled - ignore request\n",
						musb_ep->end_point.name);
		return;
	}

	/* we shouldn't get here while DMA is active ... but we do ... */
	if (dma_channel_status(musb_ep->dma) == MUSB_DMA_STATUS_BUSY) {
		dev_dbg(musb->controller, "dma pending...\n");
		return;
	}

	/* read TXCSR before */
	csr = musb_readw(epio, MUSB_TXCSR);

	request = &req->request;
	fifo_count = min(max_ep_writesize(musb, musb_ep),
			(int)(request->length - request->actual));

	if (csr & MUSB_TXCSR_TXPKTRDY) {
		dev_dbg(musb->controller, "%s old packet still ready , txcsr %03x\n",
				musb_ep->end_point.name, csr);
		return;
	}

	if (csr & MUSB_TXCSR_P_SENDSTALL) {
		dev_dbg(musb->controller, "%s stalling, txcsr %03x\n",
				musb_ep->end_point.name, csr);
		return;
	}

	dev_dbg(musb->controller, "hw_ep%d, maxpacket %d, fifo count %d, txcsr %03x\n",
			epnum, musb_ep->packet_sz, fifo_count,
			csr);

#ifndef	CONFIG_MUSB_PIO_ONLY
	if (is_buffer_mapped(req)) {
		struct dma_controller	*c = musb->dma_controller;
		size_t request_size;

		/* setup DMA, then program endpoint CSR */
		request_size = min_t(size_t, request->length - request->actual,
					musb_ep->dma->max_len);

		use_dma = (request->dma != DMA_ADDR_INVALID && request_size);

		/* MUSB_TXCSR_P_ISO is still set correctly */

		if (musb_dma_inventra(musb) || musb_dma_ux500(musb)) {
			if (request_size < musb_ep->packet_sz)
				musb_ep->dma->desired_mode = 0;
			else
				musb_ep->dma->desired_mode = 1;

			use_dma = use_dma && c->channel_program(
					musb_ep->dma, musb_ep->packet_sz,
					musb_ep->dma->desired_mode,
					request->dma + request->actual, request_size);
			if (use_dma) {
				if (musb_ep->dma->desired_mode == 0) {
					/*
					 * We must not clear the DMAMODE bit
					 * before the DMAENAB bit -- and the
					 * latter doesn't always get cleared
					 * before we get here...
					 */
					csr &= ~(MUSB_TXCSR_AUTOSET
						| MUSB_TXCSR_DMAENAB);
					musb_writew(epio, MUSB_TXCSR, csr
						| MUSB_TXCSR_P_WZC_BITS);
					csr &= ~MUSB_TXCSR_DMAMODE;
					csr |= (MUSB_TXCSR_DMAENAB |
							MUSB_TXCSR_MODE);
					/* against programming guide */
				} else {
					csr |= (MUSB_TXCSR_DMAENAB
							| MUSB_TXCSR_DMAMODE
							| MUSB_TXCSR_MODE);
					/*
					 * Enable Autoset according to table
					 * below
					 * bulk_split hb_mult	Autoset_Enable
					 *	0	0	Yes(Normal)
					 *	0	>0	No(High BW ISO)
					 *	1	0	Yes(HS bulk)
					 *	1	>0	Yes(FS bulk)
					 */
					if (!musb_ep->hb_mult ||
						(musb_ep->hb_mult &&
						 can_bulk_split(musb,
						    musb_ep->type)))
						csr |= MUSB_TXCSR_AUTOSET;
				}
				csr &= ~MUSB_TXCSR_P_UNDERRUN;

				musb_writew(epio, MUSB_TXCSR, csr);
			}
		}

<<<<<<< HEAD
#endif
=======
>>>>>>> 9fe8ecca
		if (is_cppi_enabled(musb)) {
			/* program endpoint CSR first, then setup DMA */
			csr &= ~(MUSB_TXCSR_P_UNDERRUN | MUSB_TXCSR_TXPKTRDY);
			csr |= MUSB_TXCSR_DMAENAB | MUSB_TXCSR_DMAMODE |
				MUSB_TXCSR_MODE;
			musb_writew(epio, MUSB_TXCSR, (MUSB_TXCSR_P_WZC_BITS &
						~MUSB_TXCSR_P_UNDERRUN) | csr);

			/* ensure writebuffer is empty */
			csr = musb_readw(epio, MUSB_TXCSR);

			/*
			 * NOTE host side sets DMAENAB later than this; both are
			 * OK since the transfer dma glue (between CPPI and
			 * Mentor fifos) just tells CPPI it could start. Data
			 * only moves to the USB TX fifo when both fifos are
			 * ready.
			 */
			/*
			 * "mode" is irrelevant here; handle terminating ZLPs
			 * like PIO does, since the hardware RNDIS mode seems
			 * unreliable except for the
			 * last-packet-is-already-short case.
			 */
			use_dma = use_dma && c->channel_program(
					musb_ep->dma, musb_ep->packet_sz,
					0,
					request->dma + request->actual,
					request_size);
			if (!use_dma) {
				c->channel_release(musb_ep->dma);
				musb_ep->dma = NULL;
				csr &= ~MUSB_TXCSR_DMAENAB;
				musb_writew(epio, MUSB_TXCSR, csr);
				/* invariant: prequest->buf is non-null */
			}
		} else if (tusb_dma_omap(musb))
			use_dma = use_dma && c->channel_program(
					musb_ep->dma, musb_ep->packet_sz,
					request->zero,
					request->dma + request->actual,
					request_size);
	}
#endif

	if (!use_dma) {
		/*
		 * Unmap the dma buffer back to cpu if dma channel
		 * programming fails
		 */
		unmap_dma_buffer(req, musb);

		musb_write_fifo(musb_ep->hw_ep, fifo_count,
				(u8 *) (request->buf + request->actual));
		request->actual += fifo_count;
		csr |= MUSB_TXCSR_TXPKTRDY;
		csr &= ~MUSB_TXCSR_P_UNDERRUN;
		musb_writew(epio, MUSB_TXCSR, csr);
	}

	/* host may already have the data when this message shows... */
	dev_dbg(musb->controller, "%s TX/IN %s len %d/%d, txcsr %04x, fifo %d/%d\n",
			musb_ep->end_point.name, use_dma ? "dma" : "pio",
			request->actual, request->length,
			musb_readw(epio, MUSB_TXCSR),
			fifo_count,
			musb_readw(epio, MUSB_TXMAXP));
}

/*
 * FIFO state update (e.g. data ready).
 * Called from IRQ,  with controller locked.
 */
void musb_g_tx(struct musb *musb, u8 epnum)
{
	u16			csr;
	struct musb_request	*req;
	struct usb_request	*request;
	u8 __iomem		*mbase = musb->mregs;
	struct musb_ep		*musb_ep = &musb->endpoints[epnum].ep_in;
	void __iomem		*epio = musb->endpoints[epnum].regs;
	struct dma_channel	*dma;

	musb_ep_select(mbase, epnum);
	req = next_request(musb_ep);
	request = &req->request;

	csr = musb_readw(epio, MUSB_TXCSR);
	dev_dbg(musb->controller, "<== %s, txcsr %04x\n", musb_ep->end_point.name, csr);

	dma = is_dma_capable() ? musb_ep->dma : NULL;

	/*
	 * REVISIT: for high bandwidth, MUSB_TXCSR_P_INCOMPTX
	 * probably rates reporting as a host error.
	 */
	if (csr & MUSB_TXCSR_P_SENTSTALL) {
		csr |=	MUSB_TXCSR_P_WZC_BITS;
		csr &= ~MUSB_TXCSR_P_SENTSTALL;
		musb_writew(epio, MUSB_TXCSR, csr);
		return;
	}

	if (csr & MUSB_TXCSR_P_UNDERRUN) {
		/* We NAKed, no big deal... little reason to care. */
		csr |=	 MUSB_TXCSR_P_WZC_BITS;
		csr &= ~(MUSB_TXCSR_P_UNDERRUN | MUSB_TXCSR_TXPKTRDY);
		musb_writew(epio, MUSB_TXCSR, csr);
		dev_vdbg(musb->controller, "underrun on ep%d, req %p\n",
				epnum, request);
	}

	if (dma_channel_status(dma) == MUSB_DMA_STATUS_BUSY) {
		/*
		 * SHOULD NOT HAPPEN... has with CPPI though, after
		 * changing SENDSTALL (and other cases); harmless?
		 */
		dev_dbg(musb->controller, "%s dma still busy?\n", musb_ep->end_point.name);
		return;
	}

	if (request) {
		u8	is_dma = 0;
		bool	short_packet = false;

		if (dma && (csr & MUSB_TXCSR_DMAENAB)) {
			is_dma = 1;
			csr |= MUSB_TXCSR_P_WZC_BITS;
			csr &= ~(MUSB_TXCSR_DMAENAB | MUSB_TXCSR_P_UNDERRUN |
				 MUSB_TXCSR_TXPKTRDY | MUSB_TXCSR_AUTOSET);
			musb_writew(epio, MUSB_TXCSR, csr);
			/* Ensure writebuffer is empty. */
			csr = musb_readw(epio, MUSB_TXCSR);
			request->actual += musb_ep->dma->actual_len;
			dev_dbg(musb->controller, "TXCSR%d %04x, DMA off, len %zu, req %p\n",
				epnum, csr, musb_ep->dma->actual_len, request);
		}

		/*
		 * First, maybe a terminating short packet. Some DMA
		 * engines might handle this by themselves.
		 */
		if ((request->zero && request->length)
			&& (request->length % musb_ep->packet_sz == 0)
			&& (request->actual == request->length))
				short_packet = true;

		if ((musb_dma_inventra(musb) || musb_dma_ux500(musb)) &&
			(is_dma && (!dma->desired_mode ||
				(request->actual &
					(musb_ep->packet_sz - 1)))))
				short_packet = true;

		if (short_packet) {
			/*
			 * On DMA completion, FIFO may not be
			 * available yet...
			 */
			if (csr & MUSB_TXCSR_TXPKTRDY)
				return;

			dev_dbg(musb->controller, "sending zero pkt\n");
			musb_writew(epio, MUSB_TXCSR, MUSB_TXCSR_MODE
					| MUSB_TXCSR_TXPKTRDY);
			request->zero = 0;
		}

		if (request->actual == request->length) {
			musb_g_giveback(musb_ep, request, 0);
			/*
			 * In the giveback function the MUSB lock is
			 * released and acquired after sometime. During
			 * this time period the INDEX register could get
			 * changed by the gadget_queue function especially
			 * on SMP systems. Reselect the INDEX to be sure
			 * we are reading/modifying the right registers
			 */
			musb_ep_select(mbase, epnum);
			req = musb_ep->desc ? next_request(musb_ep) : NULL;
			if (!req) {
				dev_dbg(musb->controller, "%s idle now\n",
					musb_ep->end_point.name);
				return;
			}
		}

		txstate(musb, req);
	}
}

/* ------------------------------------------------------------ */

/*
 * Context: controller locked, IRQs blocked, endpoint selected
 */
static void rxstate(struct musb *musb, struct musb_request *req)
{
	const u8		epnum = req->epnum;
	struct usb_request	*request = &req->request;
	struct musb_ep		*musb_ep;
	void __iomem		*epio = musb->endpoints[epnum].regs;
	unsigned		len = 0;
	u16			fifo_count;
	u16			csr = musb_readw(epio, MUSB_RXCSR);
	struct musb_hw_ep	*hw_ep = &musb->endpoints[epnum];
	u8			use_mode_1;

	if (hw_ep->is_shared_fifo)
		musb_ep = &hw_ep->ep_in;
	else
		musb_ep = &hw_ep->ep_out;

	fifo_count = musb_ep->packet_sz;

	/* Check if EP is disabled */
	if (!musb_ep->desc) {
		dev_dbg(musb->controller, "ep:%s disabled - ignore request\n",
						musb_ep->end_point.name);
		return;
	}

	/* We shouldn't get here while DMA is active, but we do... */
	if (dma_channel_status(musb_ep->dma) == MUSB_DMA_STATUS_BUSY) {
		dev_dbg(musb->controller, "DMA pending...\n");
		return;
	}

	if (csr & MUSB_RXCSR_P_SENDSTALL) {
		dev_dbg(musb->controller, "%s stalling, RXCSR %04x\n",
		    musb_ep->end_point.name, csr);
		return;
	}

	if (is_cppi_enabled(musb) && is_buffer_mapped(req)) {
		struct dma_controller	*c = musb->dma_controller;
		struct dma_channel	*channel = musb_ep->dma;

		/* NOTE:  CPPI won't actually stop advancing the DMA
		 * queue after short packet transfers, so this is almost
		 * always going to run as IRQ-per-packet DMA so that
		 * faults will be handled correctly.
		 */
		if (c->channel_program(channel,
				musb_ep->packet_sz,
				!request->short_not_ok,
				request->dma + request->actual,
				request->length - request->actual)) {

			/* make sure that if an rxpkt arrived after the irq,
			 * the cppi engine will be ready to take it as soon
			 * as DMA is enabled
			 */
			csr &= ~(MUSB_RXCSR_AUTOCLEAR
					| MUSB_RXCSR_DMAMODE);
			csr |= MUSB_RXCSR_DMAENAB | MUSB_RXCSR_P_WZC_BITS;
			musb_writew(epio, MUSB_RXCSR, csr);
			return;
		}
	}

	if (csr & MUSB_RXCSR_RXPKTRDY) {
		fifo_count = musb_readw(epio, MUSB_RXCOUNT);

		/*
		 * Enable Mode 1 on RX transfers only when short_not_ok flag
		 * is set. Currently short_not_ok flag is set only from
		 * file_storage and f_mass_storage drivers
		 */

		if (request->short_not_ok && fifo_count == musb_ep->packet_sz)
			use_mode_1 = 1;
		else
			use_mode_1 = 0;

		if (request->actual < request->length) {
			if (!is_buffer_mapped(req))
				goto buffer_aint_mapped;

			if (musb_dma_inventra(musb)) {
				struct dma_controller	*c;
				struct dma_channel	*channel;
				int			use_dma = 0;
				unsigned int transfer_size;

				c = musb->dma_controller;
				channel = musb_ep->dma;

	/* We use DMA Req mode 0 in rx_csr, and DMA controller operates in
	 * mode 0 only. So we do not get endpoint interrupts due to DMA
	 * completion. We only get interrupts from DMA controller.
	 *
	 * We could operate in DMA mode 1 if we knew the size of the tranfer
	 * in advance. For mass storage class, request->length = what the host
	 * sends, so that'd work.  But for pretty much everything else,
	 * request->length is routinely more than what the host sends. For
	 * most these gadgets, end of is signified either by a short packet,
	 * or filling the last byte of the buffer.  (Sending extra data in
	 * that last pckate should trigger an overflow fault.)  But in mode 1,
	 * we don't get DMA completion interrupt for short packets.
	 *
	 * Theoretically, we could enable DMAReq irq (MUSB_RXCSR_DMAMODE = 1),
	 * to get endpoint interrupt on every DMA req, but that didn't seem
	 * to work reliably.
	 *
	 * REVISIT an updated g_file_storage can set req->short_not_ok, which
	 * then becomes usable as a runtime "use mode 1" hint...
	 */

				/* Experimental: Mode1 works with mass storage use cases */
				if (use_mode_1) {
					csr |= MUSB_RXCSR_AUTOCLEAR;
					musb_writew(epio, MUSB_RXCSR, csr);
					csr |= MUSB_RXCSR_DMAENAB;
					musb_writew(epio, MUSB_RXCSR, csr);

					/*
					 * this special sequence (enabling and then
					 * disabling MUSB_RXCSR_DMAMODE) is required
					 * to get DMAReq to activate
					 */
					musb_writew(epio, MUSB_RXCSR,
						csr | MUSB_RXCSR_DMAMODE);
					musb_writew(epio, MUSB_RXCSR, csr);

					transfer_size = min_t(unsigned int,
							request->length -
							request->actual,
							channel->max_len);
					musb_ep->dma->desired_mode = 1;
				} else {
					if (!musb_ep->hb_mult &&
						musb_ep->hw_ep->rx_double_buffered)
						csr |= MUSB_RXCSR_AUTOCLEAR;
					csr |= MUSB_RXCSR_DMAENAB;
					musb_writew(epio, MUSB_RXCSR, csr);

					transfer_size = min(request->length - request->actual,
							(unsigned)fifo_count);
					musb_ep->dma->desired_mode = 0;
				}

				use_dma = c->channel_program(
						channel,
						musb_ep->packet_sz,
						channel->desired_mode,
						request->dma
						+ request->actual,
						transfer_size);

				if (use_dma)
					return;
			}

			if ((musb_dma_ux500(musb)) &&
				(request->actual < request->length)) {

				struct dma_controller *c;
				struct dma_channel *channel;
				unsigned int transfer_size = 0;

				c = musb->dma_controller;
				channel = musb_ep->dma;

				/* In case first packet is short */
				if (fifo_count < musb_ep->packet_sz)
					transfer_size = fifo_count;
				else if (request->short_not_ok)
					transfer_size =	min_t(unsigned int,
							request->length -
							request->actual,
							channel->max_len);
				else
					transfer_size = min_t(unsigned int,
							request->length -
							request->actual,
							(unsigned)fifo_count);

				csr &= ~MUSB_RXCSR_DMAMODE;
				csr |= (MUSB_RXCSR_DMAENAB |
					MUSB_RXCSR_AUTOCLEAR);

				musb_writew(epio, MUSB_RXCSR, csr);

				if (transfer_size <= musb_ep->packet_sz) {
					musb_ep->dma->desired_mode = 0;
				} else {
					musb_ep->dma->desired_mode = 1;
					/* Mode must be set after DMAENAB */
					csr |= MUSB_RXCSR_DMAMODE;
					musb_writew(epio, MUSB_RXCSR, csr);
				}

				if (c->channel_program(channel,
							musb_ep->packet_sz,
							channel->desired_mode,
							request->dma
							+ request->actual,
							transfer_size))

					return;
			}

			len = request->length - request->actual;
			dev_dbg(musb->controller, "%s OUT/RX pio fifo %d/%d, maxpacket %d\n",
					musb_ep->end_point.name,
					fifo_count, len,
					musb_ep->packet_sz);

			fifo_count = min_t(unsigned, len, fifo_count);

<<<<<<< HEAD
#ifdef	CONFIG_USB_TUSB_OMAP_DMA
			if (tusb_dma_omap(musb) && is_buffer_mapped(req)) {
=======
			if (tusb_dma_omap(musb)) {
>>>>>>> 9fe8ecca
				struct dma_controller *c = musb->dma_controller;
				struct dma_channel *channel = musb_ep->dma;
				u32 dma_addr = request->dma + request->actual;
				int ret;

				ret = c->channel_program(channel,
						musb_ep->packet_sz,
						channel->desired_mode,
						dma_addr,
						fifo_count);
				if (ret)
					return;
			}

			/*
			 * Unmap the dma buffer back to cpu if dma channel
			 * programming fails. This buffer is mapped if the
			 * channel allocation is successful
			 */
			unmap_dma_buffer(req, musb);

			/*
			 * Clear DMAENAB and AUTOCLEAR for the
			 * PIO mode transfer
			 */
			csr &= ~(MUSB_RXCSR_DMAENAB | MUSB_RXCSR_AUTOCLEAR);
			musb_writew(epio, MUSB_RXCSR, csr);

buffer_aint_mapped:
			musb_read_fifo(musb_ep->hw_ep, fifo_count, (u8 *)
					(request->buf + request->actual));
			request->actual += fifo_count;

			/* REVISIT if we left anything in the fifo, flush
			 * it and report -EOVERFLOW
			 */

			/* ack the read! */
			csr |= MUSB_RXCSR_P_WZC_BITS;
			csr &= ~MUSB_RXCSR_RXPKTRDY;
			musb_writew(epio, MUSB_RXCSR, csr);
		}
	}

	/* reach the end or short packet detected */
	if (request->actual == request->length ||
	    fifo_count < musb_ep->packet_sz)
		musb_g_giveback(musb_ep, request, 0);
}

/*
 * Data ready for a request; called from IRQ
 */
void musb_g_rx(struct musb *musb, u8 epnum)
{
	u16			csr;
	struct musb_request	*req;
	struct usb_request	*request;
	void __iomem		*mbase = musb->mregs;
	struct musb_ep		*musb_ep;
	void __iomem		*epio = musb->endpoints[epnum].regs;
	struct dma_channel	*dma;
	struct musb_hw_ep	*hw_ep = &musb->endpoints[epnum];

	if (hw_ep->is_shared_fifo)
		musb_ep = &hw_ep->ep_in;
	else
		musb_ep = &hw_ep->ep_out;

	musb_ep_select(mbase, epnum);

	req = next_request(musb_ep);
	if (!req)
		return;

	request = &req->request;

	csr = musb_readw(epio, MUSB_RXCSR);
	dma = is_dma_capable() ? musb_ep->dma : NULL;

	dev_dbg(musb->controller, "<== %s, rxcsr %04x%s %p\n", musb_ep->end_point.name,
			csr, dma ? " (dma)" : "", request);

	if (csr & MUSB_RXCSR_P_SENTSTALL) {
		csr |= MUSB_RXCSR_P_WZC_BITS;
		csr &= ~MUSB_RXCSR_P_SENTSTALL;
		musb_writew(epio, MUSB_RXCSR, csr);
		return;
	}

	if (csr & MUSB_RXCSR_P_OVERRUN) {
		/* csr |= MUSB_RXCSR_P_WZC_BITS; */
		csr &= ~MUSB_RXCSR_P_OVERRUN;
		musb_writew(epio, MUSB_RXCSR, csr);

		dev_dbg(musb->controller, "%s iso overrun on %p\n", musb_ep->name, request);
		if (request->status == -EINPROGRESS)
			request->status = -EOVERFLOW;
	}
	if (csr & MUSB_RXCSR_INCOMPRX) {
		/* REVISIT not necessarily an error */
		dev_dbg(musb->controller, "%s, incomprx\n", musb_ep->end_point.name);
	}

	if (dma_channel_status(dma) == MUSB_DMA_STATUS_BUSY) {
		/* "should not happen"; likely RXPKTRDY pending for DMA */
		dev_dbg(musb->controller, "%s busy, csr %04x\n",
			musb_ep->end_point.name, csr);
		return;
	}

	if (dma && (csr & MUSB_RXCSR_DMAENAB)) {
		csr &= ~(MUSB_RXCSR_AUTOCLEAR
				| MUSB_RXCSR_DMAENAB
				| MUSB_RXCSR_DMAMODE);
		musb_writew(epio, MUSB_RXCSR,
			MUSB_RXCSR_P_WZC_BITS | csr);

		request->actual += musb_ep->dma->actual_len;

		dev_dbg(musb->controller, "RXCSR%d %04x, dma off, %04x, len %zu, req %p\n",
			epnum, csr,
			musb_readw(epio, MUSB_RXCSR),
			musb_ep->dma->actual_len, request);

#if defined(CONFIG_USB_INVENTRA_DMA) || defined(CONFIG_USB_TUSB_OMAP_DMA) || \
	defined(CONFIG_USB_UX500_DMA)
		/* Autoclear doesn't clear RxPktRdy for short packets */
		if ((dma->desired_mode == 0 && !hw_ep->rx_double_buffered)
				|| (dma->actual_len
					& (musb_ep->packet_sz - 1))) {
			/* ack the read! */
			csr &= ~MUSB_RXCSR_RXPKTRDY;
			musb_writew(epio, MUSB_RXCSR, csr);
		}

		/* incomplete, and not short? wait for next IN packet */
		if ((request->actual < request->length)
				&& (musb_ep->dma->actual_len
					== musb_ep->packet_sz)) {
			/* In double buffer case, continue to unload fifo if
 			 * there is Rx packet in FIFO.
 			 **/
			csr = musb_readw(epio, MUSB_RXCSR);
			if ((csr & MUSB_RXCSR_RXPKTRDY) &&
				hw_ep->rx_double_buffered)
				goto exit;
			return;
		}
#endif
		musb_g_giveback(musb_ep, request, 0);
		/*
		 * In the giveback function the MUSB lock is
		 * released and acquired after sometime. During
		 * this time period the INDEX register could get
		 * changed by the gadget_queue function especially
		 * on SMP systems. Reselect the INDEX to be sure
		 * we are reading/modifying the right registers
		 */
		musb_ep_select(mbase, epnum);

		req = next_request(musb_ep);
		if (!req)
			return;
	}
#if defined(CONFIG_USB_INVENTRA_DMA) || defined(CONFIG_USB_TUSB_OMAP_DMA) || \
	defined(CONFIG_USB_UX500_DMA)
exit:
#endif
	/* Analyze request */
	rxstate(musb, req);
}

/* ------------------------------------------------------------ */

static int musb_gadget_enable(struct usb_ep *ep,
			const struct usb_endpoint_descriptor *desc)
{
	unsigned long		flags;
	struct musb_ep		*musb_ep;
	struct musb_hw_ep	*hw_ep;
	void __iomem		*regs;
	struct musb		*musb;
	void __iomem	*mbase;
	u8		epnum;
	u16		csr;
	unsigned	tmp;
	int		status = -EINVAL;

	if (!ep || !desc)
		return -EINVAL;

	musb_ep = to_musb_ep(ep);
	hw_ep = musb_ep->hw_ep;
	regs = hw_ep->regs;
	musb = musb_ep->musb;
	mbase = musb->mregs;
	epnum = musb_ep->current_epnum;

	spin_lock_irqsave(&musb->lock, flags);

	if (musb_ep->desc) {
		status = -EBUSY;
		goto fail;
	}
	musb_ep->type = usb_endpoint_type(desc);

	/* check direction and (later) maxpacket size against endpoint */
	if (usb_endpoint_num(desc) != epnum)
		goto fail;

	/* REVISIT this rules out high bandwidth periodic transfers */
	tmp = usb_endpoint_maxp(desc);
	if (tmp & ~0x07ff) {
		int ok;

		if (usb_endpoint_dir_in(desc))
			ok = musb->hb_iso_tx;
		else
			ok = musb->hb_iso_rx;

		if (!ok) {
			dev_dbg(musb->controller, "no support for high bandwidth ISO\n");
			goto fail;
		}
		musb_ep->hb_mult = (tmp >> 11) & 3;
	} else {
		musb_ep->hb_mult = 0;
	}

	musb_ep->packet_sz = tmp & 0x7ff;
	tmp = musb_ep->packet_sz * (musb_ep->hb_mult + 1);

	/* enable the interrupts for the endpoint, set the endpoint
	 * packet size (or fail), set the mode, clear the fifo
	 */
	musb_ep_select(mbase, epnum);
	if (usb_endpoint_dir_in(desc)) {

		if (hw_ep->is_shared_fifo)
			musb_ep->is_in = 1;
		if (!musb_ep->is_in)
			goto fail;

		if (tmp > hw_ep->max_packet_sz_tx) {
			dev_dbg(musb->controller, "packet size beyond hardware FIFO size\n");
			goto fail;
		}

		musb->intrtxe |= (1 << epnum);
		musb_writew(mbase, MUSB_INTRTXE, musb->intrtxe);

		/* REVISIT if can_bulk_split(), use by updating "tmp";
		 * likewise high bandwidth periodic tx
		 */
		/* Set TXMAXP with the FIFO size of the endpoint
		 * to disable double buffering mode.
		 */
		if (musb->double_buffer_not_ok) {
			musb_writew(regs, MUSB_TXMAXP, hw_ep->max_packet_sz_tx);
		} else {
			if (can_bulk_split(musb, musb_ep->type))
				musb_ep->hb_mult = (hw_ep->max_packet_sz_tx /
							musb_ep->packet_sz) - 1;
			musb_writew(regs, MUSB_TXMAXP, musb_ep->packet_sz
					| (musb_ep->hb_mult << 11));
		}

		csr = MUSB_TXCSR_MODE | MUSB_TXCSR_CLRDATATOG;
		if (musb_readw(regs, MUSB_TXCSR)
				& MUSB_TXCSR_FIFONOTEMPTY)
			csr |= MUSB_TXCSR_FLUSHFIFO;
		if (musb_ep->type == USB_ENDPOINT_XFER_ISOC)
			csr |= MUSB_TXCSR_P_ISO;

		/* set twice in case of double buffering */
		musb_writew(regs, MUSB_TXCSR, csr);
		/* REVISIT may be inappropriate w/o FIFONOTEMPTY ... */
		musb_writew(regs, MUSB_TXCSR, csr);

	} else {

		if (hw_ep->is_shared_fifo)
			musb_ep->is_in = 0;
		if (musb_ep->is_in)
			goto fail;

		if (tmp > hw_ep->max_packet_sz_rx) {
			dev_dbg(musb->controller, "packet size beyond hardware FIFO size\n");
			goto fail;
		}

		musb->intrrxe |= (1 << epnum);
		musb_writew(mbase, MUSB_INTRRXE, musb->intrrxe);

		/* REVISIT if can_bulk_combine() use by updating "tmp"
		 * likewise high bandwidth periodic rx
		 */
		/* Set RXMAXP with the FIFO size of the endpoint
		 * to disable double buffering mode.
		 */
		if (musb->double_buffer_not_ok)
			musb_writew(regs, MUSB_RXMAXP, hw_ep->max_packet_sz_tx);
		else
			musb_writew(regs, MUSB_RXMAXP, musb_ep->packet_sz
					| (musb_ep->hb_mult << 11));

		/* force shared fifo to OUT-only mode */
		if (hw_ep->is_shared_fifo) {
			csr = musb_readw(regs, MUSB_TXCSR);
			csr &= ~(MUSB_TXCSR_MODE | MUSB_TXCSR_TXPKTRDY);
			musb_writew(regs, MUSB_TXCSR, csr);
		}

		csr = MUSB_RXCSR_FLUSHFIFO | MUSB_RXCSR_CLRDATATOG;
		if (musb_ep->type == USB_ENDPOINT_XFER_ISOC)
			csr |= MUSB_RXCSR_P_ISO;
		else if (musb_ep->type == USB_ENDPOINT_XFER_INT)
			csr |= MUSB_RXCSR_DISNYET;

		/* set twice in case of double buffering */
		musb_writew(regs, MUSB_RXCSR, csr);
		musb_writew(regs, MUSB_RXCSR, csr);
	}

	/* NOTE:  all the I/O code _should_ work fine without DMA, in case
	 * for some reason you run out of channels here.
	 */
	if (is_dma_capable() && musb->dma_controller) {
		struct dma_controller	*c = musb->dma_controller;

		musb_ep->dma = c->channel_alloc(c, hw_ep,
				(desc->bEndpointAddress & USB_DIR_IN));
	} else
		musb_ep->dma = NULL;

	musb_ep->desc = desc;
	musb_ep->busy = 0;
	musb_ep->wedged = 0;
	status = 0;

	pr_debug("%s periph: enabled %s for %s %s, %smaxpacket %d\n",
			musb_driver_name, musb_ep->end_point.name,
			({ char *s; switch (musb_ep->type) {
			case USB_ENDPOINT_XFER_BULK:	s = "bulk"; break;
			case USB_ENDPOINT_XFER_INT:	s = "int"; break;
			default:			s = "iso"; break;
			} s; }),
			musb_ep->is_in ? "IN" : "OUT",
			musb_ep->dma ? "dma, " : "",
			musb_ep->packet_sz);

	schedule_work(&musb->irq_work);

fail:
	spin_unlock_irqrestore(&musb->lock, flags);
	return status;
}

/*
 * Disable an endpoint flushing all requests queued.
 */
static int musb_gadget_disable(struct usb_ep *ep)
{
	unsigned long	flags;
	struct musb	*musb;
	u8		epnum;
	struct musb_ep	*musb_ep;
	void __iomem	*epio;
	int		status = 0;

	musb_ep = to_musb_ep(ep);
	musb = musb_ep->musb;
	epnum = musb_ep->current_epnum;
	epio = musb->endpoints[epnum].regs;

	spin_lock_irqsave(&musb->lock, flags);
	musb_ep_select(musb->mregs, epnum);

	/* zero the endpoint sizes */
	if (musb_ep->is_in) {
		musb->intrtxe &= ~(1 << epnum);
		musb_writew(musb->mregs, MUSB_INTRTXE, musb->intrtxe);
		musb_writew(epio, MUSB_TXMAXP, 0);
	} else {
		musb->intrrxe &= ~(1 << epnum);
		musb_writew(musb->mregs, MUSB_INTRRXE, musb->intrrxe);
		musb_writew(epio, MUSB_RXMAXP, 0);
	}

	musb_ep->desc = NULL;
	musb_ep->end_point.desc = NULL;

	/* abort all pending DMA and requests */
	nuke(musb_ep, -ESHUTDOWN);

	schedule_work(&musb->irq_work);

	spin_unlock_irqrestore(&(musb->lock), flags);

	dev_dbg(musb->controller, "%s\n", musb_ep->end_point.name);

	return status;
}

/*
 * Allocate a request for an endpoint.
 * Reused by ep0 code.
 */
struct usb_request *musb_alloc_request(struct usb_ep *ep, gfp_t gfp_flags)
{
	struct musb_ep		*musb_ep = to_musb_ep(ep);
	struct musb		*musb = musb_ep->musb;
	struct musb_request	*request = NULL;

	request = kzalloc(sizeof *request, gfp_flags);
	if (!request) {
		dev_dbg(musb->controller, "not enough memory\n");
		return NULL;
	}

	request->request.dma = DMA_ADDR_INVALID;
	request->epnum = musb_ep->current_epnum;
	request->ep = musb_ep;

	return &request->request;
}

/*
 * Free a request
 * Reused by ep0 code.
 */
void musb_free_request(struct usb_ep *ep, struct usb_request *req)
{
	kfree(to_musb_request(req));
}

static LIST_HEAD(buffers);

struct free_record {
	struct list_head	list;
	struct device		*dev;
	unsigned		bytes;
	dma_addr_t		dma;
};

/*
 * Context: controller locked, IRQs blocked.
 */
void musb_ep_restart(struct musb *musb, struct musb_request *req)
{
	dev_dbg(musb->controller, "<== %s request %p len %u on hw_ep%d\n",
		req->tx ? "TX/IN" : "RX/OUT",
		&req->request, req->request.length, req->epnum);

	musb_ep_select(musb->mregs, req->epnum);
	if (req->tx)
		txstate(musb, req);
	else
		rxstate(musb, req);
}

static int musb_gadget_queue(struct usb_ep *ep, struct usb_request *req,
			gfp_t gfp_flags)
{
	struct musb_ep		*musb_ep;
	struct musb_request	*request;
	struct musb		*musb;
	int			status = 0;
	unsigned long		lockflags;

	if (!ep || !req)
		return -EINVAL;
	if (!req->buf)
		return -ENODATA;

	musb_ep = to_musb_ep(ep);
	musb = musb_ep->musb;

	request = to_musb_request(req);
	request->musb = musb;

	if (request->ep != musb_ep)
		return -EINVAL;

	dev_dbg(musb->controller, "<== to %s request=%p\n", ep->name, req);

	/* request is mine now... */
	request->request.actual = 0;
	request->request.status = -EINPROGRESS;
	request->epnum = musb_ep->current_epnum;
	request->tx = musb_ep->is_in;

	map_dma_buffer(request, musb, musb_ep);

	spin_lock_irqsave(&musb->lock, lockflags);

	/* don't queue if the ep is down */
	if (!musb_ep->desc) {
		dev_dbg(musb->controller, "req %p queued to %s while ep %s\n",
				req, ep->name, "disabled");
		status = -ESHUTDOWN;
		unmap_dma_buffer(request, musb);
		goto unlock;
	}

	/* add request to the list */
	list_add_tail(&request->list, &musb_ep->req_list);

	/* it this is the head of the queue, start i/o ... */
	if (!musb_ep->busy && &request->list == musb_ep->req_list.next)
		musb_ep_restart(musb, request);

unlock:
	spin_unlock_irqrestore(&musb->lock, lockflags);
	return status;
}

static int musb_gadget_dequeue(struct usb_ep *ep, struct usb_request *request)
{
	struct musb_ep		*musb_ep = to_musb_ep(ep);
	struct musb_request	*req = to_musb_request(request);
	struct musb_request	*r;
	unsigned long		flags;
	int			status = 0;
	struct musb		*musb = musb_ep->musb;

	if (!ep || !request || to_musb_request(request)->ep != musb_ep)
		return -EINVAL;

	spin_lock_irqsave(&musb->lock, flags);

	list_for_each_entry(r, &musb_ep->req_list, list) {
		if (r == req)
			break;
	}
	if (r != req) {
		dev_dbg(musb->controller, "request %p not queued to %s\n", request, ep->name);
		status = -EINVAL;
		goto done;
	}

	/* if the hardware doesn't have the request, easy ... */
	if (musb_ep->req_list.next != &req->list || musb_ep->busy)
		musb_g_giveback(musb_ep, request, -ECONNRESET);

	/* ... else abort the dma transfer ... */
	else if (is_dma_capable() && musb_ep->dma) {
		struct dma_controller	*c = musb->dma_controller;

		musb_ep_select(musb->mregs, musb_ep->current_epnum);
		if (c->channel_abort)
			status = c->channel_abort(musb_ep->dma);
		else
			status = -EBUSY;
		if (status == 0)
			musb_g_giveback(musb_ep, request, -ECONNRESET);
	} else {
		/* NOTE: by sticking to easily tested hardware/driver states,
		 * we leave counting of in-flight packets imprecise.
		 */
		musb_g_giveback(musb_ep, request, -ECONNRESET);
	}

done:
	spin_unlock_irqrestore(&musb->lock, flags);
	return status;
}

/*
 * Set or clear the halt bit of an endpoint. A halted enpoint won't tx/rx any
 * data but will queue requests.
 *
 * exported to ep0 code
 */
static int musb_gadget_set_halt(struct usb_ep *ep, int value)
{
	struct musb_ep		*musb_ep = to_musb_ep(ep);
	u8			epnum = musb_ep->current_epnum;
	struct musb		*musb = musb_ep->musb;
	void __iomem		*epio = musb->endpoints[epnum].regs;
	void __iomem		*mbase;
	unsigned long		flags;
	u16			csr;
	struct musb_request	*request;
	int			status = 0;

	if (!ep)
		return -EINVAL;
	mbase = musb->mregs;

	spin_lock_irqsave(&musb->lock, flags);

	if ((USB_ENDPOINT_XFER_ISOC == musb_ep->type)) {
		status = -EINVAL;
		goto done;
	}

	musb_ep_select(mbase, epnum);

	request = next_request(musb_ep);
	if (value) {
		if (request) {
			dev_dbg(musb->controller, "request in progress, cannot halt %s\n",
			    ep->name);
			status = -EAGAIN;
			goto done;
		}
		/* Cannot portably stall with non-empty FIFO */
		if (musb_ep->is_in) {
			csr = musb_readw(epio, MUSB_TXCSR);
			if (csr & MUSB_TXCSR_FIFONOTEMPTY) {
				dev_dbg(musb->controller, "FIFO busy, cannot halt %s\n", ep->name);
				status = -EAGAIN;
				goto done;
			}
		}
	} else
		musb_ep->wedged = 0;

	/* set/clear the stall and toggle bits */
	dev_dbg(musb->controller, "%s: %s stall\n", ep->name, value ? "set" : "clear");
	if (musb_ep->is_in) {
		csr = musb_readw(epio, MUSB_TXCSR);
		csr |= MUSB_TXCSR_P_WZC_BITS
			| MUSB_TXCSR_CLRDATATOG;
		if (value)
			csr |= MUSB_TXCSR_P_SENDSTALL;
		else
			csr &= ~(MUSB_TXCSR_P_SENDSTALL
				| MUSB_TXCSR_P_SENTSTALL);
		csr &= ~MUSB_TXCSR_TXPKTRDY;
		musb_writew(epio, MUSB_TXCSR, csr);
	} else {
		csr = musb_readw(epio, MUSB_RXCSR);
		csr |= MUSB_RXCSR_P_WZC_BITS
			| MUSB_RXCSR_FLUSHFIFO
			| MUSB_RXCSR_CLRDATATOG;
		if (value)
			csr |= MUSB_RXCSR_P_SENDSTALL;
		else
			csr &= ~(MUSB_RXCSR_P_SENDSTALL
				| MUSB_RXCSR_P_SENTSTALL);
		musb_writew(epio, MUSB_RXCSR, csr);
	}

	/* maybe start the first request in the queue */
	if (!musb_ep->busy && !value && request) {
		dev_dbg(musb->controller, "restarting the request\n");
		musb_ep_restart(musb, request);
	}

done:
	spin_unlock_irqrestore(&musb->lock, flags);
	return status;
}

/*
 * Sets the halt feature with the clear requests ignored
 */
static int musb_gadget_set_wedge(struct usb_ep *ep)
{
	struct musb_ep		*musb_ep = to_musb_ep(ep);

	if (!ep)
		return -EINVAL;

	musb_ep->wedged = 1;

	return usb_ep_set_halt(ep);
}

static int musb_gadget_fifo_status(struct usb_ep *ep)
{
	struct musb_ep		*musb_ep = to_musb_ep(ep);
	void __iomem		*epio = musb_ep->hw_ep->regs;
	int			retval = -EINVAL;

	if (musb_ep->desc && !musb_ep->is_in) {
		struct musb		*musb = musb_ep->musb;
		int			epnum = musb_ep->current_epnum;
		void __iomem		*mbase = musb->mregs;
		unsigned long		flags;

		spin_lock_irqsave(&musb->lock, flags);

		musb_ep_select(mbase, epnum);
		/* FIXME return zero unless RXPKTRDY is set */
		retval = musb_readw(epio, MUSB_RXCOUNT);

		spin_unlock_irqrestore(&musb->lock, flags);
	}
	return retval;
}

static void musb_gadget_fifo_flush(struct usb_ep *ep)
{
	struct musb_ep	*musb_ep = to_musb_ep(ep);
	struct musb	*musb = musb_ep->musb;
	u8		epnum = musb_ep->current_epnum;
	void __iomem	*epio = musb->endpoints[epnum].regs;
	void __iomem	*mbase;
	unsigned long	flags;
	u16		csr;

	mbase = musb->mregs;

	spin_lock_irqsave(&musb->lock, flags);
	musb_ep_select(mbase, (u8) epnum);

	/* disable interrupts */
	musb_writew(mbase, MUSB_INTRTXE, musb->intrtxe & ~(1 << epnum));

	if (musb_ep->is_in) {
		csr = musb_readw(epio, MUSB_TXCSR);
		if (csr & MUSB_TXCSR_FIFONOTEMPTY) {
			csr |= MUSB_TXCSR_FLUSHFIFO | MUSB_TXCSR_P_WZC_BITS;
			/*
			 * Setting both TXPKTRDY and FLUSHFIFO makes controller
			 * to interrupt current FIFO loading, but not flushing
			 * the already loaded ones.
			 */
			csr &= ~MUSB_TXCSR_TXPKTRDY;
			musb_writew(epio, MUSB_TXCSR, csr);
			/* REVISIT may be inappropriate w/o FIFONOTEMPTY ... */
			musb_writew(epio, MUSB_TXCSR, csr);
		}
	} else {
		csr = musb_readw(epio, MUSB_RXCSR);
		csr |= MUSB_RXCSR_FLUSHFIFO | MUSB_RXCSR_P_WZC_BITS;
		musb_writew(epio, MUSB_RXCSR, csr);
		musb_writew(epio, MUSB_RXCSR, csr);
	}

	/* re-enable interrupt */
	musb_writew(mbase, MUSB_INTRTXE, musb->intrtxe);
	spin_unlock_irqrestore(&musb->lock, flags);
}

static const struct usb_ep_ops musb_ep_ops = {
	.enable		= musb_gadget_enable,
	.disable	= musb_gadget_disable,
	.alloc_request	= musb_alloc_request,
	.free_request	= musb_free_request,
	.queue		= musb_gadget_queue,
	.dequeue	= musb_gadget_dequeue,
	.set_halt	= musb_gadget_set_halt,
	.set_wedge	= musb_gadget_set_wedge,
	.fifo_status	= musb_gadget_fifo_status,
	.fifo_flush	= musb_gadget_fifo_flush
};

/* ----------------------------------------------------------------------- */

static int musb_gadget_get_frame(struct usb_gadget *gadget)
{
	struct musb	*musb = gadget_to_musb(gadget);

	return (int)musb_readw(musb->mregs, MUSB_FRAME);
}

static int musb_gadget_wakeup(struct usb_gadget *gadget)
{
	struct musb	*musb = gadget_to_musb(gadget);
	void __iomem	*mregs = musb->mregs;
	unsigned long	flags;
	int		status = -EINVAL;
	u8		power, devctl;
	int		retries;

	spin_lock_irqsave(&musb->lock, flags);

	switch (musb->xceiv->otg->state) {
	case OTG_STATE_B_PERIPHERAL:
		/* NOTE:  OTG state machine doesn't include B_SUSPENDED;
		 * that's part of the standard usb 1.1 state machine, and
		 * doesn't affect OTG transitions.
		 */
		if (musb->may_wakeup && musb->is_suspended)
			break;
		goto done;
	case OTG_STATE_B_IDLE:
		/* Start SRP ... OTG not required. */
		devctl = musb_readb(mregs, MUSB_DEVCTL);
		dev_dbg(musb->controller, "Sending SRP: devctl: %02x\n", devctl);
		devctl |= MUSB_DEVCTL_SESSION;
		musb_writeb(mregs, MUSB_DEVCTL, devctl);
		devctl = musb_readb(mregs, MUSB_DEVCTL);
		retries = 100;
		while (!(devctl & MUSB_DEVCTL_SESSION)) {
			devctl = musb_readb(mregs, MUSB_DEVCTL);
			if (retries-- < 1)
				break;
		}
		retries = 10000;
		while (devctl & MUSB_DEVCTL_SESSION) {
			devctl = musb_readb(mregs, MUSB_DEVCTL);
			if (retries-- < 1)
				break;
		}

		spin_unlock_irqrestore(&musb->lock, flags);
		otg_start_srp(musb->xceiv->otg);
		spin_lock_irqsave(&musb->lock, flags);

		/* Block idling for at least 1s */
		musb_platform_try_idle(musb,
			jiffies + msecs_to_jiffies(1 * HZ));

		status = 0;
		goto done;
	default:
		dev_dbg(musb->controller, "Unhandled wake: %s\n",
			usb_otg_state_string(musb->xceiv->otg->state));
		goto done;
	}

	status = 0;

	power = musb_readb(mregs, MUSB_POWER);
	power |= MUSB_POWER_RESUME;
	musb_writeb(mregs, MUSB_POWER, power);
	dev_dbg(musb->controller, "issue wakeup\n");

	/* FIXME do this next chunk in a timer callback, no udelay */
	mdelay(2);

	power = musb_readb(mregs, MUSB_POWER);
	power &= ~MUSB_POWER_RESUME;
	musb_writeb(mregs, MUSB_POWER, power);
done:
	spin_unlock_irqrestore(&musb->lock, flags);
	return status;
}

static int
musb_gadget_set_self_powered(struct usb_gadget *gadget, int is_selfpowered)
{
	gadget->is_selfpowered = !!is_selfpowered;
	return 0;
}

static void musb_pullup(struct musb *musb, int is_on)
{
	u8 power;

	power = musb_readb(musb->mregs, MUSB_POWER);
	if (is_on)
		power |= MUSB_POWER_SOFTCONN;
	else
		power &= ~MUSB_POWER_SOFTCONN;

	/* FIXME if on, HdrcStart; if off, HdrcStop */

	dev_dbg(musb->controller, "gadget D+ pullup %s\n",
		is_on ? "on" : "off");
	musb_writeb(musb->mregs, MUSB_POWER, power);
}

#if 0
static int musb_gadget_vbus_session(struct usb_gadget *gadget, int is_active)
{
	dev_dbg(musb->controller, "<= %s =>\n", __func__);

	/*
	 * FIXME iff driver's softconnect flag is set (as it is during probe,
	 * though that can clear it), just musb_pullup().
	 */

	return -EINVAL;
}
#endif

static int musb_gadget_vbus_draw(struct usb_gadget *gadget, unsigned mA)
{
	struct musb	*musb = gadget_to_musb(gadget);

	if (!musb->xceiv->set_power)
		return -EOPNOTSUPP;
	return usb_phy_set_power(musb->xceiv, mA);
}

static int musb_gadget_pullup(struct usb_gadget *gadget, int is_on)
{
	struct musb	*musb = gadget_to_musb(gadget);
	unsigned long	flags;

	is_on = !!is_on;

	pm_runtime_get_sync(musb->controller);

	/* NOTE: this assumes we are sensing vbus; we'd rather
	 * not pullup unless the B-session is active.
	 */
	spin_lock_irqsave(&musb->lock, flags);
	if (is_on != musb->softconnect) {
		musb->softconnect = is_on;
		musb_pullup(musb, is_on);
	}
	spin_unlock_irqrestore(&musb->lock, flags);

	pm_runtime_put(musb->controller);

	return 0;
}

#ifdef CONFIG_BLACKFIN
static struct usb_ep *musb_match_ep(struct usb_gadget *g,
		struct usb_endpoint_descriptor *desc,
		struct usb_ss_ep_comp_descriptor *ep_comp)
{
	struct usb_ep *ep = NULL;

	switch (usb_endpoint_type(desc)) {
	case USB_ENDPOINT_XFER_ISOC:
	case USB_ENDPOINT_XFER_BULK:
		if (usb_endpoint_dir_in(desc))
			ep = gadget_find_ep_by_name(g, "ep5in");
		else
			ep = gadget_find_ep_by_name(g, "ep6out");
		break;
	case USB_ENDPOINT_XFER_INT:
		if (usb_endpoint_dir_in(desc))
			ep = gadget_find_ep_by_name(g, "ep1in");
		else
			ep = gadget_find_ep_by_name(g, "ep2out");
		break;
	default:
		break;
	}

	if (ep && usb_gadget_ep_match_desc(g, ep, desc, ep_comp))
		return ep;

	return NULL;
}
#else
#define musb_match_ep NULL
#endif

static int musb_gadget_start(struct usb_gadget *g,
		struct usb_gadget_driver *driver);
static int musb_gadget_stop(struct usb_gadget *g);

static const struct usb_gadget_ops musb_gadget_operations = {
	.get_frame		= musb_gadget_get_frame,
	.wakeup			= musb_gadget_wakeup,
	.set_selfpowered	= musb_gadget_set_self_powered,
	/* .vbus_session		= musb_gadget_vbus_session, */
	.vbus_draw		= musb_gadget_vbus_draw,
	.pullup			= musb_gadget_pullup,
	.udc_start		= musb_gadget_start,
	.udc_stop		= musb_gadget_stop,
	.match_ep		= musb_match_ep,
};

/* ----------------------------------------------------------------------- */

/* Registration */

/* Only this registration code "knows" the rule (from USB standards)
 * about there being only one external upstream port.  It assumes
 * all peripheral ports are external...
 */

static void
init_peripheral_ep(struct musb *musb, struct musb_ep *ep, u8 epnum, int is_in)
{
	struct musb_hw_ep	*hw_ep = musb->endpoints + epnum;

	memset(ep, 0, sizeof *ep);

	ep->current_epnum = epnum;
	ep->musb = musb;
	ep->hw_ep = hw_ep;
	ep->is_in = is_in;

	INIT_LIST_HEAD(&ep->req_list);

	sprintf(ep->name, "ep%d%s", epnum,
			(!epnum || hw_ep->is_shared_fifo) ? "" : (
				is_in ? "in" : "out"));
	ep->end_point.name = ep->name;
	INIT_LIST_HEAD(&ep->end_point.ep_list);
	if (!epnum) {
		usb_ep_set_maxpacket_limit(&ep->end_point, 64);
		ep->end_point.caps.type_control = true;
		ep->end_point.ops = &musb_g_ep0_ops;
		musb->g.ep0 = &ep->end_point;
	} else {
		if (is_in)
			usb_ep_set_maxpacket_limit(&ep->end_point, hw_ep->max_packet_sz_tx);
		else
			usb_ep_set_maxpacket_limit(&ep->end_point, hw_ep->max_packet_sz_rx);
		ep->end_point.caps.type_iso = true;
		ep->end_point.caps.type_bulk = true;
		ep->end_point.caps.type_int = true;
		ep->end_point.ops = &musb_ep_ops;
		list_add_tail(&ep->end_point.ep_list, &musb->g.ep_list);
	}

	if (!epnum || hw_ep->is_shared_fifo) {
		ep->end_point.caps.dir_in = true;
		ep->end_point.caps.dir_out = true;
	} else if (is_in)
		ep->end_point.caps.dir_in = true;
	else
		ep->end_point.caps.dir_out = true;
}

/*
 * Initialize the endpoints exposed to peripheral drivers, with backlinks
 * to the rest of the driver state.
 */
static inline void musb_g_init_endpoints(struct musb *musb)
{
	u8			epnum;
	struct musb_hw_ep	*hw_ep;
	unsigned		count = 0;

	/* initialize endpoint list just once */
	INIT_LIST_HEAD(&(musb->g.ep_list));

	for (epnum = 0, hw_ep = musb->endpoints;
			epnum < musb->nr_endpoints;
			epnum++, hw_ep++) {
		if (hw_ep->is_shared_fifo /* || !epnum */) {
			init_peripheral_ep(musb, &hw_ep->ep_in, epnum, 0);
			count++;
		} else {
			if (hw_ep->max_packet_sz_tx) {
				init_peripheral_ep(musb, &hw_ep->ep_in,
							epnum, 1);
				count++;
			}
			if (hw_ep->max_packet_sz_rx) {
				init_peripheral_ep(musb, &hw_ep->ep_out,
							epnum, 0);
				count++;
			}
		}
	}
}

/* called once during driver setup to initialize and link into
 * the driver model; memory is zeroed.
 */
int musb_gadget_setup(struct musb *musb)
{
	int status;

	/* REVISIT minor race:  if (erroneously) setting up two
	 * musb peripherals at the same time, only the bus lock
	 * is probably held.
	 */

	musb->g.ops = &musb_gadget_operations;
	musb->g.max_speed = USB_SPEED_HIGH;
	musb->g.speed = USB_SPEED_UNKNOWN;

	MUSB_DEV_MODE(musb);
	musb->xceiv->otg->default_a = 0;
	musb->xceiv->otg->state = OTG_STATE_B_IDLE;

	/* this "gadget" abstracts/virtualizes the controller */
	musb->g.name = musb_driver_name;
#if IS_ENABLED(CONFIG_USB_MUSB_DUAL_ROLE)
	musb->g.is_otg = 1;
#elif IS_ENABLED(CONFIG_USB_MUSB_GADGET)
	musb->g.is_otg = 0;
#endif

	musb_g_init_endpoints(musb);

	musb->is_active = 0;
	musb_platform_try_idle(musb, 0);

	status = usb_add_gadget_udc(musb->controller, &musb->g);
	if (status)
		goto err;

	return 0;
err:
	musb->g.dev.parent = NULL;
	device_unregister(&musb->g.dev);
	return status;
}

void musb_gadget_cleanup(struct musb *musb)
{
	if (musb->port_mode == MUSB_PORT_MODE_HOST)
		return;
	usb_del_gadget_udc(&musb->g);
}

/*
 * Register the gadget driver. Used by gadget drivers when
 * registering themselves with the controller.
 *
 * -EINVAL something went wrong (not driver)
 * -EBUSY another gadget is already using the controller
 * -ENOMEM no memory to perform the operation
 *
 * @param driver the gadget driver
 * @return <0 if error, 0 if everything is fine
 */
static int musb_gadget_start(struct usb_gadget *g,
		struct usb_gadget_driver *driver)
{
	struct musb		*musb = gadget_to_musb(g);
	struct usb_otg		*otg = musb->xceiv->otg;
	unsigned long		flags;
	int			retval = 0;

	if (driver->max_speed < USB_SPEED_HIGH) {
		retval = -EINVAL;
		goto err;
	}

	pm_runtime_get_sync(musb->controller);

	musb->softconnect = 0;
	musb->gadget_driver = driver;

	spin_lock_irqsave(&musb->lock, flags);
	musb->is_active = 1;

	otg_set_peripheral(otg, &musb->g);
	musb->xceiv->otg->state = OTG_STATE_B_IDLE;
	spin_unlock_irqrestore(&musb->lock, flags);

	musb_start(musb);

	/* REVISIT:  funcall to other code, which also
	 * handles power budgeting ... this way also
	 * ensures HdrcStart is indirectly called.
	 */
	if (musb->xceiv->last_event == USB_EVENT_ID)
		musb_platform_set_vbus(musb, 1);

	if (musb->xceiv->last_event == USB_EVENT_NONE)
		pm_runtime_put(musb->controller);

	return 0;

err:
	return retval;
}

/*
 * Unregister the gadget driver. Used by gadget drivers when
 * unregistering themselves from the controller.
 *
 * @param driver the gadget driver to unregister
 */
static int musb_gadget_stop(struct usb_gadget *g)
{
	struct musb	*musb = gadget_to_musb(g);
	unsigned long	flags;

	if (musb->xceiv->last_event == USB_EVENT_NONE)
		pm_runtime_get_sync(musb->controller);

	/*
	 * REVISIT always use otg_set_peripheral() here too;
	 * this needs to shut down the OTG engine.
	 */

	spin_lock_irqsave(&musb->lock, flags);

	musb_hnp_stop(musb);

	(void) musb_gadget_vbus_draw(&musb->g, 0);

	musb->xceiv->otg->state = OTG_STATE_UNDEFINED;
	musb_stop(musb);
	otg_set_peripheral(musb->xceiv->otg, NULL);

	musb->is_active = 0;
	musb->gadget_driver = NULL;
	musb_platform_try_idle(musb, 0);
	spin_unlock_irqrestore(&musb->lock, flags);

	/*
	 * FIXME we need to be able to register another
	 * gadget driver here and have everything work;
	 * that currently misbehaves.
	 */

	pm_runtime_put(musb->controller);

	return 0;
}

/* ----------------------------------------------------------------------- */

/* lifecycle operations called through plat_uds.c */

void musb_g_resume(struct musb *musb)
{
	musb->is_suspended = 0;
	switch (musb->xceiv->otg->state) {
	case OTG_STATE_B_IDLE:
		break;
	case OTG_STATE_B_WAIT_ACON:
	case OTG_STATE_B_PERIPHERAL:
		musb->is_active = 1;
		if (musb->gadget_driver && musb->gadget_driver->resume) {
			spin_unlock(&musb->lock);
			musb->gadget_driver->resume(&musb->g);
			spin_lock(&musb->lock);
		}
		break;
	default:
		WARNING("unhandled RESUME transition (%s)\n",
				usb_otg_state_string(musb->xceiv->otg->state));
	}
}

/* called when SOF packets stop for 3+ msec */
void musb_g_suspend(struct musb *musb)
{
	u8	devctl;

	devctl = musb_readb(musb->mregs, MUSB_DEVCTL);
	dev_dbg(musb->controller, "devctl %02x\n", devctl);

	switch (musb->xceiv->otg->state) {
	case OTG_STATE_B_IDLE:
		if ((devctl & MUSB_DEVCTL_VBUS) == MUSB_DEVCTL_VBUS)
			musb->xceiv->otg->state = OTG_STATE_B_PERIPHERAL;
		break;
	case OTG_STATE_B_PERIPHERAL:
		musb->is_suspended = 1;
		if (musb->gadget_driver && musb->gadget_driver->suspend) {
			spin_unlock(&musb->lock);
			musb->gadget_driver->suspend(&musb->g);
			spin_lock(&musb->lock);
		}
		break;
	default:
		/* REVISIT if B_HOST, clear DEVCTL.HOSTREQ;
		 * A_PERIPHERAL may need care too
		 */
		WARNING("unhandled SUSPEND transition (%s)\n",
				usb_otg_state_string(musb->xceiv->otg->state));
	}
}

/* Called during SRP */
void musb_g_wakeup(struct musb *musb)
{
	musb_gadget_wakeup(&musb->g);
}

/* called when VBUS drops below session threshold, and in other cases */
void musb_g_disconnect(struct musb *musb)
{
	void __iomem	*mregs = musb->mregs;
	u8	devctl = musb_readb(mregs, MUSB_DEVCTL);

	dev_dbg(musb->controller, "devctl %02x\n", devctl);

	/* clear HR */
	musb_writeb(mregs, MUSB_DEVCTL, devctl & MUSB_DEVCTL_SESSION);

	/* don't draw vbus until new b-default session */
	(void) musb_gadget_vbus_draw(&musb->g, 0);

	musb->g.speed = USB_SPEED_UNKNOWN;
	if (musb->gadget_driver && musb->gadget_driver->disconnect) {
		spin_unlock(&musb->lock);
		musb->gadget_driver->disconnect(&musb->g);
		spin_lock(&musb->lock);
	}

	switch (musb->xceiv->otg->state) {
	default:
		dev_dbg(musb->controller, "Unhandled disconnect %s, setting a_idle\n",
			usb_otg_state_string(musb->xceiv->otg->state));
		musb->xceiv->otg->state = OTG_STATE_A_IDLE;
		MUSB_HST_MODE(musb);
		break;
	case OTG_STATE_A_PERIPHERAL:
		musb->xceiv->otg->state = OTG_STATE_A_WAIT_BCON;
		MUSB_HST_MODE(musb);
		break;
	case OTG_STATE_B_WAIT_ACON:
	case OTG_STATE_B_HOST:
	case OTG_STATE_B_PERIPHERAL:
	case OTG_STATE_B_IDLE:
		musb->xceiv->otg->state = OTG_STATE_B_IDLE;
		break;
	case OTG_STATE_B_SRP_INIT:
		break;
	}

	musb->is_active = 0;
}

void musb_g_reset(struct musb *musb)
__releases(musb->lock)
__acquires(musb->lock)
{
	void __iomem	*mbase = musb->mregs;
	u8		devctl = musb_readb(mbase, MUSB_DEVCTL);
	u8		power;

	dev_dbg(musb->controller, "<== %s driver '%s'\n",
			(devctl & MUSB_DEVCTL_BDEVICE)
				? "B-Device" : "A-Device",
			musb->gadget_driver
				? musb->gadget_driver->driver.name
				: NULL
			);

	/* report reset, if we didn't already (flushing EP state) */
	if (musb->gadget_driver && musb->g.speed != USB_SPEED_UNKNOWN) {
		spin_unlock(&musb->lock);
		usb_gadget_udc_reset(&musb->g, musb->gadget_driver);
		spin_lock(&musb->lock);
	}

	/* clear HR */
	else if (devctl & MUSB_DEVCTL_HR)
		musb_writeb(mbase, MUSB_DEVCTL, MUSB_DEVCTL_SESSION);


	/* what speed did we negotiate? */
	power = musb_readb(mbase, MUSB_POWER);
	musb->g.speed = (power & MUSB_POWER_HSMODE)
			? USB_SPEED_HIGH : USB_SPEED_FULL;

	/* start in USB_STATE_DEFAULT */
	musb->is_active = 1;
	musb->is_suspended = 0;
	MUSB_DEV_MODE(musb);
	musb->address = 0;
	musb->ep0_state = MUSB_EP0_STAGE_SETUP;

	musb->may_wakeup = 0;
	musb->g.b_hnp_enable = 0;
	musb->g.a_alt_hnp_support = 0;
	musb->g.a_hnp_support = 0;
	musb->g.quirk_zlp_not_supp = 1;

	/* Normal reset, as B-Device;
	 * or else after HNP, as A-Device
	 */
	if (!musb->g.is_otg) {
		/* USB device controllers that are not OTG compatible
		 * may not have DEVCTL register in silicon.
		 * In that case, do not rely on devctl for setting
		 * peripheral mode.
		 */
		musb->xceiv->otg->state = OTG_STATE_B_PERIPHERAL;
		musb->g.is_a_peripheral = 0;
	} else if (devctl & MUSB_DEVCTL_BDEVICE) {
		musb->xceiv->otg->state = OTG_STATE_B_PERIPHERAL;
		musb->g.is_a_peripheral = 0;
	} else {
		musb->xceiv->otg->state = OTG_STATE_A_PERIPHERAL;
		musb->g.is_a_peripheral = 1;
	}

	/* start with default limits on VBUS power draw */
	(void) musb_gadget_vbus_draw(&musb->g, 8);
}<|MERGE_RESOLUTION|>--- conflicted
+++ resolved
@@ -364,10 +364,6 @@
 			}
 		}
 
-<<<<<<< HEAD
-#endif
-=======
->>>>>>> 9fe8ecca
 		if (is_cppi_enabled(musb)) {
 			/* program endpoint CSR first, then setup DMA */
 			csr &= ~(MUSB_TXCSR_P_UNDERRUN | MUSB_TXCSR_TXPKTRDY);
@@ -778,12 +774,7 @@
 
 			fifo_count = min_t(unsigned, len, fifo_count);
 
-<<<<<<< HEAD
-#ifdef	CONFIG_USB_TUSB_OMAP_DMA
-			if (tusb_dma_omap(musb) && is_buffer_mapped(req)) {
-=======
 			if (tusb_dma_omap(musb)) {
->>>>>>> 9fe8ecca
 				struct dma_controller *c = musb->dma_controller;
 				struct dma_channel *channel = musb_ep->dma;
 				u32 dma_addr = request->dma + request->actual;
