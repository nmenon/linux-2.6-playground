/*
 * Driver for PLX NET2272 USB device controller
 *
 * Copyright (C) 2005-2006 PLX Technology, Inc.
 * Copyright (C) 2006-2011 Analog Devices, Inc.
 *
 * This program is free software; you can redistribute it and/or modify
 * it under the terms of the GNU General Public License as published by
 * the Free Software Foundation; either version 2 of the License, or
 * (at your option) any later version.
 *
 * This program is distributed in the hope that it will be useful,
 * but WITHOUT ANY WARRANTY; without even the implied warranty of
 * MERCHANTABILITY or FITNESS FOR A PARTICULAR PURPOSE.  See the
 * GNU General Public License for more details.
 *
 * You should have received a copy of the GNU General Public License
 * along with this program; if not, write to the Free Software
 * Foundation, Inc., 59 Temple Place, Suite 330, Boston, MA  02111-1307  USA
 */

#include <linux/delay.h>
#include <linux/device.h>
#include <linux/errno.h>
#include <linux/gpio.h>
#include <linux/init.h>
#include <linux/interrupt.h>
#include <linux/io.h>
#include <linux/ioport.h>
#include <linux/kernel.h>
#include <linux/list.h>
#include <linux/module.h>
#include <linux/moduleparam.h>
#include <linux/pci.h>
#include <linux/platform_device.h>
#include <linux/prefetch.h>
#include <linux/sched.h>
#include <linux/slab.h>
#include <linux/timer.h>
#include <linux/usb.h>
#include <linux/usb/ch9.h>
#include <linux/usb/gadget.h>

#include <asm/byteorder.h>
#include <asm/unaligned.h>

#include "net2272.h"

#define DRIVER_DESC "PLX NET2272 USB Peripheral Controller"

static const char driver_name[] = "net2272";
static const char driver_vers[] = "2006 October 17/mainline";
static const char driver_desc[] = DRIVER_DESC;

static const char ep0name[] = "ep0";
static const char * const ep_name[] = {
	ep0name,
	"ep-a", "ep-b", "ep-c",
};

<<<<<<< HEAD
#define DMA_ADDR_INVALID	(~(dma_addr_t)0)
=======
>>>>>>> f722406f
#ifdef CONFIG_USB_NET2272_DMA
/*
 * use_dma: the NET2272 can use an external DMA controller.
 * Note that since there is no generic DMA api, some functions,
 * notably request_dma, start_dma, and cancel_dma will need to be
 * modified for your platform's particular dma controller.
 *
 * If use_dma is disabled, pio will be used instead.
 */
static bool use_dma = 0;
module_param(use_dma, bool, 0644);

/*
 * dma_ep: selects the endpoint for use with dma (1=ep-a, 2=ep-b)
 * The NET2272 can only use dma for a single endpoint at a time.
 * At some point this could be modified to allow either endpoint
 * to take control of dma as it becomes available.
 *
 * Note that DMA should not be used on OUT endpoints unless it can
 * be guaranteed that no short packets will arrive on an IN endpoint
 * while the DMA operation is pending.  Otherwise the OUT DMA will
 * terminate prematurely (See NET2272 Errata 630-0213-0101)
 */
static ushort dma_ep = 1;
module_param(dma_ep, ushort, 0644);

/*
 * dma_mode: net2272 dma mode setting (see LOCCTL1 definiton):
 *	mode 0 == Slow DREQ mode
 *	mode 1 == Fast DREQ mode
 *	mode 2 == Burst mode
 */
static ushort dma_mode = 2;
module_param(dma_mode, ushort, 0644);
#else
#define use_dma 0
#define dma_ep 1
#define dma_mode 2
#endif

/*
 * fifo_mode: net2272 buffer configuration:
 *      mode 0 == ep-{a,b,c} 512db each
 *      mode 1 == ep-a 1k, ep-{b,c} 512db
 *      mode 2 == ep-a 1k, ep-b 1k, ep-c 512db
 *      mode 3 == ep-a 1k, ep-b disabled, ep-c 512db
 */
static ushort fifo_mode = 0;
module_param(fifo_mode, ushort, 0644);

/*
 * enable_suspend: When enabled, the driver will respond to
 * USB suspend requests by powering down the NET2272.  Otherwise,
 * USB suspend requests will be ignored.  This is acceptible for
 * self-powered devices.  For bus powered devices set this to 1.
 */
static ushort enable_suspend = 0;
module_param(enable_suspend, ushort, 0644);

static void assert_out_naking(struct net2272_ep *ep, const char *where)
{
	u8 tmp;

#ifndef DEBUG
	return;
#endif

	tmp = net2272_ep_read(ep, EP_STAT0);
	if ((tmp & (1 << NAK_OUT_PACKETS)) == 0) {
		dev_dbg(ep->dev->dev, "%s %s %02x !NAK\n",
			ep->ep.name, where, tmp);
		net2272_ep_write(ep, EP_RSPSET, 1 << ALT_NAK_OUT_PACKETS);
	}
}
#define ASSERT_OUT_NAKING(ep) assert_out_naking(ep, __func__)

static void stop_out_naking(struct net2272_ep *ep)
{
	u8 tmp = net2272_ep_read(ep, EP_STAT0);

	if ((tmp & (1 << NAK_OUT_PACKETS)) != 0)
		net2272_ep_write(ep, EP_RSPCLR, 1 << ALT_NAK_OUT_PACKETS);
}

#define PIPEDIR(bAddress) (usb_pipein(bAddress) ? "in" : "out")

static char *type_string(u8 bmAttributes)
{
	switch ((bmAttributes) & USB_ENDPOINT_XFERTYPE_MASK) {
	case USB_ENDPOINT_XFER_BULK: return "bulk";
	case USB_ENDPOINT_XFER_ISOC: return "iso";
	case USB_ENDPOINT_XFER_INT:  return "intr";
	default:                     return "control";
	}
}

static char *buf_state_string(unsigned state)
{
	switch (state) {
	case BUFF_FREE:  return "free";
	case BUFF_VALID: return "valid";
	case BUFF_LCL:   return "local";
	case BUFF_USB:   return "usb";
	default:         return "unknown";
	}
}

static char *dma_mode_string(void)
{
	if (!use_dma)
		return "PIO";
	switch (dma_mode) {
	case 0:  return "SLOW DREQ";
	case 1:  return "FAST DREQ";
	case 2:  return "BURST";
	default: return "invalid";
	}
}

static void net2272_dequeue_all(struct net2272_ep *);
static int net2272_kick_dma(struct net2272_ep *, struct net2272_request *);
static int net2272_fifo_status(struct usb_ep *);

static struct usb_ep_ops net2272_ep_ops;

/*---------------------------------------------------------------------------*/

static int
net2272_enable(struct usb_ep *_ep, const struct usb_endpoint_descriptor *desc)
{
	struct net2272 *dev;
	struct net2272_ep *ep;
	u32 max;
	u8 tmp;
	unsigned long flags;

	ep = container_of(_ep, struct net2272_ep, ep);
	if (!_ep || !desc || ep->desc || _ep->name == ep0name
			|| desc->bDescriptorType != USB_DT_ENDPOINT)
		return -EINVAL;
	dev = ep->dev;
	if (!dev->driver || dev->gadget.speed == USB_SPEED_UNKNOWN)
		return -ESHUTDOWN;

	max = usb_endpoint_maxp(desc) & 0x1fff;

	spin_lock_irqsave(&dev->lock, flags);
	_ep->maxpacket = max & 0x7fff;
	ep->desc = desc;

	/* net2272_ep_reset() has already been called */
	ep->stopped = 0;
	ep->wedged = 0;

	/* set speed-dependent max packet */
	net2272_ep_write(ep, EP_MAXPKT0, max & 0xff);
	net2272_ep_write(ep, EP_MAXPKT1, (max & 0xff00) >> 8);

	/* set type, direction, address; reset fifo counters */
	net2272_ep_write(ep, EP_STAT1, 1 << BUFFER_FLUSH);
	tmp = usb_endpoint_type(desc);
	if (usb_endpoint_xfer_bulk(desc)) {
		/* catch some particularly blatant driver bugs */
		if ((dev->gadget.speed == USB_SPEED_HIGH && max != 512) ||
		    (dev->gadget.speed == USB_SPEED_FULL && max > 64)) {
			spin_unlock_irqrestore(&dev->lock, flags);
			return -ERANGE;
		}
	}
	ep->is_iso = usb_endpoint_xfer_isoc(desc) ? 1 : 0;
	tmp <<= ENDPOINT_TYPE;
	tmp |= ((desc->bEndpointAddress & 0x0f) << ENDPOINT_NUMBER);
	tmp |= usb_endpoint_dir_in(desc) << ENDPOINT_DIRECTION;
	tmp |= (1 << ENDPOINT_ENABLE);

	/* for OUT transfers, block the rx fifo until a read is posted */
	ep->is_in = usb_endpoint_dir_in(desc);
	if (!ep->is_in)
		net2272_ep_write(ep, EP_RSPSET, 1 << ALT_NAK_OUT_PACKETS);

	net2272_ep_write(ep, EP_CFG, tmp);

	/* enable irqs */
	tmp = (1 << ep->num) | net2272_read(dev, IRQENB0);
	net2272_write(dev, IRQENB0, tmp);

	tmp = (1 << DATA_PACKET_RECEIVED_INTERRUPT_ENABLE)
		| (1 << DATA_PACKET_TRANSMITTED_INTERRUPT_ENABLE)
		| net2272_ep_read(ep, EP_IRQENB);
	net2272_ep_write(ep, EP_IRQENB, tmp);

	tmp = desc->bEndpointAddress;
	dev_dbg(dev->dev, "enabled %s (ep%d%s-%s) max %04x cfg %02x\n",
		_ep->name, tmp & 0x0f, PIPEDIR(tmp),
		type_string(desc->bmAttributes), max,
		net2272_ep_read(ep, EP_CFG));

	spin_unlock_irqrestore(&dev->lock, flags);
	return 0;
}

static void net2272_ep_reset(struct net2272_ep *ep)
{
	u8 tmp;

	ep->desc = NULL;
	INIT_LIST_HEAD(&ep->queue);

	ep->ep.maxpacket = ~0;
	ep->ep.ops = &net2272_ep_ops;

	/* disable irqs, endpoint */
	net2272_ep_write(ep, EP_IRQENB, 0);

	/* init to our chosen defaults, notably so that we NAK OUT
	 * packets until the driver queues a read.
	 */
	tmp = (1 << NAK_OUT_PACKETS_MODE) | (1 << ALT_NAK_OUT_PACKETS);
	net2272_ep_write(ep, EP_RSPSET, tmp);

	tmp = (1 << INTERRUPT_MODE) | (1 << HIDE_STATUS_PHASE);
	if (ep->num != 0)
		tmp |= (1 << ENDPOINT_TOGGLE) | (1 << ENDPOINT_HALT);

	net2272_ep_write(ep, EP_RSPCLR, tmp);

	/* scrub most status bits, and flush any fifo state */
	net2272_ep_write(ep, EP_STAT0,
			  (1 << DATA_IN_TOKEN_INTERRUPT)
			| (1 << DATA_OUT_TOKEN_INTERRUPT)
			| (1 << DATA_PACKET_TRANSMITTED_INTERRUPT)
			| (1 << DATA_PACKET_RECEIVED_INTERRUPT)
			| (1 << SHORT_PACKET_TRANSFERRED_INTERRUPT));

	net2272_ep_write(ep, EP_STAT1,
			    (1 << TIMEOUT)
			  | (1 << USB_OUT_ACK_SENT)
			  | (1 << USB_OUT_NAK_SENT)
			  | (1 << USB_IN_ACK_RCVD)
			  | (1 << USB_IN_NAK_SENT)
			  | (1 << USB_STALL_SENT)
			  | (1 << LOCAL_OUT_ZLP)
			  | (1 << BUFFER_FLUSH));

	/* fifo size is handled seperately */
}

static int net2272_disable(struct usb_ep *_ep)
{
	struct net2272_ep *ep;
	unsigned long flags;

	ep = container_of(_ep, struct net2272_ep, ep);
	if (!_ep || !ep->desc || _ep->name == ep0name)
		return -EINVAL;

	spin_lock_irqsave(&ep->dev->lock, flags);
	net2272_dequeue_all(ep);
	net2272_ep_reset(ep);

	dev_vdbg(ep->dev->dev, "disabled %s\n", _ep->name);

	spin_unlock_irqrestore(&ep->dev->lock, flags);
	return 0;
}

/*---------------------------------------------------------------------------*/

static struct usb_request *
net2272_alloc_request(struct usb_ep *_ep, gfp_t gfp_flags)
{
	struct net2272_ep *ep;
	struct net2272_request *req;

	if (!_ep)
		return NULL;
	ep = container_of(_ep, struct net2272_ep, ep);

	req = kzalloc(sizeof(*req), gfp_flags);
	if (!req)
		return NULL;

	INIT_LIST_HEAD(&req->queue);

	return &req->req;
}

static void
net2272_free_request(struct usb_ep *_ep, struct usb_request *_req)
{
	struct net2272_ep *ep;
	struct net2272_request *req;

	ep = container_of(_ep, struct net2272_ep, ep);
	if (!_ep || !_req)
		return;

	req = container_of(_req, struct net2272_request, req);
	WARN_ON(!list_empty(&req->queue));
	kfree(req);
}

static void
net2272_done(struct net2272_ep *ep, struct net2272_request *req, int status)
{
	struct net2272 *dev;
	unsigned stopped = ep->stopped;

	if (ep->num == 0) {
		if (ep->dev->protocol_stall) {
			ep->stopped = 1;
			set_halt(ep);
		}
		allow_status(ep);
	}

	list_del_init(&req->queue);

	if (req->req.status == -EINPROGRESS)
		req->req.status = status;
	else
		status = req->req.status;

	dev = ep->dev;
	if (use_dma && ep->dma)
		usb_gadget_unmap_request(&dev->gadget, &req->req,
				ep->is_in);

	if (status && status != -ESHUTDOWN)
		dev_vdbg(dev->dev, "complete %s req %p stat %d len %u/%u buf %p\n",
			ep->ep.name, &req->req, status,
			req->req.actual, req->req.length, req->req.buf);

	/* don't modify queue heads during completion callback */
	ep->stopped = 1;
	spin_unlock(&dev->lock);
	req->req.complete(&ep->ep, &req->req);
	spin_lock(&dev->lock);
	ep->stopped = stopped;
}

static int
net2272_write_packet(struct net2272_ep *ep, u8 *buf,
	struct net2272_request *req, unsigned max)
{
	u16 __iomem *ep_data = net2272_reg_addr(ep->dev, EP_DATA);
	u16 *bufp;
	unsigned length, count;
	u8 tmp;

	length = min(req->req.length - req->req.actual, max);
	req->req.actual += length;

	dev_vdbg(ep->dev->dev, "write packet %s req %p max %u len %u avail %u\n",
		ep->ep.name, req, max, length,
		(net2272_ep_read(ep, EP_AVAIL1) << 8) | net2272_ep_read(ep, EP_AVAIL0));

	count = length;
	bufp = (u16 *)buf;

	while (likely(count >= 2)) {
		/* no byte-swap required; chip endian set during init */
		writew(*bufp++, ep_data);
		count -= 2;
	}
	buf = (u8 *)bufp;

	/* write final byte by placing the NET2272 into 8-bit mode */
	if (unlikely(count)) {
		tmp = net2272_read(ep->dev, LOCCTL);
		net2272_write(ep->dev, LOCCTL, tmp & ~(1 << DATA_WIDTH));
		writeb(*buf, ep_data);
		net2272_write(ep->dev, LOCCTL, tmp);
	}
	return length;
}

/* returns: 0: still running, 1: completed, negative: errno */
static int
net2272_write_fifo(struct net2272_ep *ep, struct net2272_request *req)
{
	u8 *buf;
	unsigned count, max;
	int status;

	dev_vdbg(ep->dev->dev, "write_fifo %s actual %d len %d\n",
		ep->ep.name, req->req.actual, req->req.length);

	/*
	 * Keep loading the endpoint until the final packet is loaded,
	 * or the endpoint buffer is full.
	 */
 top:
	/*
	 * Clear interrupt status
	 *  - Packet Transmitted interrupt will become set again when the
	 *    host successfully takes another packet
	 */
	net2272_ep_write(ep, EP_STAT0, (1 << DATA_PACKET_TRANSMITTED_INTERRUPT));
	while (!(net2272_ep_read(ep, EP_STAT0) & (1 << BUFFER_FULL))) {
		buf = req->req.buf + req->req.actual;
		prefetch(buf);

		/* force pagesel */
		net2272_ep_read(ep, EP_STAT0);

		max = (net2272_ep_read(ep, EP_AVAIL1) << 8) |
			(net2272_ep_read(ep, EP_AVAIL0));

		if (max < ep->ep.maxpacket)
			max = (net2272_ep_read(ep, EP_AVAIL1) << 8)
				| (net2272_ep_read(ep, EP_AVAIL0));

		count = net2272_write_packet(ep, buf, req, max);
		/* see if we are done */
		if (req->req.length == req->req.actual) {
			/* validate short or zlp packet */
			if (count < ep->ep.maxpacket)
				set_fifo_bytecount(ep, 0);
			net2272_done(ep, req, 0);

			if (!list_empty(&ep->queue)) {
				req = list_entry(ep->queue.next,
						struct net2272_request,
						queue);
				status = net2272_kick_dma(ep, req);

				if (status < 0)
					if ((net2272_ep_read(ep, EP_STAT0)
							& (1 << BUFFER_EMPTY)))
						goto top;
			}
			return 1;
		}
		net2272_ep_write(ep, EP_STAT0, (1 << DATA_PACKET_TRANSMITTED_INTERRUPT));
	}
	return 0;
}

static void
net2272_out_flush(struct net2272_ep *ep)
{
	ASSERT_OUT_NAKING(ep);

	net2272_ep_write(ep, EP_STAT0, (1 << DATA_OUT_TOKEN_INTERRUPT)
			| (1 << DATA_PACKET_RECEIVED_INTERRUPT));
	net2272_ep_write(ep, EP_STAT1, 1 << BUFFER_FLUSH);
}

static int
net2272_read_packet(struct net2272_ep *ep, u8 *buf,
	struct net2272_request *req, unsigned avail)
{
	u16 __iomem *ep_data = net2272_reg_addr(ep->dev, EP_DATA);
	unsigned is_short;
	u16 *bufp;

	req->req.actual += avail;

	dev_vdbg(ep->dev->dev, "read packet %s req %p len %u avail %u\n",
		ep->ep.name, req, avail,
		(net2272_ep_read(ep, EP_AVAIL1) << 8) | net2272_ep_read(ep, EP_AVAIL0));

	is_short = (avail < ep->ep.maxpacket);

	if (unlikely(avail == 0)) {
		/* remove any zlp from the buffer */
		(void)readw(ep_data);
		return is_short;
	}

	/* Ensure we get the final byte */
	if (unlikely(avail % 2))
		avail++;
	bufp = (u16 *)buf;

	do {
		*bufp++ = readw(ep_data);
		avail -= 2;
	} while (avail);

	/*
	 * To avoid false endpoint available race condition must read
	 * ep stat0 twice in the case of a short transfer
	 */
	if (net2272_ep_read(ep, EP_STAT0) & (1 << SHORT_PACKET_TRANSFERRED_INTERRUPT))
		net2272_ep_read(ep, EP_STAT0);

	return is_short;
}

static int
net2272_read_fifo(struct net2272_ep *ep, struct net2272_request *req)
{
	u8 *buf;
	unsigned is_short;
	int count;
	int tmp;
	int cleanup = 0;
	int status = -1;

	dev_vdbg(ep->dev->dev, "read_fifo %s actual %d len %d\n",
		ep->ep.name, req->req.actual, req->req.length);

 top:
	do {
		buf = req->req.buf + req->req.actual;
		prefetchw(buf);

		count = (net2272_ep_read(ep, EP_AVAIL1) << 8)
			| net2272_ep_read(ep, EP_AVAIL0);

		net2272_ep_write(ep, EP_STAT0,
			(1 << SHORT_PACKET_TRANSFERRED_INTERRUPT) |
			(1 << DATA_PACKET_RECEIVED_INTERRUPT));

		tmp = req->req.length - req->req.actual;

		if (count > tmp) {
			if ((tmp % ep->ep.maxpacket) != 0) {
				dev_err(ep->dev->dev,
					"%s out fifo %d bytes, expected %d\n",
					ep->ep.name, count, tmp);
				cleanup = 1;
			}
			count = (tmp > 0) ? tmp : 0;
		}

		is_short = net2272_read_packet(ep, buf, req, count);

		/* completion */
		if (unlikely(cleanup || is_short ||
				((req->req.actual == req->req.length)
				 && !req->req.zero))) {

			if (cleanup) {
				net2272_out_flush(ep);
				net2272_done(ep, req, -EOVERFLOW);
			} else
				net2272_done(ep, req, 0);

			/* re-initialize endpoint transfer registers
			 * otherwise they may result in erroneous pre-validation
			 * for subsequent control reads
			 */
			if (unlikely(ep->num == 0)) {
				net2272_ep_write(ep, EP_TRANSFER2, 0);
				net2272_ep_write(ep, EP_TRANSFER1, 0);
				net2272_ep_write(ep, EP_TRANSFER0, 0);
			}

			if (!list_empty(&ep->queue)) {
				req = list_entry(ep->queue.next,
					struct net2272_request, queue);
				status = net2272_kick_dma(ep, req);
				if ((status < 0) &&
				    !(net2272_ep_read(ep, EP_STAT0) & (1 << BUFFER_EMPTY)))
					goto top;
			}
			return 1;
		}
	} while (!(net2272_ep_read(ep, EP_STAT0) & (1 << BUFFER_EMPTY)));

	return 0;
}

static void
net2272_pio_advance(struct net2272_ep *ep)
{
	struct net2272_request *req;

	if (unlikely(list_empty(&ep->queue)))
		return;

	req = list_entry(ep->queue.next, struct net2272_request, queue);
	(ep->is_in ? net2272_write_fifo : net2272_read_fifo)(ep, req);
}

/* returns 0 on success, else negative errno */
static int
net2272_request_dma(struct net2272 *dev, unsigned ep, u32 buf,
	unsigned len, unsigned dir)
{
	dev_vdbg(dev->dev, "request_dma ep %d buf %08x len %d dir %d\n",
		ep, buf, len, dir);

	/* The NET2272 only supports a single dma channel */
	if (dev->dma_busy)
		return -EBUSY;
	/*
	 * EP_TRANSFER (used to determine the number of bytes received
	 * in an OUT transfer) is 24 bits wide; don't ask for more than that.
	 */
	if ((dir == 1) && (len > 0x1000000))
		return -EINVAL;

	dev->dma_busy = 1;

	/* initialize platform's dma */
#ifdef CONFIG_PCI
	/* NET2272 addr, buffer addr, length, etc. */
	switch (dev->dev_id) {
	case PCI_DEVICE_ID_RDK1:
		/* Setup PLX 9054 DMA mode */
		writel((1 << LOCAL_BUS_WIDTH) |
			(1 << TA_READY_INPUT_ENABLE) |
			(0 << LOCAL_BURST_ENABLE) |
			(1 << DONE_INTERRUPT_ENABLE) |
			(1 << LOCAL_ADDRESSING_MODE) |
			(1 << DEMAND_MODE) |
			(1 << DMA_EOT_ENABLE) |
			(1 << FAST_SLOW_TERMINATE_MODE_SELECT) |
			(1 << DMA_CHANNEL_INTERRUPT_SELECT),
			dev->rdk1.plx9054_base_addr + DMAMODE0);

		writel(0x100000, dev->rdk1.plx9054_base_addr + DMALADR0);
		writel(buf, dev->rdk1.plx9054_base_addr + DMAPADR0);
		writel(len, dev->rdk1.plx9054_base_addr + DMASIZ0);
		writel((dir << DIRECTION_OF_TRANSFER) |
			(1 << INTERRUPT_AFTER_TERMINAL_COUNT),
			dev->rdk1.plx9054_base_addr + DMADPR0);
		writel((1 << LOCAL_DMA_CHANNEL_0_INTERRUPT_ENABLE) |
			readl(dev->rdk1.plx9054_base_addr + INTCSR),
			dev->rdk1.plx9054_base_addr + INTCSR);

		break;
	}
#endif

	net2272_write(dev, DMAREQ,
		(0 << DMA_BUFFER_VALID) |
		(1 << DMA_REQUEST_ENABLE) |
		(1 << DMA_CONTROL_DACK) |
		(dev->dma_eot_polarity << EOT_POLARITY) |
		(dev->dma_dack_polarity << DACK_POLARITY) |
		(dev->dma_dreq_polarity << DREQ_POLARITY) |
		((ep >> 1) << DMA_ENDPOINT_SELECT));

	(void) net2272_read(dev, SCRATCH);

	return 0;
}

static void
net2272_start_dma(struct net2272 *dev)
{
	/* start platform's dma controller */
#ifdef CONFIG_PCI
	switch (dev->dev_id) {
	case PCI_DEVICE_ID_RDK1:
		writeb((1 << CHANNEL_ENABLE) | (1 << CHANNEL_START),
			dev->rdk1.plx9054_base_addr + DMACSR0);
		break;
	}
#endif
}

/* returns 0 on success, else negative errno */
static int
net2272_kick_dma(struct net2272_ep *ep, struct net2272_request *req)
{
	unsigned size;
	u8 tmp;

	if (!use_dma || (ep->num < 1) || (ep->num > 2) || !ep->dma)
		return -EINVAL;

	/* don't use dma for odd-length transfers
	 * otherwise, we'd need to deal with the last byte with pio
	 */
	if (req->req.length & 1)
		return -EINVAL;

	dev_vdbg(ep->dev->dev, "kick_dma %s req %p dma %08llx\n",
		ep->ep.name, req, (unsigned long long) req->req.dma);

	net2272_ep_write(ep, EP_RSPSET, 1 << ALT_NAK_OUT_PACKETS);

	/* The NET2272 can only use DMA on one endpoint at a time */
	if (ep->dev->dma_busy)
		return -EBUSY;

	/* Make sure we only DMA an even number of bytes (we'll use
	 * pio to complete the transfer)
	 */
	size = req->req.length;
	size &= ~1;

	/* device-to-host transfer */
	if (ep->is_in) {
		/* initialize platform's dma controller */
		if (net2272_request_dma(ep->dev, ep->num, req->req.dma, size, 0))
			/* unable to obtain DMA channel; return error and use pio mode */
			return -EBUSY;
		req->req.actual += size;

	/* host-to-device transfer */
	} else {
		tmp = net2272_ep_read(ep, EP_STAT0);

		/* initialize platform's dma controller */
		if (net2272_request_dma(ep->dev, ep->num, req->req.dma, size, 1))
			/* unable to obtain DMA channel; return error and use pio mode */
			return -EBUSY;

		if (!(tmp & (1 << BUFFER_EMPTY)))
			ep->not_empty = 1;
		else
			ep->not_empty = 0;


		/* allow the endpoint's buffer to fill */
		net2272_ep_write(ep, EP_RSPCLR, 1 << ALT_NAK_OUT_PACKETS);

		/* this transfer completed and data's already in the fifo
		 * return error so pio gets used.
		 */
		if (tmp & (1 << SHORT_PACKET_TRANSFERRED_INTERRUPT)) {

			/* deassert dreq */
			net2272_write(ep->dev, DMAREQ,
				(0 << DMA_BUFFER_VALID) |
				(0 << DMA_REQUEST_ENABLE) |
				(1 << DMA_CONTROL_DACK) |
				(ep->dev->dma_eot_polarity << EOT_POLARITY) |
				(ep->dev->dma_dack_polarity << DACK_POLARITY) |
				(ep->dev->dma_dreq_polarity << DREQ_POLARITY) |
				((ep->num >> 1) << DMA_ENDPOINT_SELECT));

			return -EBUSY;
		}
	}

	/* Don't use per-packet interrupts: use dma interrupts only */
	net2272_ep_write(ep, EP_IRQENB, 0);

	net2272_start_dma(ep->dev);

	return 0;
}

static void net2272_cancel_dma(struct net2272 *dev)
{
#ifdef CONFIG_PCI
	switch (dev->dev_id) {
	case PCI_DEVICE_ID_RDK1:
		writeb(0, dev->rdk1.plx9054_base_addr + DMACSR0);
		writeb(1 << CHANNEL_ABORT, dev->rdk1.plx9054_base_addr + DMACSR0);
		while (!(readb(dev->rdk1.plx9054_base_addr + DMACSR0) &
		         (1 << CHANNEL_DONE)))
			continue;	/* wait for dma to stabalize */

		/* dma abort generates an interrupt */
		writeb(1 << CHANNEL_CLEAR_INTERRUPT,
			dev->rdk1.plx9054_base_addr + DMACSR0);
		break;
	}
#endif

	dev->dma_busy = 0;
}

/*---------------------------------------------------------------------------*/

static int
net2272_queue(struct usb_ep *_ep, struct usb_request *_req, gfp_t gfp_flags)
{
	struct net2272_request *req;
	struct net2272_ep *ep;
	struct net2272 *dev;
	unsigned long flags;
	int status = -1;
	u8 s;

	req = container_of(_req, struct net2272_request, req);
	if (!_req || !_req->complete || !_req->buf
			|| !list_empty(&req->queue))
		return -EINVAL;
	ep = container_of(_ep, struct net2272_ep, ep);
	if (!_ep || (!ep->desc && ep->num != 0))
		return -EINVAL;
	dev = ep->dev;
	if (!dev->driver || dev->gadget.speed == USB_SPEED_UNKNOWN)
		return -ESHUTDOWN;

	/* set up dma mapping in case the caller didn't */
	if (use_dma && ep->dma) {
		status = usb_gadget_map_request(&dev->gadget, _req,
				ep->is_in);
		if (status)
			return status;
	}

	dev_vdbg(dev->dev, "%s queue req %p, len %d buf %p dma %08llx %s\n",
		_ep->name, _req, _req->length, _req->buf,
		(unsigned long long) _req->dma, _req->zero ? "zero" : "!zero");

	spin_lock_irqsave(&dev->lock, flags);

	_req->status = -EINPROGRESS;
	_req->actual = 0;

	/* kickstart this i/o queue? */
	if (list_empty(&ep->queue) && !ep->stopped) {
		/* maybe there's no control data, just status ack */
		if (ep->num == 0 && _req->length == 0) {
			net2272_done(ep, req, 0);
			dev_vdbg(dev->dev, "%s status ack\n", ep->ep.name);
			goto done;
		}

		/* Return zlp, don't let it block subsequent packets */
		s = net2272_ep_read(ep, EP_STAT0);
		if (s & (1 << BUFFER_EMPTY)) {
			/* Buffer is empty check for a blocking zlp, handle it */
			if ((s & (1 << NAK_OUT_PACKETS)) &&
			    net2272_ep_read(ep, EP_STAT1) & (1 << LOCAL_OUT_ZLP)) {
				dev_dbg(dev->dev, "WARNING: returning ZLP short packet termination!\n");
				/*
				 * Request is going to terminate with a short packet ...
				 * hope the client is ready for it!
				 */
				status = net2272_read_fifo(ep, req);
				/* clear short packet naking */
				net2272_ep_write(ep, EP_STAT0, (1 << NAK_OUT_PACKETS));
				goto done;
			}
		}

		/* try dma first */
		status = net2272_kick_dma(ep, req);

		if (status < 0) {
			/* dma failed (most likely in use by another endpoint)
			 * fallback to pio
			 */
			status = 0;

			if (ep->is_in)
				status = net2272_write_fifo(ep, req);
			else {
				s = net2272_ep_read(ep, EP_STAT0);
				if ((s & (1 << BUFFER_EMPTY)) == 0)
					status = net2272_read_fifo(ep, req);
			}

			if (unlikely(status != 0)) {
				if (status > 0)
					status = 0;
				req = NULL;
			}
		}
	}
	if (likely(req))
		list_add_tail(&req->queue, &ep->queue);

	if (likely(!list_empty(&ep->queue)))
		net2272_ep_write(ep, EP_RSPCLR, 1 << ALT_NAK_OUT_PACKETS);
 done:
	spin_unlock_irqrestore(&dev->lock, flags);

	return 0;
}

/* dequeue ALL requests */
static void
net2272_dequeue_all(struct net2272_ep *ep)
{
	struct net2272_request *req;

	/* called with spinlock held */
	ep->stopped = 1;

	while (!list_empty(&ep->queue)) {
		req = list_entry(ep->queue.next,
				struct net2272_request,
				queue);
		net2272_done(ep, req, -ESHUTDOWN);
	}
}

/* dequeue JUST ONE request */
static int
net2272_dequeue(struct usb_ep *_ep, struct usb_request *_req)
{
	struct net2272_ep *ep;
	struct net2272_request *req;
	unsigned long flags;
	int stopped;

	ep = container_of(_ep, struct net2272_ep, ep);
	if (!_ep || (!ep->desc && ep->num != 0) || !_req)
		return -EINVAL;

	spin_lock_irqsave(&ep->dev->lock, flags);
	stopped = ep->stopped;
	ep->stopped = 1;

	/* make sure it's still queued on this endpoint */
	list_for_each_entry(req, &ep->queue, queue) {
		if (&req->req == _req)
			break;
	}
	if (&req->req != _req) {
		spin_unlock_irqrestore(&ep->dev->lock, flags);
		return -EINVAL;
	}

	/* queue head may be partially complete */
	if (ep->queue.next == &req->queue) {
		dev_dbg(ep->dev->dev, "unlink (%s) pio\n", _ep->name);
		net2272_done(ep, req, -ECONNRESET);
	}
	req = NULL;
	ep->stopped = stopped;

	spin_unlock_irqrestore(&ep->dev->lock, flags);
	return 0;
}

/*---------------------------------------------------------------------------*/

static int
net2272_set_halt_and_wedge(struct usb_ep *_ep, int value, int wedged)
{
	struct net2272_ep *ep;
	unsigned long flags;
	int ret = 0;

	ep = container_of(_ep, struct net2272_ep, ep);
	if (!_ep || (!ep->desc && ep->num != 0))
		return -EINVAL;
	if (!ep->dev->driver || ep->dev->gadget.speed == USB_SPEED_UNKNOWN)
		return -ESHUTDOWN;
	if (ep->desc /* not ep0 */ && usb_endpoint_xfer_isoc(ep->desc))
		return -EINVAL;

	spin_lock_irqsave(&ep->dev->lock, flags);
	if (!list_empty(&ep->queue))
		ret = -EAGAIN;
	else if (ep->is_in && value && net2272_fifo_status(_ep) != 0)
		ret = -EAGAIN;
	else {
		dev_vdbg(ep->dev->dev, "%s %s %s\n", _ep->name,
			value ? "set" : "clear",
			wedged ? "wedge" : "halt");
		/* set/clear */
		if (value) {
			if (ep->num == 0)
				ep->dev->protocol_stall = 1;
			else
				set_halt(ep);
			if (wedged)
				ep->wedged = 1;
		} else {
			clear_halt(ep);
			ep->wedged = 0;
		}
	}
	spin_unlock_irqrestore(&ep->dev->lock, flags);

	return ret;
}

static int
net2272_set_halt(struct usb_ep *_ep, int value)
{
	return net2272_set_halt_and_wedge(_ep, value, 0);
}

static int
net2272_set_wedge(struct usb_ep *_ep)
{
	if (!_ep || _ep->name == ep0name)
		return -EINVAL;
	return net2272_set_halt_and_wedge(_ep, 1, 1);
}

static int
net2272_fifo_status(struct usb_ep *_ep)
{
	struct net2272_ep *ep;
	u16 avail;

	ep = container_of(_ep, struct net2272_ep, ep);
	if (!_ep || (!ep->desc && ep->num != 0))
		return -ENODEV;
	if (!ep->dev->driver || ep->dev->gadget.speed == USB_SPEED_UNKNOWN)
		return -ESHUTDOWN;

	avail = net2272_ep_read(ep, EP_AVAIL1) << 8;
	avail |= net2272_ep_read(ep, EP_AVAIL0);
	if (avail > ep->fifo_size)
		return -EOVERFLOW;
	if (ep->is_in)
		avail = ep->fifo_size - avail;
	return avail;
}

static void
net2272_fifo_flush(struct usb_ep *_ep)
{
	struct net2272_ep *ep;

	ep = container_of(_ep, struct net2272_ep, ep);
	if (!_ep || (!ep->desc && ep->num != 0))
		return;
	if (!ep->dev->driver || ep->dev->gadget.speed == USB_SPEED_UNKNOWN)
		return;

	net2272_ep_write(ep, EP_STAT1, 1 << BUFFER_FLUSH);
}

static struct usb_ep_ops net2272_ep_ops = {
	.enable        = net2272_enable,
	.disable       = net2272_disable,

	.alloc_request = net2272_alloc_request,
	.free_request  = net2272_free_request,

	.queue         = net2272_queue,
	.dequeue       = net2272_dequeue,

	.set_halt      = net2272_set_halt,
	.set_wedge     = net2272_set_wedge,
	.fifo_status   = net2272_fifo_status,
	.fifo_flush    = net2272_fifo_flush,
};

/*---------------------------------------------------------------------------*/

static int
net2272_get_frame(struct usb_gadget *_gadget)
{
	struct net2272 *dev;
	unsigned long flags;
	u16 ret;

	if (!_gadget)
		return -ENODEV;
	dev = container_of(_gadget, struct net2272, gadget);
	spin_lock_irqsave(&dev->lock, flags);

	ret = net2272_read(dev, FRAME1) << 8;
	ret |= net2272_read(dev, FRAME0);

	spin_unlock_irqrestore(&dev->lock, flags);
	return ret;
}

static int
net2272_wakeup(struct usb_gadget *_gadget)
{
	struct net2272 *dev;
	u8 tmp;
	unsigned long flags;

	if (!_gadget)
		return 0;
	dev = container_of(_gadget, struct net2272, gadget);

	spin_lock_irqsave(&dev->lock, flags);
	tmp = net2272_read(dev, USBCTL0);
	if (tmp & (1 << IO_WAKEUP_ENABLE))
		net2272_write(dev, USBCTL1, (1 << GENERATE_RESUME));

	spin_unlock_irqrestore(&dev->lock, flags);

	return 0;
}

static int
net2272_set_selfpowered(struct usb_gadget *_gadget, int value)
{
	struct net2272 *dev;

	if (!_gadget)
		return -ENODEV;
	dev = container_of(_gadget, struct net2272, gadget);

	dev->is_selfpowered = value;

	return 0;
}

static int
net2272_pullup(struct usb_gadget *_gadget, int is_on)
{
	struct net2272 *dev;
	u8 tmp;
	unsigned long flags;

	if (!_gadget)
		return -ENODEV;
	dev = container_of(_gadget, struct net2272, gadget);

	spin_lock_irqsave(&dev->lock, flags);
	tmp = net2272_read(dev, USBCTL0);
	dev->softconnect = (is_on != 0);
	if (is_on)
		tmp |= (1 << USB_DETECT_ENABLE);
	else
		tmp &= ~(1 << USB_DETECT_ENABLE);
	net2272_write(dev, USBCTL0, tmp);
	spin_unlock_irqrestore(&dev->lock, flags);

	return 0;
}

static int net2272_start(struct usb_gadget *_gadget,
		struct usb_gadget_driver *driver);
static int net2272_stop(struct usb_gadget *_gadget,
		struct usb_gadget_driver *driver);

static const struct usb_gadget_ops net2272_ops = {
	.get_frame	= net2272_get_frame,
	.wakeup		= net2272_wakeup,
	.set_selfpowered = net2272_set_selfpowered,
	.pullup		= net2272_pullup,
	.udc_start	= net2272_start,
	.udc_stop	= net2272_stop,
};

/*---------------------------------------------------------------------------*/

static ssize_t
net2272_show_registers(struct device *_dev, struct device_attribute *attr, char *buf)
{
	struct net2272 *dev;
	char *next;
	unsigned size, t;
	unsigned long flags;
	u8 t1, t2;
	int i;
	const char *s;

	dev = dev_get_drvdata(_dev);
	next = buf;
	size = PAGE_SIZE;
	spin_lock_irqsave(&dev->lock, flags);

	if (dev->driver)
		s = dev->driver->driver.name;
	else
		s = "(none)";

	/* Main Control Registers */
	t = scnprintf(next, size, "%s version %s,"
		"chiprev %02x, locctl %02x\n"
		"irqenb0 %02x irqenb1 %02x "
		"irqstat0 %02x irqstat1 %02x\n",
		driver_name, driver_vers, dev->chiprev,
		net2272_read(dev, LOCCTL),
		net2272_read(dev, IRQENB0),
		net2272_read(dev, IRQENB1),
		net2272_read(dev, IRQSTAT0),
		net2272_read(dev, IRQSTAT1));
	size -= t;
	next += t;

	/* DMA */
	t1 = net2272_read(dev, DMAREQ);
	t = scnprintf(next, size, "\ndmareq %02x: %s %s%s%s%s\n",
		t1, ep_name[(t1 & 0x01) + 1],
		t1 & (1 << DMA_CONTROL_DACK) ? "dack " : "",
		t1 & (1 << DMA_REQUEST_ENABLE) ? "reqenb " : "",
		t1 & (1 << DMA_REQUEST) ? "req " : "",
		t1 & (1 << DMA_BUFFER_VALID) ? "valid " : "");
	size -= t;
	next += t;

	/* USB Control Registers */
	t1 = net2272_read(dev, USBCTL1);
	if (t1 & (1 << VBUS_PIN)) {
		if (t1 & (1 << USB_HIGH_SPEED))
			s = "high speed";
		else if (dev->gadget.speed == USB_SPEED_UNKNOWN)
			s = "powered";
		else
			s = "full speed";
	} else
		s = "not attached";
	t = scnprintf(next, size,
		"usbctl0 %02x usbctl1 %02x addr 0x%02x (%s)\n",
		net2272_read(dev, USBCTL0), t1,
		net2272_read(dev, OURADDR), s);
	size -= t;
	next += t;

	/* Endpoint Registers */
	for (i = 0; i < 4; ++i) {
		struct net2272_ep *ep;

		ep = &dev->ep[i];
		if (i && !ep->desc)
			continue;

		t1 = net2272_ep_read(ep, EP_CFG);
		t2 = net2272_ep_read(ep, EP_RSPSET);
		t = scnprintf(next, size,
			"\n%s\tcfg %02x rsp (%02x) %s%s%s%s%s%s%s%s"
			"irqenb %02x\n",
			ep->ep.name, t1, t2,
			(t2 & (1 << ALT_NAK_OUT_PACKETS)) ? "NAK " : "",
			(t2 & (1 << HIDE_STATUS_PHASE)) ? "hide " : "",
			(t2 & (1 << AUTOVALIDATE)) ? "auto " : "",
			(t2 & (1 << INTERRUPT_MODE)) ? "interrupt " : "",
			(t2 & (1 << CONTROL_STATUS_PHASE_HANDSHAKE)) ? "status " : "",
			(t2 & (1 << NAK_OUT_PACKETS_MODE)) ? "NAKmode " : "",
			(t2 & (1 << ENDPOINT_TOGGLE)) ? "DATA1 " : "DATA0 ",
			(t2 & (1 << ENDPOINT_HALT)) ? "HALT " : "",
			net2272_ep_read(ep, EP_IRQENB));
		size -= t;
		next += t;

		t = scnprintf(next, size,
			"\tstat0 %02x stat1 %02x avail %04x "
			"(ep%d%s-%s)%s\n",
			net2272_ep_read(ep, EP_STAT0),
			net2272_ep_read(ep, EP_STAT1),
			(net2272_ep_read(ep, EP_AVAIL1) << 8) | net2272_ep_read(ep, EP_AVAIL0),
			t1 & 0x0f,
			ep->is_in ? "in" : "out",
			type_string(t1 >> 5),
			ep->stopped ? "*" : "");
		size -= t;
		next += t;

		t = scnprintf(next, size,
			"\tep_transfer %06x\n",
			((net2272_ep_read(ep, EP_TRANSFER2) & 0xff) << 16) |
			((net2272_ep_read(ep, EP_TRANSFER1) & 0xff) << 8) |
			((net2272_ep_read(ep, EP_TRANSFER0) & 0xff)));
		size -= t;
		next += t;

		t1 = net2272_ep_read(ep, EP_BUFF_STATES) & 0x03;
		t2 = (net2272_ep_read(ep, EP_BUFF_STATES) >> 2) & 0x03;
		t = scnprintf(next, size,
			"\tbuf-a %s buf-b %s\n",
			buf_state_string(t1),
			buf_state_string(t2));
		size -= t;
		next += t;
	}

	spin_unlock_irqrestore(&dev->lock, flags);

	return PAGE_SIZE - size;
}
static DEVICE_ATTR(registers, S_IRUGO, net2272_show_registers, NULL);

/*---------------------------------------------------------------------------*/

static void
net2272_set_fifo_mode(struct net2272 *dev, int mode)
{
	u8 tmp;

	tmp = net2272_read(dev, LOCCTL) & 0x3f;
	tmp |= (mode << 6);
	net2272_write(dev, LOCCTL, tmp);

	INIT_LIST_HEAD(&dev->gadget.ep_list);

	/* always ep-a, ep-c ... maybe not ep-b */
	list_add_tail(&dev->ep[1].ep.ep_list, &dev->gadget.ep_list);

	switch (mode) {
	case 0:
		list_add_tail(&dev->ep[2].ep.ep_list, &dev->gadget.ep_list);
		dev->ep[1].fifo_size = dev->ep[2].fifo_size = 512;
		break;
	case 1:
		list_add_tail(&dev->ep[2].ep.ep_list, &dev->gadget.ep_list);
		dev->ep[1].fifo_size = 1024;
		dev->ep[2].fifo_size = 512;
		break;
	case 2:
		list_add_tail(&dev->ep[2].ep.ep_list, &dev->gadget.ep_list);
		dev->ep[1].fifo_size = dev->ep[2].fifo_size = 1024;
		break;
	case 3:
		dev->ep[1].fifo_size = 1024;
		break;
	}

	/* ep-c is always 2 512 byte buffers */
	list_add_tail(&dev->ep[3].ep.ep_list, &dev->gadget.ep_list);
	dev->ep[3].fifo_size = 512;
}

/*---------------------------------------------------------------------------*/

static void
net2272_usb_reset(struct net2272 *dev)
{
	dev->gadget.speed = USB_SPEED_UNKNOWN;

	net2272_cancel_dma(dev);

	net2272_write(dev, IRQENB0, 0);
	net2272_write(dev, IRQENB1, 0);

	/* clear irq state */
	net2272_write(dev, IRQSTAT0, 0xff);
	net2272_write(dev, IRQSTAT1, ~(1 << SUSPEND_REQUEST_INTERRUPT));

	net2272_write(dev, DMAREQ,
		(0 << DMA_BUFFER_VALID) |
		(0 << DMA_REQUEST_ENABLE) |
		(1 << DMA_CONTROL_DACK) |
		(dev->dma_eot_polarity << EOT_POLARITY) |
		(dev->dma_dack_polarity << DACK_POLARITY) |
		(dev->dma_dreq_polarity << DREQ_POLARITY) |
		((dma_ep >> 1) << DMA_ENDPOINT_SELECT));

	net2272_cancel_dma(dev);
	net2272_set_fifo_mode(dev, (fifo_mode <= 3) ? fifo_mode : 0);

	/* Set the NET2272 ep fifo data width to 16-bit mode and for correct byte swapping
	 * note that the higher level gadget drivers are expected to convert data to little endian.
	 * Enable byte swap for your local bus/cpu if needed by setting BYTE_SWAP in LOCCTL here
	 */
	net2272_write(dev, LOCCTL, net2272_read(dev, LOCCTL) | (1 << DATA_WIDTH));
	net2272_write(dev, LOCCTL1, (dma_mode << DMA_MODE));
}

static void
net2272_usb_reinit(struct net2272 *dev)
{
	int i;

	/* basic endpoint init */
	for (i = 0; i < 4; ++i) {
		struct net2272_ep *ep = &dev->ep[i];

		ep->ep.name = ep_name[i];
		ep->dev = dev;
		ep->num = i;
		ep->not_empty = 0;

		if (use_dma && ep->num == dma_ep)
			ep->dma = 1;

		if (i > 0 && i <= 3)
			ep->fifo_size = 512;
		else
			ep->fifo_size = 64;
		net2272_ep_reset(ep);
	}
	dev->ep[0].ep.maxpacket = 64;

	dev->gadget.ep0 = &dev->ep[0].ep;
	dev->ep[0].stopped = 0;
	INIT_LIST_HEAD(&dev->gadget.ep0->ep_list);
}

static void
net2272_ep0_start(struct net2272 *dev)
{
	struct net2272_ep *ep0 = &dev->ep[0];

	net2272_ep_write(ep0, EP_RSPSET,
		(1 << NAK_OUT_PACKETS_MODE) |
		(1 << ALT_NAK_OUT_PACKETS));
	net2272_ep_write(ep0, EP_RSPCLR,
		(1 << HIDE_STATUS_PHASE) |
		(1 << CONTROL_STATUS_PHASE_HANDSHAKE));
	net2272_write(dev, USBCTL0,
		(dev->softconnect << USB_DETECT_ENABLE) |
		(1 << USB_ROOT_PORT_WAKEUP_ENABLE) |
		(1 << IO_WAKEUP_ENABLE));
	net2272_write(dev, IRQENB0,
		(1 << SETUP_PACKET_INTERRUPT_ENABLE) |
		(1 << ENDPOINT_0_INTERRUPT_ENABLE) |
		(1 << DMA_DONE_INTERRUPT_ENABLE));
	net2272_write(dev, IRQENB1,
		(1 << VBUS_INTERRUPT_ENABLE) |
		(1 << ROOT_PORT_RESET_INTERRUPT_ENABLE) |
		(1 << SUSPEND_REQUEST_CHANGE_INTERRUPT_ENABLE));
}

/* when a driver is successfully registered, it will receive
 * control requests including set_configuration(), which enables
 * non-control requests.  then usb traffic follows until a
 * disconnect is reported.  then a host may connect again, or
 * the driver might get unbound.
 */
static int net2272_start(struct usb_gadget *_gadget,
		struct usb_gadget_driver *driver)
{
	struct net2272 *dev;
	unsigned i;

	if (!driver || !driver->unbind || !driver->setup ||
	    driver->max_speed != USB_SPEED_HIGH)
		return -EINVAL;

	dev = container_of(_gadget, struct net2272, gadget);

	for (i = 0; i < 4; ++i)
		dev->ep[i].irqs = 0;
	/* hook up the driver ... */
	dev->softconnect = 1;
	driver->driver.bus = NULL;
	dev->driver = driver;

	/* ... then enable host detection and ep0; and we're ready
	 * for set_configuration as well as eventual disconnect.
	 */
	net2272_ep0_start(dev);

	dev_dbg(dev->dev, "%s ready\n", driver->driver.name);

	return 0;
}

static void
stop_activity(struct net2272 *dev, struct usb_gadget_driver *driver)
{
	int i;

	/* don't disconnect if it's not connected */
	if (dev->gadget.speed == USB_SPEED_UNKNOWN)
		driver = NULL;

	/* stop hardware; prevent new request submissions;
	 * and kill any outstanding requests.
	 */
	net2272_usb_reset(dev);
	for (i = 0; i < 4; ++i)
		net2272_dequeue_all(&dev->ep[i]);

	/* report disconnect; the driver is already quiesced */
	if (driver) {
		spin_unlock(&dev->lock);
		driver->disconnect(&dev->gadget);
		spin_lock(&dev->lock);
	}

	net2272_usb_reinit(dev);
}

static int net2272_stop(struct usb_gadget *_gadget,
		struct usb_gadget_driver *driver)
{
	struct net2272 *dev;
	unsigned long flags;

	dev = container_of(_gadget, struct net2272, gadget);

	spin_lock_irqsave(&dev->lock, flags);
	stop_activity(dev, driver);
	spin_unlock_irqrestore(&dev->lock, flags);

	dev->driver = NULL;

	dev_dbg(dev->dev, "unregistered driver '%s'\n", driver->driver.name);
	return 0;
}

/*---------------------------------------------------------------------------*/
/* handle ep-a/ep-b dma completions */
static void
net2272_handle_dma(struct net2272_ep *ep)
{
	struct net2272_request *req;
	unsigned len;
	int status;

	if (!list_empty(&ep->queue))
		req = list_entry(ep->queue.next,
				struct net2272_request, queue);
	else
		req = NULL;

	dev_vdbg(ep->dev->dev, "handle_dma %s req %p\n", ep->ep.name, req);

	/* Ensure DREQ is de-asserted */
	net2272_write(ep->dev, DMAREQ,
		(0 << DMA_BUFFER_VALID)
	      | (0 << DMA_REQUEST_ENABLE)
	      | (1 << DMA_CONTROL_DACK)
	      | (ep->dev->dma_eot_polarity << EOT_POLARITY)
	      | (ep->dev->dma_dack_polarity << DACK_POLARITY)
	      | (ep->dev->dma_dreq_polarity << DREQ_POLARITY)
	      | (ep->dma << DMA_ENDPOINT_SELECT));

	ep->dev->dma_busy = 0;

	net2272_ep_write(ep, EP_IRQENB,
		  (1 << DATA_PACKET_RECEIVED_INTERRUPT_ENABLE)
		| (1 << DATA_PACKET_TRANSMITTED_INTERRUPT_ENABLE)
		| net2272_ep_read(ep, EP_IRQENB));

	/* device-to-host transfer completed */
	if (ep->is_in) {
		/* validate a short packet or zlp if necessary */
		if ((req->req.length % ep->ep.maxpacket != 0) ||
				req->req.zero)
			set_fifo_bytecount(ep, 0);

		net2272_done(ep, req, 0);
		if (!list_empty(&ep->queue)) {
			req = list_entry(ep->queue.next,
					struct net2272_request, queue);
			status = net2272_kick_dma(ep, req);
			if (status < 0)
				net2272_pio_advance(ep);
		}

	/* host-to-device transfer completed */
	} else {
		/* terminated with a short packet? */
		if (net2272_read(ep->dev, IRQSTAT0) &
				(1 << DMA_DONE_INTERRUPT)) {
			/* abort system dma */
			net2272_cancel_dma(ep->dev);
		}

		/* EP_TRANSFER will contain the number of bytes
		 * actually received.
		 * NOTE: There is no overflow detection on EP_TRANSFER:
		 * We can't deal with transfers larger than 2^24 bytes!
		 */
		len = (net2272_ep_read(ep, EP_TRANSFER2) << 16)
			| (net2272_ep_read(ep, EP_TRANSFER1) << 8)
			| (net2272_ep_read(ep, EP_TRANSFER0));

		if (ep->not_empty)
			len += 4;

		req->req.actual += len;

		/* get any remaining data */
		net2272_pio_advance(ep);
	}
}

/*---------------------------------------------------------------------------*/

static void
net2272_handle_ep(struct net2272_ep *ep)
{
	struct net2272_request *req;
	u8 stat0, stat1;

	if (!list_empty(&ep->queue))
		req = list_entry(ep->queue.next,
			struct net2272_request, queue);
	else
		req = NULL;

	/* ack all, and handle what we care about */
	stat0 = net2272_ep_read(ep, EP_STAT0);
	stat1 = net2272_ep_read(ep, EP_STAT1);
	ep->irqs++;

	dev_vdbg(ep->dev->dev, "%s ack ep_stat0 %02x, ep_stat1 %02x, req %p\n",
		ep->ep.name, stat0, stat1, req ? &req->req : NULL);

	net2272_ep_write(ep, EP_STAT0, stat0 &
		~((1 << NAK_OUT_PACKETS)
		| (1 << SHORT_PACKET_TRANSFERRED_INTERRUPT)));
	net2272_ep_write(ep, EP_STAT1, stat1);

	/* data packet(s) received (in the fifo, OUT)
	 * direction must be validated, otherwise control read status phase
	 * could be interpreted as a valid packet
	 */
	if (!ep->is_in && (stat0 & (1 << DATA_PACKET_RECEIVED_INTERRUPT)))
		net2272_pio_advance(ep);
	/* data packet(s) transmitted (IN) */
	else if (stat0 & (1 << DATA_PACKET_TRANSMITTED_INTERRUPT))
		net2272_pio_advance(ep);
}

static struct net2272_ep *
net2272_get_ep_by_addr(struct net2272 *dev, u16 wIndex)
{
	struct net2272_ep *ep;

	if ((wIndex & USB_ENDPOINT_NUMBER_MASK) == 0)
		return &dev->ep[0];

	list_for_each_entry(ep, &dev->gadget.ep_list, ep.ep_list) {
		u8 bEndpointAddress;

		if (!ep->desc)
			continue;
		bEndpointAddress = ep->desc->bEndpointAddress;
		if ((wIndex ^ bEndpointAddress) & USB_DIR_IN)
			continue;
		if ((wIndex & 0x0f) == (bEndpointAddress & 0x0f))
			return ep;
	}
	return NULL;
}

/*
 * USB Test Packet:
 * JKJKJKJK * 9
 * JJKKJJKK * 8
 * JJJJKKKK * 8
 * JJJJJJJKKKKKKK * 8
 * JJJJJJJK * 8
 * {JKKKKKKK * 10}, JK
 */
static const u8 net2272_test_packet[] = {
	0x00, 0x00, 0x00, 0x00, 0x00, 0x00, 0x00, 0x00, 0x00,
	0xAA, 0xAA, 0xAA, 0xAA, 0xAA, 0xAA, 0xAA, 0xAA,
	0xEE, 0xEE, 0xEE, 0xEE, 0xEE, 0xEE, 0xEE, 0xEE,
	0xFE, 0xFF, 0xFF, 0xFF, 0xFF, 0xFF, 0xFF, 0xFF, 0xFF, 0xFF, 0xFF, 0xFF,
	0x7F, 0xBF, 0xDF, 0xEF, 0xF7, 0xFB, 0xFD,
	0xFC, 0x7E, 0xBF, 0xDF, 0xEF, 0xF7, 0xFD, 0x7E
};

static void
net2272_set_test_mode(struct net2272 *dev, int mode)
{
	int i;

	/* Disable all net2272 interrupts:
	 * Nothing but a power cycle should stop the test.
	 */
	net2272_write(dev, IRQENB0, 0x00);
	net2272_write(dev, IRQENB1, 0x00);

	/* Force tranceiver to high-speed */
	net2272_write(dev, XCVRDIAG, 1 << FORCE_HIGH_SPEED);

	net2272_write(dev, PAGESEL, 0);
	net2272_write(dev, EP_STAT0, 1 << DATA_PACKET_TRANSMITTED_INTERRUPT);
	net2272_write(dev, EP_RSPCLR,
			  (1 << CONTROL_STATUS_PHASE_HANDSHAKE)
			| (1 << HIDE_STATUS_PHASE));
	net2272_write(dev, EP_CFG, 1 << ENDPOINT_DIRECTION);
	net2272_write(dev, EP_STAT1, 1 << BUFFER_FLUSH);

	/* wait for status phase to complete */
	while (!(net2272_read(dev, EP_STAT0) &
				(1 << DATA_PACKET_TRANSMITTED_INTERRUPT)))
		;

	/* Enable test mode */
	net2272_write(dev, USBTEST, mode);

	/* load test packet */
	if (mode == TEST_PACKET) {
		/* switch to 8 bit mode */
		net2272_write(dev, LOCCTL, net2272_read(dev, LOCCTL) &
				~(1 << DATA_WIDTH));

		for (i = 0; i < sizeof(net2272_test_packet); ++i)
			net2272_write(dev, EP_DATA, net2272_test_packet[i]);

		/* Validate test packet */
		net2272_write(dev, EP_TRANSFER0, 0);
	}
}

static void
net2272_handle_stat0_irqs(struct net2272 *dev, u8 stat)
{
	struct net2272_ep *ep;
	u8 num, scratch;

	/* starting a control request? */
	if (unlikely(stat & (1 << SETUP_PACKET_INTERRUPT))) {
		union {
			u8 raw[8];
			struct usb_ctrlrequest	r;
		} u;
		int tmp = 0;
		struct net2272_request *req;

		if (dev->gadget.speed == USB_SPEED_UNKNOWN) {
			if (net2272_read(dev, USBCTL1) & (1 << USB_HIGH_SPEED))
				dev->gadget.speed = USB_SPEED_HIGH;
			else
				dev->gadget.speed = USB_SPEED_FULL;
			dev_dbg(dev->dev, "%s\n",
				usb_speed_string(dev->gadget.speed));
		}

		ep = &dev->ep[0];
		ep->irqs++;

		/* make sure any leftover interrupt state is cleared */
		stat &= ~(1 << ENDPOINT_0_INTERRUPT);
		while (!list_empty(&ep->queue)) {
			req = list_entry(ep->queue.next,
				struct net2272_request, queue);
			net2272_done(ep, req,
				(req->req.actual == req->req.length) ? 0 : -EPROTO);
		}
		ep->stopped = 0;
		dev->protocol_stall = 0;
		net2272_ep_write(ep, EP_STAT0,
			    (1 << DATA_IN_TOKEN_INTERRUPT)
			  | (1 << DATA_OUT_TOKEN_INTERRUPT)
			  | (1 << DATA_PACKET_TRANSMITTED_INTERRUPT)
			  | (1 << DATA_PACKET_RECEIVED_INTERRUPT)
			  | (1 << SHORT_PACKET_TRANSFERRED_INTERRUPT));
		net2272_ep_write(ep, EP_STAT1,
			    (1 << TIMEOUT)
			  | (1 << USB_OUT_ACK_SENT)
			  | (1 << USB_OUT_NAK_SENT)
			  | (1 << USB_IN_ACK_RCVD)
			  | (1 << USB_IN_NAK_SENT)
			  | (1 << USB_STALL_SENT)
			  | (1 << LOCAL_OUT_ZLP));

		/*
		 * Ensure Control Read pre-validation setting is beyond maximum size
		 *  - Control Writes can leave non-zero values in EP_TRANSFER. If
		 *    an EP0 transfer following the Control Write is a Control Read,
		 *    the NET2272 sees the non-zero EP_TRANSFER as an unexpected
		 *    pre-validation count.
		 *  - Setting EP_TRANSFER beyond the maximum EP0 transfer size ensures
		 *    the pre-validation count cannot cause an unexpected validatation
		 */
		net2272_write(dev, PAGESEL, 0);
		net2272_write(dev, EP_TRANSFER2, 0xff);
		net2272_write(dev, EP_TRANSFER1, 0xff);
		net2272_write(dev, EP_TRANSFER0, 0xff);

		u.raw[0] = net2272_read(dev, SETUP0);
		u.raw[1] = net2272_read(dev, SETUP1);
		u.raw[2] = net2272_read(dev, SETUP2);
		u.raw[3] = net2272_read(dev, SETUP3);
		u.raw[4] = net2272_read(dev, SETUP4);
		u.raw[5] = net2272_read(dev, SETUP5);
		u.raw[6] = net2272_read(dev, SETUP6);
		u.raw[7] = net2272_read(dev, SETUP7);
		/*
		 * If you have a big endian cpu make sure le16_to_cpus
		 * performs the proper byte swapping here...
		 */
		le16_to_cpus(&u.r.wValue);
		le16_to_cpus(&u.r.wIndex);
		le16_to_cpus(&u.r.wLength);

		/* ack the irq */
		net2272_write(dev, IRQSTAT0, 1 << SETUP_PACKET_INTERRUPT);
		stat ^= (1 << SETUP_PACKET_INTERRUPT);

		/* watch control traffic at the token level, and force
		 * synchronization before letting the status phase happen.
		 */
		ep->is_in = (u.r.bRequestType & USB_DIR_IN) != 0;
		if (ep->is_in) {
			scratch = (1 << DATA_PACKET_TRANSMITTED_INTERRUPT_ENABLE)
				| (1 << DATA_OUT_TOKEN_INTERRUPT_ENABLE)
				| (1 << DATA_IN_TOKEN_INTERRUPT_ENABLE);
			stop_out_naking(ep);
		} else
			scratch = (1 << DATA_PACKET_RECEIVED_INTERRUPT_ENABLE)
				| (1 << DATA_OUT_TOKEN_INTERRUPT_ENABLE)
				| (1 << DATA_IN_TOKEN_INTERRUPT_ENABLE);
		net2272_ep_write(ep, EP_IRQENB, scratch);

		if ((u.r.bRequestType & USB_TYPE_MASK) != USB_TYPE_STANDARD)
			goto delegate;
		switch (u.r.bRequest) {
		case USB_REQ_GET_STATUS: {
			struct net2272_ep *e;
			u16 status = 0;

			switch (u.r.bRequestType & USB_RECIP_MASK) {
			case USB_RECIP_ENDPOINT:
				e = net2272_get_ep_by_addr(dev, u.r.wIndex);
				if (!e || u.r.wLength > 2)
					goto do_stall;
				if (net2272_ep_read(e, EP_RSPSET) & (1 << ENDPOINT_HALT))
					status = __constant_cpu_to_le16(1);
				else
					status = __constant_cpu_to_le16(0);

				/* don't bother with a request object! */
				net2272_ep_write(&dev->ep[0], EP_IRQENB, 0);
				writew(status, net2272_reg_addr(dev, EP_DATA));
				set_fifo_bytecount(&dev->ep[0], 0);
				allow_status(ep);
				dev_vdbg(dev->dev, "%s stat %02x\n",
					ep->ep.name, status);
				goto next_endpoints;
			case USB_RECIP_DEVICE:
				if (u.r.wLength > 2)
					goto do_stall;
				if (dev->is_selfpowered)
					status = (1 << USB_DEVICE_SELF_POWERED);

				/* don't bother with a request object! */
				net2272_ep_write(&dev->ep[0], EP_IRQENB, 0);
				writew(status, net2272_reg_addr(dev, EP_DATA));
				set_fifo_bytecount(&dev->ep[0], 0);
				allow_status(ep);
				dev_vdbg(dev->dev, "device stat %02x\n", status);
				goto next_endpoints;
			case USB_RECIP_INTERFACE:
				if (u.r.wLength > 2)
					goto do_stall;

				/* don't bother with a request object! */
				net2272_ep_write(&dev->ep[0], EP_IRQENB, 0);
				writew(status, net2272_reg_addr(dev, EP_DATA));
				set_fifo_bytecount(&dev->ep[0], 0);
				allow_status(ep);
				dev_vdbg(dev->dev, "interface status %02x\n", status);
				goto next_endpoints;
			}

			break;
		}
		case USB_REQ_CLEAR_FEATURE: {
			struct net2272_ep *e;

			if (u.r.bRequestType != USB_RECIP_ENDPOINT)
				goto delegate;
			if (u.r.wValue != USB_ENDPOINT_HALT ||
			    u.r.wLength != 0)
				goto do_stall;
			e = net2272_get_ep_by_addr(dev, u.r.wIndex);
			if (!e)
				goto do_stall;
			if (e->wedged) {
				dev_vdbg(dev->dev, "%s wedged, halt not cleared\n",
					ep->ep.name);
			} else {
				dev_vdbg(dev->dev, "%s clear halt\n", ep->ep.name);
				clear_halt(e);
			}
			allow_status(ep);
			goto next_endpoints;
		}
		case USB_REQ_SET_FEATURE: {
			struct net2272_ep *e;

			if (u.r.bRequestType == USB_RECIP_DEVICE) {
				if (u.r.wIndex != NORMAL_OPERATION)
					net2272_set_test_mode(dev, (u.r.wIndex >> 8));
				allow_status(ep);
				dev_vdbg(dev->dev, "test mode: %d\n", u.r.wIndex);
				goto next_endpoints;
			} else if (u.r.bRequestType != USB_RECIP_ENDPOINT)
				goto delegate;
			if (u.r.wValue != USB_ENDPOINT_HALT ||
			    u.r.wLength != 0)
				goto do_stall;
			e = net2272_get_ep_by_addr(dev, u.r.wIndex);
			if (!e)
				goto do_stall;
			set_halt(e);
			allow_status(ep);
			dev_vdbg(dev->dev, "%s set halt\n", ep->ep.name);
			goto next_endpoints;
		}
		case USB_REQ_SET_ADDRESS: {
			net2272_write(dev, OURADDR, u.r.wValue & 0xff);
			allow_status(ep);
			break;
		}
		default:
 delegate:
			dev_vdbg(dev->dev, "setup %02x.%02x v%04x i%04x "
				"ep_cfg %08x\n",
				u.r.bRequestType, u.r.bRequest,
				u.r.wValue, u.r.wIndex,
				net2272_ep_read(ep, EP_CFG));
			spin_unlock(&dev->lock);
			tmp = dev->driver->setup(&dev->gadget, &u.r);
			spin_lock(&dev->lock);
		}

		/* stall ep0 on error */
		if (tmp < 0) {
 do_stall:
			dev_vdbg(dev->dev, "req %02x.%02x protocol STALL; stat %d\n",
				u.r.bRequestType, u.r.bRequest, tmp);
			dev->protocol_stall = 1;
		}
	/* endpoint dma irq? */
	} else if (stat & (1 << DMA_DONE_INTERRUPT)) {
		net2272_cancel_dma(dev);
		net2272_write(dev, IRQSTAT0, 1 << DMA_DONE_INTERRUPT);
		stat &= ~(1 << DMA_DONE_INTERRUPT);
		num = (net2272_read(dev, DMAREQ) & (1 << DMA_ENDPOINT_SELECT))
			? 2 : 1;

		ep = &dev->ep[num];
		net2272_handle_dma(ep);
	}

 next_endpoints:
	/* endpoint data irq? */
	scratch = stat & 0x0f;
	stat &= ~0x0f;
	for (num = 0; scratch; num++) {
		u8 t;

		/* does this endpoint's FIFO and queue need tending? */
		t = 1 << num;
		if ((scratch & t) == 0)
			continue;
		scratch ^= t;

		ep = &dev->ep[num];
		net2272_handle_ep(ep);
	}

	/* some interrupts we can just ignore */
	stat &= ~(1 << SOF_INTERRUPT);

	if (stat)
		dev_dbg(dev->dev, "unhandled irqstat0 %02x\n", stat);
}

static void
net2272_handle_stat1_irqs(struct net2272 *dev, u8 stat)
{
	u8 tmp, mask;

	/* after disconnect there's nothing else to do! */
	tmp = (1 << VBUS_INTERRUPT) | (1 << ROOT_PORT_RESET_INTERRUPT);
	mask = (1 << USB_HIGH_SPEED) | (1 << USB_FULL_SPEED);

	if (stat & tmp) {
		net2272_write(dev, IRQSTAT1, tmp);
		if ((((stat & (1 << ROOT_PORT_RESET_INTERRUPT)) &&
				((net2272_read(dev, USBCTL1) & mask) == 0))
			|| ((net2272_read(dev, USBCTL1) & (1 << VBUS_PIN))
				== 0))
				&& (dev->gadget.speed != USB_SPEED_UNKNOWN)) {
			dev_dbg(dev->dev, "disconnect %s\n",
				dev->driver->driver.name);
			stop_activity(dev, dev->driver);
			net2272_ep0_start(dev);
			return;
		}
		stat &= ~tmp;

		if (!stat)
			return;
	}

	tmp = (1 << SUSPEND_REQUEST_CHANGE_INTERRUPT);
	if (stat & tmp) {
		net2272_write(dev, IRQSTAT1, tmp);
		if (stat & (1 << SUSPEND_REQUEST_INTERRUPT)) {
			if (dev->driver->suspend)
				dev->driver->suspend(&dev->gadget);
			if (!enable_suspend) {
				stat &= ~(1 << SUSPEND_REQUEST_INTERRUPT);
				dev_dbg(dev->dev, "Suspend disabled, ignoring\n");
			}
		} else {
			if (dev->driver->resume)
				dev->driver->resume(&dev->gadget);
		}
		stat &= ~tmp;
	}

	/* clear any other status/irqs */
	if (stat)
		net2272_write(dev, IRQSTAT1, stat);

	/* some status we can just ignore */
	stat &= ~((1 << CONTROL_STATUS_INTERRUPT)
			| (1 << SUSPEND_REQUEST_INTERRUPT)
			| (1 << RESUME_INTERRUPT));
	if (!stat)
		return;
	else
		dev_dbg(dev->dev, "unhandled irqstat1 %02x\n", stat);
}

static irqreturn_t net2272_irq(int irq, void *_dev)
{
	struct net2272 *dev = _dev;
#if defined(PLX_PCI_RDK) || defined(PLX_PCI_RDK2)
	u32 intcsr;
#endif
#if defined(PLX_PCI_RDK)
	u8 dmareq;
#endif
	spin_lock(&dev->lock);
#if defined(PLX_PCI_RDK)
	intcsr = readl(dev->rdk1.plx9054_base_addr + INTCSR);

	if ((intcsr & LOCAL_INTERRUPT_TEST) == LOCAL_INTERRUPT_TEST) {
		writel(intcsr & ~(1 << PCI_INTERRUPT_ENABLE),
				dev->rdk1.plx9054_base_addr + INTCSR);
		net2272_handle_stat1_irqs(dev, net2272_read(dev, IRQSTAT1));
		net2272_handle_stat0_irqs(dev, net2272_read(dev, IRQSTAT0));
		intcsr = readl(dev->rdk1.plx9054_base_addr + INTCSR);
		writel(intcsr | (1 << PCI_INTERRUPT_ENABLE),
			dev->rdk1.plx9054_base_addr + INTCSR);
	}
	if ((intcsr & DMA_CHANNEL_0_TEST) == DMA_CHANNEL_0_TEST) {
		writeb((1 << CHANNEL_CLEAR_INTERRUPT | (0 << CHANNEL_ENABLE)),
				dev->rdk1.plx9054_base_addr + DMACSR0);

		dmareq = net2272_read(dev, DMAREQ);
		if (dmareq & 0x01)
			net2272_handle_dma(&dev->ep[2]);
		else
			net2272_handle_dma(&dev->ep[1]);
	}
#endif
#if defined(PLX_PCI_RDK2)
	/* see if PCI int for us by checking irqstat */
	intcsr = readl(dev->rdk2.fpga_base_addr + RDK2_IRQSTAT);
	if (!intcsr & (1 << NET2272_PCI_IRQ)) {
		spin_unlock(&dev->lock);
		return IRQ_NONE;
	}
	/* check dma interrupts */
#endif
	/* Platform/devcice interrupt handler */
#if !defined(PLX_PCI_RDK)
	net2272_handle_stat1_irqs(dev, net2272_read(dev, IRQSTAT1));
	net2272_handle_stat0_irqs(dev, net2272_read(dev, IRQSTAT0));
#endif
	spin_unlock(&dev->lock);

	return IRQ_HANDLED;
}

static int net2272_present(struct net2272 *dev)
{
	/*
	 * Quick test to see if CPU can communicate properly with the NET2272.
	 * Verifies connection using writes and reads to write/read and
	 * read-only registers.
	 *
	 * This routine is strongly recommended especially during early bring-up
	 * of new hardware, however for designs that do not apply Power On System
	 * Tests (POST) it may discarded (or perhaps minimized).
	 */
	unsigned int ii;
	u8 val, refval;

	/* Verify NET2272 write/read SCRATCH register can write and read */
	refval = net2272_read(dev, SCRATCH);
	for (ii = 0; ii < 0x100; ii += 7) {
		net2272_write(dev, SCRATCH, ii);
		val = net2272_read(dev, SCRATCH);
		if (val != ii) {
			dev_dbg(dev->dev,
				"%s: write/read SCRATCH register test failed: "
				"wrote:0x%2.2x, read:0x%2.2x\n",
				__func__, ii, val);
			return -EINVAL;
		}
	}
	/* To be nice, we write the original SCRATCH value back: */
	net2272_write(dev, SCRATCH, refval);

	/* Verify NET2272 CHIPREV register is read-only: */
	refval = net2272_read(dev, CHIPREV_2272);
	for (ii = 0; ii < 0x100; ii += 7) {
		net2272_write(dev, CHIPREV_2272, ii);
		val = net2272_read(dev, CHIPREV_2272);
		if (val != refval) {
			dev_dbg(dev->dev,
				"%s: write/read CHIPREV register test failed: "
				"wrote 0x%2.2x, read:0x%2.2x expected:0x%2.2x\n",
				__func__, ii, val, refval);
			return -EINVAL;
		}
	}

	/*
	 * Verify NET2272's "NET2270 legacy revision" register
	 *  - NET2272 has two revision registers. The NET2270 legacy revision
	 *    register should read the same value, regardless of the NET2272
	 *    silicon revision.  The legacy register applies to NET2270
	 *    firmware being applied to the NET2272.
	 */
	val = net2272_read(dev, CHIPREV_LEGACY);
	if (val != NET2270_LEGACY_REV) {
		/*
		 * Unexpected legacy revision value
		 * - Perhaps the chip is a NET2270?
		 */
		dev_dbg(dev->dev,
			"%s: WARNING: UNEXPECTED NET2272 LEGACY REGISTER VALUE:\n"
			" - CHIPREV_LEGACY: expected 0x%2.2x, got:0x%2.2x. (Not NET2272?)\n",
			__func__, NET2270_LEGACY_REV, val);
		return -EINVAL;
	}

	/*
	 * Verify NET2272 silicon revision
	 *  - This revision register is appropriate for the silicon version
	 *    of the NET2272
	 */
	val = net2272_read(dev, CHIPREV_2272);
	switch (val) {
	case CHIPREV_NET2272_R1:
		/*
		 * NET2272 Rev 1 has DMA related errata:
		 *  - Newer silicon (Rev 1A or better) required
		 */
		dev_dbg(dev->dev,
			"%s: Rev 1 detected: newer silicon recommended for DMA support\n",
			__func__);
		break;
	case CHIPREV_NET2272_R1A:
		break;
	default:
		/* NET2272 silicon version *may* not work with this firmware */
		dev_dbg(dev->dev,
			"%s: unexpected silicon revision register value: "
			" CHIPREV_2272: 0x%2.2x\n",
			__func__, val);
		/*
		 * Return Success, even though the chip rev is not an expected value
		 *  - Older, pre-built firmware can attempt to operate on newer silicon
		 *  - Often, new silicon is perfectly compatible
		 */
	}

	/* Success: NET2272 checks out OK */
	return 0;
}

static void
net2272_gadget_release(struct device *_dev)
{
	struct net2272 *dev = dev_get_drvdata(_dev);
	kfree(dev);
}

/*---------------------------------------------------------------------------*/

static void
net2272_remove(struct net2272 *dev)
{
	usb_del_gadget_udc(&dev->gadget);

	/* start with the driver above us */
	if (dev->driver) {
		/* should have been done already by driver model core */
		dev_warn(dev->dev, "pci remove, driver '%s' is still registered\n",
			dev->driver->driver.name);
		usb_gadget_unregister_driver(dev->driver);
	}

	free_irq(dev->irq, dev);
	iounmap(dev->base_addr);

	device_remove_file(dev->dev, &dev_attr_registers);

	dev_info(dev->dev, "unbind\n");
}

static struct net2272 *net2272_probe_init(struct device *dev, unsigned int irq)
{
	struct net2272 *ret;

	if (!irq) {
		dev_dbg(dev, "No IRQ!\n");
		return ERR_PTR(-ENODEV);
	}

	/* alloc, and start init */
	ret = kzalloc(sizeof(*ret), GFP_KERNEL);
	if (!ret)
		return ERR_PTR(-ENOMEM);

	spin_lock_init(&ret->lock);
	ret->irq = irq;
	ret->dev = dev;
	ret->gadget.ops = &net2272_ops;
	ret->gadget.max_speed = USB_SPEED_HIGH;

	/* the "gadget" abstracts/virtualizes the controller */
	ret->gadget.name = driver_name;

	return ret;
}

static int
net2272_probe_fin(struct net2272 *dev, unsigned int irqflags)
{
	int ret;

	/* See if there... */
	if (net2272_present(dev)) {
		dev_warn(dev->dev, "2272 not found!\n");
		ret = -ENODEV;
		goto err;
	}

	net2272_usb_reset(dev);
	net2272_usb_reinit(dev);

	ret = request_irq(dev->irq, net2272_irq, irqflags, driver_name, dev);
	if (ret) {
		dev_err(dev->dev, "request interrupt %i failed\n", dev->irq);
		goto err;
	}

	dev->chiprev = net2272_read(dev, CHIPREV_2272);

	/* done */
	dev_info(dev->dev, "%s\n", driver_desc);
	dev_info(dev->dev, "irq %i, mem %p, chip rev %04x, dma %s\n",
		dev->irq, dev->base_addr, dev->chiprev,
		dma_mode_string());
	dev_info(dev->dev, "version: %s\n", driver_vers);

	ret = device_create_file(dev->dev, &dev_attr_registers);
	if (ret)
		goto err_irq;

	ret = usb_add_gadget_udc_release(dev->dev, &dev->gadget,
			net2272_gadget_release);
	if (ret)
		goto err_add_udc;

	return 0;

err_add_udc:
	device_remove_file(dev->dev, &dev_attr_registers);
 err_irq:
	free_irq(dev->irq, dev);
 err:
	return ret;
}

#ifdef CONFIG_PCI

/*
 * wrap this driver around the specified device, but
 * don't respond over USB until a gadget driver binds to us
 */

static int
net2272_rdk1_probe(struct pci_dev *pdev, struct net2272 *dev)
{
	unsigned long resource, len, tmp;
	void __iomem *mem_mapped_addr[4];
	int ret, i;

	/*
	 * BAR 0 holds PLX 9054 config registers
	 * BAR 1 is i/o memory; unused here
	 * BAR 2 holds EPLD config registers
	 * BAR 3 holds NET2272 registers
	 */

	/* Find and map all address spaces */
	for (i = 0; i < 4; ++i) {
		if (i == 1)
			continue;	/* BAR1 unused */

		resource = pci_resource_start(pdev, i);
		len = pci_resource_len(pdev, i);

		if (!request_mem_region(resource, len, driver_name)) {
			dev_dbg(dev->dev, "controller already in use\n");
			ret = -EBUSY;
			goto err;
		}

		mem_mapped_addr[i] = ioremap_nocache(resource, len);
		if (mem_mapped_addr[i] == NULL) {
			release_mem_region(resource, len);
			dev_dbg(dev->dev, "can't map memory\n");
			ret = -EFAULT;
			goto err;
		}
	}

	dev->rdk1.plx9054_base_addr = mem_mapped_addr[0];
	dev->rdk1.epld_base_addr = mem_mapped_addr[2];
	dev->base_addr = mem_mapped_addr[3];

	/* Set PLX 9054 bus width (16 bits) */
	tmp = readl(dev->rdk1.plx9054_base_addr + LBRD1);
	writel((tmp & ~(3 << MEMORY_SPACE_LOCAL_BUS_WIDTH)) | W16_BIT,
			dev->rdk1.plx9054_base_addr + LBRD1);

	/* Enable PLX 9054 Interrupts */
	writel(readl(dev->rdk1.plx9054_base_addr + INTCSR) |
			(1 << PCI_INTERRUPT_ENABLE) |
			(1 << LOCAL_INTERRUPT_INPUT_ENABLE),
			dev->rdk1.plx9054_base_addr + INTCSR);

	writeb((1 << CHANNEL_CLEAR_INTERRUPT | (0 << CHANNEL_ENABLE)),
			dev->rdk1.plx9054_base_addr + DMACSR0);

	/* reset */
	writeb((1 << EPLD_DMA_ENABLE) |
		(1 << DMA_CTL_DACK) |
		(1 << DMA_TIMEOUT_ENABLE) |
		(1 << USER) |
		(0 << MPX_MODE) |
		(1 << BUSWIDTH) |
		(1 << NET2272_RESET),
		dev->base_addr + EPLD_IO_CONTROL_REGISTER);

	mb();
	writeb(readb(dev->base_addr + EPLD_IO_CONTROL_REGISTER) &
		~(1 << NET2272_RESET),
		dev->base_addr + EPLD_IO_CONTROL_REGISTER);
	udelay(200);

	return 0;

 err:
	while (--i >= 0) {
		iounmap(mem_mapped_addr[i]);
		release_mem_region(pci_resource_start(pdev, i),
			pci_resource_len(pdev, i));
	}

	return ret;
}

static int
net2272_rdk2_probe(struct pci_dev *pdev, struct net2272 *dev)
{
	unsigned long resource, len;
	void __iomem *mem_mapped_addr[2];
	int ret, i;

	/*
	 * BAR 0 holds FGPA config registers
	 * BAR 1 holds NET2272 registers
	 */

	/* Find and map all address spaces, bar2-3 unused in rdk 2 */
	for (i = 0; i < 2; ++i) {
		resource = pci_resource_start(pdev, i);
		len = pci_resource_len(pdev, i);

		if (!request_mem_region(resource, len, driver_name)) {
			dev_dbg(dev->dev, "controller already in use\n");
			ret = -EBUSY;
			goto err;
		}

		mem_mapped_addr[i] = ioremap_nocache(resource, len);
		if (mem_mapped_addr[i] == NULL) {
			release_mem_region(resource, len);
			dev_dbg(dev->dev, "can't map memory\n");
			ret = -EFAULT;
			goto err;
		}
	}

	dev->rdk2.fpga_base_addr = mem_mapped_addr[0];
	dev->base_addr = mem_mapped_addr[1];

	mb();
	/* Set 2272 bus width (16 bits) and reset */
	writel((1 << CHIP_RESET), dev->rdk2.fpga_base_addr + RDK2_LOCCTLRDK);
	udelay(200);
	writel((1 << BUS_WIDTH), dev->rdk2.fpga_base_addr + RDK2_LOCCTLRDK);
	/* Print fpga version number */
	dev_info(dev->dev, "RDK2 FPGA version %08x\n",
		readl(dev->rdk2.fpga_base_addr + RDK2_FPGAREV));
	/* Enable FPGA Interrupts */
	writel((1 << NET2272_PCI_IRQ), dev->rdk2.fpga_base_addr + RDK2_IRQENB);

	return 0;

 err:
	while (--i >= 0) {
		iounmap(mem_mapped_addr[i]);
		release_mem_region(pci_resource_start(pdev, i),
			pci_resource_len(pdev, i));
	}

	return ret;
}

static int
net2272_pci_probe(struct pci_dev *pdev, const struct pci_device_id *id)
{
	struct net2272 *dev;
	int ret;

	dev = net2272_probe_init(&pdev->dev, pdev->irq);
	if (IS_ERR(dev))
		return PTR_ERR(dev);
	dev->dev_id = pdev->device;

	if (pci_enable_device(pdev) < 0) {
		ret = -ENODEV;
		goto err_free;
	}

	pci_set_master(pdev);

	switch (pdev->device) {
	case PCI_DEVICE_ID_RDK1: ret = net2272_rdk1_probe(pdev, dev); break;
	case PCI_DEVICE_ID_RDK2: ret = net2272_rdk2_probe(pdev, dev); break;
	default: BUG();
	}
	if (ret)
		goto err_pci;

	ret = net2272_probe_fin(dev, 0);
	if (ret)
		goto err_pci;

	pci_set_drvdata(pdev, dev);

	return 0;

 err_pci:
	pci_disable_device(pdev);
 err_free:
	kfree(dev);

	return ret;
}

static void
net2272_rdk1_remove(struct pci_dev *pdev, struct net2272 *dev)
{
	int i;

	/* disable PLX 9054 interrupts */
	writel(readl(dev->rdk1.plx9054_base_addr + INTCSR) &
		~(1 << PCI_INTERRUPT_ENABLE),
		dev->rdk1.plx9054_base_addr + INTCSR);

	/* clean up resources allocated during probe() */
	iounmap(dev->rdk1.plx9054_base_addr);
	iounmap(dev->rdk1.epld_base_addr);

	for (i = 0; i < 4; ++i) {
		if (i == 1)
			continue;	/* BAR1 unused */
		release_mem_region(pci_resource_start(pdev, i),
			pci_resource_len(pdev, i));
	}
}

static void
net2272_rdk2_remove(struct pci_dev *pdev, struct net2272 *dev)
{
	int i;

	/* disable fpga interrupts
	writel(readl(dev->rdk1.plx9054_base_addr + INTCSR) &
			~(1 << PCI_INTERRUPT_ENABLE),
			dev->rdk1.plx9054_base_addr + INTCSR);
	*/

	/* clean up resources allocated during probe() */
	iounmap(dev->rdk2.fpga_base_addr);

	for (i = 0; i < 2; ++i)
		release_mem_region(pci_resource_start(pdev, i),
			pci_resource_len(pdev, i));
}

static void
net2272_pci_remove(struct pci_dev *pdev)
{
	struct net2272 *dev = pci_get_drvdata(pdev);

	net2272_remove(dev);

	switch (pdev->device) {
	case PCI_DEVICE_ID_RDK1: net2272_rdk1_remove(pdev, dev); break;
	case PCI_DEVICE_ID_RDK2: net2272_rdk2_remove(pdev, dev); break;
	default: BUG();
	}

	pci_disable_device(pdev);

	kfree(dev);
}

/* Table of matching PCI IDs */
static struct pci_device_id pci_ids[] = {
	{	/* RDK 1 card */
		.class       = ((PCI_CLASS_BRIDGE_OTHER << 8) | 0xfe),
		.class_mask  = 0,
		.vendor      = PCI_VENDOR_ID_PLX,
		.device      = PCI_DEVICE_ID_RDK1,
		.subvendor   = PCI_ANY_ID,
		.subdevice   = PCI_ANY_ID,
	},
	{	/* RDK 2 card */
		.class       = ((PCI_CLASS_BRIDGE_OTHER << 8) | 0xfe),
		.class_mask  = 0,
		.vendor      = PCI_VENDOR_ID_PLX,
		.device      = PCI_DEVICE_ID_RDK2,
		.subvendor   = PCI_ANY_ID,
		.subdevice   = PCI_ANY_ID,
	},
	{ }
};
MODULE_DEVICE_TABLE(pci, pci_ids);

static struct pci_driver net2272_pci_driver = {
	.name     = driver_name,
	.id_table = pci_ids,

	.probe    = net2272_pci_probe,
	.remove   = net2272_pci_remove,
};

static int net2272_pci_register(void)
{
	return pci_register_driver(&net2272_pci_driver);
}

static void net2272_pci_unregister(void)
{
	pci_unregister_driver(&net2272_pci_driver);
}

#else
static inline int net2272_pci_register(void) { return 0; }
static inline void net2272_pci_unregister(void) { }
#endif

/*---------------------------------------------------------------------------*/

static int
net2272_plat_probe(struct platform_device *pdev)
{
	struct net2272 *dev;
	int ret;
	unsigned int irqflags;
	resource_size_t base, len;
	struct resource *iomem, *iomem_bus, *irq_res;

	irq_res = platform_get_resource(pdev, IORESOURCE_IRQ, 0);
	iomem = platform_get_resource(pdev, IORESOURCE_MEM, 0);
	iomem_bus = platform_get_resource(pdev, IORESOURCE_BUS, 0);
	if (!irq_res || !iomem) {
		dev_err(&pdev->dev, "must provide irq/base addr");
		return -EINVAL;
	}

	dev = net2272_probe_init(&pdev->dev, irq_res->start);
	if (IS_ERR(dev))
		return PTR_ERR(dev);

	irqflags = 0;
	if (irq_res->flags & IORESOURCE_IRQ_HIGHEDGE)
		irqflags |= IRQF_TRIGGER_RISING;
	if (irq_res->flags & IORESOURCE_IRQ_LOWEDGE)
		irqflags |= IRQF_TRIGGER_FALLING;
	if (irq_res->flags & IORESOURCE_IRQ_HIGHLEVEL)
		irqflags |= IRQF_TRIGGER_HIGH;
	if (irq_res->flags & IORESOURCE_IRQ_LOWLEVEL)
		irqflags |= IRQF_TRIGGER_LOW;

	base = iomem->start;
	len = resource_size(iomem);
	if (iomem_bus)
		dev->base_shift = iomem_bus->start;

	if (!request_mem_region(base, len, driver_name)) {
		dev_dbg(dev->dev, "get request memory region!\n");
		ret = -EBUSY;
		goto err;
	}
	dev->base_addr = ioremap_nocache(base, len);
	if (!dev->base_addr) {
		dev_dbg(dev->dev, "can't map memory\n");
		ret = -EFAULT;
		goto err_req;
	}

	ret = net2272_probe_fin(dev, IRQF_TRIGGER_LOW);
	if (ret)
		goto err_io;

	platform_set_drvdata(pdev, dev);
	dev_info(&pdev->dev, "running in 16-bit, %sbyte swap local bus mode\n",
		(net2272_read(dev, LOCCTL) & (1 << BYTE_SWAP)) ? "" : "no ");

	return 0;

 err_io:
	iounmap(dev->base_addr);
 err_req:
	release_mem_region(base, len);
 err:
	return ret;
}

static int
net2272_plat_remove(struct platform_device *pdev)
{
	struct net2272 *dev = platform_get_drvdata(pdev);

	net2272_remove(dev);

	release_mem_region(pdev->resource[0].start,
		resource_size(&pdev->resource[0]));

	kfree(dev);

	return 0;
}

static struct platform_driver net2272_plat_driver = {
	.probe   = net2272_plat_probe,
	.remove  = net2272_plat_remove,
	.driver  = {
		.name  = driver_name,
		.owner = THIS_MODULE,
	},
	/* FIXME .suspend, .resume */
};
MODULE_ALIAS("platform:net2272");

static int __init net2272_init(void)
{
	int ret;

	ret = net2272_pci_register();
	if (ret)
		return ret;
	ret = platform_driver_register(&net2272_plat_driver);
	if (ret)
		goto err_pci;
	return ret;

err_pci:
	net2272_pci_unregister();
	return ret;
}
module_init(net2272_init);

static void __exit net2272_cleanup(void)
{
	net2272_pci_unregister();
	platform_driver_unregister(&net2272_plat_driver);
}
module_exit(net2272_cleanup);

MODULE_DESCRIPTION(DRIVER_DESC);
MODULE_AUTHOR("PLX Technology, Inc.");
MODULE_LICENSE("GPL");<|MERGE_RESOLUTION|>--- conflicted
+++ resolved
@@ -58,10 +58,6 @@
 	"ep-a", "ep-b", "ep-c",
 };
 
-<<<<<<< HEAD
-#define DMA_ADDR_INVALID	(~(dma_addr_t)0)
-=======
->>>>>>> f722406f
 #ifdef CONFIG_USB_NET2272_DMA
 /*
  * use_dma: the NET2272 can use an external DMA controller.
