/*
 * MCT (Magic Control Technology Corp.) USB RS232 Converter Driver
 *
 *   Copyright (C) 2000 Wolfgang Grandegger (wolfgang@ces.ch)
 *
 *   This program is free software; you can redistribute it and/or modify
 *   it under the terms of the GNU General Public License as published by
 *   the Free Software Foundation; either version 2 of the License, or
 *   (at your option) any later version.
 *
 * This program is largely derived from the Belkin USB Serial Adapter Driver
 * (see belkin_sa.[ch]). All of the information about the device was acquired
 * by using SniffUSB on Windows98. For technical details see mct_u232.h.
 *
 * William G. Greathouse and Greg Kroah-Hartman provided great help on how to
 * do the reverse engineering and how to write a USB serial device driver.
 *
 * TO BE DONE, TO BE CHECKED:
 *   DTR/RTS signal handling may be incomplete or incorrect. I have mainly
 *   implemented what I have seen with SniffUSB or found in belkin_sa.c.
 *   For further TODOs check also belkin_sa.c.
 */

#include <linux/kernel.h>
#include <linux/errno.h>
#include <linux/init.h>
#include <linux/slab.h>
#include <linux/tty.h>
#include <linux/tty_driver.h>
#include <linux/tty_flip.h>
#include <linux/module.h>
#include <linux/spinlock.h>
#include <linux/uaccess.h>
#include <asm/unaligned.h>
#include <linux/usb.h>
#include <linux/usb/serial.h>
#include <linux/serial.h>
#include "mct_u232.h"

#define DRIVER_AUTHOR "Wolfgang Grandegger <wolfgang@ces.ch>"
#define DRIVER_DESC "Magic Control Technology USB-RS232 converter driver"

/*
 * Function prototypes
 */
static int  mct_u232_port_probe(struct usb_serial_port *port);
static int  mct_u232_port_remove(struct usb_serial_port *remove);
static int  mct_u232_open(struct tty_struct *tty, struct usb_serial_port *port);
static void mct_u232_close(struct usb_serial_port *port);
static void mct_u232_dtr_rts(struct usb_serial_port *port, int on);
static void mct_u232_read_int_callback(struct urb *urb);
static void mct_u232_set_termios(struct tty_struct *tty,
			struct usb_serial_port *port, struct ktermios *old);
static void mct_u232_break_ctl(struct tty_struct *tty, int break_state);
static int  mct_u232_tiocmget(struct tty_struct *tty);
static int  mct_u232_tiocmset(struct tty_struct *tty,
			unsigned int set, unsigned int clear);
static void mct_u232_throttle(struct tty_struct *tty);
static void mct_u232_unthrottle(struct tty_struct *tty);


/*
 * All of the device info needed for the MCT USB-RS232 converter.
 */
static const struct usb_device_id id_table[] = {
	{ USB_DEVICE(MCT_U232_VID, MCT_U232_PID) },
	{ USB_DEVICE(MCT_U232_VID, MCT_U232_SITECOM_PID) },
	{ USB_DEVICE(MCT_U232_VID, MCT_U232_DU_H3SP_PID) },
	{ USB_DEVICE(MCT_U232_BELKIN_F5U109_VID, MCT_U232_BELKIN_F5U109_PID) },
	{ }		/* Terminating entry */
};
MODULE_DEVICE_TABLE(usb, id_table);

static struct usb_serial_driver mct_u232_device = {
	.driver = {
		.owner =	THIS_MODULE,
		.name =		"mct_u232",
	},
	.description =	     "MCT U232",
	.id_table =	     id_table,
	.num_ports =	     1,
	.open =		     mct_u232_open,
	.close =	     mct_u232_close,
	.dtr_rts =	     mct_u232_dtr_rts,
	.throttle =	     mct_u232_throttle,
	.unthrottle =	     mct_u232_unthrottle,
	.read_int_callback = mct_u232_read_int_callback,
	.set_termios =	     mct_u232_set_termios,
	.break_ctl =	     mct_u232_break_ctl,
	.tiocmget =	     mct_u232_tiocmget,
	.tiocmset =	     mct_u232_tiocmset,
	.tiocmiwait =        usb_serial_generic_tiocmiwait,
	.port_probe =        mct_u232_port_probe,
	.port_remove =       mct_u232_port_remove,
	.get_icount =        usb_serial_generic_get_icount,
};

static struct usb_serial_driver * const serial_drivers[] = {
	&mct_u232_device, NULL
};

struct mct_u232_private {
	struct urb *read_urb;
	spinlock_t lock;
	unsigned int	     control_state; /* Modem Line Setting (TIOCM) */
	unsigned char        last_lcr;      /* Line Control Register */
	unsigned char	     last_lsr;      /* Line Status Register */
	unsigned char	     last_msr;      /* Modem Status Register */
	unsigned int	     rx_flags;      /* Throttling flags */
<<<<<<< HEAD
	struct async_icount  icount;
=======
>>>>>>> f722406f
};

#define THROTTLED		0x01

/*
 * Handle vendor specific USB requests
 */

#define WDR_TIMEOUT 5000 /* default urb timeout */

/*
 * Later day 2.6.0-test kernels have new baud rates like B230400 which
 * we do not know how to support. We ignore them for the moment.
 */
static int mct_u232_calculate_baud_rate(struct usb_serial *serial,
					speed_t value, speed_t *result)
{
	*result = value;

	if (le16_to_cpu(serial->dev->descriptor.idProduct) == MCT_U232_SITECOM_PID
		|| le16_to_cpu(serial->dev->descriptor.idProduct) == MCT_U232_BELKIN_F5U109_PID) {
		switch (value) {
		case 300:
			return 0x01;
		case 600:
			return 0x02; /* this one not tested */
		case 1200:
			return 0x03;
		case 2400:
			return 0x04;
		case 4800:
			return 0x06;
		case 9600:
			return 0x08;
		case 19200:
			return 0x09;
		case 38400:
			return 0x0a;
		case 57600:
			return 0x0b;
		case 115200:
			return 0x0c;
		default:
			*result = 9600;
			return 0x08;
		}
	} else {
		/* FIXME: Can we use any divider - should we do
		   divider = 115200/value;
		   real baud = 115200/divider */
		switch (value) {
		case 300: break;
		case 600: break;
		case 1200: break;
		case 2400: break;
		case 4800: break;
		case 9600: break;
		case 19200: break;
		case 38400: break;
		case 57600: break;
		case 115200: break;
		default:
			value = 9600;
			*result = 9600;
		}
		return 115200/value;
	}
}

static int mct_u232_set_baud_rate(struct tty_struct *tty,
	struct usb_serial *serial, struct usb_serial_port *port, speed_t value)
{
	unsigned int divisor;
	int rc;
	unsigned char *buf;
	unsigned char cts_enable_byte = 0;
	speed_t speed;

	buf = kmalloc(MCT_U232_MAX_SIZE, GFP_KERNEL);
	if (buf == NULL)
		return -ENOMEM;

	divisor = mct_u232_calculate_baud_rate(serial, value, &speed);
	put_unaligned_le32(cpu_to_le32(divisor), buf);
	rc = usb_control_msg(serial->dev, usb_sndctrlpipe(serial->dev, 0),
				MCT_U232_SET_BAUD_RATE_REQUEST,
				MCT_U232_SET_REQUEST_TYPE,
				0, 0, buf, MCT_U232_SET_BAUD_RATE_SIZE,
				WDR_TIMEOUT);
	if (rc < 0)	/*FIXME: What value speed results */
		dev_err(&port->dev, "Set BAUD RATE %d failed (error = %d)\n",
			value, rc);
	else
		tty_encode_baud_rate(tty, speed, speed);
	dev_dbg(&port->dev, "set_baud_rate: value: 0x%x, divisor: 0x%x\n", value, divisor);

	/* Mimic the MCT-supplied Windows driver (version 1.21P.0104), which
	   always sends two extra USB 'device request' messages after the
	   'baud rate change' message.  The actual functionality of the
	   request codes in these messages is not fully understood but these
	   particular codes are never seen in any operation besides a baud
	   rate change.  Both of these messages send a single byte of data.
	   In the first message, the value of this byte is always zero.

	   The second message has been determined experimentally to control
	   whether data will be transmitted to a device which is not asserting
	   the 'CTS' signal.  If the second message's data byte is zero, data
	   will be transmitted even if 'CTS' is not asserted (i.e. no hardware
	   flow control).  if the second message's data byte is nonzero (a
	   value of 1 is used by this driver), data will not be transmitted to
	   a device which is not asserting 'CTS'.
	*/

	buf[0] = 0;
	rc = usb_control_msg(serial->dev, usb_sndctrlpipe(serial->dev, 0),
				MCT_U232_SET_UNKNOWN1_REQUEST,
				MCT_U232_SET_REQUEST_TYPE,
				0, 0, buf, MCT_U232_SET_UNKNOWN1_SIZE,
				WDR_TIMEOUT);
	if (rc < 0)
		dev_err(&port->dev, "Sending USB device request code %d "
			"failed (error = %d)\n", MCT_U232_SET_UNKNOWN1_REQUEST,
			rc);

	if (port && C_CRTSCTS(tty))
	   cts_enable_byte = 1;

	dev_dbg(&port->dev, "set_baud_rate: send second control message, data = %02X\n",
		cts_enable_byte);
	buf[0] = cts_enable_byte;
	rc = usb_control_msg(serial->dev, usb_sndctrlpipe(serial->dev, 0),
			MCT_U232_SET_CTS_REQUEST,
			MCT_U232_SET_REQUEST_TYPE,
			0, 0, buf, MCT_U232_SET_CTS_SIZE,
			WDR_TIMEOUT);
	if (rc < 0)
		dev_err(&port->dev, "Sending USB device request code %d "
			"failed (error = %d)\n", MCT_U232_SET_CTS_REQUEST, rc);

	kfree(buf);
	return rc;
} /* mct_u232_set_baud_rate */

static int mct_u232_set_line_ctrl(struct usb_serial_port *port,
				  unsigned char lcr)
{
	int rc;
	unsigned char *buf;

	buf = kmalloc(MCT_U232_MAX_SIZE, GFP_KERNEL);
	if (buf == NULL)
		return -ENOMEM;

	buf[0] = lcr;
	rc = usb_control_msg(port->serial->dev, usb_sndctrlpipe(port->serial->dev, 0),
			MCT_U232_SET_LINE_CTRL_REQUEST,
			MCT_U232_SET_REQUEST_TYPE,
			0, 0, buf, MCT_U232_SET_LINE_CTRL_SIZE,
			WDR_TIMEOUT);
	if (rc < 0)
		dev_err(&port->dev, "Set LINE CTRL 0x%x failed (error = %d)\n", lcr, rc);
	dev_dbg(&port->dev, "set_line_ctrl: 0x%x\n", lcr);
	kfree(buf);
	return rc;
} /* mct_u232_set_line_ctrl */

static int mct_u232_set_modem_ctrl(struct usb_serial_port *port,
				   unsigned int control_state)
{
	int rc;
	unsigned char mcr;
	unsigned char *buf;

	buf = kmalloc(MCT_U232_MAX_SIZE, GFP_KERNEL);
	if (buf == NULL)
		return -ENOMEM;

	mcr = MCT_U232_MCR_NONE;
	if (control_state & TIOCM_DTR)
		mcr |= MCT_U232_MCR_DTR;
	if (control_state & TIOCM_RTS)
		mcr |= MCT_U232_MCR_RTS;

	buf[0] = mcr;
	rc = usb_control_msg(port->serial->dev, usb_sndctrlpipe(port->serial->dev, 0),
			MCT_U232_SET_MODEM_CTRL_REQUEST,
			MCT_U232_SET_REQUEST_TYPE,
			0, 0, buf, MCT_U232_SET_MODEM_CTRL_SIZE,
			WDR_TIMEOUT);
	kfree(buf);

	dev_dbg(&port->dev, "set_modem_ctrl: state=0x%x ==> mcr=0x%x\n", control_state, mcr);

	if (rc < 0) {
		dev_err(&port->dev, "Set MODEM CTRL 0x%x failed (error = %d)\n", mcr, rc);
		return rc;
	}
	return 0;
} /* mct_u232_set_modem_ctrl */

static int mct_u232_get_modem_stat(struct usb_serial_port *port,
				   unsigned char *msr)
{
	int rc;
	unsigned char *buf;

	buf = kmalloc(MCT_U232_MAX_SIZE, GFP_KERNEL);
	if (buf == NULL) {
		*msr = 0;
		return -ENOMEM;
	}
	rc = usb_control_msg(port->serial->dev, usb_rcvctrlpipe(port->serial->dev, 0),
			MCT_U232_GET_MODEM_STAT_REQUEST,
			MCT_U232_GET_REQUEST_TYPE,
			0, 0, buf, MCT_U232_GET_MODEM_STAT_SIZE,
			WDR_TIMEOUT);
	if (rc < 0) {
		dev_err(&port->dev, "Get MODEM STATus failed (error = %d)\n", rc);
		*msr = 0;
	} else {
		*msr = buf[0];
	}
	dev_dbg(&port->dev, "get_modem_stat: 0x%x\n", *msr);
	kfree(buf);
	return rc;
} /* mct_u232_get_modem_stat */

static void mct_u232_msr_to_icount(struct async_icount *icount,
						unsigned char msr)
{
	/* Translate Control Line states */
	if (msr & MCT_U232_MSR_DDSR)
		icount->dsr++;
	if (msr & MCT_U232_MSR_DCTS)
		icount->cts++;
	if (msr & MCT_U232_MSR_DRI)
		icount->rng++;
	if (msr & MCT_U232_MSR_DCD)
		icount->dcd++;
} /* mct_u232_msr_to_icount */

static void mct_u232_msr_to_state(struct usb_serial_port *port,
				  unsigned int *control_state, unsigned char msr)
{
	/* Translate Control Line states */
	if (msr & MCT_U232_MSR_DSR)
		*control_state |=  TIOCM_DSR;
	else
		*control_state &= ~TIOCM_DSR;
	if (msr & MCT_U232_MSR_CTS)
		*control_state |=  TIOCM_CTS;
	else
		*control_state &= ~TIOCM_CTS;
	if (msr & MCT_U232_MSR_RI)
		*control_state |=  TIOCM_RI;
	else
		*control_state &= ~TIOCM_RI;
	if (msr & MCT_U232_MSR_CD)
		*control_state |=  TIOCM_CD;
	else
		*control_state &= ~TIOCM_CD;
	dev_dbg(&port->dev, "msr_to_state: msr=0x%x ==> state=0x%x\n", msr, *control_state);
} /* mct_u232_msr_to_state */

/*
 * Driver's tty interface functions
 */

static int mct_u232_port_probe(struct usb_serial_port *port)
{
	struct mct_u232_private *priv;

	priv = kzalloc(sizeof(*priv), GFP_KERNEL);
	if (!priv)
		return -ENOMEM;

	/* Use second interrupt-in endpoint for reading. */
	priv->read_urb = port->serial->port[1]->interrupt_in_urb;
	priv->read_urb->context = port;

	spin_lock_init(&priv->lock);

	usb_set_serial_port_data(port, priv);

	return 0;
}

static int mct_u232_port_remove(struct usb_serial_port *port)
{
	struct mct_u232_private *priv;

	priv = usb_get_serial_port_data(port);
	kfree(priv);

	return 0;
}

static int  mct_u232_open(struct tty_struct *tty, struct usb_serial_port *port)
{
	struct usb_serial *serial = port->serial;
	struct mct_u232_private *priv = usb_get_serial_port_data(port);
	int retval = 0;
	unsigned int control_state;
	unsigned long flags;
	unsigned char last_lcr;
	unsigned char last_msr;

	/* Compensate for a hardware bug: although the Sitecom U232-P25
	 * device reports a maximum output packet size of 32 bytes,
	 * it seems to be able to accept only 16 bytes (and that's what
	 * SniffUSB says too...)
	 */
	if (le16_to_cpu(serial->dev->descriptor.idProduct)
						== MCT_U232_SITECOM_PID)
		port->bulk_out_size = 16;

	/* Do a defined restart: the normal serial device seems to
	 * always turn on DTR and RTS here, so do the same. I'm not
	 * sure if this is really necessary. But it should not harm
	 * either.
	 */
	spin_lock_irqsave(&priv->lock, flags);
	if (tty && (tty->termios.c_cflag & CBAUD))
		priv->control_state = TIOCM_DTR | TIOCM_RTS;
	else
		priv->control_state = 0;

	priv->last_lcr = (MCT_U232_DATA_BITS_8 |
			  MCT_U232_PARITY_NONE |
			  MCT_U232_STOP_BITS_1);
	control_state = priv->control_state;
	last_lcr = priv->last_lcr;
	spin_unlock_irqrestore(&priv->lock, flags);
	mct_u232_set_modem_ctrl(port, control_state);
	mct_u232_set_line_ctrl(port, last_lcr);

	/* Read modem status and update control state */
	mct_u232_get_modem_stat(port, &last_msr);
	spin_lock_irqsave(&priv->lock, flags);
	priv->last_msr = last_msr;
	mct_u232_msr_to_state(port, &priv->control_state, priv->last_msr);
	spin_unlock_irqrestore(&priv->lock, flags);

	retval = usb_submit_urb(priv->read_urb, GFP_KERNEL);
	if (retval) {
		dev_err(&port->dev,
			"usb_submit_urb(read) failed pipe 0x%x err %d\n",
			port->read_urb->pipe, retval);
		goto error;
	}

	retval = usb_submit_urb(port->interrupt_in_urb, GFP_KERNEL);
	if (retval) {
		usb_kill_urb(priv->read_urb);
		dev_err(&port->dev,
			"usb_submit_urb(read int) failed pipe 0x%x err %d",
			port->interrupt_in_urb->pipe, retval);
		goto error;
	}
	return 0;

error:
	return retval;
} /* mct_u232_open */

static void mct_u232_dtr_rts(struct usb_serial_port *port, int on)
{
	unsigned int control_state;
	struct mct_u232_private *priv = usb_get_serial_port_data(port);

	spin_lock_irq(&priv->lock);
	if (on)
		priv->control_state |= TIOCM_DTR | TIOCM_RTS;
	else
		priv->control_state &= ~(TIOCM_DTR | TIOCM_RTS);
	control_state = priv->control_state;
	spin_unlock_irq(&priv->lock);

	mct_u232_set_modem_ctrl(port, control_state);
}

static void mct_u232_close(struct usb_serial_port *port)
{
	struct mct_u232_private *priv = usb_get_serial_port_data(port);

	usb_kill_urb(priv->read_urb);
	usb_kill_urb(port->interrupt_in_urb);

	usb_serial_generic_close(port);
} /* mct_u232_close */


static void mct_u232_read_int_callback(struct urb *urb)
{
	struct usb_serial_port *port = urb->context;
	struct mct_u232_private *priv = usb_get_serial_port_data(port);
	unsigned char *data = urb->transfer_buffer;
	int retval;
	int status = urb->status;
	unsigned long flags;

	switch (status) {
	case 0:
		/* success */
		break;
	case -ECONNRESET:
	case -ENOENT:
	case -ESHUTDOWN:
		/* this urb is terminated, clean up */
		dev_dbg(&port->dev, "%s - urb shutting down with status: %d\n",
			__func__, status);
		return;
	default:
		dev_dbg(&port->dev, "%s - nonzero urb status received: %d\n",
			__func__, status);
		goto exit;
	}

	usb_serial_debug_data(&port->dev, __func__, urb->actual_length, data);

	/*
	 * Work-a-round: handle the 'usual' bulk-in pipe here
	 */
	if (urb->transfer_buffer_length > 2) {
		if (urb->actual_length) {
			tty_insert_flip_string(&port->port, data,
					urb->actual_length);
			tty_flip_buffer_push(&port->port);
		}
		goto exit;
	}

	/*
	 * The interrupt-in pipe signals exceptional conditions (modem line
	 * signal changes and errors). data[0] holds MSR, data[1] holds LSR.
	 */
	spin_lock_irqsave(&priv->lock, flags);
	priv->last_msr = data[MCT_U232_MSR_INDEX];

	/* Record Control Line states */
	mct_u232_msr_to_state(port, &priv->control_state, priv->last_msr);

	mct_u232_msr_to_icount(&port->icount, priv->last_msr);

#if 0
	/* Not yet handled. See belkin_sa.c for further information */
	/* Now to report any errors */
	priv->last_lsr = data[MCT_U232_LSR_INDEX];
	/*
	 * fill in the flip buffer here, but I do not know the relation
	 * to the current/next receive buffer or characters.  I need
	 * to look in to this before committing any code.
	 */
	if (priv->last_lsr & MCT_U232_LSR_ERR) {
		tty = tty_port_tty_get(&port->port);
		/* Overrun Error */
		if (priv->last_lsr & MCT_U232_LSR_OE) {
		}
		/* Parity Error */
		if (priv->last_lsr & MCT_U232_LSR_PE) {
		}
		/* Framing Error */
		if (priv->last_lsr & MCT_U232_LSR_FE) {
		}
		/* Break Indicator */
		if (priv->last_lsr & MCT_U232_LSR_BI) {
		}
		tty_kref_put(tty);
	}
#endif
<<<<<<< HEAD
	wake_up_interruptible(&port->delta_msr_wait);
=======
	wake_up_interruptible(&port->port.delta_msr_wait);
>>>>>>> f722406f
	spin_unlock_irqrestore(&priv->lock, flags);
exit:
	retval = usb_submit_urb(urb, GFP_ATOMIC);
	if (retval)
		dev_err(&port->dev,
			"%s - usb_submit_urb failed with result %d\n",
			__func__, retval);
} /* mct_u232_read_int_callback */

static void mct_u232_set_termios(struct tty_struct *tty,
				 struct usb_serial_port *port,
				 struct ktermios *old_termios)
{
	struct usb_serial *serial = port->serial;
	struct mct_u232_private *priv = usb_get_serial_port_data(port);
	struct ktermios *termios = &tty->termios;
	unsigned int cflag = termios->c_cflag;
	unsigned int old_cflag = old_termios->c_cflag;
	unsigned long flags;
	unsigned int control_state;
	unsigned char last_lcr;

	/* get a local copy of the current port settings */
	spin_lock_irqsave(&priv->lock, flags);
	control_state = priv->control_state;
	spin_unlock_irqrestore(&priv->lock, flags);
	last_lcr = 0;

	/*
	 * Update baud rate.
	 * Do not attempt to cache old rates and skip settings,
	 * disconnects screw such tricks up completely.
	 * Premature optimization is the root of all evil.
	 */

	/* reassert DTR and RTS on transition from B0 */
	if ((old_cflag & CBAUD) == B0) {
		dev_dbg(&port->dev, "%s: baud was B0\n", __func__);
		control_state |= TIOCM_DTR | TIOCM_RTS;
		mct_u232_set_modem_ctrl(port, control_state);
	}

	mct_u232_set_baud_rate(tty, serial, port, tty_get_baud_rate(tty));

	if ((cflag & CBAUD) == B0) {
		dev_dbg(&port->dev, "%s: baud is B0\n", __func__);
		/* Drop RTS and DTR */
		control_state &= ~(TIOCM_DTR | TIOCM_RTS);
		mct_u232_set_modem_ctrl(port, control_state);
	}

	/*
	 * Update line control register (LCR)
	 */

	/* set the parity */
	if (cflag & PARENB)
		last_lcr |= (cflag & PARODD) ?
			MCT_U232_PARITY_ODD : MCT_U232_PARITY_EVEN;
	else
		last_lcr |= MCT_U232_PARITY_NONE;

	/* set the number of data bits */
	switch (cflag & CSIZE) {
	case CS5:
		last_lcr |= MCT_U232_DATA_BITS_5; break;
	case CS6:
		last_lcr |= MCT_U232_DATA_BITS_6; break;
	case CS7:
		last_lcr |= MCT_U232_DATA_BITS_7; break;
	case CS8:
		last_lcr |= MCT_U232_DATA_BITS_8; break;
	default:
		dev_err(&port->dev,
			"CSIZE was not CS5-CS8, using default of 8\n");
		last_lcr |= MCT_U232_DATA_BITS_8;
		break;
	}

	termios->c_cflag &= ~CMSPAR;

	/* set the number of stop bits */
	last_lcr |= (cflag & CSTOPB) ?
		MCT_U232_STOP_BITS_2 : MCT_U232_STOP_BITS_1;

	mct_u232_set_line_ctrl(port, last_lcr);

	/* save off the modified port settings */
	spin_lock_irqsave(&priv->lock, flags);
	priv->control_state = control_state;
	priv->last_lcr = last_lcr;
	spin_unlock_irqrestore(&priv->lock, flags);
} /* mct_u232_set_termios */

static void mct_u232_break_ctl(struct tty_struct *tty, int break_state)
{
	struct usb_serial_port *port = tty->driver_data;
	struct mct_u232_private *priv = usb_get_serial_port_data(port);
	unsigned char lcr;
	unsigned long flags;

	spin_lock_irqsave(&priv->lock, flags);
	lcr = priv->last_lcr;

	if (break_state)
		lcr |= MCT_U232_SET_BREAK;
	spin_unlock_irqrestore(&priv->lock, flags);

	mct_u232_set_line_ctrl(port, lcr);
} /* mct_u232_break_ctl */


static int mct_u232_tiocmget(struct tty_struct *tty)
{
	struct usb_serial_port *port = tty->driver_data;
	struct mct_u232_private *priv = usb_get_serial_port_data(port);
	unsigned int control_state;
	unsigned long flags;

	spin_lock_irqsave(&priv->lock, flags);
	control_state = priv->control_state;
	spin_unlock_irqrestore(&priv->lock, flags);

	return control_state;
}

static int mct_u232_tiocmset(struct tty_struct *tty,
			      unsigned int set, unsigned int clear)
{
	struct usb_serial_port *port = tty->driver_data;
	struct mct_u232_private *priv = usb_get_serial_port_data(port);
	unsigned int control_state;
	unsigned long flags;

	spin_lock_irqsave(&priv->lock, flags);
	control_state = priv->control_state;

	if (set & TIOCM_RTS)
		control_state |= TIOCM_RTS;
	if (set & TIOCM_DTR)
		control_state |= TIOCM_DTR;
	if (clear & TIOCM_RTS)
		control_state &= ~TIOCM_RTS;
	if (clear & TIOCM_DTR)
		control_state &= ~TIOCM_DTR;

	priv->control_state = control_state;
	spin_unlock_irqrestore(&priv->lock, flags);
	return mct_u232_set_modem_ctrl(port, control_state);
}

static void mct_u232_throttle(struct tty_struct *tty)
{
	struct usb_serial_port *port = tty->driver_data;
	struct mct_u232_private *priv = usb_get_serial_port_data(port);
	unsigned int control_state;

	spin_lock_irq(&priv->lock);
	priv->rx_flags |= THROTTLED;
	if (C_CRTSCTS(tty)) {
		priv->control_state &= ~TIOCM_RTS;
		control_state = priv->control_state;
		spin_unlock_irq(&priv->lock);
		mct_u232_set_modem_ctrl(port, control_state);
	} else {
		spin_unlock_irq(&priv->lock);
	}
}

static void mct_u232_unthrottle(struct tty_struct *tty)
{
	struct usb_serial_port *port = tty->driver_data;
	struct mct_u232_private *priv = usb_get_serial_port_data(port);
	unsigned int control_state;

	spin_lock_irq(&priv->lock);
	if ((priv->rx_flags & THROTTLED) && C_CRTSCTS(tty)) {
		priv->rx_flags &= ~THROTTLED;
		priv->control_state |= TIOCM_RTS;
		control_state = priv->control_state;
		spin_unlock_irq(&priv->lock);
		mct_u232_set_modem_ctrl(port, control_state);
	} else {
		spin_unlock_irq(&priv->lock);
	}
}

<<<<<<< HEAD
static int  mct_u232_ioctl(struct tty_struct *tty,
			unsigned int cmd, unsigned long arg)
{
	DEFINE_WAIT(wait);
	struct usb_serial_port *port = tty->driver_data;
	struct mct_u232_private *mct_u232_port = usb_get_serial_port_data(port);
	struct async_icount cnow, cprev;
	unsigned long flags;

	dev_dbg(&port->dev, "%s - cmd = 0x%x\n", __func__, cmd);

	switch (cmd) {

	case TIOCMIWAIT:

		dev_dbg(&port->dev, "%s TIOCMIWAIT", __func__);

		spin_lock_irqsave(&mct_u232_port->lock, flags);
		cprev = mct_u232_port->icount;
		spin_unlock_irqrestore(&mct_u232_port->lock, flags);
		for ( ; ; ) {
			prepare_to_wait(&port->delta_msr_wait,
					&wait, TASK_INTERRUPTIBLE);
			schedule();
			finish_wait(&port->delta_msr_wait, &wait);
			/* see if a signal did it */
			if (signal_pending(current))
				return -ERESTARTSYS;

			if (port->serial->disconnected)
				return -EIO;

			spin_lock_irqsave(&mct_u232_port->lock, flags);
			cnow = mct_u232_port->icount;
			spin_unlock_irqrestore(&mct_u232_port->lock, flags);
			if (cnow.rng == cprev.rng && cnow.dsr == cprev.dsr &&
			    cnow.dcd == cprev.dcd && cnow.cts == cprev.cts)
				return -EIO; /* no change => error */
			if (((arg & TIOCM_RNG) && (cnow.rng != cprev.rng)) ||
			    ((arg & TIOCM_DSR) && (cnow.dsr != cprev.dsr)) ||
			    ((arg & TIOCM_CD)  && (cnow.dcd != cprev.dcd)) ||
			    ((arg & TIOCM_CTS) && (cnow.cts != cprev.cts))) {
				return 0;
			}
			cprev = cnow;
		}

	}
	return -ENOIOCTLCMD;
}

static int  mct_u232_get_icount(struct tty_struct *tty,
			struct serial_icounter_struct *icount)
{
	struct usb_serial_port *port = tty->driver_data;
	struct mct_u232_private *mct_u232_port = usb_get_serial_port_data(port);
	struct async_icount *ic = &mct_u232_port->icount;
	unsigned long flags;

	spin_lock_irqsave(&mct_u232_port->lock, flags);

	icount->cts = ic->cts;
	icount->dsr = ic->dsr;
	icount->rng = ic->rng;
	icount->dcd = ic->dcd;
	icount->rx = ic->rx;
	icount->tx = ic->tx;
	icount->frame = ic->frame;
	icount->overrun = ic->overrun;
	icount->parity = ic->parity;
	icount->brk = ic->brk;
	icount->buf_overrun = ic->buf_overrun;

	spin_unlock_irqrestore(&mct_u232_port->lock, flags);

	dev_dbg(&port->dev, "%s TIOCGICOUNT RX=%d, TX=%d\n",
		__func__,  icount->rx, icount->tx);
	return 0;
}

=======
>>>>>>> f722406f
module_usb_serial_driver(serial_drivers, id_table);

MODULE_AUTHOR(DRIVER_AUTHOR);
MODULE_DESCRIPTION(DRIVER_DESC);
MODULE_LICENSE("GPL");<|MERGE_RESOLUTION|>--- conflicted
+++ resolved
@@ -107,10 +107,6 @@
 	unsigned char	     last_lsr;      /* Line Status Register */
 	unsigned char	     last_msr;      /* Modem Status Register */
 	unsigned int	     rx_flags;      /* Throttling flags */
-<<<<<<< HEAD
-	struct async_icount  icount;
-=======
->>>>>>> f722406f
 };
 
 #define THROTTLED		0x01
@@ -581,11 +577,7 @@
 		tty_kref_put(tty);
 	}
 #endif
-<<<<<<< HEAD
-	wake_up_interruptible(&port->delta_msr_wait);
-=======
 	wake_up_interruptible(&port->port.delta_msr_wait);
->>>>>>> f722406f
 	spin_unlock_irqrestore(&priv->lock, flags);
 exit:
 	retval = usb_submit_urb(urb, GFP_ATOMIC);
@@ -773,89 +765,6 @@
 	}
 }
 
-<<<<<<< HEAD
-static int  mct_u232_ioctl(struct tty_struct *tty,
-			unsigned int cmd, unsigned long arg)
-{
-	DEFINE_WAIT(wait);
-	struct usb_serial_port *port = tty->driver_data;
-	struct mct_u232_private *mct_u232_port = usb_get_serial_port_data(port);
-	struct async_icount cnow, cprev;
-	unsigned long flags;
-
-	dev_dbg(&port->dev, "%s - cmd = 0x%x\n", __func__, cmd);
-
-	switch (cmd) {
-
-	case TIOCMIWAIT:
-
-		dev_dbg(&port->dev, "%s TIOCMIWAIT", __func__);
-
-		spin_lock_irqsave(&mct_u232_port->lock, flags);
-		cprev = mct_u232_port->icount;
-		spin_unlock_irqrestore(&mct_u232_port->lock, flags);
-		for ( ; ; ) {
-			prepare_to_wait(&port->delta_msr_wait,
-					&wait, TASK_INTERRUPTIBLE);
-			schedule();
-			finish_wait(&port->delta_msr_wait, &wait);
-			/* see if a signal did it */
-			if (signal_pending(current))
-				return -ERESTARTSYS;
-
-			if (port->serial->disconnected)
-				return -EIO;
-
-			spin_lock_irqsave(&mct_u232_port->lock, flags);
-			cnow = mct_u232_port->icount;
-			spin_unlock_irqrestore(&mct_u232_port->lock, flags);
-			if (cnow.rng == cprev.rng && cnow.dsr == cprev.dsr &&
-			    cnow.dcd == cprev.dcd && cnow.cts == cprev.cts)
-				return -EIO; /* no change => error */
-			if (((arg & TIOCM_RNG) && (cnow.rng != cprev.rng)) ||
-			    ((arg & TIOCM_DSR) && (cnow.dsr != cprev.dsr)) ||
-			    ((arg & TIOCM_CD)  && (cnow.dcd != cprev.dcd)) ||
-			    ((arg & TIOCM_CTS) && (cnow.cts != cprev.cts))) {
-				return 0;
-			}
-			cprev = cnow;
-		}
-
-	}
-	return -ENOIOCTLCMD;
-}
-
-static int  mct_u232_get_icount(struct tty_struct *tty,
-			struct serial_icounter_struct *icount)
-{
-	struct usb_serial_port *port = tty->driver_data;
-	struct mct_u232_private *mct_u232_port = usb_get_serial_port_data(port);
-	struct async_icount *ic = &mct_u232_port->icount;
-	unsigned long flags;
-
-	spin_lock_irqsave(&mct_u232_port->lock, flags);
-
-	icount->cts = ic->cts;
-	icount->dsr = ic->dsr;
-	icount->rng = ic->rng;
-	icount->dcd = ic->dcd;
-	icount->rx = ic->rx;
-	icount->tx = ic->tx;
-	icount->frame = ic->frame;
-	icount->overrun = ic->overrun;
-	icount->parity = ic->parity;
-	icount->brk = ic->brk;
-	icount->buf_overrun = ic->buf_overrun;
-
-	spin_unlock_irqrestore(&mct_u232_port->lock, flags);
-
-	dev_dbg(&port->dev, "%s TIOCGICOUNT RX=%d, TX=%d\n",
-		__func__,  icount->rx, icount->tx);
-	return 0;
-}
-
-=======
->>>>>>> f722406f
 module_usb_serial_driver(serial_drivers, id_table);
 
 MODULE_AUTHOR(DRIVER_AUTHOR);
