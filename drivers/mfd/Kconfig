#
# Multifunction miscellaneous devices
#

menu "Multifunction device drivers"
	depends on HAS_IOMEM

config MFD_CORE
	tristate
	default n

config MFD_SM501
	tristate "Support for Silicon Motion SM501"
	 ---help---
	  This is the core driver for the Silicon Motion SM501 multimedia
	  companion chip. This device is a multifunction device which may
	  provide numerous interfaces including USB host controller, USB gadget,
	  asynchronous serial ports, audio functions, and a dual display video
	  interface. The device may be connected by PCI or local bus with
	  varying functions enabled.

config MFD_SM501_GPIO
	bool "Export GPIO via GPIO layer"
	depends on MFD_SM501 && GPIOLIB
	 ---help---
	 This option uses the gpio library layer to export the 64 GPIO
	 lines on the SM501. The platform data is used to supply the
	 base number for the first GPIO line to register.

config MFD_ASIC3
	bool "Support for Compaq ASIC3"
	depends on GENERIC_HARDIRQS && GPIOLIB && ARM
	 ---help---
	  This driver supports the ASIC3 multifunction chip found on many
	  PDAs (mainly iPAQ and HTC based ones)

config HTC_EGPIO
	bool "HTC EGPIO support"
	depends on GENERIC_HARDIRQS && GPIOLIB && ARM
	help
	    This driver supports the CPLD egpio chip present on
	    several HTC phones.  It provides basic support for input
	    pins, output pins, and irqs.

config HTC_PASIC3
	tristate "HTC PASIC3 LED/DS1WM chip support"
	help
	  This core driver provides register access for the LED/DS1WM
	  chips labeled "AIC2" and "AIC3", found on HTC Blueangel and
	  HTC Magician devices, respectively. Actual functionality is
	  handled by the leds-pasic3 and ds1wm drivers.

<<<<<<< HEAD
=======
config UCB1400_CORE
	tristate "Philips UCB1400 Core driver"
	depends on AC97_BUS
	depends on GPIOLIB
	help
	  This enables support for the Philips UCB1400 core functions.
	  The UCB1400 is an AC97 audio codec.

	  To compile this driver as a module, choose M here: the
	  module will be called ucb1400_core.

>>>>>>> 0173a326
config TWL4030_CORE
	bool "Texas Instruments TWL4030/TPS659x0 Support"
	depends on I2C=y && GENERIC_HARDIRQS && (ARCH_OMAP2 || ARCH_OMAP3)
	help
	  Say yes here if you have TWL4030 family chip on your board.
	  This core driver provides register access and IRQ handling
	  facilities, and registers devices for the various functions
	  so that function-specific drivers can bind to them.

	  These multi-function chips are found on many OMAP2 and OMAP3
	  boards, providing power management, RTC, GPIO, keypad, a
	  high speed USB OTG transceiver, an audio codec (on most
	  versions) and many other features.

<<<<<<< HEAD
config TWL4030_POWER
	bool "Support power sequencing scripts on TWL4030/TPS659x0"
	depends on TWL4030_CORE
	help
	  Say yes here if you want to use the power sequencing scripts on
	  the TWL4030/TPS659x0. These scripts control which regulators or
	  oscillators are switched off or on or reset when a sleep, wakeup
	  or warm reset event occurs.

=======
>>>>>>> 0173a326
config MFD_TMIO
	bool
	default n

config MFD_T7L66XB
	bool "Support Toshiba T7L66XB"
	depends on ARM
	select MFD_CORE
	select MFD_TMIO
	help
	  Support for Toshiba Mobile IO Controller T7L66XB

config MFD_TC6387XB
	bool "Support Toshiba TC6387XB"
	depends on ARM
	select MFD_CORE
	select MFD_TMIO
	help
	  Support for Toshiba Mobile IO Controller TC6387XB

config MFD_TC6393XB
	bool "Support Toshiba TC6393XB"
	depends on GPIOLIB && ARM
	select MFD_CORE
	select MFD_TMIO
	help
	  Support for Toshiba Mobile IO Controller TC6393XB

config MFD_WM8400
	tristate "Support Wolfson Microelectronics WM8400"
	help
	  Support for the Wolfson Microelecronics WM8400 PMIC and audio
	  CODEC.  This driver adds provides common support for accessing
	  the device, additional drivers must be enabled in order to use
	  the functionality of the device.

config MFD_WM8350
	tristate

config MFD_WM8350_CONFIG_MODE_0
	bool
	depends on MFD_WM8350

config MFD_WM8350_CONFIG_MODE_1
	bool
	depends on MFD_WM8350

config MFD_WM8350_CONFIG_MODE_2
	bool
	depends on MFD_WM8350

config MFD_WM8350_CONFIG_MODE_3
	bool
	depends on MFD_WM8350

config MFD_WM8350_I2C
	tristate "Support Wolfson Microelectronics WM8350 with I2C"
	select MFD_WM8350
	depends on I2C
	help
	  The WM8350 is an integrated audio and power management
	  subsystem with watchdog and RTC functionality for embedded
	  systems.  This option enables core support for the WM8350 with
	  I2C as the control interface.  Additional options must be
	  selected to enable support for the functionality of the chip.

endmenu

menu "Multimedia Capabilities Port drivers"
	depends on ARCH_SA1100

config MCP
	tristate

# Interface drivers
config MCP_SA11X0
	tristate "Support SA11x0 MCP interface"
	depends on ARCH_SA1100
	select MCP

# Chip drivers
config MCP_UCB1200
	tristate "Support for UCB1200 / UCB1300"
	depends on MCP

config MCP_UCB1200_TS
	tristate "Touchscreen interface support"
	depends on MCP_UCB1200 && INPUT

endmenu<|MERGE_RESOLUTION|>--- conflicted
+++ resolved
@@ -50,8 +50,6 @@
 	  HTC Magician devices, respectively. Actual functionality is
 	  handled by the leds-pasic3 and ds1wm drivers.
 
-<<<<<<< HEAD
-=======
 config UCB1400_CORE
 	tristate "Philips UCB1400 Core driver"
 	depends on AC97_BUS
@@ -63,7 +61,6 @@
 	  To compile this driver as a module, choose M here: the
 	  module will be called ucb1400_core.
 
->>>>>>> 0173a326
 config TWL4030_CORE
 	bool "Texas Instruments TWL4030/TPS659x0 Support"
 	depends on I2C=y && GENERIC_HARDIRQS && (ARCH_OMAP2 || ARCH_OMAP3)
@@ -78,7 +75,6 @@
 	  high speed USB OTG transceiver, an audio codec (on most
 	  versions) and many other features.
 
-<<<<<<< HEAD
 config TWL4030_POWER
 	bool "Support power sequencing scripts on TWL4030/TPS659x0"
 	depends on TWL4030_CORE
@@ -88,8 +84,6 @@
 	  oscillators are switched off or on or reset when a sleep, wakeup
 	  or warm reset event occurs.
 
-=======
->>>>>>> 0173a326
 config MFD_TMIO
 	bool
 	default n
