--- conflicted
+++ resolved
@@ -859,11 +859,8 @@
 	struct tegra_pcie_dw *pcie = to_tegra_pcie(pci);
 	u32 val;
 
-<<<<<<< HEAD
-=======
 	pp->bridge->ops = &tegra_pci_ops;
 
->>>>>>> 8a8109f3
 	if (!pcie->pcie_cap_base)
 		pcie->pcie_cap_base = dw_pcie_find_capability(&pcie->pci,
 							      PCI_CAP_ID_EXP);
@@ -1009,18 +1006,6 @@
 	return !!(val & PCI_EXP_LNKSTA_DLLLA);
 }
 
-<<<<<<< HEAD
-static int tegra_pcie_dw_start_link(struct dw_pcie *pci)
-{
-	struct tegra_pcie_dw *pcie = to_tegra_pcie(pci);
-
-	enable_irq(pcie->pex_rst_irq);
-
-	return 0;
-}
-
-=======
->>>>>>> 8a8109f3
 static void tegra_pcie_dw_stop_link(struct dw_pcie *pci)
 {
 	struct tegra_pcie_dw *pcie = to_tegra_pcie(pci);
