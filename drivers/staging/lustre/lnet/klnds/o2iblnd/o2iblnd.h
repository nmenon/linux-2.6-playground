--- conflicted
+++ resolved
@@ -104,10 +104,6 @@
 	int          *kib_map_on_demand;     /* map-on-demand if RD has more
 					      * fragments than this value, 0
 					      * disable map-on-demand */
-<<<<<<< HEAD
-	int          *kib_pmr_pool_size;     /* # physical MR in pool */
-=======
->>>>>>> 9fe8ecca
 	int          *kib_fmr_pool_size;     /* # FMRs in pool */
 	int          *kib_fmr_flush_trigger; /* When to trigger FMR flush */
 	int          *kib_fmr_cache;         /* enable FMR pool cache? */
@@ -123,11 +119,7 @@
 #define IBLND_CREDIT_HIGHWATER_V1 7 /* V1 only : when eagerly to return credits */
 
 #define IBLND_CREDITS_DEFAULT     8 /* default # of peer credits */
-<<<<<<< HEAD
-#define IBLND_CREDITS_MAX	  ((typeof(((kib_msg_t*) 0)->ibm_credits)) - 1)  /* Max # of peer credits */
-=======
 #define IBLND_CREDITS_MAX	  ((typeof(((kib_msg_t *) 0)->ibm_credits)) - 1)  /* Max # of peer credits */
->>>>>>> 9fe8ecca
 
 #define IBLND_MSG_QUEUE_SIZE(v)    ((v) == IBLND_MSG_VERSION_1 ? \
 				     IBLND_MSG_QUEUE_SIZE_V1 :   \
@@ -238,20 +230,6 @@
 	struct page        *ibp_pages[0];       /* page array */
 } kib_pages_t;
 
-<<<<<<< HEAD
-struct kib_pmr_pool;
-
-typedef struct {
-	struct list_head    pmr_list;           /* chain node */
-	struct ib_phys_buf  *pmr_ipb;           /* physical buffer */
-	struct ib_mr        *pmr_mr;            /* IB MR */
-	struct kib_pmr_pool *pmr_pool;          /* owner of this MR */
-	__u64               pmr_iova;           /* Virtual I/O address */
-	int                 pmr_refcount;       /* reference count */
-} kib_phys_mr_t;
-
-=======
->>>>>>> 9fe8ecca
 struct kib_pool;
 struct kib_poolset;
 
@@ -308,18 +286,6 @@
 } kib_tx_pool_t;
 
 typedef struct {
-<<<<<<< HEAD
-	kib_poolset_t         pps_poolset;        /* pool-set */
-} kib_pmr_poolset_t;
-
-typedef struct kib_pmr_pool {
-	struct kib_hca_dev    *ppo_hdev;          /* device for this pool */
-	kib_pool_t            ppo_pool;           /* pool */
-} kib_pmr_pool_t;
-
-typedef struct {
-=======
->>>>>>> 9fe8ecca
 	spinlock_t            fps_lock;            /* serialize */
 	struct kib_net        *fps_net;            /* IB network */
 	struct list_head      fps_pool_list;       /* FMR pool list */
@@ -359,10 +325,6 @@
 
 	kib_tx_poolset_t      **ibn_tx_ps;    /* tx pool-set */
 	kib_fmr_poolset_t     **ibn_fmr_ps;   /* fmr pool-set */
-<<<<<<< HEAD
-	kib_pmr_poolset_t     **ibn_pmr_ps;   /* pmr pool-set */
-=======
->>>>>>> 9fe8ecca
 
 	kib_dev_t             *ibn_dev;       /* underlying IB device */
 } kib_net_t;
@@ -534,11 +496,7 @@
 	enum ib_wc_status      rx_status;     /* completion status */
 	kib_msg_t              *rx_msg;       /* message buffer (host vaddr) */
 	__u64                  rx_msgaddr;    /* message buffer (I/O addr) */
-<<<<<<< HEAD
-	DECLARE_PCI_UNMAP_ADDR (rx_msgunmap); /* for dma_unmap_single() */
-=======
 	DECLARE_PCI_UNMAP_ADDR(rx_msgunmap);  /* for dma_unmap_single() */
->>>>>>> 9fe8ecca
 	struct ib_recv_wr      rx_wrq;        /* receive work item... */
 	struct ib_sge          rx_sge;        /* ...and its memory */
 } kib_rx_t;
@@ -565,11 +523,7 @@
 					       * completion */
 	kib_msg_t              *tx_msg;       /* message buffer (host vaddr) */
 	__u64                  tx_msgaddr;    /* message buffer (I/O addr) */
-<<<<<<< HEAD
-	DECLARE_PCI_UNMAP_ADDR (tx_msgunmap); /* for dma_unmap_single() */
-=======
 	DECLARE_PCI_UNMAP_ADDR(tx_msgunmap);  /* for dma_unmap_single() */
->>>>>>> 9fe8ecca
 	int                    tx_nwrq;       /* # send work items */
 	struct ib_send_wr      *tx_wrq;       /* send work items... */
 	struct ib_sge          *tx_sge;       /* ...and their memory */
@@ -577,14 +531,7 @@
 	int                    tx_nfrags;     /* # entries in... */
 	struct scatterlist     *tx_frags;     /* dma_map_sg descriptor */
 	__u64                  *tx_pages;     /* rdma phys page addrs */
-<<<<<<< HEAD
-	union {
-		kib_phys_mr_t  *pmr;          /* MR for physical buffer */
-		kib_fmr_t      fmr;           /* FMR */
-	}                      tx_u;
-=======
 	kib_fmr_t		fmr;	      /* FMR */
->>>>>>> 9fe8ecca
 	int                    tx_dmadir;     /* dma direction */
 } kib_tx_t;
 
