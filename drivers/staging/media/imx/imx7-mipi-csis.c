--- conflicted
+++ resolved
@@ -902,10 +902,6 @@
 	return ret;
 }
 
-<<<<<<< HEAD
-
-=======
->>>>>>> 6fb08f1a
 static int mipi_csis_dump_regs_show(struct seq_file *m, void *private)
 {
 	struct csi_state *state = m->private;
