/*
 * Copyright (C) 2015-2017 Broadcom
 *
 * This program is free software; you can redistribute it and/or
 * modify it under the terms of the GNU General Public License as
 * published by the Free Software Foundation version 2.
 *
 * This program is distributed "as is" WITHOUT ANY WARRANTY of any
 * kind, whether express or implied; without even the implied warranty
 * of MERCHANTABILITY or FITNESS FOR A PARTICULAR PURPOSE.  See the
 * GNU General Public License for more details.
 */

#include <linux/bitops.h>
#include <linux/gpio/driver.h>
#include <linux/of_device.h>
#include <linux/of_irq.h>
#include <linux/module.h>
#include <linux/irqdomain.h>
#include <linux/irqchip/chained_irq.h>
#include <linux/interrupt.h>
#include <linux/bitops.h>

enum gio_reg_index {
	GIO_REG_ODEN = 0,
	GIO_REG_DATA,
	GIO_REG_IODIR,
	GIO_REG_EC,
	GIO_REG_EI,
	GIO_REG_MASK,
	GIO_REG_LEVEL,
	GIO_REG_STAT,
	NUMBER_OF_GIO_REGISTERS
};

#define GIO_BANK_SIZE           (NUMBER_OF_GIO_REGISTERS * sizeof(u32))
#define GIO_BANK_OFF(bank, off)	(((bank) * GIO_BANK_SIZE) + (off * sizeof(u32)))
#define GIO_ODEN(bank)          GIO_BANK_OFF(bank, GIO_REG_ODEN)
#define GIO_DATA(bank)          GIO_BANK_OFF(bank, GIO_REG_DATA)
#define GIO_IODIR(bank)         GIO_BANK_OFF(bank, GIO_REG_IODIR)
#define GIO_EC(bank)            GIO_BANK_OFF(bank, GIO_REG_EC)
#define GIO_EI(bank)            GIO_BANK_OFF(bank, GIO_REG_EI)
#define GIO_MASK(bank)          GIO_BANK_OFF(bank, GIO_REG_MASK)
#define GIO_LEVEL(bank)         GIO_BANK_OFF(bank, GIO_REG_LEVEL)
#define GIO_STAT(bank)          GIO_BANK_OFF(bank, GIO_REG_STAT)

struct brcmstb_gpio_bank {
	struct list_head node;
	int id;
	struct gpio_chip gc;
	struct brcmstb_gpio_priv *parent_priv;
	u32 width;
	u32 wake_active;
	u32 saved_regs[GIO_REG_STAT]; /* Don't save and restore GIO_REG_STAT */
};

struct brcmstb_gpio_priv {
	struct list_head bank_list;
	void __iomem *reg_base;
	struct platform_device *pdev;
	struct irq_domain *irq_domain;
	struct irq_chip irq_chip;
	int parent_irq;
	int gpio_base;
	int num_gpios;
	int parent_wake_irq;
};

#define MAX_GPIO_PER_BANK       32
#define GPIO_BANK(gpio)         ((gpio) >> 5)
/* assumes MAX_GPIO_PER_BANK is a multiple of 2 */
#define GPIO_BIT(gpio)          ((gpio) & (MAX_GPIO_PER_BANK - 1))

static inline struct brcmstb_gpio_priv *
brcmstb_gpio_gc_to_priv(struct gpio_chip *gc)
{
	struct brcmstb_gpio_bank *bank = gpiochip_get_data(gc);
	return bank->parent_priv;
}

static unsigned long
__brcmstb_gpio_get_active_irqs(struct brcmstb_gpio_bank *bank)
{
	void __iomem *reg_base = bank->parent_priv->reg_base;

	return bank->gc.read_reg(reg_base + GIO_STAT(bank->id)) &
	       bank->gc.read_reg(reg_base + GIO_MASK(bank->id));
}

static unsigned long
brcmstb_gpio_get_active_irqs(struct brcmstb_gpio_bank *bank)
{
	unsigned long status;
	unsigned long flags;

	spin_lock_irqsave(&bank->gc.bgpio_lock, flags);
	status = __brcmstb_gpio_get_active_irqs(bank);
	spin_unlock_irqrestore(&bank->gc.bgpio_lock, flags);

	return status;
}

static int brcmstb_gpio_hwirq_to_offset(irq_hw_number_t hwirq,
					struct brcmstb_gpio_bank *bank)
{
	return hwirq - (bank->gc.base - bank->parent_priv->gpio_base);
}

static void brcmstb_gpio_set_imask(struct brcmstb_gpio_bank *bank,
		unsigned int hwirq, bool enable)
{
	struct gpio_chip *gc = &bank->gc;
	struct brcmstb_gpio_priv *priv = bank->parent_priv;
	u32 mask = BIT(brcmstb_gpio_hwirq_to_offset(hwirq, bank));
	u32 imask;
	unsigned long flags;

	spin_lock_irqsave(&gc->bgpio_lock, flags);
	imask = gc->read_reg(priv->reg_base + GIO_MASK(bank->id));
	if (enable)
		imask |= mask;
	else
		imask &= ~mask;
	gc->write_reg(priv->reg_base + GIO_MASK(bank->id), imask);
	spin_unlock_irqrestore(&gc->bgpio_lock, flags);
}

static int brcmstb_gpio_to_irq(struct gpio_chip *gc, unsigned offset)
{
	struct brcmstb_gpio_priv *priv = brcmstb_gpio_gc_to_priv(gc);
	/* gc_offset is relative to this gpio_chip; want real offset */
	int hwirq = offset + (gc->base - priv->gpio_base);

	if (hwirq >= priv->num_gpios)
		return -ENXIO;
	return irq_create_mapping(priv->irq_domain, hwirq);
}

/* -------------------- IRQ chip functions -------------------- */

static void brcmstb_gpio_irq_mask(struct irq_data *d)
{
	struct gpio_chip *gc = irq_data_get_irq_chip_data(d);
	struct brcmstb_gpio_bank *bank = gpiochip_get_data(gc);

	brcmstb_gpio_set_imask(bank, d->hwirq, false);
}

static void brcmstb_gpio_irq_unmask(struct irq_data *d)
{
	struct gpio_chip *gc = irq_data_get_irq_chip_data(d);
	struct brcmstb_gpio_bank *bank = gpiochip_get_data(gc);

	brcmstb_gpio_set_imask(bank, d->hwirq, true);
}

static void brcmstb_gpio_irq_ack(struct irq_data *d)
{
	struct gpio_chip *gc = irq_data_get_irq_chip_data(d);
	struct brcmstb_gpio_bank *bank = gpiochip_get_data(gc);
	struct brcmstb_gpio_priv *priv = bank->parent_priv;
	u32 mask = BIT(brcmstb_gpio_hwirq_to_offset(d->hwirq, bank));

	gc->write_reg(priv->reg_base + GIO_STAT(bank->id), mask);
}

static int brcmstb_gpio_irq_set_type(struct irq_data *d, unsigned int type)
{
	struct gpio_chip *gc = irq_data_get_irq_chip_data(d);
	struct brcmstb_gpio_bank *bank = gpiochip_get_data(gc);
	struct brcmstb_gpio_priv *priv = bank->parent_priv;
	u32 mask = BIT(brcmstb_gpio_hwirq_to_offset(d->hwirq, bank));
	u32 edge_insensitive, iedge_insensitive;
	u32 edge_config, iedge_config;
	u32 level, ilevel;
	unsigned long flags;

	switch (type) {
	case IRQ_TYPE_LEVEL_LOW:
		level = mask;
		edge_config = 0;
		edge_insensitive = 0;
		break;
	case IRQ_TYPE_LEVEL_HIGH:
		level = mask;
		edge_config = mask;
		edge_insensitive = 0;
		break;
	case IRQ_TYPE_EDGE_FALLING:
		level = 0;
		edge_config = 0;
		edge_insensitive = 0;
		break;
	case IRQ_TYPE_EDGE_RISING:
		level = 0;
		edge_config = mask;
		edge_insensitive = 0;
		break;
	case IRQ_TYPE_EDGE_BOTH:
		level = 0;
		edge_config = 0;  /* don't care, but want known value */
		edge_insensitive = mask;
		break;
	default:
		return -EINVAL;
	}

	spin_lock_irqsave(&bank->gc.bgpio_lock, flags);

	iedge_config = bank->gc.read_reg(priv->reg_base +
			GIO_EC(bank->id)) & ~mask;
	iedge_insensitive = bank->gc.read_reg(priv->reg_base +
			GIO_EI(bank->id)) & ~mask;
	ilevel = bank->gc.read_reg(priv->reg_base +
			GIO_LEVEL(bank->id)) & ~mask;

	bank->gc.write_reg(priv->reg_base + GIO_EC(bank->id),
			iedge_config | edge_config);
	bank->gc.write_reg(priv->reg_base + GIO_EI(bank->id),
			iedge_insensitive | edge_insensitive);
	bank->gc.write_reg(priv->reg_base + GIO_LEVEL(bank->id),
			ilevel | level);

	spin_unlock_irqrestore(&bank->gc.bgpio_lock, flags);
	return 0;
}

static int brcmstb_gpio_priv_set_wake(struct brcmstb_gpio_priv *priv,
		unsigned int enable)
{
	int ret = 0;

	if (enable)
		ret = enable_irq_wake(priv->parent_wake_irq);
	else
		ret = disable_irq_wake(priv->parent_wake_irq);
	if (ret)
		dev_err(&priv->pdev->dev, "failed to %s wake-up interrupt\n",
				enable ? "enable" : "disable");
	return ret;
}

static int brcmstb_gpio_irq_set_wake(struct irq_data *d, unsigned int enable)
{
	struct gpio_chip *gc = irq_data_get_irq_chip_data(d);
	struct brcmstb_gpio_bank *bank = gpiochip_get_data(gc);
	struct brcmstb_gpio_priv *priv = bank->parent_priv;
	u32 mask = BIT(brcmstb_gpio_hwirq_to_offset(d->hwirq, bank));

	/*
	 * Do not do anything specific for now, suspend/resume callbacks will
	 * configure the interrupt mask appropriately
	 */
	if (enable)
		bank->wake_active |= mask;
	else
		bank->wake_active &= ~mask;

	return brcmstb_gpio_priv_set_wake(priv, enable);
}

static irqreturn_t brcmstb_gpio_wake_irq_handler(int irq, void *data)
{
	struct brcmstb_gpio_priv *priv = data;

	if (!priv || irq != priv->parent_wake_irq)
		return IRQ_NONE;

	/* Nothing to do */
	return IRQ_HANDLED;
}

static void brcmstb_gpio_irq_bank_handler(struct brcmstb_gpio_bank *bank)
{
	struct brcmstb_gpio_priv *priv = bank->parent_priv;
	struct irq_domain *domain = priv->irq_domain;
	int hwbase = bank->gc.base - priv->gpio_base;
	unsigned long status;

	while ((status = brcmstb_gpio_get_active_irqs(bank))) {
		unsigned int irq, offset;

		for_each_set_bit(offset, &status, 32) {
			if (offset >= bank->width)
				dev_warn(&priv->pdev->dev,
					 "IRQ for invalid GPIO (bank=%d, offset=%d)\n",
					 bank->id, offset);
			irq = irq_linear_revmap(domain, hwbase + offset);
			generic_handle_irq(irq);
		}
	}
}

/* Each UPG GIO block has one IRQ for all banks */
static void brcmstb_gpio_irq_handler(struct irq_desc *desc)
{
	struct brcmstb_gpio_priv *priv = irq_desc_get_handler_data(desc);
	struct irq_chip *chip = irq_desc_get_chip(desc);
	struct brcmstb_gpio_bank *bank;

	/* Interrupts weren't properly cleared during probe */
	BUG_ON(!priv || !chip);

	chained_irq_enter(chip, desc);
	list_for_each_entry(bank, &priv->bank_list, node)
		brcmstb_gpio_irq_bank_handler(bank);
	chained_irq_exit(chip, desc);
}

static struct brcmstb_gpio_bank *brcmstb_gpio_hwirq_to_bank(
		struct brcmstb_gpio_priv *priv, irq_hw_number_t hwirq)
{
	struct brcmstb_gpio_bank *bank;
	int i = 0;

	/* banks are in descending order */
	list_for_each_entry_reverse(bank, &priv->bank_list, node) {
		i += bank->gc.ngpio;
		if (hwirq < i)
			return bank;
	}
	return NULL;
}

/*
 * This lock class tells lockdep that GPIO irqs are in a different
 * category than their parents, so it won't report false recursion.
 */
static struct lock_class_key brcmstb_gpio_irq_lock_class;
<<<<<<< HEAD
=======
static struct lock_class_key brcmstb_gpio_irq_request_class;
>>>>>>> 5fa4ec9c


static int brcmstb_gpio_irq_map(struct irq_domain *d, unsigned int irq,
		irq_hw_number_t hwirq)
{
	struct brcmstb_gpio_priv *priv = d->host_data;
	struct brcmstb_gpio_bank *bank =
		brcmstb_gpio_hwirq_to_bank(priv, hwirq);
	struct platform_device *pdev = priv->pdev;
	int ret;

	if (!bank)
		return -EINVAL;

	dev_dbg(&pdev->dev, "Mapping irq %d for gpio line %d (bank %d)\n",
		irq, (int)hwirq, bank->id);
	ret = irq_set_chip_data(irq, &bank->gc);
	if (ret < 0)
		return ret;
<<<<<<< HEAD
	irq_set_lockdep_class(irq, &brcmstb_gpio_irq_lock_class);
=======
	irq_set_lockdep_class(irq, &brcmstb_gpio_irq_lock_class,
			      &brcmstb_gpio_irq_request_class);
>>>>>>> 5fa4ec9c
	irq_set_chip_and_handler(irq, &priv->irq_chip, handle_level_irq);
	irq_set_noprobe(irq);
	return 0;
}

static void brcmstb_gpio_irq_unmap(struct irq_domain *d, unsigned int irq)
{
	irq_set_chip_and_handler(irq, NULL, NULL);
	irq_set_chip_data(irq, NULL);
}

static const struct irq_domain_ops brcmstb_gpio_irq_domain_ops = {
	.map = brcmstb_gpio_irq_map,
	.unmap = brcmstb_gpio_irq_unmap,
	.xlate = irq_domain_xlate_twocell,
};

/* Make sure that the number of banks matches up between properties */
static int brcmstb_gpio_sanity_check_banks(struct device *dev,
		struct device_node *np, struct resource *res)
{
	int res_num_banks = resource_size(res) / GIO_BANK_SIZE;
	int num_banks =
		of_property_count_u32_elems(np, "brcm,gpio-bank-widths");

	if (res_num_banks != num_banks) {
		dev_err(dev, "Mismatch in banks: res had %d, bank-widths had %d\n",
				res_num_banks, num_banks);
		return -EINVAL;
	} else {
		return 0;
	}
}

static int brcmstb_gpio_remove(struct platform_device *pdev)
{
	struct brcmstb_gpio_priv *priv = platform_get_drvdata(pdev);
	struct brcmstb_gpio_bank *bank;
	int offset, ret = 0, virq;

	if (!priv) {
		dev_err(&pdev->dev, "called %s without drvdata!\n", __func__);
		return -EFAULT;
	}

	if (priv->parent_irq > 0)
		irq_set_chained_handler_and_data(priv->parent_irq, NULL, NULL);

	/* Remove all IRQ mappings and delete the domain */
	if (priv->irq_domain) {
		for (offset = 0; offset < priv->num_gpios; offset++) {
			virq = irq_find_mapping(priv->irq_domain, offset);
			irq_dispose_mapping(virq);
		}
		irq_domain_remove(priv->irq_domain);
	}

	/*
	 * You can lose return values below, but we report all errors, and it's
	 * more important to actually perform all of the steps.
	 */
	list_for_each_entry(bank, &priv->bank_list, node)
		gpiochip_remove(&bank->gc);

	return ret;
}

static int brcmstb_gpio_of_xlate(struct gpio_chip *gc,
		const struct of_phandle_args *gpiospec, u32 *flags)
{
	struct brcmstb_gpio_priv *priv = brcmstb_gpio_gc_to_priv(gc);
	struct brcmstb_gpio_bank *bank = gpiochip_get_data(gc);
	int offset;

	if (gc->of_gpio_n_cells != 2) {
		WARN_ON(1);
		return -EINVAL;
	}

	if (WARN_ON(gpiospec->args_count < gc->of_gpio_n_cells))
		return -EINVAL;

	offset = gpiospec->args[0] - (gc->base - priv->gpio_base);
	if (offset >= gc->ngpio || offset < 0)
		return -EINVAL;

	if (unlikely(offset >= bank->width)) {
		dev_warn_ratelimited(&priv->pdev->dev,
			"Received request for invalid GPIO offset %d\n",
			gpiospec->args[0]);
	}

	if (flags)
		*flags = gpiospec->args[1];

	return offset;
}

/* priv->parent_irq and priv->num_gpios must be set before calling */
static int brcmstb_gpio_irq_setup(struct platform_device *pdev,
		struct brcmstb_gpio_priv *priv)
{
	struct device *dev = &pdev->dev;
	struct device_node *np = dev->of_node;
	int err;

	priv->irq_domain =
		irq_domain_add_linear(np, priv->num_gpios,
				      &brcmstb_gpio_irq_domain_ops,
				      priv);
	if (!priv->irq_domain) {
		dev_err(dev, "Couldn't allocate IRQ domain\n");
		return -ENXIO;
	}

	if (of_property_read_bool(np, "wakeup-source")) {
		priv->parent_wake_irq = platform_get_irq(pdev, 1);
		if (priv->parent_wake_irq < 0) {
			priv->parent_wake_irq = 0;
			dev_warn(dev,
				"Couldn't get wake IRQ - GPIOs will not be able to wake from sleep");
		} else {
			/*
			 * Set wakeup capability so we can process boot-time
			 * "wakeups" (e.g., from S5 cold boot)
			 */
			device_set_wakeup_capable(dev, true);
			device_wakeup_enable(dev);
			err = devm_request_irq(dev, priv->parent_wake_irq,
					       brcmstb_gpio_wake_irq_handler,
					       IRQF_SHARED,
					       "brcmstb-gpio-wake", priv);

			if (err < 0) {
				dev_err(dev, "Couldn't request wake IRQ");
				goto out_free_domain;
			}
		}
	}

	priv->irq_chip.name = dev_name(dev);
	priv->irq_chip.irq_disable = brcmstb_gpio_irq_mask;
	priv->irq_chip.irq_mask = brcmstb_gpio_irq_mask;
	priv->irq_chip.irq_unmask = brcmstb_gpio_irq_unmask;
	priv->irq_chip.irq_ack = brcmstb_gpio_irq_ack;
	priv->irq_chip.irq_set_type = brcmstb_gpio_irq_set_type;

	if (priv->parent_wake_irq)
		priv->irq_chip.irq_set_wake = brcmstb_gpio_irq_set_wake;

	irq_set_chained_handler_and_data(priv->parent_irq,
					 brcmstb_gpio_irq_handler, priv);
	irq_set_status_flags(priv->parent_irq, IRQ_DISABLE_UNLAZY);

	return 0;

out_free_domain:
	irq_domain_remove(priv->irq_domain);

	return err;
}

static void brcmstb_gpio_bank_save(struct brcmstb_gpio_priv *priv,
				   struct brcmstb_gpio_bank *bank)
{
	struct gpio_chip *gc = &bank->gc;
	unsigned int i;

	for (i = 0; i < GIO_REG_STAT; i++)
		bank->saved_regs[i] = gc->read_reg(priv->reg_base +
						   GIO_BANK_OFF(bank->id, i));
}

static void brcmstb_gpio_quiesce(struct device *dev, bool save)
{
	struct brcmstb_gpio_priv *priv = dev_get_drvdata(dev);
	struct brcmstb_gpio_bank *bank;
	struct gpio_chip *gc;
	u32 imask;

	/* disable non-wake interrupt */
	if (priv->parent_irq >= 0)
		disable_irq(priv->parent_irq);

	list_for_each_entry(bank, &priv->bank_list, node) {
		gc = &bank->gc;

		if (save)
			brcmstb_gpio_bank_save(priv, bank);

		/* Unmask GPIOs which have been flagged as wake-up sources */
		if (priv->parent_wake_irq)
			imask = bank->wake_active;
		else
			imask = 0;
		gc->write_reg(priv->reg_base + GIO_MASK(bank->id),
			       imask);
	}
}

static void brcmstb_gpio_shutdown(struct platform_device *pdev)
{
	/* Enable GPIO for S5 cold boot */
	brcmstb_gpio_quiesce(&pdev->dev, false);
}

#ifdef CONFIG_PM_SLEEP
static void brcmstb_gpio_bank_restore(struct brcmstb_gpio_priv *priv,
				      struct brcmstb_gpio_bank *bank)
{
	struct gpio_chip *gc = &bank->gc;
	unsigned int i;

	for (i = 0; i < GIO_REG_STAT; i++)
		gc->write_reg(priv->reg_base + GIO_BANK_OFF(bank->id, i),
			      bank->saved_regs[i]);
}

static int brcmstb_gpio_suspend(struct device *dev)
{
	brcmstb_gpio_quiesce(dev, true);
	return 0;
}

static int brcmstb_gpio_resume(struct device *dev)
{
	struct brcmstb_gpio_priv *priv = dev_get_drvdata(dev);
	struct brcmstb_gpio_bank *bank;
	bool need_wakeup_event = false;

	list_for_each_entry(bank, &priv->bank_list, node) {
		need_wakeup_event |= !!__brcmstb_gpio_get_active_irqs(bank);
		brcmstb_gpio_bank_restore(priv, bank);
	}

	if (priv->parent_wake_irq && need_wakeup_event)
		pm_wakeup_event(dev, 0);

	/* enable non-wake interrupt */
	if (priv->parent_irq >= 0)
		enable_irq(priv->parent_irq);

	return 0;
}

#else
#define brcmstb_gpio_suspend	NULL
#define brcmstb_gpio_resume	NULL
#endif /* CONFIG_PM_SLEEP */

static const struct dev_pm_ops brcmstb_gpio_pm_ops = {
	.suspend_noirq	= brcmstb_gpio_suspend,
	.resume_noirq = brcmstb_gpio_resume,
};

static int brcmstb_gpio_probe(struct platform_device *pdev)
{
	struct device *dev = &pdev->dev;
	struct device_node *np = dev->of_node;
	void __iomem *reg_base;
	struct brcmstb_gpio_priv *priv;
	struct resource *res;
	struct property *prop;
	const __be32 *p;
	u32 bank_width;
	int num_banks = 0;
	int err;
	static int gpio_base;
	unsigned long flags = 0;
	bool need_wakeup_event = false;

	priv = devm_kzalloc(dev, sizeof(*priv), GFP_KERNEL);
	if (!priv)
		return -ENOMEM;
	platform_set_drvdata(pdev, priv);
	INIT_LIST_HEAD(&priv->bank_list);

	res = platform_get_resource(pdev, IORESOURCE_MEM, 0);
	reg_base = devm_ioremap_resource(dev, res);
	if (IS_ERR(reg_base))
		return PTR_ERR(reg_base);

	priv->gpio_base = gpio_base;
	priv->reg_base = reg_base;
	priv->pdev = pdev;

	if (of_property_read_bool(np, "interrupt-controller")) {
		priv->parent_irq = platform_get_irq(pdev, 0);
		if (priv->parent_irq <= 0) {
			dev_err(dev, "Couldn't get IRQ");
			return -ENOENT;
		}
	} else {
		priv->parent_irq = -ENOENT;
	}

	if (brcmstb_gpio_sanity_check_banks(dev, np, res))
		return -EINVAL;

	/*
	 * MIPS endianness is configured by boot strap, which also reverses all
	 * bus endianness (i.e., big-endian CPU + big endian bus ==> native
	 * endian I/O).
	 *
	 * Other architectures (e.g., ARM) either do not support big endian, or
	 * else leave I/O in little endian mode.
	 */
#if defined(CONFIG_MIPS) && defined(__BIG_ENDIAN)
	flags = BGPIOF_BIG_ENDIAN_BYTE_ORDER;
#endif

	of_property_for_each_u32(np, "brcm,gpio-bank-widths", prop, p,
			bank_width) {
		struct brcmstb_gpio_bank *bank;
		struct gpio_chip *gc;

		bank = devm_kzalloc(dev, sizeof(*bank), GFP_KERNEL);
		if (!bank) {
			err = -ENOMEM;
			goto fail;
		}

		bank->parent_priv = priv;
		bank->id = num_banks;
		if (bank_width <= 0 || bank_width > MAX_GPIO_PER_BANK) {
			dev_err(dev, "Invalid bank width %d\n", bank_width);
			err = -EINVAL;
			goto fail;
		} else {
			bank->width = bank_width;
		}

		/*
		 * Regs are 4 bytes wide, have data reg, no set/clear regs,
		 * and direction bits have 0 = output and 1 = input
		 */
		gc = &bank->gc;
		err = bgpio_init(gc, dev, 4,
				reg_base + GIO_DATA(bank->id),
				NULL, NULL, NULL,
				reg_base + GIO_IODIR(bank->id), flags);
		if (err) {
			dev_err(dev, "bgpio_init() failed\n");
			goto fail;
		}

		gc->of_node = np;
		gc->owner = THIS_MODULE;
		gc->label = devm_kasprintf(dev, GFP_KERNEL, "%pOF", dev->of_node);
		if (!gc->label) {
			err = -ENOMEM;
			goto fail;
		}
		gc->base = gpio_base;
		gc->of_gpio_n_cells = 2;
		gc->of_xlate = brcmstb_gpio_of_xlate;
		/* not all ngpio lines are valid, will use bank width later */
		gc->ngpio = MAX_GPIO_PER_BANK;
		if (priv->parent_irq > 0)
			gc->to_irq = brcmstb_gpio_to_irq;

		/*
		 * Mask all interrupts by default, since wakeup interrupts may
		 * be retained from S5 cold boot
		 */
		need_wakeup_event |= !!__brcmstb_gpio_get_active_irqs(bank);
		gc->write_reg(reg_base + GIO_MASK(bank->id), 0);

		err = gpiochip_add_data(gc, bank);
		if (err) {
			dev_err(dev, "Could not add gpiochip for bank %d\n",
					bank->id);
			goto fail;
		}
		gpio_base += gc->ngpio;

		dev_dbg(dev, "bank=%d, base=%d, ngpio=%d, width=%d\n", bank->id,
			gc->base, gc->ngpio, bank->width);

		/* Everything looks good, so add bank to list */
		list_add(&bank->node, &priv->bank_list);

		num_banks++;
	}

	priv->num_gpios = gpio_base - priv->gpio_base;
	if (priv->parent_irq > 0) {
		err = brcmstb_gpio_irq_setup(pdev, priv);
		if (err)
			goto fail;
	}

	dev_info(dev, "Registered %d banks (GPIO(s): %d-%d)\n",
			num_banks, priv->gpio_base, gpio_base - 1);

	if (priv->parent_wake_irq && need_wakeup_event)
		pm_wakeup_event(dev, 0);

	return 0;

fail:
	(void) brcmstb_gpio_remove(pdev);
	return err;
}

static const struct of_device_id brcmstb_gpio_of_match[] = {
	{ .compatible = "brcm,brcmstb-gpio" },
	{},
};

MODULE_DEVICE_TABLE(of, brcmstb_gpio_of_match);

static struct platform_driver brcmstb_gpio_driver = {
	.driver = {
		.name = "brcmstb-gpio",
		.of_match_table = brcmstb_gpio_of_match,
		.pm = &brcmstb_gpio_pm_ops,
	},
	.probe = brcmstb_gpio_probe,
	.remove = brcmstb_gpio_remove,
	.shutdown = brcmstb_gpio_shutdown,
};
module_platform_driver(brcmstb_gpio_driver);

MODULE_AUTHOR("Gregory Fong");
MODULE_DESCRIPTION("Driver for Broadcom BRCMSTB SoC UPG GPIO");
MODULE_LICENSE("GPL v2");<|MERGE_RESOLUTION|>--- conflicted
+++ resolved
@@ -327,10 +327,7 @@
  * category than their parents, so it won't report false recursion.
  */
 static struct lock_class_key brcmstb_gpio_irq_lock_class;
-<<<<<<< HEAD
-=======
 static struct lock_class_key brcmstb_gpio_irq_request_class;
->>>>>>> 5fa4ec9c
 
 
 static int brcmstb_gpio_irq_map(struct irq_domain *d, unsigned int irq,
@@ -350,12 +347,8 @@
 	ret = irq_set_chip_data(irq, &bank->gc);
 	if (ret < 0)
 		return ret;
-<<<<<<< HEAD
-	irq_set_lockdep_class(irq, &brcmstb_gpio_irq_lock_class);
-=======
 	irq_set_lockdep_class(irq, &brcmstb_gpio_irq_lock_class,
 			      &brcmstb_gpio_irq_request_class);
->>>>>>> 5fa4ec9c
 	irq_set_chip_and_handler(irq, &priv->irq_chip, handle_level_irq);
 	irq_set_noprobe(irq);
 	return 0;
