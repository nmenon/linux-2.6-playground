/*
 * NVM Express device driver
 * Copyright (c) 2011-2014, Intel Corporation.
 *
 * This program is free software; you can redistribute it and/or modify it
 * under the terms and conditions of the GNU General Public License,
 * version 2, as published by the Free Software Foundation.
 *
 * This program is distributed in the hope it will be useful, but WITHOUT
 * ANY WARRANTY; without even the implied warranty of MERCHANTABILITY or
 * FITNESS FOR A PARTICULAR PURPOSE.  See the GNU General Public License for
 * more details.
 */

#include <linux/nvme.h>
#include <linux/bitops.h>
#include <linux/blkdev.h>
#include <linux/blk-mq.h>
#include <linux/cpu.h>
#include <linux/delay.h>
#include <linux/errno.h>
#include <linux/fs.h>
#include <linux/genhd.h>
#include <linux/hdreg.h>
#include <linux/idr.h>
#include <linux/init.h>
#include <linux/interrupt.h>
#include <linux/io.h>
#include <linux/kdev_t.h>
#include <linux/kthread.h>
#include <linux/kernel.h>
#include <linux/mm.h>
#include <linux/module.h>
#include <linux/moduleparam.h>
#include <linux/pci.h>
#include <linux/poison.h>
#include <linux/ptrace.h>
#include <linux/sched.h>
#include <linux/slab.h>
#include <linux/t10-pi.h>
#include <linux/types.h>
#include <scsi/sg.h>
#include <asm-generic/io-64-nonatomic-lo-hi.h>

#define NVME_MINORS		(1U << MINORBITS)
#define NVME_Q_DEPTH		1024
#define NVME_AQ_DEPTH		256
#define SQ_SIZE(depth)		(depth * sizeof(struct nvme_command))
#define CQ_SIZE(depth)		(depth * sizeof(struct nvme_completion))
#define ADMIN_TIMEOUT		(admin_timeout * HZ)
#define SHUTDOWN_TIMEOUT	(shutdown_timeout * HZ)

static unsigned char admin_timeout = 60;
module_param(admin_timeout, byte, 0644);
MODULE_PARM_DESC(admin_timeout, "timeout in seconds for admin commands");

unsigned char nvme_io_timeout = 30;
module_param_named(io_timeout, nvme_io_timeout, byte, 0644);
MODULE_PARM_DESC(io_timeout, "timeout in seconds for I/O");

static unsigned char shutdown_timeout = 5;
module_param(shutdown_timeout, byte, 0644);
MODULE_PARM_DESC(shutdown_timeout, "timeout in seconds for controller shutdown");

static int nvme_major;
module_param(nvme_major, int, 0);

static int nvme_char_major;
module_param(nvme_char_major, int, 0);

static int use_threaded_interrupts;
module_param(use_threaded_interrupts, int, 0);

static DEFINE_SPINLOCK(dev_list_lock);
static LIST_HEAD(dev_list);
static struct task_struct *nvme_thread;
static struct workqueue_struct *nvme_workq;
static wait_queue_head_t nvme_kthread_wait;

static struct class *nvme_class;

static void nvme_reset_failed_dev(struct work_struct *ws);
static int nvme_process_cq(struct nvme_queue *nvmeq);

struct async_cmd_info {
	struct kthread_work work;
	struct kthread_worker *worker;
	struct request *req;
	u32 result;
	int status;
	void *ctx;
};

/*
 * An NVM Express queue.  Each device has at least two (one for admin
 * commands and one for I/O commands).
 */
struct nvme_queue {
	struct device *q_dmadev;
	struct nvme_dev *dev;
	char irqname[24];	/* nvme4294967295-65535\0 */
	spinlock_t q_lock;
	struct nvme_command *sq_cmds;
	volatile struct nvme_completion *cqes;
	dma_addr_t sq_dma_addr;
	dma_addr_t cq_dma_addr;
	u32 __iomem *q_db;
	u16 q_depth;
	s16 cq_vector;
	u16 sq_head;
	u16 sq_tail;
	u16 cq_head;
	u16 qid;
	u8 cq_phase;
	u8 cqe_seen;
	struct async_cmd_info cmdinfo;
	struct blk_mq_hw_ctx *hctx;
};

/*
 * Check we didin't inadvertently grow the command struct
 */
static inline void _nvme_check_size(void)
{
	BUILD_BUG_ON(sizeof(struct nvme_rw_command) != 64);
	BUILD_BUG_ON(sizeof(struct nvme_create_cq) != 64);
	BUILD_BUG_ON(sizeof(struct nvme_create_sq) != 64);
	BUILD_BUG_ON(sizeof(struct nvme_delete_queue) != 64);
	BUILD_BUG_ON(sizeof(struct nvme_features) != 64);
	BUILD_BUG_ON(sizeof(struct nvme_format_cmd) != 64);
	BUILD_BUG_ON(sizeof(struct nvme_abort_cmd) != 64);
	BUILD_BUG_ON(sizeof(struct nvme_command) != 64);
	BUILD_BUG_ON(sizeof(struct nvme_id_ctrl) != 4096);
	BUILD_BUG_ON(sizeof(struct nvme_id_ns) != 4096);
	BUILD_BUG_ON(sizeof(struct nvme_lba_range_type) != 64);
	BUILD_BUG_ON(sizeof(struct nvme_smart_log) != 512);
}

typedef void (*nvme_completion_fn)(struct nvme_queue *, void *,
						struct nvme_completion *);

struct nvme_cmd_info {
	nvme_completion_fn fn;
	void *ctx;
	int aborted;
	struct nvme_queue *nvmeq;
	struct nvme_iod iod[0];
};

/*
 * Max size of iod being embedded in the request payload
 */
#define NVME_INT_PAGES		2
#define NVME_INT_BYTES(dev)	(NVME_INT_PAGES * (dev)->page_size)
#define NVME_INT_MASK		0x01

/*
 * Will slightly overestimate the number of pages needed.  This is OK
 * as it only leads to a small amount of wasted memory for the lifetime of
 * the I/O.
 */
static int nvme_npages(unsigned size, struct nvme_dev *dev)
{
	unsigned nprps = DIV_ROUND_UP(size + dev->page_size, dev->page_size);
	return DIV_ROUND_UP(8 * nprps, PAGE_SIZE - 8);
}

static unsigned int nvme_cmd_size(struct nvme_dev *dev)
{
	unsigned int ret = sizeof(struct nvme_cmd_info);

	ret += sizeof(struct nvme_iod);
	ret += sizeof(__le64 *) * nvme_npages(NVME_INT_BYTES(dev), dev);
	ret += sizeof(struct scatterlist) * NVME_INT_PAGES;

	return ret;
}

static int nvme_admin_init_hctx(struct blk_mq_hw_ctx *hctx, void *data,
				unsigned int hctx_idx)
{
	struct nvme_dev *dev = data;
	struct nvme_queue *nvmeq = dev->queues[0];

	WARN_ON(nvmeq->hctx);
	nvmeq->hctx = hctx;
	hctx->driver_data = nvmeq;
	return 0;
}

static int nvme_admin_init_request(void *data, struct request *req,
				unsigned int hctx_idx, unsigned int rq_idx,
				unsigned int numa_node)
{
	struct nvme_dev *dev = data;
	struct nvme_cmd_info *cmd = blk_mq_rq_to_pdu(req);
	struct nvme_queue *nvmeq = dev->queues[0];

	BUG_ON(!nvmeq);
	cmd->nvmeq = nvmeq;
	return 0;
}

static void nvme_exit_hctx(struct blk_mq_hw_ctx *hctx, unsigned int hctx_idx)
{
	struct nvme_queue *nvmeq = hctx->driver_data;

	nvmeq->hctx = NULL;
}

static int nvme_init_hctx(struct blk_mq_hw_ctx *hctx, void *data,
			  unsigned int hctx_idx)
{
	struct nvme_dev *dev = data;
	struct nvme_queue *nvmeq = dev->queues[
					(hctx_idx % dev->queue_count) + 1];

	if (!nvmeq->hctx)
		nvmeq->hctx = hctx;

	/* nvmeq queues are shared between namespaces. We assume here that
	 * blk-mq map the tags so they match up with the nvme queue tags. */
	WARN_ON(nvmeq->hctx->tags != hctx->tags);

	hctx->driver_data = nvmeq;
	return 0;
}

static int nvme_init_request(void *data, struct request *req,
				unsigned int hctx_idx, unsigned int rq_idx,
				unsigned int numa_node)
{
	struct nvme_dev *dev = data;
	struct nvme_cmd_info *cmd = blk_mq_rq_to_pdu(req);
	struct nvme_queue *nvmeq = dev->queues[hctx_idx + 1];

	BUG_ON(!nvmeq);
	cmd->nvmeq = nvmeq;
	return 0;
}

static void nvme_set_info(struct nvme_cmd_info *cmd, void *ctx,
				nvme_completion_fn handler)
{
	cmd->fn = handler;
	cmd->ctx = ctx;
	cmd->aborted = 0;
	blk_mq_start_request(blk_mq_rq_from_pdu(cmd));
}

static void *iod_get_private(struct nvme_iod *iod)
{
	return (void *) (iod->private & ~0x1UL);
}

/*
 * If bit 0 is set, the iod is embedded in the request payload.
 */
static bool iod_should_kfree(struct nvme_iod *iod)
{
	return (iod->private & NVME_INT_MASK) == 0;
}

/* Special values must be less than 0x1000 */
#define CMD_CTX_BASE		((void *)POISON_POINTER_DELTA)
#define CMD_CTX_CANCELLED	(0x30C + CMD_CTX_BASE)
#define CMD_CTX_COMPLETED	(0x310 + CMD_CTX_BASE)
#define CMD_CTX_INVALID		(0x314 + CMD_CTX_BASE)

static void special_completion(struct nvme_queue *nvmeq, void *ctx,
						struct nvme_completion *cqe)
{
	if (ctx == CMD_CTX_CANCELLED)
		return;
	if (ctx == CMD_CTX_COMPLETED) {
		dev_warn(nvmeq->q_dmadev,
				"completed id %d twice on queue %d\n",
				cqe->command_id, le16_to_cpup(&cqe->sq_id));
		return;
	}
	if (ctx == CMD_CTX_INVALID) {
		dev_warn(nvmeq->q_dmadev,
				"invalid id %d completed on queue %d\n",
				cqe->command_id, le16_to_cpup(&cqe->sq_id));
		return;
	}
	dev_warn(nvmeq->q_dmadev, "Unknown special completion %p\n", ctx);
}

static void *cancel_cmd_info(struct nvme_cmd_info *cmd, nvme_completion_fn *fn)
{
	void *ctx;

	if (fn)
		*fn = cmd->fn;
	ctx = cmd->ctx;
	cmd->fn = special_completion;
	cmd->ctx = CMD_CTX_CANCELLED;
	return ctx;
}

static void async_req_completion(struct nvme_queue *nvmeq, void *ctx,
						struct nvme_completion *cqe)
{
	u32 result = le32_to_cpup(&cqe->result);
	u16 status = le16_to_cpup(&cqe->status) >> 1;

	if (status == NVME_SC_SUCCESS || status == NVME_SC_ABORT_REQ)
		++nvmeq->dev->event_limit;
	if (status == NVME_SC_SUCCESS)
		dev_warn(nvmeq->q_dmadev,
			"async event result %08x\n", result);
}

static void abort_completion(struct nvme_queue *nvmeq, void *ctx,
						struct nvme_completion *cqe)
{
	struct request *req = ctx;

	u16 status = le16_to_cpup(&cqe->status) >> 1;
	u32 result = le32_to_cpup(&cqe->result);

	blk_mq_free_hctx_request(nvmeq->hctx, req);

	dev_warn(nvmeq->q_dmadev, "Abort status:%x result:%x", status, result);
	++nvmeq->dev->abort_limit;
}

static void async_completion(struct nvme_queue *nvmeq, void *ctx,
						struct nvme_completion *cqe)
{
	struct async_cmd_info *cmdinfo = ctx;
	cmdinfo->result = le32_to_cpup(&cqe->result);
	cmdinfo->status = le16_to_cpup(&cqe->status) >> 1;
	queue_kthread_work(cmdinfo->worker, &cmdinfo->work);
	blk_mq_free_hctx_request(nvmeq->hctx, cmdinfo->req);
}

static inline struct nvme_cmd_info *get_cmd_from_tag(struct nvme_queue *nvmeq,
				  unsigned int tag)
{
	struct blk_mq_hw_ctx *hctx = nvmeq->hctx;
	struct request *req = blk_mq_tag_to_rq(hctx->tags, tag);

	return blk_mq_rq_to_pdu(req);
}

/*
 * Called with local interrupts disabled and the q_lock held.  May not sleep.
 */
static void *nvme_finish_cmd(struct nvme_queue *nvmeq, int tag,
						nvme_completion_fn *fn)
{
	struct nvme_cmd_info *cmd = get_cmd_from_tag(nvmeq, tag);
	void *ctx;
	if (tag >= nvmeq->q_depth) {
		*fn = special_completion;
		return CMD_CTX_INVALID;
	}
	if (fn)
		*fn = cmd->fn;
	ctx = cmd->ctx;
	cmd->fn = special_completion;
	cmd->ctx = CMD_CTX_COMPLETED;
	return ctx;
}

/**
 * nvme_submit_cmd() - Copy a command into a queue and ring the doorbell
 * @nvmeq: The queue to use
 * @cmd: The command to send
 *
 * Safe to use from interrupt context
 */
static int __nvme_submit_cmd(struct nvme_queue *nvmeq, struct nvme_command *cmd)
{
	u16 tail = nvmeq->sq_tail;

	memcpy(&nvmeq->sq_cmds[tail], cmd, sizeof(*cmd));
	if (++tail == nvmeq->q_depth)
		tail = 0;
	writel(tail, nvmeq->q_db);
	nvmeq->sq_tail = tail;

	return 0;
}

static int nvme_submit_cmd(struct nvme_queue *nvmeq, struct nvme_command *cmd)
{
	unsigned long flags;
	int ret;
	spin_lock_irqsave(&nvmeq->q_lock, flags);
	ret = __nvme_submit_cmd(nvmeq, cmd);
	spin_unlock_irqrestore(&nvmeq->q_lock, flags);
	return ret;
}

static __le64 **iod_list(struct nvme_iod *iod)
{
	return ((void *)iod) + iod->offset;
}

static inline void iod_init(struct nvme_iod *iod, unsigned nbytes,
			    unsigned nseg, unsigned long private)
{
	iod->private = private;
	iod->offset = offsetof(struct nvme_iod, sg[nseg]);
	iod->npages = -1;
	iod->length = nbytes;
	iod->nents = 0;
}

static struct nvme_iod *
__nvme_alloc_iod(unsigned nseg, unsigned bytes, struct nvme_dev *dev,
		 unsigned long priv, gfp_t gfp)
{
	struct nvme_iod *iod = kmalloc(sizeof(struct nvme_iod) +
				sizeof(__le64 *) * nvme_npages(bytes, dev) +
				sizeof(struct scatterlist) * nseg, gfp);

	if (iod)
		iod_init(iod, bytes, nseg, priv);

	return iod;
}

static struct nvme_iod *nvme_alloc_iod(struct request *rq, struct nvme_dev *dev,
			               gfp_t gfp)
{
	unsigned size = !(rq->cmd_flags & REQ_DISCARD) ? blk_rq_bytes(rq) :
                                                sizeof(struct nvme_dsm_range);
	struct nvme_iod *iod;

	if (rq->nr_phys_segments <= NVME_INT_PAGES &&
	    size <= NVME_INT_BYTES(dev)) {
		struct nvme_cmd_info *cmd = blk_mq_rq_to_pdu(rq);

		iod = cmd->iod;
		iod_init(iod, size, rq->nr_phys_segments,
				(unsigned long) rq | NVME_INT_MASK);
		return iod;
	}

	return __nvme_alloc_iod(rq->nr_phys_segments, size, dev,
				(unsigned long) rq, gfp);
}

void nvme_free_iod(struct nvme_dev *dev, struct nvme_iod *iod)
{
	const int last_prp = dev->page_size / 8 - 1;
	int i;
	__le64 **list = iod_list(iod);
	dma_addr_t prp_dma = iod->first_dma;

	if (iod->npages == 0)
		dma_pool_free(dev->prp_small_pool, list[0], prp_dma);
	for (i = 0; i < iod->npages; i++) {
		__le64 *prp_list = list[i];
		dma_addr_t next_prp_dma = le64_to_cpu(prp_list[last_prp]);
		dma_pool_free(dev->prp_page_pool, prp_list, prp_dma);
		prp_dma = next_prp_dma;
	}

	if (iod_should_kfree(iod))
		kfree(iod);
}

static int nvme_error_status(u16 status)
{
	switch (status & 0x7ff) {
	case NVME_SC_SUCCESS:
		return 0;
	case NVME_SC_CAP_EXCEEDED:
		return -ENOSPC;
	default:
		return -EIO;
	}
}

#ifdef CONFIG_BLK_DEV_INTEGRITY
static void nvme_dif_prep(u32 p, u32 v, struct t10_pi_tuple *pi)
{
	if (be32_to_cpu(pi->ref_tag) == v)
		pi->ref_tag = cpu_to_be32(p);
}

static void nvme_dif_complete(u32 p, u32 v, struct t10_pi_tuple *pi)
{
	if (be32_to_cpu(pi->ref_tag) == p)
		pi->ref_tag = cpu_to_be32(v);
}

/**
 * nvme_dif_remap - remaps ref tags to bip seed and physical lba
 *
 * The virtual start sector is the one that was originally submitted by the
 * block layer.	Due to partitioning, MD/DM cloning, etc. the actual physical
 * start sector may be different. Remap protection information to match the
 * physical LBA on writes, and back to the original seed on reads.
 *
 * Type 0 and 3 do not have a ref tag, so no remapping required.
 */
static void nvme_dif_remap(struct request *req,
			void (*dif_swap)(u32 p, u32 v, struct t10_pi_tuple *pi))
{
	struct nvme_ns *ns = req->rq_disk->private_data;
	struct bio_integrity_payload *bip;
	struct t10_pi_tuple *pi;
	void *p, *pmap;
	u32 i, nlb, ts, phys, virt;

	if (!ns->pi_type || ns->pi_type == NVME_NS_DPS_PI_TYPE3)
		return;

	bip = bio_integrity(req->bio);
	if (!bip)
		return;

	pmap = kmap_atomic(bip->bip_vec->bv_page) + bip->bip_vec->bv_offset;

	p = pmap;
	virt = bip_get_seed(bip);
	phys = nvme_block_nr(ns, blk_rq_pos(req));
	nlb = (blk_rq_bytes(req) >> ns->lba_shift);
	ts = ns->disk->integrity->tuple_size;

	for (i = 0; i < nlb; i++, virt++, phys++) {
		pi = (struct t10_pi_tuple *)p;
		dif_swap(phys, virt, pi);
		p += ts;
	}
	kunmap_atomic(pmap);
}

static int nvme_noop_verify(struct blk_integrity_iter *iter)
{
	return 0;
}

static int nvme_noop_generate(struct blk_integrity_iter *iter)
{
	return 0;
}

struct blk_integrity nvme_meta_noop = {
	.name			= "NVME_META_NOOP",
	.generate_fn		= nvme_noop_generate,
	.verify_fn		= nvme_noop_verify,
};

static void nvme_init_integrity(struct nvme_ns *ns)
{
	struct blk_integrity integrity;

	switch (ns->pi_type) {
	case NVME_NS_DPS_PI_TYPE3:
		integrity = t10_pi_type3_crc;
		break;
	case NVME_NS_DPS_PI_TYPE1:
	case NVME_NS_DPS_PI_TYPE2:
		integrity = t10_pi_type1_crc;
		break;
	default:
		integrity = nvme_meta_noop;
		break;
	}
	integrity.tuple_size = ns->ms;
	blk_integrity_register(ns->disk, &integrity);
	blk_queue_max_integrity_segments(ns->queue, 1);
}
#else /* CONFIG_BLK_DEV_INTEGRITY */
static void nvme_dif_remap(struct request *req,
			void (*dif_swap)(u32 p, u32 v, struct t10_pi_tuple *pi))
{
}
static void nvme_dif_prep(u32 p, u32 v, struct t10_pi_tuple *pi)
{
}
static void nvme_dif_complete(u32 p, u32 v, struct t10_pi_tuple *pi)
{
}
static void nvme_init_integrity(struct nvme_ns *ns)
{
}
#endif

static void req_completion(struct nvme_queue *nvmeq, void *ctx,
						struct nvme_completion *cqe)
{
	struct nvme_iod *iod = ctx;
	struct request *req = iod_get_private(iod);
	struct nvme_cmd_info *cmd_rq = blk_mq_rq_to_pdu(req);

	u16 status = le16_to_cpup(&cqe->status) >> 1;

	if (unlikely(status)) {
		if (!(status & NVME_SC_DNR || blk_noretry_request(req))
		    && (jiffies - req->start_time) < req->timeout) {
			unsigned long flags;

			blk_mq_requeue_request(req);
			spin_lock_irqsave(req->q->queue_lock, flags);
			if (!blk_queue_stopped(req->q))
				blk_mq_kick_requeue_list(req->q);
			spin_unlock_irqrestore(req->q->queue_lock, flags);
			return;
		}
		req->errors = nvme_error_status(status);
	} else
		req->errors = 0;

	if (cmd_rq->aborted)
		dev_warn(&nvmeq->dev->pci_dev->dev,
			"completing aborted command with status:%04x\n",
			status);

	if (iod->nents) {
		dma_unmap_sg(&nvmeq->dev->pci_dev->dev, iod->sg, iod->nents,
			rq_data_dir(req) ? DMA_TO_DEVICE : DMA_FROM_DEVICE);
		if (blk_integrity_rq(req)) {
			if (!rq_data_dir(req))
				nvme_dif_remap(req, nvme_dif_complete);
			dma_unmap_sg(&nvmeq->dev->pci_dev->dev, iod->meta_sg, 1,
				rq_data_dir(req) ? DMA_TO_DEVICE : DMA_FROM_DEVICE);
		}
	}
	nvme_free_iod(nvmeq->dev, iod);

	blk_mq_complete_request(req);
}

/* length is in bytes.  gfp flags indicates whether we may sleep. */
int nvme_setup_prps(struct nvme_dev *dev, struct nvme_iod *iod, int total_len,
								gfp_t gfp)
{
	struct dma_pool *pool;
	int length = total_len;
	struct scatterlist *sg = iod->sg;
	int dma_len = sg_dma_len(sg);
	u64 dma_addr = sg_dma_address(sg);
	u32 page_size = dev->page_size;
	int offset = dma_addr & (page_size - 1);
	__le64 *prp_list;
	__le64 **list = iod_list(iod);
	dma_addr_t prp_dma;
	int nprps, i;

	length -= (page_size - offset);
	if (length <= 0)
		return total_len;

	dma_len -= (page_size - offset);
	if (dma_len) {
		dma_addr += (page_size - offset);
	} else {
		sg = sg_next(sg);
		dma_addr = sg_dma_address(sg);
		dma_len = sg_dma_len(sg);
	}

	if (length <= page_size) {
		iod->first_dma = dma_addr;
		return total_len;
	}

	nprps = DIV_ROUND_UP(length, page_size);
	if (nprps <= (256 / 8)) {
		pool = dev->prp_small_pool;
		iod->npages = 0;
	} else {
		pool = dev->prp_page_pool;
		iod->npages = 1;
	}

	prp_list = dma_pool_alloc(pool, gfp, &prp_dma);
	if (!prp_list) {
		iod->first_dma = dma_addr;
		iod->npages = -1;
		return (total_len - length) + page_size;
	}
	list[0] = prp_list;
	iod->first_dma = prp_dma;
	i = 0;
	for (;;) {
		if (i == page_size >> 3) {
			__le64 *old_prp_list = prp_list;
			prp_list = dma_pool_alloc(pool, gfp, &prp_dma);
			if (!prp_list)
				return total_len - length;
			list[iod->npages++] = prp_list;
			prp_list[0] = old_prp_list[i - 1];
			old_prp_list[i - 1] = cpu_to_le64(prp_dma);
			i = 1;
		}
		prp_list[i++] = cpu_to_le64(dma_addr);
		dma_len -= page_size;
		dma_addr += page_size;
		length -= page_size;
		if (length <= 0)
			break;
		if (dma_len > 0)
			continue;
		BUG_ON(dma_len < 0);
		sg = sg_next(sg);
		dma_addr = sg_dma_address(sg);
		dma_len = sg_dma_len(sg);
	}

	return total_len;
}

/*
 * We reuse the small pool to allocate the 16-byte range here as it is not
 * worth having a special pool for these or additional cases to handle freeing
 * the iod.
 */
static void nvme_submit_discard(struct nvme_queue *nvmeq, struct nvme_ns *ns,
		struct request *req, struct nvme_iod *iod)
{
	struct nvme_dsm_range *range =
				(struct nvme_dsm_range *)iod_list(iod)[0];
	struct nvme_command *cmnd = &nvmeq->sq_cmds[nvmeq->sq_tail];

	range->cattr = cpu_to_le32(0);
	range->nlb = cpu_to_le32(blk_rq_bytes(req) >> ns->lba_shift);
	range->slba = cpu_to_le64(nvme_block_nr(ns, blk_rq_pos(req)));

	memset(cmnd, 0, sizeof(*cmnd));
	cmnd->dsm.opcode = nvme_cmd_dsm;
	cmnd->dsm.command_id = req->tag;
	cmnd->dsm.nsid = cpu_to_le32(ns->ns_id);
	cmnd->dsm.prp1 = cpu_to_le64(iod->first_dma);
	cmnd->dsm.nr = 0;
	cmnd->dsm.attributes = cpu_to_le32(NVME_DSMGMT_AD);

	if (++nvmeq->sq_tail == nvmeq->q_depth)
		nvmeq->sq_tail = 0;
	writel(nvmeq->sq_tail, nvmeq->q_db);
}

static void nvme_submit_flush(struct nvme_queue *nvmeq, struct nvme_ns *ns,
								int cmdid)
{
	struct nvme_command *cmnd = &nvmeq->sq_cmds[nvmeq->sq_tail];

	memset(cmnd, 0, sizeof(*cmnd));
	cmnd->common.opcode = nvme_cmd_flush;
	cmnd->common.command_id = cmdid;
	cmnd->common.nsid = cpu_to_le32(ns->ns_id);

	if (++nvmeq->sq_tail == nvmeq->q_depth)
		nvmeq->sq_tail = 0;
	writel(nvmeq->sq_tail, nvmeq->q_db);
}

static int nvme_submit_iod(struct nvme_queue *nvmeq, struct nvme_iod *iod,
							struct nvme_ns *ns)
{
	struct request *req = iod_get_private(iod);
	struct nvme_command *cmnd;
	u16 control = 0;
	u32 dsmgmt = 0;

	if (req->cmd_flags & REQ_FUA)
		control |= NVME_RW_FUA;
	if (req->cmd_flags & (REQ_FAILFAST_DEV | REQ_RAHEAD))
		control |= NVME_RW_LR;

	if (req->cmd_flags & REQ_RAHEAD)
		dsmgmt |= NVME_RW_DSM_FREQ_PREFETCH;

	cmnd = &nvmeq->sq_cmds[nvmeq->sq_tail];
	memset(cmnd, 0, sizeof(*cmnd));

	cmnd->rw.opcode = (rq_data_dir(req) ? nvme_cmd_write : nvme_cmd_read);
	cmnd->rw.command_id = req->tag;
	cmnd->rw.nsid = cpu_to_le32(ns->ns_id);
	cmnd->rw.prp1 = cpu_to_le64(sg_dma_address(iod->sg));
	cmnd->rw.prp2 = cpu_to_le64(iod->first_dma);
	cmnd->rw.slba = cpu_to_le64(nvme_block_nr(ns, blk_rq_pos(req)));
	cmnd->rw.length = cpu_to_le16((blk_rq_bytes(req) >> ns->lba_shift) - 1);

	if (blk_integrity_rq(req)) {
		cmnd->rw.metadata = cpu_to_le64(sg_dma_address(iod->meta_sg));
		switch (ns->pi_type) {
		case NVME_NS_DPS_PI_TYPE3:
			control |= NVME_RW_PRINFO_PRCHK_GUARD;
			break;
		case NVME_NS_DPS_PI_TYPE1:
		case NVME_NS_DPS_PI_TYPE2:
			control |= NVME_RW_PRINFO_PRCHK_GUARD |
					NVME_RW_PRINFO_PRCHK_REF;
			cmnd->rw.reftag = cpu_to_le32(
					nvme_block_nr(ns, blk_rq_pos(req)));
			break;
		}
	} else if (ns->ms)
		control |= NVME_RW_PRINFO_PRACT;

	cmnd->rw.control = cpu_to_le16(control);
	cmnd->rw.dsmgmt = cpu_to_le32(dsmgmt);

	if (++nvmeq->sq_tail == nvmeq->q_depth)
		nvmeq->sq_tail = 0;
	writel(nvmeq->sq_tail, nvmeq->q_db);

	return 0;
}

static int nvme_queue_rq(struct blk_mq_hw_ctx *hctx,
			 const struct blk_mq_queue_data *bd)
{
	struct nvme_ns *ns = hctx->queue->queuedata;
	struct nvme_queue *nvmeq = hctx->driver_data;
	struct request *req = bd->rq;
	struct nvme_cmd_info *cmd = blk_mq_rq_to_pdu(req);
	struct nvme_iod *iod;
	enum dma_data_direction dma_dir;

	/*
	 * If formated with metadata, require the block layer provide a buffer
	 * unless this namespace is formated such that the metadata can be
	 * stripped/generated by the controller with PRACT=1.
	 */
	if (ns->ms && !blk_integrity_rq(req)) {
		if (!(ns->pi_type && ns->ms == 8)) {
			req->errors = -EFAULT;
			blk_mq_complete_request(req);
			return BLK_MQ_RQ_QUEUE_OK;
		}
	}

	iod = nvme_alloc_iod(req, ns->dev, GFP_ATOMIC);
	if (!iod)
		return BLK_MQ_RQ_QUEUE_BUSY;

	if (req->cmd_flags & REQ_DISCARD) {
		void *range;
		/*
		 * We reuse the small pool to allocate the 16-byte range here
		 * as it is not worth having a special pool for these or
		 * additional cases to handle freeing the iod.
		 */
		range = dma_pool_alloc(nvmeq->dev->prp_small_pool,
						GFP_ATOMIC,
						&iod->first_dma);
		if (!range)
			goto retry_cmd;
		iod_list(iod)[0] = (__le64 *)range;
		iod->npages = 0;
	} else if (req->nr_phys_segments) {
		dma_dir = rq_data_dir(req) ? DMA_TO_DEVICE : DMA_FROM_DEVICE;

		sg_init_table(iod->sg, req->nr_phys_segments);
		iod->nents = blk_rq_map_sg(req->q, req, iod->sg);
		if (!iod->nents)
			goto error_cmd;

		if (!dma_map_sg(nvmeq->q_dmadev, iod->sg, iod->nents, dma_dir))
			goto retry_cmd;

		if (blk_rq_bytes(req) !=
                    nvme_setup_prps(nvmeq->dev, iod, blk_rq_bytes(req), GFP_ATOMIC)) {
			dma_unmap_sg(&nvmeq->dev->pci_dev->dev, iod->sg,
					iod->nents, dma_dir);
			goto retry_cmd;
		}
		if (blk_integrity_rq(req)) {
			if (blk_rq_count_integrity_sg(req->q, req->bio) != 1)
				goto error_cmd;

			sg_init_table(iod->meta_sg, 1);
			if (blk_rq_map_integrity_sg(
					req->q, req->bio, iod->meta_sg) != 1)
				goto error_cmd;

			if (rq_data_dir(req))
				nvme_dif_remap(req, nvme_dif_prep);

			if (!dma_map_sg(nvmeq->q_dmadev, iod->meta_sg, 1, dma_dir))
				goto error_cmd;
		}
	}

	nvme_set_info(cmd, iod, req_completion);
	spin_lock_irq(&nvmeq->q_lock);
	if (req->cmd_flags & REQ_DISCARD)
		nvme_submit_discard(nvmeq, ns, req, iod);
	else if (req->cmd_flags & REQ_FLUSH)
		nvme_submit_flush(nvmeq, ns, req->tag);
	else
		nvme_submit_iod(nvmeq, iod, ns);

	nvme_process_cq(nvmeq);
	spin_unlock_irq(&nvmeq->q_lock);
	return BLK_MQ_RQ_QUEUE_OK;

 error_cmd:
	nvme_free_iod(nvmeq->dev, iod);
	return BLK_MQ_RQ_QUEUE_ERROR;
 retry_cmd:
	nvme_free_iod(nvmeq->dev, iod);
	return BLK_MQ_RQ_QUEUE_BUSY;
}

static int nvme_process_cq(struct nvme_queue *nvmeq)
{
	u16 head, phase;

	head = nvmeq->cq_head;
	phase = nvmeq->cq_phase;

	for (;;) {
		void *ctx;
		nvme_completion_fn fn;
		struct nvme_completion cqe = nvmeq->cqes[head];
		if ((le16_to_cpu(cqe.status) & 1) != phase)
			break;
		nvmeq->sq_head = le16_to_cpu(cqe.sq_head);
		if (++head == nvmeq->q_depth) {
			head = 0;
			phase = !phase;
		}
		ctx = nvme_finish_cmd(nvmeq, cqe.command_id, &fn);
		fn(nvmeq, ctx, &cqe);
	}

	/* If the controller ignores the cq head doorbell and continuously
	 * writes to the queue, it is theoretically possible to wrap around
	 * the queue twice and mistakenly return IRQ_NONE.  Linux only
	 * requires that 0.1% of your interrupts are handled, so this isn't
	 * a big problem.
	 */
	if (head == nvmeq->cq_head && phase == nvmeq->cq_phase)
		return 0;

	writel(head, nvmeq->q_db + nvmeq->dev->db_stride);
	nvmeq->cq_head = head;
	nvmeq->cq_phase = phase;

	nvmeq->cqe_seen = 1;
	return 1;
}

/* Admin queue isn't initialized as a request queue. If at some point this
 * happens anyway, make sure to notify the user */
static int nvme_admin_queue_rq(struct blk_mq_hw_ctx *hctx,
			       const struct blk_mq_queue_data *bd)
{
	WARN_ON_ONCE(1);
	return BLK_MQ_RQ_QUEUE_ERROR;
}

static irqreturn_t nvme_irq(int irq, void *data)
{
	irqreturn_t result;
	struct nvme_queue *nvmeq = data;
	spin_lock(&nvmeq->q_lock);
	nvme_process_cq(nvmeq);
	result = nvmeq->cqe_seen ? IRQ_HANDLED : IRQ_NONE;
	nvmeq->cqe_seen = 0;
	spin_unlock(&nvmeq->q_lock);
	return result;
}

static irqreturn_t nvme_irq_check(int irq, void *data)
{
	struct nvme_queue *nvmeq = data;
	struct nvme_completion cqe = nvmeq->cqes[nvmeq->cq_head];
	if ((le16_to_cpu(cqe.status) & 1) != nvmeq->cq_phase)
		return IRQ_NONE;
	return IRQ_WAKE_THREAD;
}

struct sync_cmd_info {
	struct task_struct *task;
	u32 result;
	int status;
};

static void sync_completion(struct nvme_queue *nvmeq, void *ctx,
						struct nvme_completion *cqe)
{
	struct sync_cmd_info *cmdinfo = ctx;
	cmdinfo->result = le32_to_cpup(&cqe->result);
	cmdinfo->status = le16_to_cpup(&cqe->status) >> 1;
	wake_up_process(cmdinfo->task);
}

/*
 * Returns 0 on success.  If the result is negative, it's a Linux error code;
 * if the result is positive, it's an NVM Express status code
 */
static int nvme_submit_sync_cmd(struct request *req, struct nvme_command *cmd,
						u32 *result, unsigned timeout)
{
	struct sync_cmd_info cmdinfo;
	struct nvme_cmd_info *cmd_rq = blk_mq_rq_to_pdu(req);
	struct nvme_queue *nvmeq = cmd_rq->nvmeq;

	cmdinfo.task = current;
	cmdinfo.status = -EINTR;

	cmd->common.command_id = req->tag;

	nvme_set_info(cmd_rq, &cmdinfo, sync_completion);

	set_current_state(TASK_UNINTERRUPTIBLE);
	nvme_submit_cmd(nvmeq, cmd);
	schedule();

	if (result)
		*result = cmdinfo.result;
	return cmdinfo.status;
}

static int nvme_submit_async_admin_req(struct nvme_dev *dev)
{
	struct nvme_queue *nvmeq = dev->queues[0];
	struct nvme_command c;
	struct nvme_cmd_info *cmd_info;
	struct request *req;

	req = blk_mq_alloc_request(dev->admin_q, WRITE, GFP_ATOMIC, true);
	if (IS_ERR(req))
		return PTR_ERR(req);

	req->cmd_flags |= REQ_NO_TIMEOUT;
	cmd_info = blk_mq_rq_to_pdu(req);
	nvme_set_info(cmd_info, NULL, async_req_completion);

	memset(&c, 0, sizeof(c));
	c.common.opcode = nvme_admin_async_event;
	c.common.command_id = req->tag;

	blk_mq_free_hctx_request(nvmeq->hctx, req);
	return __nvme_submit_cmd(nvmeq, &c);
}

static int nvme_submit_admin_async_cmd(struct nvme_dev *dev,
			struct nvme_command *cmd,
			struct async_cmd_info *cmdinfo, unsigned timeout)
{
	struct nvme_queue *nvmeq = dev->queues[0];
	struct request *req;
	struct nvme_cmd_info *cmd_rq;

	req = blk_mq_alloc_request(dev->admin_q, WRITE, GFP_KERNEL, false);
	if (IS_ERR(req))
		return PTR_ERR(req);

	req->timeout = timeout;
	cmd_rq = blk_mq_rq_to_pdu(req);
	cmdinfo->req = req;
	nvme_set_info(cmd_rq, cmdinfo, async_completion);
	cmdinfo->status = -EINTR;

	cmd->common.command_id = req->tag;

	return nvme_submit_cmd(nvmeq, cmd);
}

static int __nvme_submit_admin_cmd(struct nvme_dev *dev, struct nvme_command *cmd,
						u32 *result, unsigned timeout)
{
	int res;
	struct request *req;

	req = blk_mq_alloc_request(dev->admin_q, WRITE, GFP_KERNEL, false);
	if (IS_ERR(req))
		return PTR_ERR(req);
	res = nvme_submit_sync_cmd(req, cmd, result, timeout);
	blk_mq_free_request(req);
	return res;
}

int nvme_submit_admin_cmd(struct nvme_dev *dev, struct nvme_command *cmd,
								u32 *result)
{
	return __nvme_submit_admin_cmd(dev, cmd, result, ADMIN_TIMEOUT);
}

int nvme_submit_io_cmd(struct nvme_dev *dev, struct nvme_ns *ns,
					struct nvme_command *cmd, u32 *result)
{
	int res;
	struct request *req;

	req = blk_mq_alloc_request(ns->queue, WRITE, (GFP_KERNEL|__GFP_WAIT),
									false);
	if (IS_ERR(req))
		return PTR_ERR(req);
	res = nvme_submit_sync_cmd(req, cmd, result, NVME_IO_TIMEOUT);
	blk_mq_free_request(req);
	return res;
}

static int adapter_delete_queue(struct nvme_dev *dev, u8 opcode, u16 id)
{
	struct nvme_command c;

	memset(&c, 0, sizeof(c));
	c.delete_queue.opcode = opcode;
	c.delete_queue.qid = cpu_to_le16(id);

	return nvme_submit_admin_cmd(dev, &c, NULL);
}

static int adapter_alloc_cq(struct nvme_dev *dev, u16 qid,
						struct nvme_queue *nvmeq)
{
	struct nvme_command c;
	int flags = NVME_QUEUE_PHYS_CONTIG | NVME_CQ_IRQ_ENABLED;

	memset(&c, 0, sizeof(c));
	c.create_cq.opcode = nvme_admin_create_cq;
	c.create_cq.prp1 = cpu_to_le64(nvmeq->cq_dma_addr);
	c.create_cq.cqid = cpu_to_le16(qid);
	c.create_cq.qsize = cpu_to_le16(nvmeq->q_depth - 1);
	c.create_cq.cq_flags = cpu_to_le16(flags);
	c.create_cq.irq_vector = cpu_to_le16(nvmeq->cq_vector);

	return nvme_submit_admin_cmd(dev, &c, NULL);
}

static int adapter_alloc_sq(struct nvme_dev *dev, u16 qid,
						struct nvme_queue *nvmeq)
{
	struct nvme_command c;
	int flags = NVME_QUEUE_PHYS_CONTIG | NVME_SQ_PRIO_MEDIUM;

	memset(&c, 0, sizeof(c));
	c.create_sq.opcode = nvme_admin_create_sq;
	c.create_sq.prp1 = cpu_to_le64(nvmeq->sq_dma_addr);
	c.create_sq.sqid = cpu_to_le16(qid);
	c.create_sq.qsize = cpu_to_le16(nvmeq->q_depth - 1);
	c.create_sq.sq_flags = cpu_to_le16(flags);
	c.create_sq.cqid = cpu_to_le16(qid);

	return nvme_submit_admin_cmd(dev, &c, NULL);
}

static int adapter_delete_cq(struct nvme_dev *dev, u16 cqid)
{
	return adapter_delete_queue(dev, nvme_admin_delete_cq, cqid);
}

static int adapter_delete_sq(struct nvme_dev *dev, u16 sqid)
{
	return adapter_delete_queue(dev, nvme_admin_delete_sq, sqid);
}

int nvme_identify(struct nvme_dev *dev, unsigned nsid, unsigned cns,
							dma_addr_t dma_addr)
{
	struct nvme_command c;

	memset(&c, 0, sizeof(c));
	c.identify.opcode = nvme_admin_identify;
	c.identify.nsid = cpu_to_le32(nsid);
	c.identify.prp1 = cpu_to_le64(dma_addr);
	c.identify.cns = cpu_to_le32(cns);

	return nvme_submit_admin_cmd(dev, &c, NULL);
}

int nvme_get_features(struct nvme_dev *dev, unsigned fid, unsigned nsid,
					dma_addr_t dma_addr, u32 *result)
{
	struct nvme_command c;

	memset(&c, 0, sizeof(c));
	c.features.opcode = nvme_admin_get_features;
	c.features.nsid = cpu_to_le32(nsid);
	c.features.prp1 = cpu_to_le64(dma_addr);
	c.features.fid = cpu_to_le32(fid);

	return nvme_submit_admin_cmd(dev, &c, result);
}

int nvme_set_features(struct nvme_dev *dev, unsigned fid, unsigned dword11,
					dma_addr_t dma_addr, u32 *result)
{
	struct nvme_command c;

	memset(&c, 0, sizeof(c));
	c.features.opcode = nvme_admin_set_features;
	c.features.prp1 = cpu_to_le64(dma_addr);
	c.features.fid = cpu_to_le32(fid);
	c.features.dword11 = cpu_to_le32(dword11);

	return nvme_submit_admin_cmd(dev, &c, result);
}

/**
 * nvme_abort_req - Attempt aborting a request
 *
 * Schedule controller reset if the command was already aborted once before and
 * still hasn't been returned to the driver, or if this is the admin queue.
 */
static void nvme_abort_req(struct request *req)
{
	struct nvme_cmd_info *cmd_rq = blk_mq_rq_to_pdu(req);
	struct nvme_queue *nvmeq = cmd_rq->nvmeq;
	struct nvme_dev *dev = nvmeq->dev;
	struct request *abort_req;
	struct nvme_cmd_info *abort_cmd;
	struct nvme_command cmd;

	if (!nvmeq->qid || cmd_rq->aborted) {
		unsigned long flags;

		spin_lock_irqsave(&dev_list_lock, flags);
		if (work_busy(&dev->reset_work))
			goto out;
		list_del_init(&dev->node);
		dev_warn(&dev->pci_dev->dev,
			"I/O %d QID %d timeout, reset controller\n",
							req->tag, nvmeq->qid);
		dev->reset_workfn = nvme_reset_failed_dev;
		queue_work(nvme_workq, &dev->reset_work);
 out:
		spin_unlock_irqrestore(&dev_list_lock, flags);
		return;
	}

	if (!dev->abort_limit)
		return;

	abort_req = blk_mq_alloc_request(dev->admin_q, WRITE, GFP_ATOMIC,
									false);
	if (IS_ERR(abort_req))
		return;

	abort_cmd = blk_mq_rq_to_pdu(abort_req);
	nvme_set_info(abort_cmd, abort_req, abort_completion);

	memset(&cmd, 0, sizeof(cmd));
	cmd.abort.opcode = nvme_admin_abort_cmd;
	cmd.abort.cid = req->tag;
	cmd.abort.sqid = cpu_to_le16(nvmeq->qid);
	cmd.abort.command_id = abort_req->tag;

	--dev->abort_limit;
	cmd_rq->aborted = 1;

	dev_warn(nvmeq->q_dmadev, "Aborting I/O %d QID %d\n", req->tag,
							nvmeq->qid);
	if (nvme_submit_cmd(dev->queues[0], &cmd) < 0) {
		dev_warn(nvmeq->q_dmadev,
				"Could not abort I/O %d QID %d",
				req->tag, nvmeq->qid);
		blk_mq_free_request(abort_req);
	}
}

static void nvme_cancel_queue_ios(struct blk_mq_hw_ctx *hctx,
				struct request *req, void *data, bool reserved)
{
	struct nvme_queue *nvmeq = data;
	void *ctx;
	nvme_completion_fn fn;
	struct nvme_cmd_info *cmd;
	struct nvme_completion cqe;

	if (!blk_mq_request_started(req))
		return;

	cmd = blk_mq_rq_to_pdu(req);

	if (cmd->ctx == CMD_CTX_CANCELLED)
		return;

	if (blk_queue_dying(req->q))
		cqe.status = cpu_to_le16((NVME_SC_ABORT_REQ | NVME_SC_DNR) << 1);
	else
		cqe.status = cpu_to_le16(NVME_SC_ABORT_REQ << 1);


	dev_warn(nvmeq->q_dmadev, "Cancelling I/O %d QID %d\n",
						req->tag, nvmeq->qid);
	ctx = cancel_cmd_info(cmd, &fn);
	fn(nvmeq, ctx, &cqe);
}

static enum blk_eh_timer_return nvme_timeout(struct request *req, bool reserved)
{
	struct nvme_cmd_info *cmd = blk_mq_rq_to_pdu(req);
	struct nvme_queue *nvmeq = cmd->nvmeq;

	dev_warn(nvmeq->q_dmadev, "Timeout I/O %d QID %d\n", req->tag,
							nvmeq->qid);
	spin_lock_irq(&nvmeq->q_lock);
	nvme_abort_req(req);
	spin_unlock_irq(&nvmeq->q_lock);

	/*
	 * The aborted req will be completed on receiving the abort req.
	 * We enable the timer again. If hit twice, it'll cause a device reset,
	 * as the device then is in a faulty state.
	 */
	return BLK_EH_RESET_TIMER;
}

static void nvme_free_queue(struct nvme_queue *nvmeq)
{
	dma_free_coherent(nvmeq->q_dmadev, CQ_SIZE(nvmeq->q_depth),
				(void *)nvmeq->cqes, nvmeq->cq_dma_addr);
	dma_free_coherent(nvmeq->q_dmadev, SQ_SIZE(nvmeq->q_depth),
					nvmeq->sq_cmds, nvmeq->sq_dma_addr);
	kfree(nvmeq);
}

static void nvme_free_queues(struct nvme_dev *dev, int lowest)
{
	int i;

	for (i = dev->queue_count - 1; i >= lowest; i--) {
		struct nvme_queue *nvmeq = dev->queues[i];
		dev->queue_count--;
		dev->queues[i] = NULL;
		nvme_free_queue(nvmeq);
	}
}

/**
 * nvme_suspend_queue - put queue into suspended state
 * @nvmeq - queue to suspend
 */
static int nvme_suspend_queue(struct nvme_queue *nvmeq)
{
	int vector;

	spin_lock_irq(&nvmeq->q_lock);
	if (nvmeq->cq_vector == -1) {
		spin_unlock_irq(&nvmeq->q_lock);
		return 1;
	}
	vector = nvmeq->dev->entry[nvmeq->cq_vector].vector;
	nvmeq->dev->online_queues--;
	nvmeq->cq_vector = -1;
	spin_unlock_irq(&nvmeq->q_lock);

	if (!nvmeq->qid && nvmeq->dev->admin_q)
		blk_mq_freeze_queue_start(nvmeq->dev->admin_q);

	irq_set_affinity_hint(vector, NULL);
	free_irq(vector, nvmeq);

	return 0;
}

static void nvme_clear_queue(struct nvme_queue *nvmeq)
{
	struct blk_mq_hw_ctx *hctx = nvmeq->hctx;

	spin_lock_irq(&nvmeq->q_lock);
	if (hctx && hctx->tags)
		blk_mq_tag_busy_iter(hctx, nvme_cancel_queue_ios, nvmeq);
	spin_unlock_irq(&nvmeq->q_lock);
}

static void nvme_disable_queue(struct nvme_dev *dev, int qid)
{
	struct nvme_queue *nvmeq = dev->queues[qid];

	if (!nvmeq)
		return;
	if (nvme_suspend_queue(nvmeq))
		return;

	/* Don't tell the adapter to delete the admin queue.
	 * Don't tell a removed adapter to delete IO queues. */
	if (qid && readl(&dev->bar->csts) != -1) {
		adapter_delete_sq(dev, qid);
		adapter_delete_cq(dev, qid);
	}

	spin_lock_irq(&nvmeq->q_lock);
	nvme_process_cq(nvmeq);
	spin_unlock_irq(&nvmeq->q_lock);
}

static struct nvme_queue *nvme_alloc_queue(struct nvme_dev *dev, int qid,
							int depth)
{
	struct device *dmadev = &dev->pci_dev->dev;
	struct nvme_queue *nvmeq = kzalloc(sizeof(*nvmeq), GFP_KERNEL);
	if (!nvmeq)
		return NULL;

	nvmeq->cqes = dma_zalloc_coherent(dmadev, CQ_SIZE(depth),
					  &nvmeq->cq_dma_addr, GFP_KERNEL);
	if (!nvmeq->cqes)
		goto free_nvmeq;

	nvmeq->sq_cmds = dma_alloc_coherent(dmadev, SQ_SIZE(depth),
					&nvmeq->sq_dma_addr, GFP_KERNEL);
	if (!nvmeq->sq_cmds)
		goto free_cqdma;

	nvmeq->q_dmadev = dmadev;
	nvmeq->dev = dev;
	snprintf(nvmeq->irqname, sizeof(nvmeq->irqname), "nvme%dq%d",
			dev->instance, qid);
	spin_lock_init(&nvmeq->q_lock);
	nvmeq->cq_head = 0;
	nvmeq->cq_phase = 1;
	nvmeq->q_db = &dev->dbs[qid * 2 * dev->db_stride];
	nvmeq->q_depth = depth;
	nvmeq->qid = qid;
	dev->queue_count++;
	dev->queues[qid] = nvmeq;

	return nvmeq;

 free_cqdma:
	dma_free_coherent(dmadev, CQ_SIZE(depth), (void *)nvmeq->cqes,
							nvmeq->cq_dma_addr);
 free_nvmeq:
	kfree(nvmeq);
	return NULL;
}

static int queue_request_irq(struct nvme_dev *dev, struct nvme_queue *nvmeq,
							const char *name)
{
	if (use_threaded_interrupts)
		return request_threaded_irq(dev->entry[nvmeq->cq_vector].vector,
					nvme_irq_check, nvme_irq, IRQF_SHARED,
					name, nvmeq);
	return request_irq(dev->entry[nvmeq->cq_vector].vector, nvme_irq,
				IRQF_SHARED, name, nvmeq);
}

static void nvme_init_queue(struct nvme_queue *nvmeq, u16 qid)
{
	struct nvme_dev *dev = nvmeq->dev;

	spin_lock_irq(&nvmeq->q_lock);
	nvmeq->sq_tail = 0;
	nvmeq->cq_head = 0;
	nvmeq->cq_phase = 1;
	nvmeq->q_db = &dev->dbs[qid * 2 * dev->db_stride];
	memset((void *)nvmeq->cqes, 0, CQ_SIZE(nvmeq->q_depth));
	dev->online_queues++;
	spin_unlock_irq(&nvmeq->q_lock);
}

static int nvme_create_queue(struct nvme_queue *nvmeq, int qid)
{
	struct nvme_dev *dev = nvmeq->dev;
	int result;

	nvmeq->cq_vector = qid - 1;
	result = adapter_alloc_cq(dev, qid, nvmeq);
	if (result < 0)
		return result;

	result = adapter_alloc_sq(dev, qid, nvmeq);
	if (result < 0)
		goto release_cq;

	result = queue_request_irq(dev, nvmeq, nvmeq->irqname);
	if (result < 0)
		goto release_sq;

	nvme_init_queue(nvmeq, qid);
	return result;

 release_sq:
	adapter_delete_sq(dev, qid);
 release_cq:
	adapter_delete_cq(dev, qid);
	return result;
}

static int nvme_wait_ready(struct nvme_dev *dev, u64 cap, bool enabled)
{
	unsigned long timeout;
	u32 bit = enabled ? NVME_CSTS_RDY : 0;

	timeout = ((NVME_CAP_TIMEOUT(cap) + 1) * HZ / 2) + jiffies;

	while ((readl(&dev->bar->csts) & NVME_CSTS_RDY) != bit) {
		msleep(100);
		if (fatal_signal_pending(current))
			return -EINTR;
		if (time_after(jiffies, timeout)) {
			dev_err(&dev->pci_dev->dev,
				"Device not ready; aborting %s\n", enabled ?
						"initialisation" : "reset");
			return -ENODEV;
		}
	}

	return 0;
}

/*
 * If the device has been passed off to us in an enabled state, just clear
 * the enabled bit.  The spec says we should set the 'shutdown notification
 * bits', but doing so may cause the device to complete commands to the
 * admin queue ... and we don't know what memory that might be pointing at!
 */
static int nvme_disable_ctrl(struct nvme_dev *dev, u64 cap)
{
	dev->ctrl_config &= ~NVME_CC_SHN_MASK;
	dev->ctrl_config &= ~NVME_CC_ENABLE;
	writel(dev->ctrl_config, &dev->bar->cc);

	return nvme_wait_ready(dev, cap, false);
}

static int nvme_enable_ctrl(struct nvme_dev *dev, u64 cap)
{
	dev->ctrl_config &= ~NVME_CC_SHN_MASK;
	dev->ctrl_config |= NVME_CC_ENABLE;
	writel(dev->ctrl_config, &dev->bar->cc);

	return nvme_wait_ready(dev, cap, true);
}

static int nvme_shutdown_ctrl(struct nvme_dev *dev)
{
	unsigned long timeout;

	dev->ctrl_config &= ~NVME_CC_SHN_MASK;
	dev->ctrl_config |= NVME_CC_SHN_NORMAL;

	writel(dev->ctrl_config, &dev->bar->cc);

	timeout = SHUTDOWN_TIMEOUT + jiffies;
	while ((readl(&dev->bar->csts) & NVME_CSTS_SHST_MASK) !=
							NVME_CSTS_SHST_CMPLT) {
		msleep(100);
		if (fatal_signal_pending(current))
			return -EINTR;
		if (time_after(jiffies, timeout)) {
			dev_err(&dev->pci_dev->dev,
				"Device shutdown incomplete; abort shutdown\n");
			return -ENODEV;
		}
	}

	return 0;
}

static struct blk_mq_ops nvme_mq_admin_ops = {
	.queue_rq	= nvme_admin_queue_rq,
	.map_queue	= blk_mq_map_queue,
	.init_hctx	= nvme_admin_init_hctx,
	.exit_hctx	= nvme_exit_hctx,
	.init_request	= nvme_admin_init_request,
	.timeout	= nvme_timeout,
};

static struct blk_mq_ops nvme_mq_ops = {
	.queue_rq	= nvme_queue_rq,
	.map_queue	= blk_mq_map_queue,
	.init_hctx	= nvme_init_hctx,
	.exit_hctx	= nvme_exit_hctx,
	.init_request	= nvme_init_request,
	.timeout	= nvme_timeout,
};

static void nvme_dev_remove_admin(struct nvme_dev *dev)
{
	if (dev->admin_q && !blk_queue_dying(dev->admin_q)) {
		blk_cleanup_queue(dev->admin_q);
		blk_mq_free_tag_set(&dev->admin_tagset);
	}
}

static int nvme_alloc_admin_tags(struct nvme_dev *dev)
{
	if (!dev->admin_q) {
		dev->admin_tagset.ops = &nvme_mq_admin_ops;
		dev->admin_tagset.nr_hw_queues = 1;
		dev->admin_tagset.queue_depth = NVME_AQ_DEPTH - 1;
		dev->admin_tagset.reserved_tags = 1;
		dev->admin_tagset.timeout = ADMIN_TIMEOUT;
		dev->admin_tagset.numa_node = dev_to_node(&dev->pci_dev->dev);
		dev->admin_tagset.cmd_size = nvme_cmd_size(dev);
		dev->admin_tagset.driver_data = dev;

		if (blk_mq_alloc_tag_set(&dev->admin_tagset))
			return -ENOMEM;

		dev->admin_q = blk_mq_init_queue(&dev->admin_tagset);
		if (IS_ERR(dev->admin_q)) {
			blk_mq_free_tag_set(&dev->admin_tagset);
			return -ENOMEM;
		}
		if (!blk_get_queue(dev->admin_q)) {
			nvme_dev_remove_admin(dev);
			return -ENODEV;
		}
	} else
		blk_mq_unfreeze_queue(dev->admin_q);

	return 0;
}

static int nvme_configure_admin_queue(struct nvme_dev *dev)
{
	int result;
	u32 aqa;
	u64 cap = readq(&dev->bar->cap);
	struct nvme_queue *nvmeq;
	unsigned page_shift = PAGE_SHIFT;
	unsigned dev_page_min = NVME_CAP_MPSMIN(cap) + 12;
	unsigned dev_page_max = NVME_CAP_MPSMAX(cap) + 12;

	if (page_shift < dev_page_min) {
		dev_err(&dev->pci_dev->dev,
				"Minimum device page size (%u) too large for "
				"host (%u)\n", 1 << dev_page_min,
				1 << page_shift);
		return -ENODEV;
	}
	if (page_shift > dev_page_max) {
		dev_info(&dev->pci_dev->dev,
				"Device maximum page size (%u) smaller than "
				"host (%u); enabling work-around\n",
				1 << dev_page_max, 1 << page_shift);
		page_shift = dev_page_max;
	}

	result = nvme_disable_ctrl(dev, cap);
	if (result < 0)
		return result;

	nvmeq = dev->queues[0];
	if (!nvmeq) {
		nvmeq = nvme_alloc_queue(dev, 0, NVME_AQ_DEPTH);
		if (!nvmeq)
			return -ENOMEM;
	}

	aqa = nvmeq->q_depth - 1;
	aqa |= aqa << 16;

	dev->page_size = 1 << page_shift;

	dev->ctrl_config = NVME_CC_CSS_NVM;
	dev->ctrl_config |= (page_shift - 12) << NVME_CC_MPS_SHIFT;
	dev->ctrl_config |= NVME_CC_ARB_RR | NVME_CC_SHN_NONE;
	dev->ctrl_config |= NVME_CC_IOSQES | NVME_CC_IOCQES;

	writel(aqa, &dev->bar->aqa);
	writeq(nvmeq->sq_dma_addr, &dev->bar->asq);
	writeq(nvmeq->cq_dma_addr, &dev->bar->acq);

	result = nvme_enable_ctrl(dev, cap);
	if (result)
		goto free_nvmeq;

	nvmeq->cq_vector = 0;
	result = queue_request_irq(dev, nvmeq, nvmeq->irqname);
	if (result)
		goto free_nvmeq;

	return result;

 free_nvmeq:
	nvme_free_queues(dev, 0);
	return result;
}

struct nvme_iod *nvme_map_user_pages(struct nvme_dev *dev, int write,
				unsigned long addr, unsigned length)
{
	int i, err, count, nents, offset;
	struct scatterlist *sg;
	struct page **pages;
	struct nvme_iod *iod;

	if (addr & 3)
		return ERR_PTR(-EINVAL);
	if (!length || length > INT_MAX - PAGE_SIZE)
		return ERR_PTR(-EINVAL);

	offset = offset_in_page(addr);
	count = DIV_ROUND_UP(offset + length, PAGE_SIZE);
	pages = kcalloc(count, sizeof(*pages), GFP_KERNEL);
	if (!pages)
		return ERR_PTR(-ENOMEM);

	err = get_user_pages_fast(addr, count, 1, pages);
	if (err < count) {
		count = err;
		err = -EFAULT;
		goto put_pages;
	}

	err = -ENOMEM;
	iod = __nvme_alloc_iod(count, length, dev, 0, GFP_KERNEL);
	if (!iod)
		goto put_pages;

	sg = iod->sg;
	sg_init_table(sg, count);
	for (i = 0; i < count; i++) {
		sg_set_page(&sg[i], pages[i],
			    min_t(unsigned, length, PAGE_SIZE - offset),
			    offset);
		length -= (PAGE_SIZE - offset);
		offset = 0;
	}
	sg_mark_end(&sg[i - 1]);
	iod->nents = count;

	nents = dma_map_sg(&dev->pci_dev->dev, sg, count,
				write ? DMA_TO_DEVICE : DMA_FROM_DEVICE);
	if (!nents)
		goto free_iod;

	kfree(pages);
	return iod;

 free_iod:
	kfree(iod);
 put_pages:
	for (i = 0; i < count; i++)
		put_page(pages[i]);
	kfree(pages);
	return ERR_PTR(err);
}

void nvme_unmap_user_pages(struct nvme_dev *dev, int write,
			struct nvme_iod *iod)
{
	int i;

	dma_unmap_sg(&dev->pci_dev->dev, iod->sg, iod->nents,
				write ? DMA_TO_DEVICE : DMA_FROM_DEVICE);

	for (i = 0; i < iod->nents; i++)
		put_page(sg_page(&iod->sg[i]));
}

static int nvme_submit_io(struct nvme_ns *ns, struct nvme_user_io __user *uio)
{
	struct nvme_dev *dev = ns->dev;
	struct nvme_user_io io;
	struct nvme_command c;
	unsigned length, meta_len, prp_len;
	int status, write;
	struct nvme_iod *iod;
	dma_addr_t meta_dma = 0;
	void *meta = NULL;
<<<<<<< HEAD
=======
	void __user *metadata;
>>>>>>> 4b8a8262

	if (copy_from_user(&io, uio, sizeof(io)))
		return -EFAULT;
	length = (io.nblocks + 1) << ns->lba_shift;
	meta_len = (io.nblocks + 1) * ns->ms;

	if (meta_len && ((io.metadata & 3) || !io.metadata) && !ns->ext)
		return -EINVAL;
	else if (meta_len && ns->ext) {
		length += meta_len;
		meta_len = 0;
	}

<<<<<<< HEAD
=======
	metadata = (void __user *)(unsigned long)io.metadata;

>>>>>>> 4b8a8262
	write = io.opcode & 1;

	switch (io.opcode) {
	case nvme_cmd_write:
	case nvme_cmd_read:
	case nvme_cmd_compare:
		iod = nvme_map_user_pages(dev, write, io.addr, length);
		break;
	default:
		return -EINVAL;
	}

	if (IS_ERR(iod))
		return PTR_ERR(iod);

	prp_len = nvme_setup_prps(dev, iod, length, GFP_KERNEL);
	if (length != prp_len) {
		status = -ENOMEM;
		goto unmap;
	}
	if (meta_len) {
		meta = dma_alloc_coherent(&dev->pci_dev->dev, meta_len,
						&meta_dma, GFP_KERNEL);
<<<<<<< HEAD
=======

>>>>>>> 4b8a8262
		if (!meta) {
			status = -ENOMEM;
			goto unmap;
		}
		if (write) {
<<<<<<< HEAD
			if (copy_from_user(meta, (void __user *)io.metadata,
								meta_len)) {
=======
			if (copy_from_user(meta, metadata, meta_len)) {
>>>>>>> 4b8a8262
				status = -EFAULT;
				goto unmap;
			}
		}
	}

	memset(&c, 0, sizeof(c));
	c.rw.opcode = io.opcode;
	c.rw.flags = io.flags;
	c.rw.nsid = cpu_to_le32(ns->ns_id);
	c.rw.slba = cpu_to_le64(io.slba);
	c.rw.length = cpu_to_le16(io.nblocks);
	c.rw.control = cpu_to_le16(io.control);
	c.rw.dsmgmt = cpu_to_le32(io.dsmgmt);
	c.rw.reftag = cpu_to_le32(io.reftag);
	c.rw.apptag = cpu_to_le16(io.apptag);
	c.rw.appmask = cpu_to_le16(io.appmask);
	c.rw.prp1 = cpu_to_le64(sg_dma_address(iod->sg));
	c.rw.prp2 = cpu_to_le64(iod->first_dma);
	c.rw.metadata = cpu_to_le64(meta_dma);
	status = nvme_submit_io_cmd(dev, ns, &c, NULL);
 unmap:
	nvme_unmap_user_pages(dev, write, iod);
	nvme_free_iod(dev, iod);
	if (meta) {
		if (status == NVME_SC_SUCCESS && !write) {
<<<<<<< HEAD
			if (copy_to_user((void __user *)io.metadata, meta,
								meta_len))
=======
			if (copy_to_user(metadata, meta, meta_len))
>>>>>>> 4b8a8262
				status = -EFAULT;
		}
		dma_free_coherent(&dev->pci_dev->dev, meta_len, meta, meta_dma);
	}
	return status;
}

static int nvme_user_cmd(struct nvme_dev *dev, struct nvme_ns *ns,
			struct nvme_passthru_cmd __user *ucmd)
{
	struct nvme_passthru_cmd cmd;
	struct nvme_command c;
	int status, length;
	struct nvme_iod *uninitialized_var(iod);
	unsigned timeout;

	if (!capable(CAP_SYS_ADMIN))
		return -EACCES;
	if (copy_from_user(&cmd, ucmd, sizeof(cmd)))
		return -EFAULT;

	memset(&c, 0, sizeof(c));
	c.common.opcode = cmd.opcode;
	c.common.flags = cmd.flags;
	c.common.nsid = cpu_to_le32(cmd.nsid);
	c.common.cdw2[0] = cpu_to_le32(cmd.cdw2);
	c.common.cdw2[1] = cpu_to_le32(cmd.cdw3);
	c.common.cdw10[0] = cpu_to_le32(cmd.cdw10);
	c.common.cdw10[1] = cpu_to_le32(cmd.cdw11);
	c.common.cdw10[2] = cpu_to_le32(cmd.cdw12);
	c.common.cdw10[3] = cpu_to_le32(cmd.cdw13);
	c.common.cdw10[4] = cpu_to_le32(cmd.cdw14);
	c.common.cdw10[5] = cpu_to_le32(cmd.cdw15);

	length = cmd.data_len;
	if (cmd.data_len) {
		iod = nvme_map_user_pages(dev, cmd.opcode & 1, cmd.addr,
								length);
		if (IS_ERR(iod))
			return PTR_ERR(iod);
		length = nvme_setup_prps(dev, iod, length, GFP_KERNEL);
		c.common.prp1 = cpu_to_le64(sg_dma_address(iod->sg));
		c.common.prp2 = cpu_to_le64(iod->first_dma);
	}

	timeout = cmd.timeout_ms ? msecs_to_jiffies(cmd.timeout_ms) :
								ADMIN_TIMEOUT;

	if (length != cmd.data_len)
		status = -ENOMEM;
	else if (ns) {
		struct request *req;

		req = blk_mq_alloc_request(ns->queue, WRITE,
						(GFP_KERNEL|__GFP_WAIT), false);
		if (IS_ERR(req))
			status = PTR_ERR(req);
		else {
			status = nvme_submit_sync_cmd(req, &c, &cmd.result,
								timeout);
			blk_mq_free_request(req);
		}
	} else
		status = __nvme_submit_admin_cmd(dev, &c, &cmd.result, timeout);

	if (cmd.data_len) {
		nvme_unmap_user_pages(dev, cmd.opcode & 1, iod);
		nvme_free_iod(dev, iod);
	}

	if ((status >= 0) && copy_to_user(&ucmd->result, &cmd.result,
							sizeof(cmd.result)))
		status = -EFAULT;

	return status;
}

static int nvme_ioctl(struct block_device *bdev, fmode_t mode, unsigned int cmd,
							unsigned long arg)
{
	struct nvme_ns *ns = bdev->bd_disk->private_data;

	switch (cmd) {
	case NVME_IOCTL_ID:
		force_successful_syscall_return();
		return ns->ns_id;
	case NVME_IOCTL_ADMIN_CMD:
		return nvme_user_cmd(ns->dev, NULL, (void __user *)arg);
	case NVME_IOCTL_IO_CMD:
		return nvme_user_cmd(ns->dev, ns, (void __user *)arg);
	case NVME_IOCTL_SUBMIT_IO:
		return nvme_submit_io(ns, (void __user *)arg);
	case SG_GET_VERSION_NUM:
		return nvme_sg_get_version_num((void __user *)arg);
	case SG_IO:
		return nvme_sg_io(ns, (void __user *)arg);
	default:
		return -ENOTTY;
	}
}

#ifdef CONFIG_COMPAT
static int nvme_compat_ioctl(struct block_device *bdev, fmode_t mode,
					unsigned int cmd, unsigned long arg)
{
	switch (cmd) {
	case SG_IO:
		return -ENOIOCTLCMD;
	}
	return nvme_ioctl(bdev, mode, cmd, arg);
}
#else
#define nvme_compat_ioctl	NULL
#endif

static int nvme_open(struct block_device *bdev, fmode_t mode)
{
	int ret = 0;
	struct nvme_ns *ns;

	spin_lock(&dev_list_lock);
	ns = bdev->bd_disk->private_data;
	if (!ns)
		ret = -ENXIO;
	else if (!kref_get_unless_zero(&ns->dev->kref))
		ret = -ENXIO;
	spin_unlock(&dev_list_lock);

	return ret;
}

static void nvme_free_dev(struct kref *kref);

static void nvme_release(struct gendisk *disk, fmode_t mode)
{
	struct nvme_ns *ns = disk->private_data;
	struct nvme_dev *dev = ns->dev;

	kref_put(&dev->kref, nvme_free_dev);
}

static int nvme_getgeo(struct block_device *bd, struct hd_geometry *geo)
{
	/* some standard values */
	geo->heads = 1 << 6;
	geo->sectors = 1 << 5;
	geo->cylinders = get_capacity(bd->bd_disk) >> 11;
	return 0;
}

static void nvme_config_discard(struct nvme_ns *ns)
{
	u32 logical_block_size = queue_logical_block_size(ns->queue);
	ns->queue->limits.discard_zeroes_data = 0;
	ns->queue->limits.discard_alignment = logical_block_size;
	ns->queue->limits.discard_granularity = logical_block_size;
	ns->queue->limits.max_discard_sectors = 0xffffffff;
	queue_flag_set_unlocked(QUEUE_FLAG_DISCARD, ns->queue);
}

static int nvme_revalidate_disk(struct gendisk *disk)
{
	struct nvme_ns *ns = disk->private_data;
	struct nvme_dev *dev = ns->dev;
	struct nvme_id_ns *id;
	dma_addr_t dma_addr;
	u8 lbaf, pi_type;
	u16 old_ms;
	unsigned short bs;

	id = dma_alloc_coherent(&dev->pci_dev->dev, 4096, &dma_addr,
								GFP_KERNEL);
	if (!id) {
		dev_warn(&dev->pci_dev->dev, "%s: Memory alocation failure\n",
								__func__);
		return 0;
	}
	if (nvme_identify(dev, ns->ns_id, 0, dma_addr)) {
		dev_warn(&dev->pci_dev->dev,
			"identify failed ns:%d, setting capacity to 0\n",
			ns->ns_id);
		memset(id, 0, sizeof(*id));
	}

	old_ms = ns->ms;
	lbaf = id->flbas & NVME_NS_FLBAS_LBA_MASK;
	ns->lba_shift = id->lbaf[lbaf].ds;
	ns->ms = le16_to_cpu(id->lbaf[lbaf].ms);
	ns->ext = ns->ms && (id->flbas & NVME_NS_FLBAS_META_EXT);

	/*
	 * If identify namespace failed, use default 512 byte block size so
	 * block layer can use before failing read/write for 0 capacity.
	 */
	if (ns->lba_shift == 0)
		ns->lba_shift = 9;
	bs = 1 << ns->lba_shift;

	/* XXX: PI implementation requires metadata equal t10 pi tuple size */
	pi_type = ns->ms == sizeof(struct t10_pi_tuple) ?
					id->dps & NVME_NS_DPS_PI_MASK : 0;

	if (blk_get_integrity(disk) && (ns->pi_type != pi_type ||
				ns->ms != old_ms ||
				bs != queue_logical_block_size(disk->queue) ||
				(ns->ms && ns->ext)))
		blk_integrity_unregister(disk);

	ns->pi_type = pi_type;
	blk_queue_logical_block_size(ns->queue, bs);

	if (ns->ms && !blk_get_integrity(disk) && (disk->flags & GENHD_FL_UP) &&
								!ns->ext)
		nvme_init_integrity(ns);

	if (id->ncap == 0 || (ns->ms && !blk_get_integrity(disk)))
		set_capacity(disk, 0);
	else
		set_capacity(disk, le64_to_cpup(&id->nsze) << (ns->lba_shift - 9));

	if (dev->oncs & NVME_CTRL_ONCS_DSM)
		nvme_config_discard(ns);

	dma_free_coherent(&dev->pci_dev->dev, 4096, id, dma_addr);
	return 0;
}

static const struct block_device_operations nvme_fops = {
	.owner		= THIS_MODULE,
	.ioctl		= nvme_ioctl,
	.compat_ioctl	= nvme_compat_ioctl,
	.open		= nvme_open,
	.release	= nvme_release,
	.getgeo		= nvme_getgeo,
	.revalidate_disk= nvme_revalidate_disk,
};

static int nvme_kthread(void *data)
{
	struct nvme_dev *dev, *next;

	while (!kthread_should_stop()) {
		set_current_state(TASK_INTERRUPTIBLE);
		spin_lock(&dev_list_lock);
		list_for_each_entry_safe(dev, next, &dev_list, node) {
			int i;
			if (readl(&dev->bar->csts) & NVME_CSTS_CFS) {
				if (work_busy(&dev->reset_work))
					continue;
				list_del_init(&dev->node);
				dev_warn(&dev->pci_dev->dev,
					"Failed status: %x, reset controller\n",
					readl(&dev->bar->csts));
				dev->reset_workfn = nvme_reset_failed_dev;
				queue_work(nvme_workq, &dev->reset_work);
				continue;
			}
			for (i = 0; i < dev->queue_count; i++) {
				struct nvme_queue *nvmeq = dev->queues[i];
				if (!nvmeq)
					continue;
				spin_lock_irq(&nvmeq->q_lock);
				nvme_process_cq(nvmeq);

				while ((i == 0) && (dev->event_limit > 0)) {
					if (nvme_submit_async_admin_req(dev))
						break;
					dev->event_limit--;
				}
				spin_unlock_irq(&nvmeq->q_lock);
			}
		}
		spin_unlock(&dev_list_lock);
		schedule_timeout(round_jiffies_relative(HZ));
	}
	return 0;
}

static void nvme_alloc_ns(struct nvme_dev *dev, unsigned nsid)
{
	struct nvme_ns *ns;
	struct gendisk *disk;
	int node = dev_to_node(&dev->pci_dev->dev);

	ns = kzalloc_node(sizeof(*ns), GFP_KERNEL, node);
	if (!ns)
		return;

	ns->queue = blk_mq_init_queue(&dev->tagset);
	if (IS_ERR(ns->queue))
		goto out_free_ns;
	queue_flag_set_unlocked(QUEUE_FLAG_NOMERGES, ns->queue);
	queue_flag_set_unlocked(QUEUE_FLAG_NONROT, ns->queue);
	queue_flag_set_unlocked(QUEUE_FLAG_SG_GAPS, ns->queue);
	ns->dev = dev;
	ns->queue->queuedata = ns;

	disk = alloc_disk_node(0, node);
	if (!disk)
		goto out_free_queue;

	ns->ns_id = nsid;
	ns->disk = disk;
	ns->lba_shift = 9; /* set to a default value for 512 until disk is validated */
	list_add_tail(&ns->list, &dev->namespaces);

	blk_queue_logical_block_size(ns->queue, 1 << ns->lba_shift);
	if (dev->max_hw_sectors)
		blk_queue_max_hw_sectors(ns->queue, dev->max_hw_sectors);
	if (dev->stripe_size)
		blk_queue_chunk_sectors(ns->queue, dev->stripe_size >> 9);
	if (dev->vwc & NVME_CTRL_VWC_PRESENT)
		blk_queue_flush(ns->queue, REQ_FLUSH | REQ_FUA);

	disk->major = nvme_major;
	disk->first_minor = 0;
	disk->fops = &nvme_fops;
	disk->private_data = ns;
	disk->queue = ns->queue;
	disk->driverfs_dev = dev->device;
	disk->flags = GENHD_FL_EXT_DEVT;
	sprintf(disk->disk_name, "nvme%dn%d", dev->instance, nsid);

	/*
	 * Initialize capacity to 0 until we establish the namespace format and
	 * setup integrity extentions if necessary. The revalidate_disk after
	 * add_disk allows the driver to register with integrity if the format
	 * requires it.
	 */
	set_capacity(disk, 0);
	nvme_revalidate_disk(ns->disk);
	add_disk(ns->disk);
	if (ns->ms)
		revalidate_disk(ns->disk);
	return;
 out_free_queue:
	blk_cleanup_queue(ns->queue);
 out_free_ns:
	kfree(ns);
}

static void nvme_create_io_queues(struct nvme_dev *dev)
{
	unsigned i;

	for (i = dev->queue_count; i <= dev->max_qid; i++)
		if (!nvme_alloc_queue(dev, i, dev->q_depth))
			break;

	for (i = dev->online_queues; i <= dev->queue_count - 1; i++)
		if (nvme_create_queue(dev->queues[i], i))
			break;
}

static int set_queue_count(struct nvme_dev *dev, int count)
{
	int status;
	u32 result;
	u32 q_count = (count - 1) | ((count - 1) << 16);

	status = nvme_set_features(dev, NVME_FEAT_NUM_QUEUES, q_count, 0,
								&result);
	if (status < 0)
		return status;
	if (status > 0) {
		dev_err(&dev->pci_dev->dev, "Could not set queue count (%d)\n",
									status);
		return 0;
	}
	return min(result & 0xffff, result >> 16) + 1;
}

static size_t db_bar_size(struct nvme_dev *dev, unsigned nr_io_queues)
{
	return 4096 + ((nr_io_queues + 1) * 8 * dev->db_stride);
}

static int nvme_setup_io_queues(struct nvme_dev *dev)
{
	struct nvme_queue *adminq = dev->queues[0];
	struct pci_dev *pdev = dev->pci_dev;
	int result, i, vecs, nr_io_queues, size;

	nr_io_queues = num_possible_cpus();
	result = set_queue_count(dev, nr_io_queues);
	if (result <= 0)
		return result;
	if (result < nr_io_queues)
		nr_io_queues = result;

	size = db_bar_size(dev, nr_io_queues);
	if (size > 8192) {
		iounmap(dev->bar);
		do {
			dev->bar = ioremap(pci_resource_start(pdev, 0), size);
			if (dev->bar)
				break;
			if (!--nr_io_queues)
				return -ENOMEM;
			size = db_bar_size(dev, nr_io_queues);
		} while (1);
		dev->dbs = ((void __iomem *)dev->bar) + 4096;
		adminq->q_db = dev->dbs;
	}

	/* Deregister the admin queue's interrupt */
	free_irq(dev->entry[0].vector, adminq);

	/*
	 * If we enable msix early due to not intx, disable it again before
	 * setting up the full range we need.
	 */
	if (!pdev->irq)
		pci_disable_msix(pdev);

	for (i = 0; i < nr_io_queues; i++)
		dev->entry[i].entry = i;
	vecs = pci_enable_msix_range(pdev, dev->entry, 1, nr_io_queues);
	if (vecs < 0) {
		vecs = pci_enable_msi_range(pdev, 1, min(nr_io_queues, 32));
		if (vecs < 0) {
			vecs = 1;
		} else {
			for (i = 0; i < vecs; i++)
				dev->entry[i].vector = i + pdev->irq;
		}
	}

	/*
	 * Should investigate if there's a performance win from allocating
	 * more queues than interrupt vectors; it might allow the submission
	 * path to scale better, even if the receive path is limited by the
	 * number of interrupts.
	 */
	nr_io_queues = vecs;
	dev->max_qid = nr_io_queues;

	result = queue_request_irq(dev, adminq, adminq->irqname);
	if (result)
		goto free_queues;

	/* Free previously allocated queues that are no longer usable */
	nvme_free_queues(dev, nr_io_queues + 1);
	nvme_create_io_queues(dev);

	return 0;

 free_queues:
	nvme_free_queues(dev, 1);
	return result;
}

/*
 * Return: error value if an error occurred setting up the queues or calling
 * Identify Device.  0 if these succeeded, even if adding some of the
 * namespaces failed.  At the moment, these failures are silent.  TBD which
 * failures should be reported.
 */
static int nvme_dev_add(struct nvme_dev *dev)
{
	struct pci_dev *pdev = dev->pci_dev;
	int res;
	unsigned nn, i;
	struct nvme_id_ctrl *ctrl;
	void *mem;
	dma_addr_t dma_addr;
	int shift = NVME_CAP_MPSMIN(readq(&dev->bar->cap)) + 12;

	mem = dma_alloc_coherent(&pdev->dev, 4096, &dma_addr, GFP_KERNEL);
	if (!mem)
		return -ENOMEM;

	res = nvme_identify(dev, 0, 1, dma_addr);
	if (res) {
		dev_err(&pdev->dev, "Identify Controller failed (%d)\n", res);
		dma_free_coherent(&dev->pci_dev->dev, 4096, mem, dma_addr);
		return -EIO;
	}

	ctrl = mem;
	nn = le32_to_cpup(&ctrl->nn);
	dev->oncs = le16_to_cpup(&ctrl->oncs);
	dev->abort_limit = ctrl->acl + 1;
	dev->vwc = ctrl->vwc;
	memcpy(dev->serial, ctrl->sn, sizeof(ctrl->sn));
	memcpy(dev->model, ctrl->mn, sizeof(ctrl->mn));
	memcpy(dev->firmware_rev, ctrl->fr, sizeof(ctrl->fr));
	if (ctrl->mdts)
		dev->max_hw_sectors = 1 << (ctrl->mdts + shift - 9);
	if ((pdev->vendor == PCI_VENDOR_ID_INTEL) &&
			(pdev->device == 0x0953) && ctrl->vs[3]) {
		unsigned int max_hw_sectors;

		dev->stripe_size = 1 << (ctrl->vs[3] + shift);
		max_hw_sectors = dev->stripe_size >> (shift - 9);
		if (dev->max_hw_sectors) {
			dev->max_hw_sectors = min(max_hw_sectors,
							dev->max_hw_sectors);
		} else
			dev->max_hw_sectors = max_hw_sectors;
	}
	dma_free_coherent(&dev->pci_dev->dev, 4096, mem, dma_addr);

	dev->tagset.ops = &nvme_mq_ops;
	dev->tagset.nr_hw_queues = dev->online_queues - 1;
	dev->tagset.timeout = NVME_IO_TIMEOUT;
	dev->tagset.numa_node = dev_to_node(&dev->pci_dev->dev);
	dev->tagset.queue_depth =
				min_t(int, dev->q_depth, BLK_MQ_MAX_DEPTH) - 1;
	dev->tagset.cmd_size = nvme_cmd_size(dev);
	dev->tagset.flags = BLK_MQ_F_SHOULD_MERGE;
	dev->tagset.driver_data = dev;

	if (blk_mq_alloc_tag_set(&dev->tagset))
		return 0;

	for (i = 1; i <= nn; i++)
		nvme_alloc_ns(dev, i);

	return 0;
}

static int nvme_dev_map(struct nvme_dev *dev)
{
	u64 cap;
	int bars, result = -ENOMEM;
	struct pci_dev *pdev = dev->pci_dev;

	if (pci_enable_device_mem(pdev))
		return result;

	dev->entry[0].vector = pdev->irq;
	pci_set_master(pdev);
	bars = pci_select_bars(pdev, IORESOURCE_MEM);
	if (!bars)
		goto disable_pci;

	if (pci_request_selected_regions(pdev, bars, "nvme"))
		goto disable_pci;

	if (dma_set_mask_and_coherent(&pdev->dev, DMA_BIT_MASK(64)) &&
	    dma_set_mask_and_coherent(&pdev->dev, DMA_BIT_MASK(32)))
		goto disable;

	dev->bar = ioremap(pci_resource_start(pdev, 0), 8192);
	if (!dev->bar)
		goto disable;

	if (readl(&dev->bar->csts) == -1) {
		result = -ENODEV;
		goto unmap;
	}

	/*
	 * Some devices don't advertse INTx interrupts, pre-enable a single
	 * MSIX vec for setup. We'll adjust this later.
	 */
	if (!pdev->irq) {
		result = pci_enable_msix(pdev, dev->entry, 1);
		if (result < 0)
			goto unmap;
	}

	cap = readq(&dev->bar->cap);
	dev->q_depth = min_t(int, NVME_CAP_MQES(cap) + 1, NVME_Q_DEPTH);
	dev->db_stride = 1 << NVME_CAP_STRIDE(cap);
	dev->dbs = ((void __iomem *)dev->bar) + 4096;

	return 0;

 unmap:
	iounmap(dev->bar);
	dev->bar = NULL;
 disable:
	pci_release_regions(pdev);
 disable_pci:
	pci_disable_device(pdev);
	return result;
}

static void nvme_dev_unmap(struct nvme_dev *dev)
{
	if (dev->pci_dev->msi_enabled)
		pci_disable_msi(dev->pci_dev);
	else if (dev->pci_dev->msix_enabled)
		pci_disable_msix(dev->pci_dev);

	if (dev->bar) {
		iounmap(dev->bar);
		dev->bar = NULL;
		pci_release_regions(dev->pci_dev);
	}

	if (pci_is_enabled(dev->pci_dev))
		pci_disable_device(dev->pci_dev);
}

struct nvme_delq_ctx {
	struct task_struct *waiter;
	struct kthread_worker *worker;
	atomic_t refcount;
};

static void nvme_wait_dq(struct nvme_delq_ctx *dq, struct nvme_dev *dev)
{
	dq->waiter = current;
	mb();

	for (;;) {
		set_current_state(TASK_KILLABLE);
		if (!atomic_read(&dq->refcount))
			break;
		if (!schedule_timeout(ADMIN_TIMEOUT) ||
					fatal_signal_pending(current)) {
			/*
			 * Disable the controller first since we can't trust it
			 * at this point, but leave the admin queue enabled
			 * until all queue deletion requests are flushed.
			 * FIXME: This may take a while if there are more h/w
			 * queues than admin tags.
			 */
			set_current_state(TASK_RUNNING);
			nvme_disable_ctrl(dev, readq(&dev->bar->cap));
			nvme_clear_queue(dev->queues[0]);
			flush_kthread_worker(dq->worker);
			nvme_disable_queue(dev, 0);
			return;
		}
	}
	set_current_state(TASK_RUNNING);
}

static void nvme_put_dq(struct nvme_delq_ctx *dq)
{
	atomic_dec(&dq->refcount);
	if (dq->waiter)
		wake_up_process(dq->waiter);
}

static struct nvme_delq_ctx *nvme_get_dq(struct nvme_delq_ctx *dq)
{
	atomic_inc(&dq->refcount);
	return dq;
}

static void nvme_del_queue_end(struct nvme_queue *nvmeq)
{
	struct nvme_delq_ctx *dq = nvmeq->cmdinfo.ctx;
	nvme_put_dq(dq);
}

static int adapter_async_del_queue(struct nvme_queue *nvmeq, u8 opcode,
						kthread_work_func_t fn)
{
	struct nvme_command c;

	memset(&c, 0, sizeof(c));
	c.delete_queue.opcode = opcode;
	c.delete_queue.qid = cpu_to_le16(nvmeq->qid);

	init_kthread_work(&nvmeq->cmdinfo.work, fn);
	return nvme_submit_admin_async_cmd(nvmeq->dev, &c, &nvmeq->cmdinfo,
								ADMIN_TIMEOUT);
}

static void nvme_del_cq_work_handler(struct kthread_work *work)
{
	struct nvme_queue *nvmeq = container_of(work, struct nvme_queue,
							cmdinfo.work);
	nvme_del_queue_end(nvmeq);
}

static int nvme_delete_cq(struct nvme_queue *nvmeq)
{
	return adapter_async_del_queue(nvmeq, nvme_admin_delete_cq,
						nvme_del_cq_work_handler);
}

static void nvme_del_sq_work_handler(struct kthread_work *work)
{
	struct nvme_queue *nvmeq = container_of(work, struct nvme_queue,
							cmdinfo.work);
	int status = nvmeq->cmdinfo.status;

	if (!status)
		status = nvme_delete_cq(nvmeq);
	if (status)
		nvme_del_queue_end(nvmeq);
}

static int nvme_delete_sq(struct nvme_queue *nvmeq)
{
	return adapter_async_del_queue(nvmeq, nvme_admin_delete_sq,
						nvme_del_sq_work_handler);
}

static void nvme_del_queue_start(struct kthread_work *work)
{
	struct nvme_queue *nvmeq = container_of(work, struct nvme_queue,
							cmdinfo.work);
	if (nvme_delete_sq(nvmeq))
		nvme_del_queue_end(nvmeq);
}

static void nvme_disable_io_queues(struct nvme_dev *dev)
{
	int i;
	DEFINE_KTHREAD_WORKER_ONSTACK(worker);
	struct nvme_delq_ctx dq;
	struct task_struct *kworker_task = kthread_run(kthread_worker_fn,
					&worker, "nvme%d", dev->instance);

	if (IS_ERR(kworker_task)) {
		dev_err(&dev->pci_dev->dev,
			"Failed to create queue del task\n");
		for (i = dev->queue_count - 1; i > 0; i--)
			nvme_disable_queue(dev, i);
		return;
	}

	dq.waiter = NULL;
	atomic_set(&dq.refcount, 0);
	dq.worker = &worker;
	for (i = dev->queue_count - 1; i > 0; i--) {
		struct nvme_queue *nvmeq = dev->queues[i];

		if (nvme_suspend_queue(nvmeq))
			continue;
		nvmeq->cmdinfo.ctx = nvme_get_dq(&dq);
		nvmeq->cmdinfo.worker = dq.worker;
		init_kthread_work(&nvmeq->cmdinfo.work, nvme_del_queue_start);
		queue_kthread_work(dq.worker, &nvmeq->cmdinfo.work);
	}
	nvme_wait_dq(&dq, dev);
	kthread_stop(kworker_task);
}

/*
* Remove the node from the device list and check
* for whether or not we need to stop the nvme_thread.
*/
static void nvme_dev_list_remove(struct nvme_dev *dev)
{
	struct task_struct *tmp = NULL;

	spin_lock(&dev_list_lock);
	list_del_init(&dev->node);
	if (list_empty(&dev_list) && !IS_ERR_OR_NULL(nvme_thread)) {
		tmp = nvme_thread;
		nvme_thread = NULL;
	}
	spin_unlock(&dev_list_lock);

	if (tmp)
		kthread_stop(tmp);
}

static void nvme_freeze_queues(struct nvme_dev *dev)
{
	struct nvme_ns *ns;

	list_for_each_entry(ns, &dev->namespaces, list) {
		blk_mq_freeze_queue_start(ns->queue);

		spin_lock(ns->queue->queue_lock);
		queue_flag_set(QUEUE_FLAG_STOPPED, ns->queue);
		spin_unlock(ns->queue->queue_lock);

		blk_mq_cancel_requeue_work(ns->queue);
		blk_mq_stop_hw_queues(ns->queue);
	}
}

static void nvme_unfreeze_queues(struct nvme_dev *dev)
{
	struct nvme_ns *ns;

	list_for_each_entry(ns, &dev->namespaces, list) {
		queue_flag_clear_unlocked(QUEUE_FLAG_STOPPED, ns->queue);
		blk_mq_unfreeze_queue(ns->queue);
		blk_mq_start_stopped_hw_queues(ns->queue, true);
		blk_mq_kick_requeue_list(ns->queue);
	}
}

static void nvme_dev_shutdown(struct nvme_dev *dev)
{
	int i;
	u32 csts = -1;

	nvme_dev_list_remove(dev);

	if (dev->bar) {
		nvme_freeze_queues(dev);
		csts = readl(&dev->bar->csts);
	}
	if (csts & NVME_CSTS_CFS || !(csts & NVME_CSTS_RDY)) {
		for (i = dev->queue_count - 1; i >= 0; i--) {
			struct nvme_queue *nvmeq = dev->queues[i];
			nvme_suspend_queue(nvmeq);
		}
	} else {
		nvme_disable_io_queues(dev);
		nvme_shutdown_ctrl(dev);
		nvme_disable_queue(dev, 0);
	}
	nvme_dev_unmap(dev);

	for (i = dev->queue_count - 1; i >= 0; i--)
		nvme_clear_queue(dev->queues[i]);
}

static void nvme_dev_remove(struct nvme_dev *dev)
{
	struct nvme_ns *ns;

	list_for_each_entry(ns, &dev->namespaces, list) {
		if (ns->disk->flags & GENHD_FL_UP) {
			if (blk_get_integrity(ns->disk))
				blk_integrity_unregister(ns->disk);
			del_gendisk(ns->disk);
		}
		if (!blk_queue_dying(ns->queue)) {
			blk_mq_abort_requeue_list(ns->queue);
			blk_cleanup_queue(ns->queue);
		}
	}
}

static int nvme_setup_prp_pools(struct nvme_dev *dev)
{
	struct device *dmadev = &dev->pci_dev->dev;
	dev->prp_page_pool = dma_pool_create("prp list page", dmadev,
						PAGE_SIZE, PAGE_SIZE, 0);
	if (!dev->prp_page_pool)
		return -ENOMEM;

	/* Optimisation for I/Os between 4k and 128k */
	dev->prp_small_pool = dma_pool_create("prp list 256", dmadev,
						256, 256, 0);
	if (!dev->prp_small_pool) {
		dma_pool_destroy(dev->prp_page_pool);
		return -ENOMEM;
	}
	return 0;
}

static void nvme_release_prp_pools(struct nvme_dev *dev)
{
	dma_pool_destroy(dev->prp_page_pool);
	dma_pool_destroy(dev->prp_small_pool);
}

static DEFINE_IDA(nvme_instance_ida);

static int nvme_set_instance(struct nvme_dev *dev)
{
	int instance, error;

	do {
		if (!ida_pre_get(&nvme_instance_ida, GFP_KERNEL))
			return -ENODEV;

		spin_lock(&dev_list_lock);
		error = ida_get_new(&nvme_instance_ida, &instance);
		spin_unlock(&dev_list_lock);
	} while (error == -EAGAIN);

	if (error)
		return -ENODEV;

	dev->instance = instance;
	return 0;
}

static void nvme_release_instance(struct nvme_dev *dev)
{
	spin_lock(&dev_list_lock);
	ida_remove(&nvme_instance_ida, dev->instance);
	spin_unlock(&dev_list_lock);
}

static void nvme_free_namespaces(struct nvme_dev *dev)
{
	struct nvme_ns *ns, *next;

	list_for_each_entry_safe(ns, next, &dev->namespaces, list) {
		list_del(&ns->list);

		spin_lock(&dev_list_lock);
		ns->disk->private_data = NULL;
		spin_unlock(&dev_list_lock);

		put_disk(ns->disk);
		kfree(ns);
	}
}

static void nvme_free_dev(struct kref *kref)
{
	struct nvme_dev *dev = container_of(kref, struct nvme_dev, kref);

	pci_dev_put(dev->pci_dev);
	put_device(dev->device);
	nvme_free_namespaces(dev);
	nvme_release_instance(dev);
	blk_mq_free_tag_set(&dev->tagset);
	blk_put_queue(dev->admin_q);
	kfree(dev->queues);
	kfree(dev->entry);
	kfree(dev);
}

static int nvme_dev_open(struct inode *inode, struct file *f)
{
	struct nvme_dev *dev;
	int instance = iminor(inode);
	int ret = -ENODEV;

	spin_lock(&dev_list_lock);
	list_for_each_entry(dev, &dev_list, node) {
		if (dev->instance == instance) {
			if (!dev->admin_q) {
				ret = -EWOULDBLOCK;
				break;
			}
			if (!kref_get_unless_zero(&dev->kref))
				break;
			f->private_data = dev;
			ret = 0;
			break;
		}
	}
	spin_unlock(&dev_list_lock);

	return ret;
}

static int nvme_dev_release(struct inode *inode, struct file *f)
{
	struct nvme_dev *dev = f->private_data;
	kref_put(&dev->kref, nvme_free_dev);
	return 0;
}

static long nvme_dev_ioctl(struct file *f, unsigned int cmd, unsigned long arg)
{
	struct nvme_dev *dev = f->private_data;
	struct nvme_ns *ns;

	switch (cmd) {
	case NVME_IOCTL_ADMIN_CMD:
		return nvme_user_cmd(dev, NULL, (void __user *)arg);
	case NVME_IOCTL_IO_CMD:
		if (list_empty(&dev->namespaces))
			return -ENOTTY;
		ns = list_first_entry(&dev->namespaces, struct nvme_ns, list);
		return nvme_user_cmd(dev, ns, (void __user *)arg);
	default:
		return -ENOTTY;
	}
}

static const struct file_operations nvme_dev_fops = {
	.owner		= THIS_MODULE,
	.open		= nvme_dev_open,
	.release	= nvme_dev_release,
	.unlocked_ioctl	= nvme_dev_ioctl,
	.compat_ioctl	= nvme_dev_ioctl,
};

static void nvme_set_irq_hints(struct nvme_dev *dev)
{
	struct nvme_queue *nvmeq;
	int i;

	for (i = 0; i < dev->online_queues; i++) {
		nvmeq = dev->queues[i];

		if (!nvmeq->hctx)
			continue;

		irq_set_affinity_hint(dev->entry[nvmeq->cq_vector].vector,
							nvmeq->hctx->cpumask);
	}
}

static int nvme_dev_start(struct nvme_dev *dev)
{
	int result;
	bool start_thread = false;

	result = nvme_dev_map(dev);
	if (result)
		return result;

	result = nvme_configure_admin_queue(dev);
	if (result)
		goto unmap;

	spin_lock(&dev_list_lock);
	if (list_empty(&dev_list) && IS_ERR_OR_NULL(nvme_thread)) {
		start_thread = true;
		nvme_thread = NULL;
	}
	list_add(&dev->node, &dev_list);
	spin_unlock(&dev_list_lock);

	if (start_thread) {
		nvme_thread = kthread_run(nvme_kthread, NULL, "nvme");
		wake_up_all(&nvme_kthread_wait);
	} else
		wait_event_killable(nvme_kthread_wait, nvme_thread);

	if (IS_ERR_OR_NULL(nvme_thread)) {
		result = nvme_thread ? PTR_ERR(nvme_thread) : -EINTR;
		goto disable;
	}

	nvme_init_queue(dev->queues[0], 0);
	result = nvme_alloc_admin_tags(dev);
	if (result)
		goto disable;

	result = nvme_setup_io_queues(dev);
	if (result)
		goto free_tags;

	nvme_set_irq_hints(dev);

	dev->event_limit = 1;
	return result;

 free_tags:
	nvme_dev_remove_admin(dev);
 disable:
	nvme_disable_queue(dev, 0);
	nvme_dev_list_remove(dev);
 unmap:
	nvme_dev_unmap(dev);
	return result;
}

static int nvme_remove_dead_ctrl(void *arg)
{
	struct nvme_dev *dev = (struct nvme_dev *)arg;
	struct pci_dev *pdev = dev->pci_dev;

	if (pci_get_drvdata(pdev))
		pci_stop_and_remove_bus_device_locked(pdev);
	kref_put(&dev->kref, nvme_free_dev);
	return 0;
}

static void nvme_remove_disks(struct work_struct *ws)
{
	struct nvme_dev *dev = container_of(ws, struct nvme_dev, reset_work);

	nvme_free_queues(dev, 1);
	nvme_dev_remove(dev);
}

static int nvme_dev_resume(struct nvme_dev *dev)
{
	int ret;

	ret = nvme_dev_start(dev);
	if (ret)
		return ret;
	if (dev->online_queues < 2) {
		spin_lock(&dev_list_lock);
		dev->reset_workfn = nvme_remove_disks;
		queue_work(nvme_workq, &dev->reset_work);
		spin_unlock(&dev_list_lock);
	} else {
		nvme_unfreeze_queues(dev);
		nvme_set_irq_hints(dev);
	}
	return 0;
}

static void nvme_dev_reset(struct nvme_dev *dev)
{
	nvme_dev_shutdown(dev);
	if (nvme_dev_resume(dev)) {
		dev_warn(&dev->pci_dev->dev, "Device failed to resume\n");
		kref_get(&dev->kref);
		if (IS_ERR(kthread_run(nvme_remove_dead_ctrl, dev, "nvme%d",
							dev->instance))) {
			dev_err(&dev->pci_dev->dev,
				"Failed to start controller remove task\n");
			kref_put(&dev->kref, nvme_free_dev);
		}
	}
}

static void nvme_reset_failed_dev(struct work_struct *ws)
{
	struct nvme_dev *dev = container_of(ws, struct nvme_dev, reset_work);
	nvme_dev_reset(dev);
}

static void nvme_reset_workfn(struct work_struct *work)
{
	struct nvme_dev *dev = container_of(work, struct nvme_dev, reset_work);
	dev->reset_workfn(work);
}

static void nvme_async_probe(struct work_struct *work);
static int nvme_probe(struct pci_dev *pdev, const struct pci_device_id *id)
{
	int node, result = -ENOMEM;
	struct nvme_dev *dev;

	node = dev_to_node(&pdev->dev);
	if (node == NUMA_NO_NODE)
		set_dev_node(&pdev->dev, 0);

	dev = kzalloc_node(sizeof(*dev), GFP_KERNEL, node);
	if (!dev)
		return -ENOMEM;
	dev->entry = kzalloc_node(num_possible_cpus() * sizeof(*dev->entry),
							GFP_KERNEL, node);
	if (!dev->entry)
		goto free;
	dev->queues = kzalloc_node((num_possible_cpus() + 1) * sizeof(void *),
							GFP_KERNEL, node);
	if (!dev->queues)
		goto free;

	INIT_LIST_HEAD(&dev->namespaces);
	dev->reset_workfn = nvme_reset_failed_dev;
	INIT_WORK(&dev->reset_work, nvme_reset_workfn);
	dev->pci_dev = pci_dev_get(pdev);
	pci_set_drvdata(pdev, dev);
	result = nvme_set_instance(dev);
	if (result)
		goto put_pci;

	result = nvme_setup_prp_pools(dev);
	if (result)
		goto release;

	kref_init(&dev->kref);
	dev->device = device_create(nvme_class, &pdev->dev,
				MKDEV(nvme_char_major, dev->instance),
				dev, "nvme%d", dev->instance);
	if (IS_ERR(dev->device)) {
		result = PTR_ERR(dev->device);
		goto release_pools;
	}
	get_device(dev->device);

	INIT_LIST_HEAD(&dev->node);
	INIT_WORK(&dev->probe_work, nvme_async_probe);
	schedule_work(&dev->probe_work);
	return 0;

 release_pools:
	nvme_release_prp_pools(dev);
 release:
	nvme_release_instance(dev);
 put_pci:
	pci_dev_put(dev->pci_dev);
 free:
	kfree(dev->queues);
	kfree(dev->entry);
	kfree(dev);
	return result;
}

static void nvme_async_probe(struct work_struct *work)
{
	struct nvme_dev *dev = container_of(work, struct nvme_dev, probe_work);
	int result;

	result = nvme_dev_start(dev);
	if (result)
		goto reset;

	if (dev->online_queues > 1)
		result = nvme_dev_add(dev);
	if (result)
		goto reset;

	nvme_set_irq_hints(dev);
	return;
 reset:
	if (!work_busy(&dev->reset_work)) {
		dev->reset_workfn = nvme_reset_failed_dev;
		queue_work(nvme_workq, &dev->reset_work);
	}
}

static void nvme_reset_notify(struct pci_dev *pdev, bool prepare)
{
	struct nvme_dev *dev = pci_get_drvdata(pdev);

	if (prepare)
		nvme_dev_shutdown(dev);
	else
		nvme_dev_resume(dev);
}

static void nvme_shutdown(struct pci_dev *pdev)
{
	struct nvme_dev *dev = pci_get_drvdata(pdev);
	nvme_dev_shutdown(dev);
}

static void nvme_remove(struct pci_dev *pdev)
{
	struct nvme_dev *dev = pci_get_drvdata(pdev);

	spin_lock(&dev_list_lock);
	list_del_init(&dev->node);
	spin_unlock(&dev_list_lock);

	pci_set_drvdata(pdev, NULL);
	flush_work(&dev->probe_work);
	flush_work(&dev->reset_work);
	nvme_dev_shutdown(dev);
	nvme_dev_remove(dev);
	nvme_dev_remove_admin(dev);
	device_destroy(nvme_class, MKDEV(nvme_char_major, dev->instance));
	nvme_free_queues(dev, 0);
	nvme_release_prp_pools(dev);
	kref_put(&dev->kref, nvme_free_dev);
}

/* These functions are yet to be implemented */
#define nvme_error_detected NULL
#define nvme_dump_registers NULL
#define nvme_link_reset NULL
#define nvme_slot_reset NULL
#define nvme_error_resume NULL

#ifdef CONFIG_PM_SLEEP
static int nvme_suspend(struct device *dev)
{
	struct pci_dev *pdev = to_pci_dev(dev);
	struct nvme_dev *ndev = pci_get_drvdata(pdev);

	nvme_dev_shutdown(ndev);
	return 0;
}

static int nvme_resume(struct device *dev)
{
	struct pci_dev *pdev = to_pci_dev(dev);
	struct nvme_dev *ndev = pci_get_drvdata(pdev);

	if (nvme_dev_resume(ndev) && !work_busy(&ndev->reset_work)) {
		ndev->reset_workfn = nvme_reset_failed_dev;
		queue_work(nvme_workq, &ndev->reset_work);
	}
	return 0;
}
#endif

static SIMPLE_DEV_PM_OPS(nvme_dev_pm_ops, nvme_suspend, nvme_resume);

static const struct pci_error_handlers nvme_err_handler = {
	.error_detected	= nvme_error_detected,
	.mmio_enabled	= nvme_dump_registers,
	.link_reset	= nvme_link_reset,
	.slot_reset	= nvme_slot_reset,
	.resume		= nvme_error_resume,
	.reset_notify	= nvme_reset_notify,
};

/* Move to pci_ids.h later */
#define PCI_CLASS_STORAGE_EXPRESS	0x010802

static const struct pci_device_id nvme_id_table[] = {
	{ PCI_DEVICE_CLASS(PCI_CLASS_STORAGE_EXPRESS, 0xffffff) },
	{ 0, }
};
MODULE_DEVICE_TABLE(pci, nvme_id_table);

static struct pci_driver nvme_driver = {
	.name		= "nvme",
	.id_table	= nvme_id_table,
	.probe		= nvme_probe,
	.remove		= nvme_remove,
	.shutdown	= nvme_shutdown,
	.driver		= {
		.pm	= &nvme_dev_pm_ops,
	},
	.err_handler	= &nvme_err_handler,
};

static int __init nvme_init(void)
{
	int result;

	init_waitqueue_head(&nvme_kthread_wait);

	nvme_workq = create_singlethread_workqueue("nvme");
	if (!nvme_workq)
		return -ENOMEM;

	result = register_blkdev(nvme_major, "nvme");
	if (result < 0)
		goto kill_workq;
	else if (result > 0)
		nvme_major = result;

	result = __register_chrdev(nvme_char_major, 0, NVME_MINORS, "nvme",
							&nvme_dev_fops);
	if (result < 0)
		goto unregister_blkdev;
	else if (result > 0)
		nvme_char_major = result;

	nvme_class = class_create(THIS_MODULE, "nvme");
	if (IS_ERR(nvme_class)) {
		result = PTR_ERR(nvme_class);
		goto unregister_chrdev;
	}

	result = pci_register_driver(&nvme_driver);
	if (result)
		goto destroy_class;
	return 0;

 destroy_class:
	class_destroy(nvme_class);
 unregister_chrdev:
	__unregister_chrdev(nvme_char_major, 0, NVME_MINORS, "nvme");
 unregister_blkdev:
	unregister_blkdev(nvme_major, "nvme");
 kill_workq:
	destroy_workqueue(nvme_workq);
	return result;
}

static void __exit nvme_exit(void)
{
	pci_unregister_driver(&nvme_driver);
	unregister_blkdev(nvme_major, "nvme");
	destroy_workqueue(nvme_workq);
	class_destroy(nvme_class);
	__unregister_chrdev(nvme_char_major, 0, NVME_MINORS, "nvme");
	BUG_ON(nvme_thread && !IS_ERR(nvme_thread));
	_nvme_check_size();
}

MODULE_AUTHOR("Matthew Wilcox <willy@linux.intel.com>");
MODULE_LICENSE("GPL");
MODULE_VERSION("1.0");
module_init(nvme_init);
module_exit(nvme_exit);<|MERGE_RESOLUTION|>--- conflicted
+++ resolved
@@ -1750,10 +1750,7 @@
 	struct nvme_iod *iod;
 	dma_addr_t meta_dma = 0;
 	void *meta = NULL;
-<<<<<<< HEAD
-=======
 	void __user *metadata;
->>>>>>> 4b8a8262
 
 	if (copy_from_user(&io, uio, sizeof(io)))
 		return -EFAULT;
@@ -1767,11 +1764,8 @@
 		meta_len = 0;
 	}
 
-<<<<<<< HEAD
-=======
 	metadata = (void __user *)(unsigned long)io.metadata;
 
->>>>>>> 4b8a8262
 	write = io.opcode & 1;
 
 	switch (io.opcode) {
@@ -1795,21 +1789,13 @@
 	if (meta_len) {
 		meta = dma_alloc_coherent(&dev->pci_dev->dev, meta_len,
 						&meta_dma, GFP_KERNEL);
-<<<<<<< HEAD
-=======
-
->>>>>>> 4b8a8262
+
 		if (!meta) {
 			status = -ENOMEM;
 			goto unmap;
 		}
 		if (write) {
-<<<<<<< HEAD
-			if (copy_from_user(meta, (void __user *)io.metadata,
-								meta_len)) {
-=======
 			if (copy_from_user(meta, metadata, meta_len)) {
->>>>>>> 4b8a8262
 				status = -EFAULT;
 				goto unmap;
 			}
@@ -1836,12 +1822,7 @@
 	nvme_free_iod(dev, iod);
 	if (meta) {
 		if (status == NVME_SC_SUCCESS && !write) {
-<<<<<<< HEAD
-			if (copy_to_user((void __user *)io.metadata, meta,
-								meta_len))
-=======
 			if (copy_to_user(metadata, meta, meta_len))
->>>>>>> 4b8a8262
 				status = -EFAULT;
 		}
 		dma_free_coherent(&dev->pci_dev->dev, meta_len, meta, meta_dma);
