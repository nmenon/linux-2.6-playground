--- conflicted
+++ resolved
@@ -406,10 +406,7 @@
 
 config BLK_DEV_PMEM
 	tristate "Persistent memory block device support"
-<<<<<<< HEAD
-=======
 	depends on HAS_IOMEM
->>>>>>> 4b8a8262
 	help
 	  Saying Y here will allow you to use a contiguous range of reserved
 	  memory as one or more persistent block devices.
