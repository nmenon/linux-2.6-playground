--- conflicted
+++ resolved
@@ -1029,11 +1029,7 @@
 		return -EINVAL;
 
 	disksize = PAGE_ALIGN(disksize);
-<<<<<<< HEAD
-	meta = zram_meta_alloc(zram->disk->first_minor, disksize);
-=======
 	meta = zram_meta_alloc(zram->disk->disk_name, disksize);
->>>>>>> 9fe8ecca
 	if (!meta)
 		return -ENOMEM;
 
