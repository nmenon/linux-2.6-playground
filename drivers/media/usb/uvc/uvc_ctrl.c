// SPDX-License-Identifier: GPL-2.0-or-later
/*
 *      uvc_ctrl.c  --  USB Video Class driver - Controls
 *
 *      Copyright (C) 2005-2010
 *          Laurent Pinchart (laurent.pinchart@ideasonboard.com)
 */

#include <linux/kernel.h>
#include <linux/list.h>
#include <linux/module.h>
#include <linux/slab.h>
#include <linux/uaccess.h>
#include <linux/usb.h>
#include <linux/videodev2.h>
#include <linux/vmalloc.h>
#include <linux/wait.h>
#include <linux/workqueue.h>
#include <linux/atomic.h>
#include <media/v4l2-ctrls.h>
#include <media/v4l2-uvc.h>

#include "uvcvideo.h"

#define UVC_CTRL_DATA_CURRENT	0
#define UVC_CTRL_DATA_BACKUP	1
#define UVC_CTRL_DATA_MIN	2
#define UVC_CTRL_DATA_MAX	3
#define UVC_CTRL_DATA_RES	4
#define UVC_CTRL_DATA_DEF	5
#define UVC_CTRL_DATA_LAST	6

/* ------------------------------------------------------------------------
 * Controls
 */

static const struct uvc_control_info uvc_ctrls[] = {
	{
		.entity		= UVC_GUID_UVC_PROCESSING,
		.selector	= UVC_PU_BRIGHTNESS_CONTROL,
		.index		= 0,
		.size		= 2,
		.flags		= UVC_CTRL_FLAG_SET_CUR
				| UVC_CTRL_FLAG_GET_RANGE
				| UVC_CTRL_FLAG_RESTORE,
	},
	{
		.entity		= UVC_GUID_UVC_PROCESSING,
		.selector	= UVC_PU_CONTRAST_CONTROL,
		.index		= 1,
		.size		= 2,
		.flags		= UVC_CTRL_FLAG_SET_CUR
				| UVC_CTRL_FLAG_GET_RANGE
				| UVC_CTRL_FLAG_RESTORE,
	},
	{
		.entity		= UVC_GUID_UVC_PROCESSING,
		.selector	= UVC_PU_HUE_CONTROL,
		.index		= 2,
		.size		= 2,
		.flags		= UVC_CTRL_FLAG_SET_CUR
				| UVC_CTRL_FLAG_GET_RANGE
				| UVC_CTRL_FLAG_RESTORE
				| UVC_CTRL_FLAG_AUTO_UPDATE,
	},
	{
		.entity		= UVC_GUID_UVC_PROCESSING,
		.selector	= UVC_PU_SATURATION_CONTROL,
		.index		= 3,
		.size		= 2,
		.flags		= UVC_CTRL_FLAG_SET_CUR
				| UVC_CTRL_FLAG_GET_RANGE
				| UVC_CTRL_FLAG_RESTORE,
	},
	{
		.entity		= UVC_GUID_UVC_PROCESSING,
		.selector	= UVC_PU_SHARPNESS_CONTROL,
		.index		= 4,
		.size		= 2,
		.flags		= UVC_CTRL_FLAG_SET_CUR
				| UVC_CTRL_FLAG_GET_RANGE
				| UVC_CTRL_FLAG_RESTORE,
	},
	{
		.entity		= UVC_GUID_UVC_PROCESSING,
		.selector	= UVC_PU_GAMMA_CONTROL,
		.index		= 5,
		.size		= 2,
		.flags		= UVC_CTRL_FLAG_SET_CUR
				| UVC_CTRL_FLAG_GET_RANGE
				| UVC_CTRL_FLAG_RESTORE,
	},
	{
		.entity		= UVC_GUID_UVC_PROCESSING,
		.selector	= UVC_PU_WHITE_BALANCE_TEMPERATURE_CONTROL,
		.index		= 6,
		.size		= 2,
		.flags		= UVC_CTRL_FLAG_SET_CUR
				| UVC_CTRL_FLAG_GET_RANGE
				| UVC_CTRL_FLAG_RESTORE
				| UVC_CTRL_FLAG_AUTO_UPDATE,
	},
	{
		.entity		= UVC_GUID_UVC_PROCESSING,
		.selector	= UVC_PU_WHITE_BALANCE_COMPONENT_CONTROL,
		.index		= 7,
		.size		= 4,
		.flags		= UVC_CTRL_FLAG_SET_CUR
				| UVC_CTRL_FLAG_GET_RANGE
				| UVC_CTRL_FLAG_RESTORE
				| UVC_CTRL_FLAG_AUTO_UPDATE,
	},
	{
		.entity		= UVC_GUID_UVC_PROCESSING,
		.selector	= UVC_PU_BACKLIGHT_COMPENSATION_CONTROL,
		.index		= 8,
		.size		= 2,
		.flags		= UVC_CTRL_FLAG_SET_CUR
				| UVC_CTRL_FLAG_GET_RANGE
				| UVC_CTRL_FLAG_RESTORE,
	},
	{
		.entity		= UVC_GUID_UVC_PROCESSING,
		.selector	= UVC_PU_GAIN_CONTROL,
		.index		= 9,
		.size		= 2,
		.flags		= UVC_CTRL_FLAG_SET_CUR
				| UVC_CTRL_FLAG_GET_RANGE
				| UVC_CTRL_FLAG_RESTORE,
	},
	{
		.entity		= UVC_GUID_UVC_PROCESSING,
		.selector	= UVC_PU_POWER_LINE_FREQUENCY_CONTROL,
		.index		= 10,
		.size		= 1,
		.flags		= UVC_CTRL_FLAG_SET_CUR | UVC_CTRL_FLAG_GET_CUR
				| UVC_CTRL_FLAG_GET_DEF | UVC_CTRL_FLAG_RESTORE,
	},
	{
		.entity		= UVC_GUID_UVC_PROCESSING,
		.selector	= UVC_PU_HUE_AUTO_CONTROL,
		.index		= 11,
		.size		= 1,
		.flags		= UVC_CTRL_FLAG_SET_CUR | UVC_CTRL_FLAG_GET_CUR
				| UVC_CTRL_FLAG_GET_DEF | UVC_CTRL_FLAG_RESTORE,
	},
	{
		.entity		= UVC_GUID_UVC_PROCESSING,
		.selector	= UVC_PU_WHITE_BALANCE_TEMPERATURE_AUTO_CONTROL,
		.index		= 12,
		.size		= 1,
		.flags		= UVC_CTRL_FLAG_SET_CUR | UVC_CTRL_FLAG_GET_CUR
				| UVC_CTRL_FLAG_GET_DEF | UVC_CTRL_FLAG_RESTORE,
	},
	{
		.entity		= UVC_GUID_UVC_PROCESSING,
		.selector	= UVC_PU_WHITE_BALANCE_COMPONENT_AUTO_CONTROL,
		.index		= 13,
		.size		= 1,
		.flags		= UVC_CTRL_FLAG_SET_CUR | UVC_CTRL_FLAG_GET_CUR
				| UVC_CTRL_FLAG_GET_DEF | UVC_CTRL_FLAG_RESTORE,
	},
	{
		.entity		= UVC_GUID_UVC_PROCESSING,
		.selector	= UVC_PU_DIGITAL_MULTIPLIER_CONTROL,
		.index		= 14,
		.size		= 2,
		.flags		= UVC_CTRL_FLAG_SET_CUR
				| UVC_CTRL_FLAG_GET_RANGE
				| UVC_CTRL_FLAG_RESTORE,
	},
	{
		.entity		= UVC_GUID_UVC_PROCESSING,
		.selector	= UVC_PU_DIGITAL_MULTIPLIER_LIMIT_CONTROL,
		.index		= 15,
		.size		= 2,
		.flags		= UVC_CTRL_FLAG_SET_CUR
				| UVC_CTRL_FLAG_GET_RANGE
				| UVC_CTRL_FLAG_RESTORE,
	},
	{
		.entity		= UVC_GUID_UVC_PROCESSING,
		.selector	= UVC_PU_ANALOG_VIDEO_STANDARD_CONTROL,
		.index		= 16,
		.size		= 1,
		.flags		= UVC_CTRL_FLAG_GET_CUR,
	},
	{
		.entity		= UVC_GUID_UVC_PROCESSING,
		.selector	= UVC_PU_ANALOG_LOCK_STATUS_CONTROL,
		.index		= 17,
		.size		= 1,
		.flags		= UVC_CTRL_FLAG_GET_CUR,
	},
	{
		.entity		= UVC_GUID_UVC_CAMERA,
		.selector	= UVC_CT_SCANNING_MODE_CONTROL,
		.index		= 0,
		.size		= 1,
		.flags		= UVC_CTRL_FLAG_SET_CUR | UVC_CTRL_FLAG_GET_CUR
				| UVC_CTRL_FLAG_RESTORE,
	},
	{
		.entity		= UVC_GUID_UVC_CAMERA,
		.selector	= UVC_CT_AE_MODE_CONTROL,
		.index		= 1,
		.size		= 1,
		.flags		= UVC_CTRL_FLAG_SET_CUR | UVC_CTRL_FLAG_GET_CUR
				| UVC_CTRL_FLAG_GET_DEF | UVC_CTRL_FLAG_GET_RES
				| UVC_CTRL_FLAG_RESTORE,
	},
	{
		.entity		= UVC_GUID_UVC_CAMERA,
		.selector	= UVC_CT_AE_PRIORITY_CONTROL,
		.index		= 2,
		.size		= 1,
		.flags		= UVC_CTRL_FLAG_SET_CUR | UVC_CTRL_FLAG_GET_CUR
				| UVC_CTRL_FLAG_RESTORE,
	},
	{
		.entity		= UVC_GUID_UVC_CAMERA,
		.selector	= UVC_CT_EXPOSURE_TIME_ABSOLUTE_CONTROL,
		.index		= 3,
		.size		= 4,
		.flags		= UVC_CTRL_FLAG_SET_CUR
				| UVC_CTRL_FLAG_GET_RANGE
				| UVC_CTRL_FLAG_RESTORE
				| UVC_CTRL_FLAG_AUTO_UPDATE,
	},
	{
		.entity		= UVC_GUID_UVC_CAMERA,
		.selector	= UVC_CT_EXPOSURE_TIME_RELATIVE_CONTROL,
		.index		= 4,
		.size		= 1,
		.flags		= UVC_CTRL_FLAG_SET_CUR | UVC_CTRL_FLAG_RESTORE,
	},
	{
		.entity		= UVC_GUID_UVC_CAMERA,
		.selector	= UVC_CT_FOCUS_ABSOLUTE_CONTROL,
		.index		= 5,
		.size		= 2,
		.flags		= UVC_CTRL_FLAG_SET_CUR
				| UVC_CTRL_FLAG_GET_RANGE
				| UVC_CTRL_FLAG_RESTORE
				| UVC_CTRL_FLAG_AUTO_UPDATE,
	},
	{
		.entity		= UVC_GUID_UVC_CAMERA,
		.selector	= UVC_CT_FOCUS_RELATIVE_CONTROL,
		.index		= 6,
		.size		= 2,
		.flags		= UVC_CTRL_FLAG_SET_CUR | UVC_CTRL_FLAG_GET_MIN
				| UVC_CTRL_FLAG_GET_MAX | UVC_CTRL_FLAG_GET_RES
				| UVC_CTRL_FLAG_GET_DEF
				| UVC_CTRL_FLAG_AUTO_UPDATE,
	},
	{
		.entity		= UVC_GUID_UVC_CAMERA,
		.selector	= UVC_CT_IRIS_ABSOLUTE_CONTROL,
		.index		= 7,
		.size		= 2,
		.flags		= UVC_CTRL_FLAG_SET_CUR
				| UVC_CTRL_FLAG_GET_RANGE
				| UVC_CTRL_FLAG_RESTORE
				| UVC_CTRL_FLAG_AUTO_UPDATE,
	},
	{
		.entity		= UVC_GUID_UVC_CAMERA,
		.selector	= UVC_CT_IRIS_RELATIVE_CONTROL,
		.index		= 8,
		.size		= 1,
		.flags		= UVC_CTRL_FLAG_SET_CUR
				| UVC_CTRL_FLAG_AUTO_UPDATE,
	},
	{
		.entity		= UVC_GUID_UVC_CAMERA,
		.selector	= UVC_CT_ZOOM_ABSOLUTE_CONTROL,
		.index		= 9,
		.size		= 2,
		.flags		= UVC_CTRL_FLAG_SET_CUR
				| UVC_CTRL_FLAG_GET_RANGE
				| UVC_CTRL_FLAG_RESTORE
				| UVC_CTRL_FLAG_AUTO_UPDATE,
	},
	{
		.entity		= UVC_GUID_UVC_CAMERA,
		.selector	= UVC_CT_ZOOM_RELATIVE_CONTROL,
		.index		= 10,
		.size		= 3,
		.flags		= UVC_CTRL_FLAG_SET_CUR | UVC_CTRL_FLAG_GET_MIN
				| UVC_CTRL_FLAG_GET_MAX | UVC_CTRL_FLAG_GET_RES
				| UVC_CTRL_FLAG_GET_DEF
				| UVC_CTRL_FLAG_AUTO_UPDATE,
	},
	{
		.entity		= UVC_GUID_UVC_CAMERA,
		.selector	= UVC_CT_PANTILT_ABSOLUTE_CONTROL,
		.index		= 11,
		.size		= 8,
		.flags		= UVC_CTRL_FLAG_SET_CUR
				| UVC_CTRL_FLAG_GET_RANGE
				| UVC_CTRL_FLAG_RESTORE
				| UVC_CTRL_FLAG_AUTO_UPDATE,
	},
	{
		.entity		= UVC_GUID_UVC_CAMERA,
		.selector	= UVC_CT_PANTILT_RELATIVE_CONTROL,
		.index		= 12,
		.size		= 4,
		.flags		= UVC_CTRL_FLAG_SET_CUR
				| UVC_CTRL_FLAG_GET_RANGE
				| UVC_CTRL_FLAG_AUTO_UPDATE,
	},
	{
		.entity		= UVC_GUID_UVC_CAMERA,
		.selector	= UVC_CT_ROLL_ABSOLUTE_CONTROL,
		.index		= 13,
		.size		= 2,
		.flags		= UVC_CTRL_FLAG_SET_CUR
				| UVC_CTRL_FLAG_GET_RANGE
				| UVC_CTRL_FLAG_RESTORE
				| UVC_CTRL_FLAG_AUTO_UPDATE,
	},
	{
		.entity		= UVC_GUID_UVC_CAMERA,
		.selector	= UVC_CT_ROLL_RELATIVE_CONTROL,
		.index		= 14,
		.size		= 2,
		.flags		= UVC_CTRL_FLAG_SET_CUR | UVC_CTRL_FLAG_GET_MIN
				| UVC_CTRL_FLAG_GET_MAX | UVC_CTRL_FLAG_GET_RES
				| UVC_CTRL_FLAG_GET_DEF
				| UVC_CTRL_FLAG_AUTO_UPDATE,
	},
	{
		.entity		= UVC_GUID_UVC_CAMERA,
		.selector	= UVC_CT_FOCUS_AUTO_CONTROL,
		.index		= 17,
		.size		= 1,
		.flags		= UVC_CTRL_FLAG_SET_CUR | UVC_CTRL_FLAG_GET_CUR
				| UVC_CTRL_FLAG_GET_DEF | UVC_CTRL_FLAG_RESTORE,
	},
	{
		.entity		= UVC_GUID_UVC_CAMERA,
		.selector	= UVC_CT_PRIVACY_CONTROL,
		.index		= 18,
		.size		= 1,
		.flags		= UVC_CTRL_FLAG_SET_CUR | UVC_CTRL_FLAG_GET_CUR
				| UVC_CTRL_FLAG_RESTORE
				| UVC_CTRL_FLAG_AUTO_UPDATE,
	},
	{
		.entity		= UVC_GUID_EXT_GPIO_CONTROLLER,
		.selector	= UVC_CT_PRIVACY_CONTROL,
		.index		= 0,
		.size		= 1,
		.flags		= UVC_CTRL_FLAG_GET_CUR
				| UVC_CTRL_FLAG_AUTO_UPDATE,
	},
};

static const u32 uvc_control_classes[] = {
	V4L2_CID_CAMERA_CLASS,
	V4L2_CID_USER_CLASS,
};

static const struct uvc_menu_info power_line_frequency_controls[] = {
	{ 0, "Disabled" },
	{ 1, "50 Hz" },
	{ 2, "60 Hz" },
	{ 3, "Auto" },
};

static const struct uvc_menu_info exposure_auto_controls[] = {
	{ 2, "Auto Mode" },
	{ 1, "Manual Mode" },
	{ 4, "Shutter Priority Mode" },
	{ 8, "Aperture Priority Mode" },
};

static s32 uvc_ctrl_get_zoom(struct uvc_control_mapping *mapping,
	u8 query, const u8 *data)
{
	s8 zoom = (s8)data[0];

	switch (query) {
	case UVC_GET_CUR:
		return (zoom == 0) ? 0 : (zoom > 0 ? data[2] : -data[2]);

	case UVC_GET_MIN:
	case UVC_GET_MAX:
	case UVC_GET_RES:
	case UVC_GET_DEF:
	default:
		return data[2];
	}
}

static void uvc_ctrl_set_zoom(struct uvc_control_mapping *mapping,
	s32 value, u8 *data)
{
	data[0] = value == 0 ? 0 : (value > 0) ? 1 : 0xff;
	data[2] = min((int)abs(value), 0xff);
}

static s32 uvc_ctrl_get_rel_speed(struct uvc_control_mapping *mapping,
	u8 query, const u8 *data)
{
	unsigned int first = mapping->offset / 8;
	s8 rel = (s8)data[first];

	switch (query) {
	case UVC_GET_CUR:
		return (rel == 0) ? 0 : (rel > 0 ? data[first+1]
						 : -data[first+1]);
	case UVC_GET_MIN:
		return -data[first+1];
	case UVC_GET_MAX:
	case UVC_GET_RES:
	case UVC_GET_DEF:
	default:
		return data[first+1];
	}
}

static void uvc_ctrl_set_rel_speed(struct uvc_control_mapping *mapping,
	s32 value, u8 *data)
{
	unsigned int first = mapping->offset / 8;

	data[first] = value == 0 ? 0 : (value > 0) ? 1 : 0xff;
	data[first+1] = min_t(int, abs(value), 0xff);
}

static const struct uvc_control_mapping uvc_ctrl_mappings[] = {
	{
		.id		= V4L2_CID_BRIGHTNESS,
		.entity		= UVC_GUID_UVC_PROCESSING,
		.selector	= UVC_PU_BRIGHTNESS_CONTROL,
		.size		= 16,
		.offset		= 0,
		.v4l2_type	= V4L2_CTRL_TYPE_INTEGER,
		.data_type	= UVC_CTRL_DATA_TYPE_SIGNED,
	},
	{
		.id		= V4L2_CID_CONTRAST,
		.entity		= UVC_GUID_UVC_PROCESSING,
		.selector	= UVC_PU_CONTRAST_CONTROL,
		.size		= 16,
		.offset		= 0,
		.v4l2_type	= V4L2_CTRL_TYPE_INTEGER,
		.data_type	= UVC_CTRL_DATA_TYPE_UNSIGNED,
	},
	{
		.id		= V4L2_CID_HUE,
		.entity		= UVC_GUID_UVC_PROCESSING,
		.selector	= UVC_PU_HUE_CONTROL,
		.size		= 16,
		.offset		= 0,
		.v4l2_type	= V4L2_CTRL_TYPE_INTEGER,
		.data_type	= UVC_CTRL_DATA_TYPE_SIGNED,
		.master_id	= V4L2_CID_HUE_AUTO,
		.master_manual	= 0,
	},
	{
		.id		= V4L2_CID_SATURATION,
		.entity		= UVC_GUID_UVC_PROCESSING,
		.selector	= UVC_PU_SATURATION_CONTROL,
		.size		= 16,
		.offset		= 0,
		.v4l2_type	= V4L2_CTRL_TYPE_INTEGER,
		.data_type	= UVC_CTRL_DATA_TYPE_UNSIGNED,
	},
	{
		.id		= V4L2_CID_SHARPNESS,
		.entity		= UVC_GUID_UVC_PROCESSING,
		.selector	= UVC_PU_SHARPNESS_CONTROL,
		.size		= 16,
		.offset		= 0,
		.v4l2_type	= V4L2_CTRL_TYPE_INTEGER,
		.data_type	= UVC_CTRL_DATA_TYPE_UNSIGNED,
	},
	{
		.id		= V4L2_CID_GAMMA,
		.entity		= UVC_GUID_UVC_PROCESSING,
		.selector	= UVC_PU_GAMMA_CONTROL,
		.size		= 16,
		.offset		= 0,
		.v4l2_type	= V4L2_CTRL_TYPE_INTEGER,
		.data_type	= UVC_CTRL_DATA_TYPE_UNSIGNED,
	},
	{
		.id		= V4L2_CID_BACKLIGHT_COMPENSATION,
		.entity		= UVC_GUID_UVC_PROCESSING,
		.selector	= UVC_PU_BACKLIGHT_COMPENSATION_CONTROL,
		.size		= 16,
		.offset		= 0,
		.v4l2_type	= V4L2_CTRL_TYPE_INTEGER,
		.data_type	= UVC_CTRL_DATA_TYPE_UNSIGNED,
	},
	{
		.id		= V4L2_CID_GAIN,
		.entity		= UVC_GUID_UVC_PROCESSING,
		.selector	= UVC_PU_GAIN_CONTROL,
		.size		= 16,
		.offset		= 0,
		.v4l2_type	= V4L2_CTRL_TYPE_INTEGER,
		.data_type	= UVC_CTRL_DATA_TYPE_UNSIGNED,
	},
	{
		.id		= V4L2_CID_HUE_AUTO,
		.entity		= UVC_GUID_UVC_PROCESSING,
		.selector	= UVC_PU_HUE_AUTO_CONTROL,
		.size		= 1,
		.offset		= 0,
		.v4l2_type	= V4L2_CTRL_TYPE_BOOLEAN,
		.data_type	= UVC_CTRL_DATA_TYPE_BOOLEAN,
		.slave_ids	= { V4L2_CID_HUE, },
	},
	{
		.id		= V4L2_CID_EXPOSURE_AUTO,
		.entity		= UVC_GUID_UVC_CAMERA,
		.selector	= UVC_CT_AE_MODE_CONTROL,
		.size		= 4,
		.offset		= 0,
		.v4l2_type	= V4L2_CTRL_TYPE_MENU,
		.data_type	= UVC_CTRL_DATA_TYPE_BITMASK,
		.menu_info	= exposure_auto_controls,
		.menu_count	= ARRAY_SIZE(exposure_auto_controls),
		.slave_ids	= { V4L2_CID_EXPOSURE_ABSOLUTE, },
	},
	{
		.id		= V4L2_CID_EXPOSURE_AUTO_PRIORITY,
		.entity		= UVC_GUID_UVC_CAMERA,
		.selector	= UVC_CT_AE_PRIORITY_CONTROL,
		.size		= 1,
		.offset		= 0,
		.v4l2_type	= V4L2_CTRL_TYPE_BOOLEAN,
		.data_type	= UVC_CTRL_DATA_TYPE_BOOLEAN,
	},
	{
		.id		= V4L2_CID_EXPOSURE_ABSOLUTE,
		.entity		= UVC_GUID_UVC_CAMERA,
		.selector	= UVC_CT_EXPOSURE_TIME_ABSOLUTE_CONTROL,
		.size		= 32,
		.offset		= 0,
		.v4l2_type	= V4L2_CTRL_TYPE_INTEGER,
		.data_type	= UVC_CTRL_DATA_TYPE_UNSIGNED,
		.master_id	= V4L2_CID_EXPOSURE_AUTO,
		.master_manual	= V4L2_EXPOSURE_MANUAL,
	},
	{
		.id		= V4L2_CID_AUTO_WHITE_BALANCE,
		.entity		= UVC_GUID_UVC_PROCESSING,
		.selector	= UVC_PU_WHITE_BALANCE_TEMPERATURE_AUTO_CONTROL,
		.size		= 1,
		.offset		= 0,
		.v4l2_type	= V4L2_CTRL_TYPE_BOOLEAN,
		.data_type	= UVC_CTRL_DATA_TYPE_BOOLEAN,
		.slave_ids	= { V4L2_CID_WHITE_BALANCE_TEMPERATURE, },
	},
	{
		.id		= V4L2_CID_WHITE_BALANCE_TEMPERATURE,
		.entity		= UVC_GUID_UVC_PROCESSING,
		.selector	= UVC_PU_WHITE_BALANCE_TEMPERATURE_CONTROL,
		.size		= 16,
		.offset		= 0,
		.v4l2_type	= V4L2_CTRL_TYPE_INTEGER,
		.data_type	= UVC_CTRL_DATA_TYPE_UNSIGNED,
		.master_id	= V4L2_CID_AUTO_WHITE_BALANCE,
		.master_manual	= 0,
	},
	{
		.id		= V4L2_CID_AUTO_WHITE_BALANCE,
		.entity		= UVC_GUID_UVC_PROCESSING,
		.selector	= UVC_PU_WHITE_BALANCE_COMPONENT_AUTO_CONTROL,
		.size		= 1,
		.offset		= 0,
		.v4l2_type	= V4L2_CTRL_TYPE_BOOLEAN,
		.data_type	= UVC_CTRL_DATA_TYPE_BOOLEAN,
		.slave_ids	= { V4L2_CID_BLUE_BALANCE,
				    V4L2_CID_RED_BALANCE },
	},
	{
		.id		= V4L2_CID_BLUE_BALANCE,
		.entity		= UVC_GUID_UVC_PROCESSING,
		.selector	= UVC_PU_WHITE_BALANCE_COMPONENT_CONTROL,
		.size		= 16,
		.offset		= 0,
		.v4l2_type	= V4L2_CTRL_TYPE_INTEGER,
		.data_type	= UVC_CTRL_DATA_TYPE_SIGNED,
		.master_id	= V4L2_CID_AUTO_WHITE_BALANCE,
		.master_manual	= 0,
	},
	{
		.id		= V4L2_CID_RED_BALANCE,
		.entity		= UVC_GUID_UVC_PROCESSING,
		.selector	= UVC_PU_WHITE_BALANCE_COMPONENT_CONTROL,
		.size		= 16,
		.offset		= 16,
		.v4l2_type	= V4L2_CTRL_TYPE_INTEGER,
		.data_type	= UVC_CTRL_DATA_TYPE_SIGNED,
		.master_id	= V4L2_CID_AUTO_WHITE_BALANCE,
		.master_manual	= 0,
	},
	{
		.id		= V4L2_CID_FOCUS_ABSOLUTE,
		.entity		= UVC_GUID_UVC_CAMERA,
		.selector	= UVC_CT_FOCUS_ABSOLUTE_CONTROL,
		.size		= 16,
		.offset		= 0,
		.v4l2_type	= V4L2_CTRL_TYPE_INTEGER,
		.data_type	= UVC_CTRL_DATA_TYPE_UNSIGNED,
		.master_id	= V4L2_CID_FOCUS_AUTO,
		.master_manual	= 0,
	},
	{
		.id		= V4L2_CID_FOCUS_AUTO,
		.entity		= UVC_GUID_UVC_CAMERA,
		.selector	= UVC_CT_FOCUS_AUTO_CONTROL,
		.size		= 1,
		.offset		= 0,
		.v4l2_type	= V4L2_CTRL_TYPE_BOOLEAN,
		.data_type	= UVC_CTRL_DATA_TYPE_BOOLEAN,
		.slave_ids	= { V4L2_CID_FOCUS_ABSOLUTE, },
	},
	{
		.id		= V4L2_CID_IRIS_ABSOLUTE,
		.entity		= UVC_GUID_UVC_CAMERA,
		.selector	= UVC_CT_IRIS_ABSOLUTE_CONTROL,
		.size		= 16,
		.offset		= 0,
		.v4l2_type	= V4L2_CTRL_TYPE_INTEGER,
		.data_type	= UVC_CTRL_DATA_TYPE_UNSIGNED,
	},
	{
		.id		= V4L2_CID_IRIS_RELATIVE,
		.entity		= UVC_GUID_UVC_CAMERA,
		.selector	= UVC_CT_IRIS_RELATIVE_CONTROL,
		.size		= 8,
		.offset		= 0,
		.v4l2_type	= V4L2_CTRL_TYPE_INTEGER,
		.data_type	= UVC_CTRL_DATA_TYPE_SIGNED,
	},
	{
		.id		= V4L2_CID_ZOOM_ABSOLUTE,
		.entity		= UVC_GUID_UVC_CAMERA,
		.selector	= UVC_CT_ZOOM_ABSOLUTE_CONTROL,
		.size		= 16,
		.offset		= 0,
		.v4l2_type	= V4L2_CTRL_TYPE_INTEGER,
		.data_type	= UVC_CTRL_DATA_TYPE_UNSIGNED,
	},
	{
		.id		= V4L2_CID_ZOOM_CONTINUOUS,
		.entity		= UVC_GUID_UVC_CAMERA,
		.selector	= UVC_CT_ZOOM_RELATIVE_CONTROL,
		.size		= 0,
		.offset		= 0,
		.v4l2_type	= V4L2_CTRL_TYPE_INTEGER,
		.data_type	= UVC_CTRL_DATA_TYPE_SIGNED,
		.get		= uvc_ctrl_get_zoom,
		.set		= uvc_ctrl_set_zoom,
	},
	{
		.id		= V4L2_CID_PAN_ABSOLUTE,
		.entity		= UVC_GUID_UVC_CAMERA,
		.selector	= UVC_CT_PANTILT_ABSOLUTE_CONTROL,
		.size		= 32,
		.offset		= 0,
		.v4l2_type	= V4L2_CTRL_TYPE_INTEGER,
		.data_type	= UVC_CTRL_DATA_TYPE_SIGNED,
	},
	{
		.id		= V4L2_CID_TILT_ABSOLUTE,
		.entity		= UVC_GUID_UVC_CAMERA,
		.selector	= UVC_CT_PANTILT_ABSOLUTE_CONTROL,
		.size		= 32,
		.offset		= 32,
		.v4l2_type	= V4L2_CTRL_TYPE_INTEGER,
		.data_type	= UVC_CTRL_DATA_TYPE_SIGNED,
	},
	{
		.id		= V4L2_CID_PAN_SPEED,
		.entity		= UVC_GUID_UVC_CAMERA,
		.selector	= UVC_CT_PANTILT_RELATIVE_CONTROL,
		.size		= 16,
		.offset		= 0,
		.v4l2_type	= V4L2_CTRL_TYPE_INTEGER,
		.data_type	= UVC_CTRL_DATA_TYPE_SIGNED,
		.get		= uvc_ctrl_get_rel_speed,
		.set		= uvc_ctrl_set_rel_speed,
	},
	{
		.id		= V4L2_CID_TILT_SPEED,
		.entity		= UVC_GUID_UVC_CAMERA,
		.selector	= UVC_CT_PANTILT_RELATIVE_CONTROL,
		.size		= 16,
		.offset		= 16,
		.v4l2_type	= V4L2_CTRL_TYPE_INTEGER,
		.data_type	= UVC_CTRL_DATA_TYPE_SIGNED,
		.get		= uvc_ctrl_get_rel_speed,
		.set		= uvc_ctrl_set_rel_speed,
	},
	{
		.id		= V4L2_CID_PRIVACY,
		.entity		= UVC_GUID_UVC_CAMERA,
		.selector	= UVC_CT_PRIVACY_CONTROL,
		.size		= 1,
		.offset		= 0,
		.v4l2_type	= V4L2_CTRL_TYPE_BOOLEAN,
		.data_type	= UVC_CTRL_DATA_TYPE_BOOLEAN,
	},
	{
		.id		= V4L2_CID_PRIVACY,
		.entity		= UVC_GUID_EXT_GPIO_CONTROLLER,
		.selector	= UVC_CT_PRIVACY_CONTROL,
		.size		= 1,
		.offset		= 0,
		.v4l2_type	= V4L2_CTRL_TYPE_BOOLEAN,
		.data_type	= UVC_CTRL_DATA_TYPE_BOOLEAN,
	},
};

static const struct uvc_control_mapping uvc_ctrl_mappings_uvc11[] = {
	{
		.id		= V4L2_CID_POWER_LINE_FREQUENCY,
		.entity		= UVC_GUID_UVC_PROCESSING,
		.selector	= UVC_PU_POWER_LINE_FREQUENCY_CONTROL,
		.size		= 2,
		.offset		= 0,
		.v4l2_type	= V4L2_CTRL_TYPE_MENU,
		.data_type	= UVC_CTRL_DATA_TYPE_ENUM,
		.menu_info	= power_line_frequency_controls,
		.menu_count	= ARRAY_SIZE(power_line_frequency_controls) - 1,
	},
};

static const struct uvc_control_mapping uvc_ctrl_mappings_uvc15[] = {
	{
		.id		= V4L2_CID_POWER_LINE_FREQUENCY,
		.entity		= UVC_GUID_UVC_PROCESSING,
		.selector	= UVC_PU_POWER_LINE_FREQUENCY_CONTROL,
		.size		= 2,
		.offset		= 0,
		.v4l2_type	= V4L2_CTRL_TYPE_MENU,
		.data_type	= UVC_CTRL_DATA_TYPE_ENUM,
		.menu_info	= power_line_frequency_controls,
		.menu_count	= ARRAY_SIZE(power_line_frequency_controls),
	},
};

/* ------------------------------------------------------------------------
 * Utility functions
 */

static inline u8 *uvc_ctrl_data(struct uvc_control *ctrl, int id)
{
	return ctrl->uvc_data + id * ctrl->info.size;
}

static inline int uvc_test_bit(const u8 *data, int bit)
{
	return (data[bit >> 3] >> (bit & 7)) & 1;
}

static inline void uvc_clear_bit(u8 *data, int bit)
{
	data[bit >> 3] &= ~(1 << (bit & 7));
}

/*
 * Extract the bit string specified by mapping->offset and mapping->size
 * from the little-endian data stored at 'data' and return the result as
 * a signed 32bit integer. Sign extension will be performed if the mapping
 * references a signed data type.
 */
static s32 uvc_get_le_value(struct uvc_control_mapping *mapping,
	u8 query, const u8 *data)
{
	int bits = mapping->size;
	int offset = mapping->offset;
	s32 value = 0;
	u8 mask;

	data += offset / 8;
	offset &= 7;
	mask = ((1LL << bits) - 1) << offset;

	while (1) {
		u8 byte = *data & mask;
		value |= offset > 0 ? (byte >> offset) : (byte << (-offset));
		bits -= 8 - (offset > 0 ? offset : 0);
		if (bits <= 0)
			break;

		offset -= 8;
		mask = (1 << bits) - 1;
		data++;
	}

	/* Sign-extend the value if needed. */
	if (mapping->data_type == UVC_CTRL_DATA_TYPE_SIGNED)
		value |= -(value & (1 << (mapping->size - 1)));

	return value;
}

/*
 * Set the bit string specified by mapping->offset and mapping->size
 * in the little-endian data stored at 'data' to the value 'value'.
 */
static void uvc_set_le_value(struct uvc_control_mapping *mapping,
	s32 value, u8 *data)
{
	int bits = mapping->size;
	int offset = mapping->offset;
	u8 mask;

	/*
	 * According to the v4l2 spec, writing any value to a button control
	 * should result in the action belonging to the button control being
	 * triggered. UVC devices however want to see a 1 written -> override
	 * value.
	 */
	if (mapping->v4l2_type == V4L2_CTRL_TYPE_BUTTON)
		value = -1;

	data += offset / 8;
	offset &= 7;

	for (; bits > 0; data++) {
		mask = ((1LL << bits) - 1) << offset;
		*data = (*data & ~mask) | ((value << offset) & mask);
		value >>= offset ? offset : 8;
		bits -= 8 - offset;
		offset = 0;
	}
}

/* ------------------------------------------------------------------------
 * Terminal and unit management
 */

static int uvc_entity_match_guid(const struct uvc_entity *entity,
				 const u8 guid[16])
{
	return memcmp(entity->guid, guid, sizeof(entity->guid)) == 0;
}

/* ------------------------------------------------------------------------
 * UVC Controls
 */

static void __uvc_find_control(struct uvc_entity *entity, u32 v4l2_id,
	struct uvc_control_mapping **mapping, struct uvc_control **control,
	int next)
{
	struct uvc_control *ctrl;
	struct uvc_control_mapping *map;
	unsigned int i;

	if (entity == NULL)
		return;

	for (i = 0; i < entity->ncontrols; ++i) {
		ctrl = &entity->controls[i];
		if (!ctrl->initialized)
			continue;

		list_for_each_entry(map, &ctrl->info.mappings, list) {
			if ((map->id == v4l2_id) && !next) {
				*control = ctrl;
				*mapping = map;
				return;
			}

			if ((*mapping == NULL || (*mapping)->id > map->id) &&
			    (map->id > v4l2_id) && next) {
				*control = ctrl;
				*mapping = map;
			}
		}
	}
}

static struct uvc_control *uvc_find_control(struct uvc_video_chain *chain,
	u32 v4l2_id, struct uvc_control_mapping **mapping)
{
	struct uvc_control *ctrl = NULL;
	struct uvc_entity *entity;
	int next = v4l2_id & V4L2_CTRL_FLAG_NEXT_CTRL;

	*mapping = NULL;

	/* Mask the query flags. */
	v4l2_id &= V4L2_CTRL_ID_MASK;

	/* Find the control. */
	list_for_each_entry(entity, &chain->entities, chain) {
		__uvc_find_control(entity, v4l2_id, mapping, &ctrl, next);
		if (ctrl && !next)
			return ctrl;
	}

	if (ctrl == NULL && !next)
		uvc_dbg(chain->dev, CONTROL, "Control 0x%08x not found\n",
			v4l2_id);

	return ctrl;
}

static int uvc_ctrl_populate_cache(struct uvc_video_chain *chain,
	struct uvc_control *ctrl)
{
	int ret;

	if (ctrl->info.flags & UVC_CTRL_FLAG_GET_DEF) {
		ret = uvc_query_ctrl(chain->dev, UVC_GET_DEF, ctrl->entity->id,
				     chain->dev->intfnum, ctrl->info.selector,
				     uvc_ctrl_data(ctrl, UVC_CTRL_DATA_DEF),
				     ctrl->info.size);
		if (ret < 0)
			return ret;
	}

	if (ctrl->info.flags & UVC_CTRL_FLAG_GET_MIN) {
		ret = uvc_query_ctrl(chain->dev, UVC_GET_MIN, ctrl->entity->id,
				     chain->dev->intfnum, ctrl->info.selector,
				     uvc_ctrl_data(ctrl, UVC_CTRL_DATA_MIN),
				     ctrl->info.size);
		if (ret < 0)
			return ret;
	}
	if (ctrl->info.flags & UVC_CTRL_FLAG_GET_MAX) {
		ret = uvc_query_ctrl(chain->dev, UVC_GET_MAX, ctrl->entity->id,
				     chain->dev->intfnum, ctrl->info.selector,
				     uvc_ctrl_data(ctrl, UVC_CTRL_DATA_MAX),
				     ctrl->info.size);
		if (ret < 0)
			return ret;
	}
	if (ctrl->info.flags & UVC_CTRL_FLAG_GET_RES) {
		ret = uvc_query_ctrl(chain->dev, UVC_GET_RES, ctrl->entity->id,
				     chain->dev->intfnum, ctrl->info.selector,
				     uvc_ctrl_data(ctrl, UVC_CTRL_DATA_RES),
				     ctrl->info.size);
		if (ret < 0) {
			if (UVC_ENTITY_TYPE(ctrl->entity) !=
			    UVC_VC_EXTENSION_UNIT)
				return ret;

			/*
			 * GET_RES is mandatory for XU controls, but some
			 * cameras still choke on it. Ignore errors and set the
			 * resolution value to zero.
			 */
			uvc_warn_once(chain->dev, UVC_WARN_XU_GET_RES,
				      "UVC non compliance - GET_RES failed on "
				      "an XU control. Enabling workaround.\n");
			memset(uvc_ctrl_data(ctrl, UVC_CTRL_DATA_RES), 0,
			       ctrl->info.size);
		}
	}

	ctrl->cached = 1;
	return 0;
}

static s32 __uvc_ctrl_get_value(struct uvc_control_mapping *mapping,
				const u8 *data)
{
	s32 value = mapping->get(mapping, UVC_GET_CUR, data);

	if (mapping->v4l2_type == V4L2_CTRL_TYPE_MENU) {
		const struct uvc_menu_info *menu = mapping->menu_info;
		unsigned int i;

		for (i = 0; i < mapping->menu_count; ++i, ++menu) {
			if (menu->value == value) {
				value = i;
				break;
			}
		}
	}

	return value;
}

static int __uvc_ctrl_load_cur(struct uvc_video_chain *chain,
			       struct uvc_control *ctrl)
{
	u8 *data;
	int ret;

	if (ctrl->loaded)
		return 0;

	data = uvc_ctrl_data(ctrl, UVC_CTRL_DATA_CURRENT);

	if ((ctrl->info.flags & UVC_CTRL_FLAG_GET_CUR) == 0) {
		memset(data, 0, ctrl->info.size);
		ctrl->loaded = 1;

		return 0;
	}

	if (ctrl->entity->get_cur)
		ret = ctrl->entity->get_cur(chain->dev, ctrl->entity,
					    ctrl->info.selector, data,
					    ctrl->info.size);
	else
		ret = uvc_query_ctrl(chain->dev, UVC_GET_CUR,
				     ctrl->entity->id, chain->dev->intfnum,
				     ctrl->info.selector, data,
				     ctrl->info.size);

	if (ret < 0)
		return ret;

	ctrl->loaded = 1;

	return ret;
}

static int __uvc_ctrl_get(struct uvc_video_chain *chain,
			  struct uvc_control *ctrl,
			  struct uvc_control_mapping *mapping,
			  s32 *value)
{
	int ret;

	if ((ctrl->info.flags & UVC_CTRL_FLAG_GET_CUR) == 0)
		return -EACCES;

	ret = __uvc_ctrl_load_cur(chain, ctrl);
	if (ret < 0)
		return ret;

	*value = __uvc_ctrl_get_value(mapping,
				uvc_ctrl_data(ctrl, UVC_CTRL_DATA_CURRENT));

	return 0;
}

static int __uvc_query_v4l2_class(struct uvc_video_chain *chain, u32 req_id,
				  u32 found_id)
{
	bool find_next = req_id & V4L2_CTRL_FLAG_NEXT_CTRL;
	unsigned int i;

	req_id &= V4L2_CTRL_ID_MASK;

	for (i = 0; i < ARRAY_SIZE(uvc_control_classes); i++) {
		if (!(chain->ctrl_class_bitmap & BIT(i)))
			continue;
		if (!find_next) {
			if (uvc_control_classes[i] == req_id)
				return i;
			continue;
		}
		if (uvc_control_classes[i] > req_id &&
		    uvc_control_classes[i] < found_id)
			return i;
	}

	return -ENODEV;
}

static int uvc_query_v4l2_class(struct uvc_video_chain *chain, u32 req_id,
				u32 found_id, struct v4l2_queryctrl *v4l2_ctrl)
{
	int idx;

	idx = __uvc_query_v4l2_class(chain, req_id, found_id);
	if (idx < 0)
		return -ENODEV;

	memset(v4l2_ctrl, 0, sizeof(*v4l2_ctrl));
	v4l2_ctrl->id = uvc_control_classes[idx];
	strscpy(v4l2_ctrl->name, v4l2_ctrl_get_name(v4l2_ctrl->id),
		sizeof(v4l2_ctrl->name));
	v4l2_ctrl->type = V4L2_CTRL_TYPE_CTRL_CLASS;
	v4l2_ctrl->flags = V4L2_CTRL_FLAG_WRITE_ONLY
			 | V4L2_CTRL_FLAG_READ_ONLY;
	return 0;
}

int uvc_ctrl_is_accessible(struct uvc_video_chain *chain, u32 v4l2_id,
			   bool read)
{
	struct uvc_control_mapping *mapping;
	struct uvc_control *ctrl;

	if (__uvc_query_v4l2_class(chain, v4l2_id, 0) >= 0)
		return -EACCES;

	ctrl = uvc_find_control(chain, v4l2_id, &mapping);
	if (!ctrl)
		return -EINVAL;

	if (!(ctrl->info.flags & UVC_CTRL_FLAG_GET_CUR) && read)
		return -EACCES;

	if (!(ctrl->info.flags & UVC_CTRL_FLAG_SET_CUR) && !read)
		return -EACCES;

	return 0;
}

static const char *uvc_map_get_name(const struct uvc_control_mapping *map)
{
	const char *name;

	if (map->name)
		return map->name;

	name = v4l2_ctrl_get_name(map->id);
	if (name)
		return name;

	return "Unknown Control";
}

static int __uvc_query_v4l2_ctrl(struct uvc_video_chain *chain,
	struct uvc_control *ctrl,
	struct uvc_control_mapping *mapping,
	struct v4l2_queryctrl *v4l2_ctrl)
{
	struct uvc_control_mapping *master_map = NULL;
	struct uvc_control *master_ctrl = NULL;
	const struct uvc_menu_info *menu;
	unsigned int i;

	memset(v4l2_ctrl, 0, sizeof(*v4l2_ctrl));
	v4l2_ctrl->id = mapping->id;
	v4l2_ctrl->type = mapping->v4l2_type;
	strscpy(v4l2_ctrl->name, uvc_map_get_name(mapping),
		sizeof(v4l2_ctrl->name));
	v4l2_ctrl->flags = 0;

	if (!(ctrl->info.flags & UVC_CTRL_FLAG_GET_CUR))
		v4l2_ctrl->flags |= V4L2_CTRL_FLAG_WRITE_ONLY;
	if (!(ctrl->info.flags & UVC_CTRL_FLAG_SET_CUR))
		v4l2_ctrl->flags |= V4L2_CTRL_FLAG_READ_ONLY;

	if (mapping->master_id)
		__uvc_find_control(ctrl->entity, mapping->master_id,
				   &master_map, &master_ctrl, 0);
	if (master_ctrl && (master_ctrl->info.flags & UVC_CTRL_FLAG_GET_CUR)) {
		s32 val;
		int ret = __uvc_ctrl_get(chain, master_ctrl, master_map, &val);
		if (ret < 0)
			return ret;

		if (val != mapping->master_manual)
				v4l2_ctrl->flags |= V4L2_CTRL_FLAG_INACTIVE;
	}

	if (!ctrl->cached) {
		int ret = uvc_ctrl_populate_cache(chain, ctrl);
		if (ret < 0)
			return ret;
	}

	if (ctrl->info.flags & UVC_CTRL_FLAG_GET_DEF) {
		v4l2_ctrl->default_value = mapping->get(mapping, UVC_GET_DEF,
				uvc_ctrl_data(ctrl, UVC_CTRL_DATA_DEF));
	}

	switch (mapping->v4l2_type) {
	case V4L2_CTRL_TYPE_MENU:
		v4l2_ctrl->minimum = 0;
		v4l2_ctrl->maximum = mapping->menu_count - 1;
		v4l2_ctrl->step = 1;

		menu = mapping->menu_info;
		for (i = 0; i < mapping->menu_count; ++i, ++menu) {
			if (menu->value == v4l2_ctrl->default_value) {
				v4l2_ctrl->default_value = i;
				break;
			}
		}

		return 0;

	case V4L2_CTRL_TYPE_BOOLEAN:
		v4l2_ctrl->minimum = 0;
		v4l2_ctrl->maximum = 1;
		v4l2_ctrl->step = 1;
		return 0;

	case V4L2_CTRL_TYPE_BUTTON:
		v4l2_ctrl->minimum = 0;
		v4l2_ctrl->maximum = 0;
		v4l2_ctrl->step = 0;
		return 0;

	default:
		break;
	}

	if (ctrl->info.flags & UVC_CTRL_FLAG_GET_MIN)
		v4l2_ctrl->minimum = mapping->get(mapping, UVC_GET_MIN,
				     uvc_ctrl_data(ctrl, UVC_CTRL_DATA_MIN));

	if (ctrl->info.flags & UVC_CTRL_FLAG_GET_MAX)
		v4l2_ctrl->maximum = mapping->get(mapping, UVC_GET_MAX,
				     uvc_ctrl_data(ctrl, UVC_CTRL_DATA_MAX));

	if (ctrl->info.flags & UVC_CTRL_FLAG_GET_RES)
		v4l2_ctrl->step = mapping->get(mapping, UVC_GET_RES,
				  uvc_ctrl_data(ctrl, UVC_CTRL_DATA_RES));

	return 0;
}

int uvc_query_v4l2_ctrl(struct uvc_video_chain *chain,
	struct v4l2_queryctrl *v4l2_ctrl)
{
	struct uvc_control *ctrl;
	struct uvc_control_mapping *mapping;
	int ret;

	ret = mutex_lock_interruptible(&chain->ctrl_mutex);
	if (ret < 0)
		return -ERESTARTSYS;

	/* Check if the ctrl is a know class */
	if (!(v4l2_ctrl->id & V4L2_CTRL_FLAG_NEXT_CTRL)) {
		ret = uvc_query_v4l2_class(chain, v4l2_ctrl->id, 0, v4l2_ctrl);
		if (!ret)
			goto done;
	}

	ctrl = uvc_find_control(chain, v4l2_ctrl->id, &mapping);
	if (ctrl == NULL) {
		ret = -EINVAL;
		goto done;
	}

	/*
	 * If we're enumerating control with V4L2_CTRL_FLAG_NEXT_CTRL, check if
	 * a class should be inserted between the previous control and the one
	 * we have just found.
	 */
	if (v4l2_ctrl->id & V4L2_CTRL_FLAG_NEXT_CTRL) {
		ret = uvc_query_v4l2_class(chain, v4l2_ctrl->id, mapping->id,
					   v4l2_ctrl);
		if (!ret)
			goto done;
	}

	ret = __uvc_query_v4l2_ctrl(chain, ctrl, mapping, v4l2_ctrl);
done:
	mutex_unlock(&chain->ctrl_mutex);
	return ret;
}

/*
 * Mapping V4L2 controls to UVC controls can be straightforward if done well.
 * Most of the UVC controls exist in V4L2, and can be mapped directly. Some
 * must be grouped (for instance the Red Balance, Blue Balance and Do White
 * Balance V4L2 controls use the White Balance Component UVC control) or
 * otherwise translated. The approach we take here is to use a translation
 * table for the controls that can be mapped directly, and handle the others
 * manually.
 */
int uvc_query_v4l2_menu(struct uvc_video_chain *chain,
	struct v4l2_querymenu *query_menu)
{
	const struct uvc_menu_info *menu_info;
	struct uvc_control_mapping *mapping;
	struct uvc_control *ctrl;
	u32 index = query_menu->index;
	u32 id = query_menu->id;
	int ret;

	memset(query_menu, 0, sizeof(*query_menu));
	query_menu->id = id;
	query_menu->index = index;

	ret = mutex_lock_interruptible(&chain->ctrl_mutex);
	if (ret < 0)
		return -ERESTARTSYS;

	ctrl = uvc_find_control(chain, query_menu->id, &mapping);
	if (ctrl == NULL || mapping->v4l2_type != V4L2_CTRL_TYPE_MENU) {
		ret = -EINVAL;
		goto done;
	}

	if (query_menu->index >= mapping->menu_count) {
		ret = -EINVAL;
		goto done;
	}

	menu_info = &mapping->menu_info[query_menu->index];

	if (mapping->data_type == UVC_CTRL_DATA_TYPE_BITMASK &&
	    (ctrl->info.flags & UVC_CTRL_FLAG_GET_RES)) {
		s32 bitmap;

		if (!ctrl->cached) {
			ret = uvc_ctrl_populate_cache(chain, ctrl);
			if (ret < 0)
				goto done;
		}

		bitmap = mapping->get(mapping, UVC_GET_RES,
				      uvc_ctrl_data(ctrl, UVC_CTRL_DATA_RES));
		if (!(bitmap & menu_info->value)) {
			ret = -EINVAL;
			goto done;
		}
	}

	strscpy(query_menu->name, menu_info->name, sizeof(query_menu->name));

done:
	mutex_unlock(&chain->ctrl_mutex);
	return ret;
}

/* --------------------------------------------------------------------------
 * Ctrl event handling
 */

static void uvc_ctrl_fill_event(struct uvc_video_chain *chain,
	struct v4l2_event *ev,
	struct uvc_control *ctrl,
	struct uvc_control_mapping *mapping,
	s32 value, u32 changes)
{
	struct v4l2_queryctrl v4l2_ctrl;

	__uvc_query_v4l2_ctrl(chain, ctrl, mapping, &v4l2_ctrl);

	memset(ev, 0, sizeof(*ev));
	ev->type = V4L2_EVENT_CTRL;
	ev->id = v4l2_ctrl.id;
	ev->u.ctrl.value = value;
	ev->u.ctrl.changes = changes;
	ev->u.ctrl.type = v4l2_ctrl.type;
	ev->u.ctrl.flags = v4l2_ctrl.flags;
	ev->u.ctrl.minimum = v4l2_ctrl.minimum;
	ev->u.ctrl.maximum = v4l2_ctrl.maximum;
	ev->u.ctrl.step = v4l2_ctrl.step;
	ev->u.ctrl.default_value = v4l2_ctrl.default_value;
}

/*
 * Send control change events to all subscribers for the @ctrl control. By
 * default the subscriber that generated the event, as identified by @handle,
 * is not notified unless it has set the V4L2_EVENT_SUB_FL_ALLOW_FEEDBACK flag.
 * @handle can be NULL for asynchronous events related to auto-update controls,
 * in which case all subscribers are notified.
 */
static void uvc_ctrl_send_event(struct uvc_video_chain *chain,
	struct uvc_fh *handle, struct uvc_control *ctrl,
	struct uvc_control_mapping *mapping, s32 value, u32 changes)
{
	struct v4l2_fh *originator = handle ? &handle->vfh : NULL;
	struct v4l2_subscribed_event *sev;
	struct v4l2_event ev;

	if (list_empty(&mapping->ev_subs))
		return;

	uvc_ctrl_fill_event(chain, &ev, ctrl, mapping, value, changes);

	list_for_each_entry(sev, &mapping->ev_subs, node) {
		if (sev->fh != originator ||
		    (sev->flags & V4L2_EVENT_SUB_FL_ALLOW_FEEDBACK) ||
		    (changes & V4L2_EVENT_CTRL_CH_FLAGS))
			v4l2_event_queue_fh(sev->fh, &ev);
	}
}

/*
 * Send control change events for the slave of the @master control identified
 * by the V4L2 ID @slave_id. The @handle identifies the event subscriber that
 * generated the event and may be NULL for auto-update events.
 */
static void uvc_ctrl_send_slave_event(struct uvc_video_chain *chain,
	struct uvc_fh *handle, struct uvc_control *master, u32 slave_id)
{
	struct uvc_control_mapping *mapping = NULL;
	struct uvc_control *ctrl = NULL;
	u32 changes = V4L2_EVENT_CTRL_CH_FLAGS;
	s32 val = 0;

	__uvc_find_control(master->entity, slave_id, &mapping, &ctrl, 0);
	if (ctrl == NULL)
		return;

	if (__uvc_ctrl_get(chain, ctrl, mapping, &val) == 0)
		changes |= V4L2_EVENT_CTRL_CH_VALUE;

	uvc_ctrl_send_event(chain, handle, ctrl, mapping, val, changes);
}

void uvc_ctrl_status_event(struct uvc_video_chain *chain,
			   struct uvc_control *ctrl, const u8 *data)
{
	struct uvc_control_mapping *mapping;
	struct uvc_fh *handle;
	unsigned int i;

	mutex_lock(&chain->ctrl_mutex);

	handle = ctrl->handle;
	ctrl->handle = NULL;

	list_for_each_entry(mapping, &ctrl->info.mappings, list) {
		s32 value = __uvc_ctrl_get_value(mapping, data);

		/*
		 * handle may be NULL here if the device sends auto-update
		 * events without a prior related control set from userspace.
		 */
		for (i = 0; i < ARRAY_SIZE(mapping->slave_ids); ++i) {
			if (!mapping->slave_ids[i])
				break;

			uvc_ctrl_send_slave_event(chain, handle, ctrl,
						  mapping->slave_ids[i]);
		}

		uvc_ctrl_send_event(chain, handle, ctrl, mapping, value,
				    V4L2_EVENT_CTRL_CH_VALUE);
	}

	mutex_unlock(&chain->ctrl_mutex);
}

static void uvc_ctrl_status_event_work(struct work_struct *work)
{
	struct uvc_device *dev = container_of(work, struct uvc_device,
					      async_ctrl.work);
	struct uvc_ctrl_work *w = &dev->async_ctrl;
	int ret;

	uvc_ctrl_status_event(w->chain, w->ctrl, w->data);

	/* Resubmit the URB. */
	w->urb->interval = dev->int_ep->desc.bInterval;
	ret = usb_submit_urb(w->urb, GFP_KERNEL);
	if (ret < 0)
		dev_err(&dev->udev->dev,
			"Failed to resubmit status URB (%d).\n", ret);
}

bool uvc_ctrl_status_event_async(struct urb *urb, struct uvc_video_chain *chain,
				 struct uvc_control *ctrl, const u8 *data)
{
	struct uvc_device *dev = chain->dev;
	struct uvc_ctrl_work *w = &dev->async_ctrl;

	if (list_empty(&ctrl->info.mappings)) {
		ctrl->handle = NULL;
		return false;
	}

	w->data = data;
	w->urb = urb;
	w->chain = chain;
	w->ctrl = ctrl;

	schedule_work(&w->work);

	return true;
}

static bool uvc_ctrl_xctrls_has_control(const struct v4l2_ext_control *xctrls,
					unsigned int xctrls_count, u32 id)
{
	unsigned int i;

	for (i = 0; i < xctrls_count; ++i) {
		if (xctrls[i].id == id)
			return true;
	}

	return false;
}

static void uvc_ctrl_send_events(struct uvc_fh *handle,
	const struct v4l2_ext_control *xctrls, unsigned int xctrls_count)
{
	struct uvc_control_mapping *mapping;
	struct uvc_control *ctrl;
	u32 changes = V4L2_EVENT_CTRL_CH_VALUE;
	unsigned int i;
	unsigned int j;

	for (i = 0; i < xctrls_count; ++i) {
		ctrl = uvc_find_control(handle->chain, xctrls[i].id, &mapping);

		if (ctrl->info.flags & UVC_CTRL_FLAG_ASYNCHRONOUS)
			/* Notification will be sent from an Interrupt event. */
			continue;

		for (j = 0; j < ARRAY_SIZE(mapping->slave_ids); ++j) {
			u32 slave_id = mapping->slave_ids[j];

			if (!slave_id)
				break;

			/*
			 * We can skip sending an event for the slave if the
			 * slave is being modified in the same transaction.
			 */
			if (uvc_ctrl_xctrls_has_control(xctrls, xctrls_count,
							slave_id))
				continue;

			uvc_ctrl_send_slave_event(handle->chain, handle, ctrl,
						  slave_id);
		}

		/*
		 * If the master is being modified in the same transaction
		 * flags may change too.
		 */
		if (mapping->master_id &&
		    uvc_ctrl_xctrls_has_control(xctrls, xctrls_count,
						mapping->master_id))
			changes |= V4L2_EVENT_CTRL_CH_FLAGS;

		uvc_ctrl_send_event(handle->chain, handle, ctrl, mapping,
				    xctrls[i].value, changes);
	}
}

static int uvc_ctrl_add_event(struct v4l2_subscribed_event *sev, unsigned elems)
{
	struct uvc_fh *handle = container_of(sev->fh, struct uvc_fh, vfh);
	struct uvc_control_mapping *mapping;
	struct uvc_control *ctrl;
	int ret;

	ret = mutex_lock_interruptible(&handle->chain->ctrl_mutex);
	if (ret < 0)
		return -ERESTARTSYS;

	if (__uvc_query_v4l2_class(handle->chain, sev->id, 0) >= 0) {
		ret = 0;
		goto done;
	}

	ctrl = uvc_find_control(handle->chain, sev->id, &mapping);
	if (ctrl == NULL) {
		ret = -EINVAL;
		goto done;
	}

	list_add_tail(&sev->node, &mapping->ev_subs);
	if (sev->flags & V4L2_EVENT_SUB_FL_SEND_INITIAL) {
		struct v4l2_event ev;
		u32 changes = V4L2_EVENT_CTRL_CH_FLAGS;
		s32 val = 0;

		if (__uvc_ctrl_get(handle->chain, ctrl, mapping, &val) == 0)
			changes |= V4L2_EVENT_CTRL_CH_VALUE;

		uvc_ctrl_fill_event(handle->chain, &ev, ctrl, mapping, val,
				    changes);
		/*
		 * Mark the queue as active, allowing this initial event to be
		 * accepted.
		 */
		sev->elems = elems;
		v4l2_event_queue_fh(sev->fh, &ev);
	}

done:
	mutex_unlock(&handle->chain->ctrl_mutex);
	return ret;
}

static void uvc_ctrl_del_event(struct v4l2_subscribed_event *sev)
{
	struct uvc_fh *handle = container_of(sev->fh, struct uvc_fh, vfh);

	mutex_lock(&handle->chain->ctrl_mutex);
	if (__uvc_query_v4l2_class(handle->chain, sev->id, 0) >= 0)
		goto done;
	list_del(&sev->node);
done:
	mutex_unlock(&handle->chain->ctrl_mutex);
}

const struct v4l2_subscribed_event_ops uvc_ctrl_sub_ev_ops = {
	.add = uvc_ctrl_add_event,
	.del = uvc_ctrl_del_event,
	.replace = v4l2_ctrl_replace,
	.merge = v4l2_ctrl_merge,
};

/* --------------------------------------------------------------------------
 * Control transactions
 *
 * To make extended set operations as atomic as the hardware allows, controls
 * are handled using begin/commit/rollback operations.
 *
 * At the beginning of a set request, uvc_ctrl_begin should be called to
 * initialize the request. This function acquires the control lock.
 *
 * When setting a control, the new value is stored in the control data field
 * at position UVC_CTRL_DATA_CURRENT. The control is then marked as dirty for
 * later processing. If the UVC and V4L2 control sizes differ, the current
 * value is loaded from the hardware before storing the new value in the data
 * field.
 *
 * After processing all controls in the transaction, uvc_ctrl_commit or
 * uvc_ctrl_rollback must be called to apply the pending changes to the
 * hardware or revert them. When applying changes, all controls marked as
 * dirty will be modified in the UVC device, and the dirty flag will be
 * cleared. When reverting controls, the control data field
 * UVC_CTRL_DATA_CURRENT is reverted to its previous value
 * (UVC_CTRL_DATA_BACKUP) for all dirty controls. Both functions release the
 * control lock.
 */
int uvc_ctrl_begin(struct uvc_video_chain *chain)
{
	return mutex_lock_interruptible(&chain->ctrl_mutex) ? -ERESTARTSYS : 0;
}

static int uvc_ctrl_commit_entity(struct uvc_device *dev,
	struct uvc_entity *entity, int rollback, struct uvc_control **err_ctrl)
{
	struct uvc_control *ctrl;
	unsigned int i;
	int ret;

	if (entity == NULL)
		return 0;

	for (i = 0; i < entity->ncontrols; ++i) {
		ctrl = &entity->controls[i];
		if (!ctrl->initialized)
			continue;

		/*
		 * Reset the loaded flag for auto-update controls that were
		 * marked as loaded in uvc_ctrl_get/uvc_ctrl_set to prevent
		 * uvc_ctrl_get from using the cached value, and for write-only
		 * controls to prevent uvc_ctrl_set from setting bits not
		 * explicitly set by the user.
		 */
		if (ctrl->info.flags & UVC_CTRL_FLAG_AUTO_UPDATE ||
		    !(ctrl->info.flags & UVC_CTRL_FLAG_GET_CUR))
			ctrl->loaded = 0;

		if (!ctrl->dirty)
			continue;

		if (!rollback)
			ret = uvc_query_ctrl(dev, UVC_SET_CUR, ctrl->entity->id,
				dev->intfnum, ctrl->info.selector,
				uvc_ctrl_data(ctrl, UVC_CTRL_DATA_CURRENT),
				ctrl->info.size);
		else
			ret = 0;

		if (rollback || ret < 0)
			memcpy(uvc_ctrl_data(ctrl, UVC_CTRL_DATA_CURRENT),
			       uvc_ctrl_data(ctrl, UVC_CTRL_DATA_BACKUP),
			       ctrl->info.size);

		ctrl->dirty = 0;

		if (ret < 0) {
			if (err_ctrl)
				*err_ctrl = ctrl;
			return ret;
		}
	}

	return 0;
}

static int uvc_ctrl_find_ctrl_idx(struct uvc_entity *entity,
				  struct v4l2_ext_controls *ctrls,
				  struct uvc_control *uvc_control)
{
	struct uvc_control_mapping *mapping = NULL;
	struct uvc_control *ctrl_found = NULL;
	unsigned int i;

	if (!entity)
		return ctrls->count;

	for (i = 0; i < ctrls->count; i++) {
		__uvc_find_control(entity, ctrls->controls[i].id, &mapping,
				   &ctrl_found, 0);
		if (uvc_control == ctrl_found)
			return i;
	}

	return ctrls->count;
}

int __uvc_ctrl_commit(struct uvc_fh *handle, int rollback,
		      struct v4l2_ext_controls *ctrls)
{
	struct uvc_video_chain *chain = handle->chain;
	struct uvc_control *err_ctrl;
	struct uvc_entity *entity;
	int ret = 0;

	/* Find the control. */
	list_for_each_entry(entity, &chain->entities, chain) {
		ret = uvc_ctrl_commit_entity(chain->dev, entity, rollback,
					     &err_ctrl);
		if (ret < 0)
			goto done;
	}

	if (!rollback)
		uvc_ctrl_send_events(handle, ctrls->controls, ctrls->count);
done:
	if (ret < 0 && ctrls)
		ctrls->error_idx = uvc_ctrl_find_ctrl_idx(entity, ctrls,
							  err_ctrl);
	mutex_unlock(&chain->ctrl_mutex);
	return ret;
}

int uvc_ctrl_get(struct uvc_video_chain *chain,
	struct v4l2_ext_control *xctrl)
{
	struct uvc_control *ctrl;
	struct uvc_control_mapping *mapping;

	if (__uvc_query_v4l2_class(chain, xctrl->id, 0) >= 0)
		return -EACCES;

	ctrl = uvc_find_control(chain, xctrl->id, &mapping);
	if (ctrl == NULL)
		return -EINVAL;

	return __uvc_ctrl_get(chain, ctrl, mapping, &xctrl->value);
}

int uvc_ctrl_set(struct uvc_fh *handle,
	struct v4l2_ext_control *xctrl)
{
	struct uvc_video_chain *chain = handle->chain;
	struct uvc_control *ctrl;
	struct uvc_control_mapping *mapping;
	s32 value;
	u32 step;
	s32 min;
	s32 max;
	int ret;

	if (__uvc_query_v4l2_class(chain, xctrl->id, 0) >= 0)
		return -EACCES;

	ctrl = uvc_find_control(chain, xctrl->id, &mapping);
	if (ctrl == NULL)
		return -EINVAL;
	if (!(ctrl->info.flags & UVC_CTRL_FLAG_SET_CUR))
		return -EACCES;

	/* Clamp out of range values. */
	switch (mapping->v4l2_type) {
	case V4L2_CTRL_TYPE_INTEGER:
		if (!ctrl->cached) {
			ret = uvc_ctrl_populate_cache(chain, ctrl);
			if (ret < 0)
				return ret;
		}

		min = mapping->get(mapping, UVC_GET_MIN,
				   uvc_ctrl_data(ctrl, UVC_CTRL_DATA_MIN));
		max = mapping->get(mapping, UVC_GET_MAX,
				   uvc_ctrl_data(ctrl, UVC_CTRL_DATA_MAX));
		step = mapping->get(mapping, UVC_GET_RES,
				    uvc_ctrl_data(ctrl, UVC_CTRL_DATA_RES));
		if (step == 0)
			step = 1;

		xctrl->value = min + DIV_ROUND_CLOSEST((u32)(xctrl->value - min),
							step) * step;
		if (mapping->data_type == UVC_CTRL_DATA_TYPE_SIGNED)
			xctrl->value = clamp(xctrl->value, min, max);
		else
			xctrl->value = clamp_t(u32, xctrl->value, min, max);
		value = xctrl->value;
		break;

	case V4L2_CTRL_TYPE_BOOLEAN:
		xctrl->value = clamp(xctrl->value, 0, 1);
		value = xctrl->value;
		break;

	case V4L2_CTRL_TYPE_MENU:
		if (xctrl->value < 0 || xctrl->value >= mapping->menu_count)
			return -ERANGE;
		value = mapping->menu_info[xctrl->value].value;

		/*
		 * Valid menu indices are reported by the GET_RES request for
		 * UVC controls that support it.
		 */
		if (mapping->data_type == UVC_CTRL_DATA_TYPE_BITMASK &&
		    (ctrl->info.flags & UVC_CTRL_FLAG_GET_RES)) {
			if (!ctrl->cached) {
				ret = uvc_ctrl_populate_cache(chain, ctrl);
				if (ret < 0)
					return ret;
			}

			step = mapping->get(mapping, UVC_GET_RES,
					uvc_ctrl_data(ctrl, UVC_CTRL_DATA_RES));
			if (!(step & value))
				return -EINVAL;
		}

		break;

	default:
		value = xctrl->value;
		break;
	}

	/*
	 * If the mapping doesn't span the whole UVC control, the current value
	 * needs to be loaded from the device to perform the read-modify-write
	 * operation.
	 */
	if ((ctrl->info.size * 8) != mapping->size) {
		ret = __uvc_ctrl_load_cur(chain, ctrl);
		if (ret < 0)
			return ret;
	}

	/* Backup the current value in case we need to rollback later. */
	if (!ctrl->dirty) {
		memcpy(uvc_ctrl_data(ctrl, UVC_CTRL_DATA_BACKUP),
		       uvc_ctrl_data(ctrl, UVC_CTRL_DATA_CURRENT),
		       ctrl->info.size);
	}

	mapping->set(mapping, value,
		uvc_ctrl_data(ctrl, UVC_CTRL_DATA_CURRENT));

	if (ctrl->info.flags & UVC_CTRL_FLAG_ASYNCHRONOUS)
		ctrl->handle = handle;

	ctrl->dirty = 1;
	ctrl->modified = 1;
	return 0;
}

/* --------------------------------------------------------------------------
 * Dynamic controls
 */

/*
 * Retrieve flags for a given control
 */
static int uvc_ctrl_get_flags(struct uvc_device *dev,
			      const struct uvc_control *ctrl,
			      struct uvc_control_info *info)
{
	u8 *data;
	int ret;

	data = kmalloc(1, GFP_KERNEL);
	if (data == NULL)
		return -ENOMEM;

	if (ctrl->entity->get_info)
		ret = ctrl->entity->get_info(dev, ctrl->entity,
					     ctrl->info.selector, data);
	else
		ret = uvc_query_ctrl(dev, UVC_GET_INFO, ctrl->entity->id,
				     dev->intfnum, info->selector, data, 1);
	if (!ret)
		info->flags |= (data[0] & UVC_CONTROL_CAP_GET ?
				UVC_CTRL_FLAG_GET_CUR : 0)
			    |  (data[0] & UVC_CONTROL_CAP_SET ?
				UVC_CTRL_FLAG_SET_CUR : 0)
			    |  (data[0] & UVC_CONTROL_CAP_AUTOUPDATE ?
				UVC_CTRL_FLAG_AUTO_UPDATE : 0)
			    |  (data[0] & UVC_CONTROL_CAP_ASYNCHRONOUS ?
				UVC_CTRL_FLAG_ASYNCHRONOUS : 0);

	kfree(data);
	return ret;
}

static void uvc_ctrl_fixup_xu_info(struct uvc_device *dev,
	const struct uvc_control *ctrl, struct uvc_control_info *info)
{
	struct uvc_ctrl_fixup {
		struct usb_device_id id;
		u8 entity;
		u8 selector;
		u8 flags;
	};

	static const struct uvc_ctrl_fixup fixups[] = {
		{ { USB_DEVICE(0x046d, 0x08c2) }, 9, 1,
			UVC_CTRL_FLAG_GET_MIN | UVC_CTRL_FLAG_GET_MAX |
			UVC_CTRL_FLAG_GET_DEF | UVC_CTRL_FLAG_SET_CUR |
			UVC_CTRL_FLAG_AUTO_UPDATE },
		{ { USB_DEVICE(0x046d, 0x08cc) }, 9, 1,
			UVC_CTRL_FLAG_GET_MIN | UVC_CTRL_FLAG_GET_MAX |
			UVC_CTRL_FLAG_GET_DEF | UVC_CTRL_FLAG_SET_CUR |
			UVC_CTRL_FLAG_AUTO_UPDATE },
		{ { USB_DEVICE(0x046d, 0x0994) }, 9, 1,
			UVC_CTRL_FLAG_GET_MIN | UVC_CTRL_FLAG_GET_MAX |
			UVC_CTRL_FLAG_GET_DEF | UVC_CTRL_FLAG_SET_CUR |
			UVC_CTRL_FLAG_AUTO_UPDATE },
	};

	unsigned int i;

	for (i = 0; i < ARRAY_SIZE(fixups); ++i) {
		if (!usb_match_one_id(dev->intf, &fixups[i].id))
			continue;

		if (fixups[i].entity == ctrl->entity->id &&
		    fixups[i].selector == info->selector) {
			info->flags = fixups[i].flags;
			return;
		}
	}
}

/*
 * Query control information (size and flags) for XU controls.
 */
static int uvc_ctrl_fill_xu_info(struct uvc_device *dev,
	const struct uvc_control *ctrl, struct uvc_control_info *info)
{
	u8 *data;
	int ret;

	data = kmalloc(2, GFP_KERNEL);
	if (data == NULL)
		return -ENOMEM;

	memcpy(info->entity, ctrl->entity->guid, sizeof(info->entity));
	info->index = ctrl->index;
	info->selector = ctrl->index + 1;

	/* Query and verify the control length (GET_LEN) */
	ret = uvc_query_ctrl(dev, UVC_GET_LEN, ctrl->entity->id, dev->intfnum,
			     info->selector, data, 2);
	if (ret < 0) {
		uvc_dbg(dev, CONTROL,
			"GET_LEN failed on control %pUl/%u (%d)\n",
			info->entity, info->selector, ret);
		goto done;
	}

	info->size = le16_to_cpup((__le16 *)data);

	info->flags = UVC_CTRL_FLAG_GET_MIN | UVC_CTRL_FLAG_GET_MAX
		    | UVC_CTRL_FLAG_GET_RES | UVC_CTRL_FLAG_GET_DEF;

	ret = uvc_ctrl_get_flags(dev, ctrl, info);
	if (ret < 0) {
		uvc_dbg(dev, CONTROL,
			"Failed to get flags for control %pUl/%u (%d)\n",
			info->entity, info->selector, ret);
		goto done;
	}

	uvc_ctrl_fixup_xu_info(dev, ctrl, info);

	uvc_dbg(dev, CONTROL,
		"XU control %pUl/%u queried: len %u, flags { get %u set %u auto %u }\n",
		info->entity, info->selector, info->size,
		(info->flags & UVC_CTRL_FLAG_GET_CUR) ? 1 : 0,
		(info->flags & UVC_CTRL_FLAG_SET_CUR) ? 1 : 0,
		(info->flags & UVC_CTRL_FLAG_AUTO_UPDATE) ? 1 : 0);

done:
	kfree(data);
	return ret;
}

static int uvc_ctrl_add_info(struct uvc_device *dev, struct uvc_control *ctrl,
	const struct uvc_control_info *info);

static int uvc_ctrl_init_xu_ctrl(struct uvc_device *dev,
	struct uvc_control *ctrl)
{
	struct uvc_control_info info;
	int ret;

	if (ctrl->initialized)
		return 0;

	ret = uvc_ctrl_fill_xu_info(dev, ctrl, &info);
	if (ret < 0)
		return ret;

	ret = uvc_ctrl_add_info(dev, ctrl, &info);
	if (ret < 0)
		uvc_dbg(dev, CONTROL,
			"Failed to initialize control %pUl/%u on device %s entity %u\n",
			info.entity, info.selector, dev->udev->devpath,
			ctrl->entity->id);

	return ret;
}

int uvc_xu_ctrl_query(struct uvc_video_chain *chain,
	struct uvc_xu_control_query *xqry)
{
	struct uvc_entity *entity;
	struct uvc_control *ctrl;
	unsigned int i;
	bool found;
	u32 reqflags;
	u16 size;
	u8 *data = NULL;
	int ret;

	/* Find the extension unit. */
	found = false;
	list_for_each_entry(entity, &chain->entities, chain) {
		if (UVC_ENTITY_TYPE(entity) == UVC_VC_EXTENSION_UNIT &&
		    entity->id == xqry->unit) {
			found = true;
			break;
		}
	}

	if (!found) {
		uvc_dbg(chain->dev, CONTROL, "Extension unit %u not found\n",
			xqry->unit);
		return -ENOENT;
	}

	/* Find the control and perform delayed initialization if needed. */
	found = false;
	for (i = 0; i < entity->ncontrols; ++i) {
		ctrl = &entity->controls[i];
		if (ctrl->index == xqry->selector - 1) {
			found = true;
			break;
		}
	}

	if (!found) {
		uvc_dbg(chain->dev, CONTROL, "Control %pUl/%u not found\n",
			entity->guid, xqry->selector);
		return -ENOENT;
	}

	if (mutex_lock_interruptible(&chain->ctrl_mutex))
		return -ERESTARTSYS;

	ret = uvc_ctrl_init_xu_ctrl(chain->dev, ctrl);
	if (ret < 0) {
		ret = -ENOENT;
		goto done;
	}

	/* Validate the required buffer size and flags for the request */
	reqflags = 0;
	size = ctrl->info.size;

	switch (xqry->query) {
	case UVC_GET_CUR:
		reqflags = UVC_CTRL_FLAG_GET_CUR;
		break;
	case UVC_GET_MIN:
		reqflags = UVC_CTRL_FLAG_GET_MIN;
		break;
	case UVC_GET_MAX:
		reqflags = UVC_CTRL_FLAG_GET_MAX;
		break;
	case UVC_GET_DEF:
		reqflags = UVC_CTRL_FLAG_GET_DEF;
		break;
	case UVC_GET_RES:
		reqflags = UVC_CTRL_FLAG_GET_RES;
		break;
	case UVC_SET_CUR:
		reqflags = UVC_CTRL_FLAG_SET_CUR;
		break;
	case UVC_GET_LEN:
		size = 2;
		break;
	case UVC_GET_INFO:
		size = 1;
		break;
	default:
		ret = -EINVAL;
		goto done;
	}

	if (size != xqry->size) {
		ret = -ENOBUFS;
		goto done;
	}

	if (reqflags && !(ctrl->info.flags & reqflags)) {
		ret = -EBADRQC;
		goto done;
	}

	data = kmalloc(size, GFP_KERNEL);
	if (data == NULL) {
		ret = -ENOMEM;
		goto done;
	}

	if (xqry->query == UVC_SET_CUR &&
	    copy_from_user(data, xqry->data, size)) {
		ret = -EFAULT;
		goto done;
	}

	ret = uvc_query_ctrl(chain->dev, xqry->query, xqry->unit,
			     chain->dev->intfnum, xqry->selector, data, size);
	if (ret < 0)
		goto done;

	if (xqry->query != UVC_SET_CUR &&
	    copy_to_user(xqry->data, data, size))
		ret = -EFAULT;
done:
	kfree(data);
	mutex_unlock(&chain->ctrl_mutex);
	return ret;
}

/* --------------------------------------------------------------------------
 * Suspend/resume
 */

/*
 * Restore control values after resume, skipping controls that haven't been
 * changed.
 *
 * TODO
 * - Don't restore modified controls that are back to their default value.
 * - Handle restore order (Auto-Exposure Mode should be restored before
 *   Exposure Time).
 */
int uvc_ctrl_restore_values(struct uvc_device *dev)
{
	struct uvc_control *ctrl;
	struct uvc_entity *entity;
	unsigned int i;
	int ret;

	/* Walk the entities list and restore controls when possible. */
	list_for_each_entry(entity, &dev->entities, list) {

		for (i = 0; i < entity->ncontrols; ++i) {
			ctrl = &entity->controls[i];

			if (!ctrl->initialized || !ctrl->modified ||
			    (ctrl->info.flags & UVC_CTRL_FLAG_RESTORE) == 0)
				continue;
			dev_dbg(&dev->udev->dev,
				"restoring control %pUl/%u/%u\n",
				ctrl->info.entity, ctrl->info.index,
				ctrl->info.selector);
			ctrl->dirty = 1;
		}

		ret = uvc_ctrl_commit_entity(dev, entity, 0, NULL);
		if (ret < 0)
			return ret;
	}

	return 0;
}

/* --------------------------------------------------------------------------
 * Control and mapping handling
 */

/*
 * Add control information to a given control.
 */
static int uvc_ctrl_add_info(struct uvc_device *dev, struct uvc_control *ctrl,
	const struct uvc_control_info *info)
{
	ctrl->info = *info;
	INIT_LIST_HEAD(&ctrl->info.mappings);

	/* Allocate an array to save control values (cur, def, max, etc.) */
	ctrl->uvc_data = kzalloc(ctrl->info.size * UVC_CTRL_DATA_LAST + 1,
				 GFP_KERNEL);
	if (!ctrl->uvc_data)
		return -ENOMEM;

	ctrl->initialized = 1;

	uvc_dbg(dev, CONTROL, "Added control %pUl/%u to device %s entity %u\n",
		ctrl->info.entity, ctrl->info.selector, dev->udev->devpath,
		ctrl->entity->id);

	return 0;
}

/*
 * Add a control mapping to a given control.
 */
static int __uvc_ctrl_add_mapping(struct uvc_video_chain *chain,
	struct uvc_control *ctrl, const struct uvc_control_mapping *mapping)
{
	struct uvc_control_mapping *map;
	unsigned int size;
	unsigned int i;

	/*
	 * Most mappings come from static kernel data and need to be duplicated.
	 * Mappings that come from userspace will be unnecessarily duplicated,
	 * this could be optimized.
	 */
	map = kmemdup(mapping, sizeof(*mapping), GFP_KERNEL);
	if (map == NULL)
		return -ENOMEM;

	/* For UVCIOC_CTRL_MAP custom control */
	if (mapping->name) {
		map->name = kstrdup(mapping->name, GFP_KERNEL);
		if (!map->name) {
			kfree(map);
			return -ENOMEM;
		}
	}

	INIT_LIST_HEAD(&map->ev_subs);

	size = sizeof(*mapping->menu_info) * mapping->menu_count;
	map->menu_info = kmemdup(mapping->menu_info, size, GFP_KERNEL);
	if (map->menu_info == NULL) {
		kfree(map->name);
		kfree(map);
		return -ENOMEM;
	}

	if (map->get == NULL)
		map->get = uvc_get_le_value;
	if (map->set == NULL)
		map->set = uvc_set_le_value;

	for (i = 0; i < ARRAY_SIZE(uvc_control_classes); i++) {
		if (V4L2_CTRL_ID2WHICH(uvc_control_classes[i]) ==
						V4L2_CTRL_ID2WHICH(map->id)) {
			chain->ctrl_class_bitmap |= BIT(i);
			break;
		}
	}

	list_add_tail(&map->list, &ctrl->info.mappings);
	uvc_dbg(chain->dev, CONTROL, "Adding mapping '%s' to control %pUl/%u\n",
		uvc_map_get_name(map), ctrl->info.entity,
		ctrl->info.selector);

	return 0;
}

int uvc_ctrl_add_mapping(struct uvc_video_chain *chain,
	const struct uvc_control_mapping *mapping)
{
	struct uvc_device *dev = chain->dev;
	struct uvc_control_mapping *map;
	struct uvc_entity *entity;
	struct uvc_control *ctrl;
	int found = 0;
	int ret;

	if (mapping->id & ~V4L2_CTRL_ID_MASK) {
		uvc_dbg(dev, CONTROL,
			"Can't add mapping '%s', control id 0x%08x is invalid\n",
			uvc_map_get_name(mapping), mapping->id);
		return -EINVAL;
	}

	/* Search for the matching (GUID/CS) control on the current chain */
	list_for_each_entry(entity, &chain->entities, chain) {
		unsigned int i;

		if (UVC_ENTITY_TYPE(entity) != UVC_VC_EXTENSION_UNIT ||
		    !uvc_entity_match_guid(entity, mapping->entity))
			continue;

		for (i = 0; i < entity->ncontrols; ++i) {
			ctrl = &entity->controls[i];
			if (ctrl->index == mapping->selector - 1) {
				found = 1;
				break;
			}
		}

		if (found)
			break;
	}
	if (!found)
		return -ENOENT;

	if (mutex_lock_interruptible(&chain->ctrl_mutex))
		return -ERESTARTSYS;

	/* Perform delayed initialization of XU controls */
	ret = uvc_ctrl_init_xu_ctrl(dev, ctrl);
	if (ret < 0) {
		ret = -ENOENT;
		goto done;
	}

	/* Validate the user-provided bit-size and offset */
	if (mapping->size > 32 ||
	    mapping->offset + mapping->size > ctrl->info.size * 8) {
		ret = -EINVAL;
		goto done;
	}

	list_for_each_entry(map, &ctrl->info.mappings, list) {
		if (mapping->id == map->id) {
			uvc_dbg(dev, CONTROL,
				"Can't add mapping '%s', control id 0x%08x already exists\n",
				uvc_map_get_name(mapping), mapping->id);
			ret = -EEXIST;
			goto done;
		}
	}

	/* Prevent excess memory consumption */
	if (atomic_inc_return(&dev->nmappings) > UVC_MAX_CONTROL_MAPPINGS) {
		atomic_dec(&dev->nmappings);
		uvc_dbg(dev, CONTROL,
			"Can't add mapping '%s', maximum mappings count (%u) exceeded\n",
			uvc_map_get_name(mapping), UVC_MAX_CONTROL_MAPPINGS);
		ret = -ENOMEM;
		goto done;
	}

	ret = __uvc_ctrl_add_mapping(chain, ctrl, mapping);
	if (ret < 0)
		atomic_dec(&dev->nmappings);

done:
	mutex_unlock(&chain->ctrl_mutex);
	return ret;
}

/*
 * Prune an entity of its bogus controls using a blacklist. Bogus controls
 * are currently the ones that crash the camera or unconditionally return an
 * error when queried.
 */
static void uvc_ctrl_prune_entity(struct uvc_device *dev,
	struct uvc_entity *entity)
{
	struct uvc_ctrl_blacklist {
		struct usb_device_id id;
		u8 index;
	};

	static const struct uvc_ctrl_blacklist processing_blacklist[] = {
		{ { USB_DEVICE(0x13d3, 0x509b) }, 9 }, /* Gain */
		{ { USB_DEVICE(0x1c4f, 0x3000) }, 6 }, /* WB Temperature */
		{ { USB_DEVICE(0x5986, 0x0241) }, 2 }, /* Hue */
	};
	static const struct uvc_ctrl_blacklist camera_blacklist[] = {
		{ { USB_DEVICE(0x06f8, 0x3005) }, 9 }, /* Zoom, Absolute */
	};

	const struct uvc_ctrl_blacklist *blacklist;
	unsigned int size;
	unsigned int count;
	unsigned int i;
	u8 *controls;

	switch (UVC_ENTITY_TYPE(entity)) {
	case UVC_VC_PROCESSING_UNIT:
		blacklist = processing_blacklist;
		count = ARRAY_SIZE(processing_blacklist);
		controls = entity->processing.bmControls;
		size = entity->processing.bControlSize;
		break;

	case UVC_ITT_CAMERA:
		blacklist = camera_blacklist;
		count = ARRAY_SIZE(camera_blacklist);
		controls = entity->camera.bmControls;
		size = entity->camera.bControlSize;
		break;

	default:
		return;
	}

	for (i = 0; i < count; ++i) {
		if (!usb_match_one_id(dev->intf, &blacklist[i].id))
			continue;

		if (blacklist[i].index >= 8 * size ||
		    !uvc_test_bit(controls, blacklist[i].index))
			continue;

		uvc_dbg(dev, CONTROL,
			"%u/%u control is black listed, removing it\n",
			entity->id, blacklist[i].index);

		uvc_clear_bit(controls, blacklist[i].index);
	}
}

/*
 * Add control information and hardcoded stock control mappings to the given
 * device.
 */
static void uvc_ctrl_init_ctrl(struct uvc_video_chain *chain,
			       struct uvc_control *ctrl)
{
<<<<<<< HEAD
	const struct uvc_control_info *info = uvc_ctrls;
	const struct uvc_control_info *iend = info + ARRAY_SIZE(uvc_ctrls);
	const struct uvc_control_mapping *mapping;
	const struct uvc_control_mapping *mend;
=======
	const struct uvc_control_mapping *mappings;
	unsigned int num_mappings;
	unsigned int i;
>>>>>>> 7365df19

	/*
	 * XU controls initialization requires querying the device for control
	 * information. As some buggy UVC devices will crash when queried
	 * repeatedly in a tight loop, delay XU controls initialization until
	 * first use.
	 */
	if (UVC_ENTITY_TYPE(ctrl->entity) == UVC_VC_EXTENSION_UNIT)
		return;

	for (i = 0; i < ARRAY_SIZE(uvc_ctrls); ++i) {
		const struct uvc_control_info *info = &uvc_ctrls[i];

		if (uvc_entity_match_guid(ctrl->entity, info->entity) &&
		    ctrl->index == info->index) {
			uvc_ctrl_add_info(chain->dev, ctrl, info);
			/*
			 * Retrieve control flags from the device. Ignore errors
			 * and work with default flag values from the uvc_ctrl
			 * array when the device doesn't properly implement
			 * GET_INFO on standard controls.
			 */
			uvc_ctrl_get_flags(chain->dev, ctrl, &ctrl->info);
			break;
		 }
	}

	if (!ctrl->initialized)
		return;

	/*
	 * First check if the device provides a custom mapping for this control,
	 * used to override standard mappings for non-conformant devices. Don't
	 * process standard mappings if a custom mapping is found. This
	 * mechanism doesn't support combining standard and custom mappings for
	 * a single control.
	 */
	if (chain->dev->info->mappings) {
		bool custom = false;
<<<<<<< HEAD
		unsigned int i;

		for (i = 0; (mapping = chain->dev->info->mappings[i]); ++i) {
=======

		for (i = 0; chain->dev->info->mappings[i]; ++i) {
			const struct uvc_control_mapping *mapping =
				chain->dev->info->mappings[i];

>>>>>>> 7365df19
			if (uvc_entity_match_guid(ctrl->entity, mapping->entity) &&
			    ctrl->info.selector == mapping->selector) {
				__uvc_ctrl_add_mapping(chain, ctrl, mapping);
				custom = true;
			}
		}

		if (custom)
			return;
	}

	/* Process common mappings next. */
<<<<<<< HEAD
	mapping = uvc_ctrl_mappings;
	mend = mapping + ARRAY_SIZE(uvc_ctrl_mappings);

	for (; mapping < mend; ++mapping) {
=======
	for (i = 0; i < ARRAY_SIZE(uvc_ctrl_mappings); ++i) {
		const struct uvc_control_mapping *mapping = &uvc_ctrl_mappings[i];

>>>>>>> 7365df19
		if (uvc_entity_match_guid(ctrl->entity, mapping->entity) &&
		    ctrl->info.selector == mapping->selector)
			__uvc_ctrl_add_mapping(chain, ctrl, mapping);
	}

	/* Finally process version-specific mappings. */
	if (chain->dev->uvc_version < 0x0150) {
<<<<<<< HEAD
		mapping = uvc_ctrl_mappings_uvc11;
		mend = mapping + ARRAY_SIZE(uvc_ctrl_mappings_uvc11);
	} else {
		mapping = uvc_ctrl_mappings_uvc15;
		mend = mapping + ARRAY_SIZE(uvc_ctrl_mappings_uvc15);
	}

	for (; mapping < mend; ++mapping) {
=======
		mappings = uvc_ctrl_mappings_uvc11;
		num_mappings = ARRAY_SIZE(uvc_ctrl_mappings_uvc11);
	} else {
		mappings = uvc_ctrl_mappings_uvc15;
		num_mappings = ARRAY_SIZE(uvc_ctrl_mappings_uvc15);
	}

	for (i = 0; i < num_mappings; ++i) {
		const struct uvc_control_mapping *mapping = &mappings[i];

>>>>>>> 7365df19
		if (uvc_entity_match_guid(ctrl->entity, mapping->entity) &&
		    ctrl->info.selector == mapping->selector)
			__uvc_ctrl_add_mapping(chain, ctrl, mapping);
	}
}

/*
 * Initialize device controls.
 */
static int uvc_ctrl_init_chain(struct uvc_video_chain *chain)
{
	struct uvc_entity *entity;
	unsigned int i;

	/* Walk the entities list and instantiate controls */
	list_for_each_entry(entity, &chain->entities, chain) {
		struct uvc_control *ctrl;
		unsigned int bControlSize = 0, ncontrols;
		u8 *bmControls = NULL;

		if (UVC_ENTITY_TYPE(entity) == UVC_VC_EXTENSION_UNIT) {
			bmControls = entity->extension.bmControls;
			bControlSize = entity->extension.bControlSize;
		} else if (UVC_ENTITY_TYPE(entity) == UVC_VC_PROCESSING_UNIT) {
			bmControls = entity->processing.bmControls;
			bControlSize = entity->processing.bControlSize;
		} else if (UVC_ENTITY_TYPE(entity) == UVC_ITT_CAMERA) {
			bmControls = entity->camera.bmControls;
			bControlSize = entity->camera.bControlSize;
		} else if (UVC_ENTITY_TYPE(entity) == UVC_EXT_GPIO_UNIT) {
			bmControls = entity->gpio.bmControls;
			bControlSize = entity->gpio.bControlSize;
		}

		/* Remove bogus/blacklisted controls */
		uvc_ctrl_prune_entity(chain->dev, entity);

		/* Count supported controls and allocate the controls array */
		ncontrols = memweight(bmControls, bControlSize);
		if (ncontrols == 0)
			continue;

		entity->controls = kcalloc(ncontrols, sizeof(*ctrl),
					   GFP_KERNEL);
		if (entity->controls == NULL)
			return -ENOMEM;
		entity->ncontrols = ncontrols;

		/* Initialize all supported controls */
		ctrl = entity->controls;
		for (i = 0; i < bControlSize * 8; ++i) {
			if (uvc_test_bit(bmControls, i) == 0)
				continue;

			ctrl->entity = entity;
			ctrl->index = i;

			uvc_ctrl_init_ctrl(chain, ctrl);
			ctrl++;
		}
	}

	return 0;
}

int uvc_ctrl_init_device(struct uvc_device *dev)
{
	struct uvc_video_chain *chain;
	int ret;

	INIT_WORK(&dev->async_ctrl.work, uvc_ctrl_status_event_work);

	list_for_each_entry(chain, &dev->chains, list) {
		ret = uvc_ctrl_init_chain(chain);
		if (ret)
			return ret;
	}

	return 0;
}

/*
 * Cleanup device controls.
 */
static void uvc_ctrl_cleanup_mappings(struct uvc_device *dev,
	struct uvc_control *ctrl)
{
	struct uvc_control_mapping *mapping, *nm;

	list_for_each_entry_safe(mapping, nm, &ctrl->info.mappings, list) {
		list_del(&mapping->list);
		kfree(mapping->menu_info);
		kfree(mapping->name);
		kfree(mapping);
	}
}

void uvc_ctrl_cleanup_device(struct uvc_device *dev)
{
	struct uvc_entity *entity;
	unsigned int i;

	/* Can be uninitialized if we are aborting on probe error. */
	if (dev->async_ctrl.work.func)
		cancel_work_sync(&dev->async_ctrl.work);

	/* Free controls and control mappings for all entities. */
	list_for_each_entry(entity, &dev->entities, list) {
		for (i = 0; i < entity->ncontrols; ++i) {
			struct uvc_control *ctrl = &entity->controls[i];

			if (!ctrl->initialized)
				continue;

			uvc_ctrl_cleanup_mappings(dev, ctrl);
			kfree(ctrl->uvc_data);
		}

		kfree(entity->controls);
	}
}<|MERGE_RESOLUTION|>--- conflicted
+++ resolved
@@ -2421,16 +2421,9 @@
 static void uvc_ctrl_init_ctrl(struct uvc_video_chain *chain,
 			       struct uvc_control *ctrl)
 {
-<<<<<<< HEAD
-	const struct uvc_control_info *info = uvc_ctrls;
-	const struct uvc_control_info *iend = info + ARRAY_SIZE(uvc_ctrls);
-	const struct uvc_control_mapping *mapping;
-	const struct uvc_control_mapping *mend;
-=======
 	const struct uvc_control_mapping *mappings;
 	unsigned int num_mappings;
 	unsigned int i;
->>>>>>> 7365df19
 
 	/*
 	 * XU controls initialization requires querying the device for control
@@ -2470,17 +2463,11 @@
 	 */
 	if (chain->dev->info->mappings) {
 		bool custom = false;
-<<<<<<< HEAD
-		unsigned int i;
-
-		for (i = 0; (mapping = chain->dev->info->mappings[i]); ++i) {
-=======
 
 		for (i = 0; chain->dev->info->mappings[i]; ++i) {
 			const struct uvc_control_mapping *mapping =
 				chain->dev->info->mappings[i];
 
->>>>>>> 7365df19
 			if (uvc_entity_match_guid(ctrl->entity, mapping->entity) &&
 			    ctrl->info.selector == mapping->selector) {
 				__uvc_ctrl_add_mapping(chain, ctrl, mapping);
@@ -2493,16 +2480,9 @@
 	}
 
 	/* Process common mappings next. */
-<<<<<<< HEAD
-	mapping = uvc_ctrl_mappings;
-	mend = mapping + ARRAY_SIZE(uvc_ctrl_mappings);
-
-	for (; mapping < mend; ++mapping) {
-=======
 	for (i = 0; i < ARRAY_SIZE(uvc_ctrl_mappings); ++i) {
 		const struct uvc_control_mapping *mapping = &uvc_ctrl_mappings[i];
 
->>>>>>> 7365df19
 		if (uvc_entity_match_guid(ctrl->entity, mapping->entity) &&
 		    ctrl->info.selector == mapping->selector)
 			__uvc_ctrl_add_mapping(chain, ctrl, mapping);
@@ -2510,16 +2490,6 @@
 
 	/* Finally process version-specific mappings. */
 	if (chain->dev->uvc_version < 0x0150) {
-<<<<<<< HEAD
-		mapping = uvc_ctrl_mappings_uvc11;
-		mend = mapping + ARRAY_SIZE(uvc_ctrl_mappings_uvc11);
-	} else {
-		mapping = uvc_ctrl_mappings_uvc15;
-		mend = mapping + ARRAY_SIZE(uvc_ctrl_mappings_uvc15);
-	}
-
-	for (; mapping < mend; ++mapping) {
-=======
 		mappings = uvc_ctrl_mappings_uvc11;
 		num_mappings = ARRAY_SIZE(uvc_ctrl_mappings_uvc11);
 	} else {
@@ -2530,7 +2500,6 @@
 	for (i = 0; i < num_mappings; ++i) {
 		const struct uvc_control_mapping *mapping = &mappings[i];
 
->>>>>>> 7365df19
 		if (uvc_entity_match_guid(ctrl->entity, mapping->entity) &&
 		    ctrl->info.selector == mapping->selector)
 			__uvc_ctrl_add_mapping(chain, ctrl, mapping);
