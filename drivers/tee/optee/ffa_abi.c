--- conflicted
+++ resolved
@@ -690,11 +690,7 @@
 }
 
 static bool optee_ffa_exchange_caps(struct ffa_device *ffa_dev,
-<<<<<<< HEAD
-				    const struct ffa_dev_ops *ops,
-=======
 				    const struct ffa_ops *ops,
->>>>>>> 7365df19
 				    u32 *sec_caps,
 				    unsigned int *rpc_param_count)
 {
@@ -790,11 +786,7 @@
 
 static int optee_ffa_probe(struct ffa_device *ffa_dev)
 {
-<<<<<<< HEAD
-	const struct ffa_dev_ops *ffa_ops;
-=======
 	const struct ffa_ops *ffa_ops;
->>>>>>> 7365df19
 	unsigned int rpc_param_count;
 	struct tee_shm_pool *pool;
 	struct tee_device *teedev;
@@ -828,10 +820,6 @@
 
 	optee->ops = &optee_ffa_ops;
 	optee->ffa.ffa_dev = ffa_dev;
-<<<<<<< HEAD
-	optee->ffa.ffa_ops = ffa_ops;
-=======
->>>>>>> 7365df19
 	optee->rpc_param_count = rpc_param_count;
 
 	teedev = tee_device_alloc(&optee_ffa_clnt_desc, NULL, optee->pool,
