--- conflicted
+++ resolved
@@ -100,19 +100,7 @@
 		return;
 	}
 
-<<<<<<< HEAD
-	sp810->refclk_index = of_property_match_string(node, "clock-names",
-			"refclk");
-	parent_names[0] = of_clk_get_parent_name(node, sp810->refclk_index);
-
-	sp810->timclk_index = of_property_match_string(node, "clock-names",
-			"timclk");
-	parent_names[1] = of_clk_get_parent_name(node, sp810->timclk_index);
-
-	if (!parent_names[0] || !parent_names[1]) {
-=======
 	if (of_clk_parent_fill(node, parent_names, num) != num) {
->>>>>>> 9fe8ecca
 		pr_warn("Failed to obtain parent clocks for SP810!\n");
 		return;
 	}
