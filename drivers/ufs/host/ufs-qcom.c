--- conflicted
+++ resolved
@@ -1451,13 +1451,8 @@
 		if (IS_ERR(res->base)) {
 			dev_err(hba->dev, "Failed to map res %s, err=%d\n",
 					 res->name, (int)PTR_ERR(res->base));
-<<<<<<< HEAD
-			res->base = NULL;
-			ret = PTR_ERR(res->base);
-=======
 			ret = PTR_ERR(res->base);
 			res->base = NULL;
->>>>>>> 8455cbb2
 			return ret;
 		}
 	}
@@ -1471,11 +1466,7 @@
 	/* Explicitly allocate MCQ resource from ufs_mem */
 	res_mcq = devm_kzalloc(hba->dev, sizeof(*res_mcq), GFP_KERNEL);
 	if (!res_mcq)
-<<<<<<< HEAD
-		return ret;
-=======
 		return -ENOMEM;
->>>>>>> 8455cbb2
 
 	res_mcq->start = res_mem->start +
 			 MCQ_SQATTR_OFFSET(hba->mcq_capabilities);
@@ -1487,11 +1478,7 @@
 	if (ret) {
 		dev_err(hba->dev, "Failed to insert MCQ resource, err=%d\n",
 			ret);
-<<<<<<< HEAD
-		goto insert_res_err;
-=======
 		return ret;
->>>>>>> 8455cbb2
 	}
 
 	res->base = devm_ioremap_resource(hba->dev, res_mcq);
@@ -1508,11 +1495,6 @@
 ioremap_err:
 	res->base = NULL;
 	remove_resource(res_mcq);
-<<<<<<< HEAD
-insert_res_err:
-	devm_kfree(hba->dev, res_mcq);
-=======
->>>>>>> 8455cbb2
 	return ret;
 }
 
