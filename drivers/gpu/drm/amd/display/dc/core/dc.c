/*
 * Copyright 2015 Advanced Micro Devices, Inc.
 *
 * Permission is hereby granted, free of charge, to any person obtaining a
 * copy of this software and associated documentation files (the "Software"),
 * to deal in the Software without restriction, including without limitation
 * the rights to use, copy, modify, merge, publish, distribute, sublicense,
 * and/or sell copies of the Software, and to permit persons to whom the
 * Software is furnished to do so, subject to the following conditions:
 *
 * The above copyright notice and this permission notice shall be included in
 * all copies or substantial portions of the Software.
 *
 * THE SOFTWARE IS PROVIDED "AS IS", WITHOUT WARRANTY OF ANY KIND, EXPRESS OR
 * IMPLIED, INCLUDING BUT NOT LIMITED TO THE WARRANTIES OF MERCHANTABILITY,
 * FITNESS FOR A PARTICULAR PURPOSE AND NONINFRINGEMENT.  IN NO EVENT SHALL
 * THE COPYRIGHT HOLDER(S) OR AUTHOR(S) BE LIABLE FOR ANY CLAIM, DAMAGES OR
 * OTHER LIABILITY, WHETHER IN AN ACTION OF CONTRACT, TORT OR OTHERWISE,
 * ARISING FROM, OUT OF OR IN CONNECTION WITH THE SOFTWARE OR THE USE OR
 * OTHER DEALINGS IN THE SOFTWARE.
 *
 * Authors: AMD
 */

#include "dm_services.h"

#include "dc.h"

#include "core_status.h"
#include "core_types.h"
#include "hw_sequencer.h"
#include "dce/dce_hwseq.h"

#include "resource.h"

#include "clk_mgr.h"
#include "clock_source.h"
#include "dc_bios_types.h"

#include "bios_parser_interface.h"
#include "bios/bios_parser_helper.h"
#include "include/irq_service_interface.h"
#include "transform.h"
#include "dmcu.h"
#include "dpp.h"
#include "timing_generator.h"
#include "abm.h"
#include "virtual/virtual_link_encoder.h"
#include "hubp.h"

#include "link_hwss.h"
#include "link_encoder.h"
#include "link_enc_cfg.h"

#include "dc_link.h"
#include "dc_link_ddc.h"
#include "dm_helpers.h"
#include "mem_input.h"

#include "dc_link_dp.h"
#include "dc_dmub_srv.h"

#include "dsc.h"

#include "vm_helper.h"

#include "dce/dce_i2c.h"

#include "dmub/dmub_srv.h"

#include "i2caux_interface.h"

#include "dce/dmub_psr.h"

#include "dce/dmub_hw_lock_mgr.h"

#include "dc_trace.h"

#include "dce/dmub_outbox.h"

#define CTX \
	dc->ctx

#define DC_LOGGER \
	dc->ctx->logger

static const char DC_BUILD_ID[] = "production-build";

/**
 * DOC: Overview
 *
 * DC is the OS-agnostic component of the amdgpu DC driver.
 *
 * DC maintains and validates a set of structs representing the state of the
 * driver and writes that state to AMD hardware
 *
 * Main DC HW structs:
 *
 * struct dc - The central struct.  One per driver.  Created on driver load,
 * destroyed on driver unload.
 *
 * struct dc_context - One per driver.
 * Used as a backpointer by most other structs in dc.
 *
 * struct dc_link - One per connector (the physical DP, HDMI, miniDP, or eDP
 * plugpoints).  Created on driver load, destroyed on driver unload.
 *
 * struct dc_sink - One per display.  Created on boot or hotplug.
 * Destroyed on shutdown or hotunplug.  A dc_link can have a local sink
 * (the display directly attached).  It may also have one or more remote
 * sinks (in the Multi-Stream Transport case)
 *
 * struct resource_pool - One per driver.  Represents the hw blocks not in the
 * main pipeline.  Not directly accessible by dm.
 *
 * Main dc state structs:
 *
 * These structs can be created and destroyed as needed.  There is a full set of
 * these structs in dc->current_state representing the currently programmed state.
 *
 * struct dc_state - The global DC state to track global state information,
 * such as bandwidth values.
 *
 * struct dc_stream_state - Represents the hw configuration for the pipeline from
 * a framebuffer to a display.  Maps one-to-one with dc_sink.
 *
 * struct dc_plane_state - Represents a framebuffer.  Each stream has at least one,
 * and may have more in the Multi-Plane Overlay case.
 *
 * struct resource_context - Represents the programmable state of everything in
 * the resource_pool.  Not directly accessible by dm.
 *
 * struct pipe_ctx - A member of struct resource_context.  Represents the
 * internal hardware pipeline components.  Each dc_plane_state has either
 * one or two (in the pipe-split case).
 */

/*******************************************************************************
 * Private functions
 ******************************************************************************/

static inline void elevate_update_type(enum surface_update_type *original, enum surface_update_type new)
{
	if (new > *original)
		*original = new;
}

static void destroy_links(struct dc *dc)
{
	uint32_t i;

	for (i = 0; i < dc->link_count; i++) {
		if (NULL != dc->links[i])
			link_destroy(&dc->links[i]);
	}
}

static uint32_t get_num_of_internal_disp(struct dc_link **links, uint32_t num_links)
{
	int i;
	uint32_t count = 0;

	for (i = 0; i < num_links; i++) {
		if (links[i]->connector_signal == SIGNAL_TYPE_EDP ||
				links[i]->is_internal_display)
			count++;
	}

	return count;
}

static int get_seamless_boot_stream_count(struct dc_state *ctx)
{
	uint8_t i;
	uint8_t seamless_boot_stream_count = 0;

	for (i = 0; i < ctx->stream_count; i++)
		if (ctx->streams[i]->apply_seamless_boot_optimization)
			seamless_boot_stream_count++;

	return seamless_boot_stream_count;
}

static bool create_links(
		struct dc *dc,
		uint32_t num_virtual_links)
{
	int i;
	int connectors_num;
	struct dc_bios *bios = dc->ctx->dc_bios;

	dc->link_count = 0;

	connectors_num = bios->funcs->get_connectors_number(bios);

	DC_LOG_DC("BIOS object table - number of connectors: %d", connectors_num);

	if (connectors_num > ENUM_ID_COUNT) {
		dm_error(
			"DC: Number of connectors %d exceeds maximum of %d!\n",
			connectors_num,
			ENUM_ID_COUNT);
		return false;
	}

	dm_output_to_console(
		"DC: %s: connectors_num: physical:%d, virtual:%d\n",
		__func__,
		connectors_num,
		num_virtual_links);

	for (i = 0; i < connectors_num; i++) {
		struct link_init_data link_init_params = {0};
		struct dc_link *link;

		DC_LOG_DC("BIOS object table - printing link object info for connector number: %d, link_index: %d", i, dc->link_count);

		link_init_params.ctx = dc->ctx;
		/* next BIOS object table connector */
		link_init_params.connector_index = i;
		link_init_params.link_index = dc->link_count;
		link_init_params.dc = dc;
		link = link_create(&link_init_params);

		if (link) {
			dc->links[dc->link_count] = link;
			link->dc = dc;
			++dc->link_count;
		}
	}

	DC_LOG_DC("BIOS object table - end");

	/* Create a link for each usb4 dpia port */
	for (i = 0; i < dc->res_pool->usb4_dpia_count; i++) {
		struct link_init_data link_init_params = {0};
		struct dc_link *link;

		link_init_params.ctx = dc->ctx;
		link_init_params.connector_index = i;
		link_init_params.link_index = dc->link_count;
		link_init_params.dc = dc;
		link_init_params.is_dpia_link = true;

		link = link_create(&link_init_params);
		if (link) {
			dc->links[dc->link_count] = link;
			link->dc = dc;
			++dc->link_count;
		}
	}

	for (i = 0; i < num_virtual_links; i++) {
		struct dc_link *link = kzalloc(sizeof(*link), GFP_KERNEL);
		struct encoder_init_data enc_init = {0};

		if (link == NULL) {
			BREAK_TO_DEBUGGER();
			goto failed_alloc;
		}

		link->link_index = dc->link_count;
		dc->links[dc->link_count] = link;
		dc->link_count++;

		link->ctx = dc->ctx;
		link->dc = dc;
		link->connector_signal = SIGNAL_TYPE_VIRTUAL;
		link->link_id.type = OBJECT_TYPE_CONNECTOR;
		link->link_id.id = CONNECTOR_ID_VIRTUAL;
		link->link_id.enum_id = ENUM_ID_1;
		link->link_enc = kzalloc(sizeof(*link->link_enc), GFP_KERNEL);

		if (!link->link_enc) {
			BREAK_TO_DEBUGGER();
			goto failed_alloc;
		}

		link->link_status.dpcd_caps = &link->dpcd_caps;

		enc_init.ctx = dc->ctx;
		enc_init.channel = CHANNEL_ID_UNKNOWN;
		enc_init.hpd_source = HPD_SOURCEID_UNKNOWN;
		enc_init.transmitter = TRANSMITTER_UNKNOWN;
		enc_init.connector = link->link_id;
		enc_init.encoder.type = OBJECT_TYPE_ENCODER;
		enc_init.encoder.id = ENCODER_ID_INTERNAL_VIRTUAL;
		enc_init.encoder.enum_id = ENUM_ID_1;
		virtual_link_encoder_construct(link->link_enc, &enc_init);
	}

	dc->caps.num_of_internal_disp = get_num_of_internal_disp(dc->links, dc->link_count);

	return true;

failed_alloc:
	return false;
}

/* Create additional DIG link encoder objects if fewer than the platform
 * supports were created during link construction. This can happen if the
 * number of physical connectors is less than the number of DIGs.
 */
static bool create_link_encoders(struct dc *dc)
{
	bool res = true;
	unsigned int num_usb4_dpia = dc->res_pool->res_cap->num_usb4_dpia;
	unsigned int num_dig_link_enc = dc->res_pool->res_cap->num_dig_link_enc;
	int i;

	/* A platform without USB4 DPIA endpoints has a fixed mapping between DIG
	 * link encoders and physical display endpoints and does not require
	 * additional link encoder objects.
	 */
	if (num_usb4_dpia == 0)
		return res;

	/* Create as many link encoder objects as the platform supports. DPIA
	 * endpoints can be programmably mapped to any DIG.
	 */
	if (num_dig_link_enc > dc->res_pool->dig_link_enc_count) {
		for (i = 0; i < num_dig_link_enc; i++) {
			struct link_encoder *link_enc = dc->res_pool->link_encoders[i];

			if (!link_enc && dc->res_pool->funcs->link_enc_create_minimal) {
				link_enc = dc->res_pool->funcs->link_enc_create_minimal(dc->ctx,
						(enum engine_id)(ENGINE_ID_DIGA + i));
				if (link_enc) {
					dc->res_pool->link_encoders[i] = link_enc;
					dc->res_pool->dig_link_enc_count++;
				} else {
					res = false;
				}
			}
		}
	}

	return res;
}

/* Destroy any additional DIG link encoder objects created by
 * create_link_encoders().
 * NB: Must only be called after destroy_links().
 */
static void destroy_link_encoders(struct dc *dc)
{
	unsigned int num_usb4_dpia;
	unsigned int num_dig_link_enc;
	int i;

	if (!dc->res_pool)
		return;

	num_usb4_dpia = dc->res_pool->res_cap->num_usb4_dpia;
	num_dig_link_enc = dc->res_pool->res_cap->num_dig_link_enc;

	/* A platform without USB4 DPIA endpoints has a fixed mapping between DIG
	 * link encoders and physical display endpoints and does not require
	 * additional link encoder objects.
	 */
	if (num_usb4_dpia == 0)
		return;

	for (i = 0; i < num_dig_link_enc; i++) {
		struct link_encoder *link_enc = dc->res_pool->link_encoders[i];

		if (link_enc) {
			link_enc->funcs->destroy(&link_enc);
			dc->res_pool->link_encoders[i] = NULL;
			dc->res_pool->dig_link_enc_count--;
		}
	}
}

static struct dc_perf_trace *dc_perf_trace_create(void)
{
	return kzalloc(sizeof(struct dc_perf_trace), GFP_KERNEL);
}

static void dc_perf_trace_destroy(struct dc_perf_trace **perf_trace)
{
	kfree(*perf_trace);
	*perf_trace = NULL;
}

/**
 *  dc_stream_adjust_vmin_vmax:
 *
 *  Looks up the pipe context of dc_stream_state and updates the
 *  vertical_total_min and vertical_total_max of the DRR, Dynamic Refresh
 *  Rate, which is a power-saving feature that targets reducing panel
 *  refresh rate while the screen is static
 *
 *  @dc:     dc reference
 *  @stream: Initial dc stream state
 *  @adjust: Updated parameters for vertical_total_min and vertical_total_max
 */
bool dc_stream_adjust_vmin_vmax(struct dc *dc,
		struct dc_stream_state *stream,
		struct dc_crtc_timing_adjust *adjust)
{
	int i;
<<<<<<< HEAD
=======

	if (memcmp(adjust, &stream->adjust, sizeof(struct dc_crtc_timing_adjust)) == 0)
		return true;
>>>>>>> 7365df19

	stream->adjust.v_total_max = adjust->v_total_max;
	stream->adjust.v_total_mid = adjust->v_total_mid;
	stream->adjust.v_total_mid_frame_num = adjust->v_total_mid_frame_num;
	stream->adjust.v_total_min = adjust->v_total_min;

	for (i = 0; i < MAX_PIPES; i++) {
		struct pipe_ctx *pipe = &dc->current_state->res_ctx.pipe_ctx[i];

		if (pipe->stream == stream && pipe->stream_res.tg) {
			dc->hwss.set_drr(&pipe,
					1,
					*adjust);

			return true;
		}
	}
	return false;
}

/**
 *****************************************************************************
 *  Function: dc_stream_get_last_vrr_vtotal
 *
 *  @brief
 *     Looks up the pipe context of dc_stream_state and gets the
 *     last VTOTAL used by DRR (Dynamic Refresh Rate)
 *
 *  @param [in] dc: dc reference
 *  @param [in] stream: Initial dc stream state
 *  @param [in] adjust: Updated parameters for vertical_total_min and
 *  vertical_total_max
 *****************************************************************************
 */
bool dc_stream_get_last_used_drr_vtotal(struct dc *dc,
		struct dc_stream_state *stream,
		uint32_t *refresh_rate)
{
	bool status = false;

	int i = 0;

	for (i = 0; i < MAX_PIPES; i++) {
		struct pipe_ctx *pipe = &dc->current_state->res_ctx.pipe_ctx[i];

		if (pipe->stream == stream && pipe->stream_res.tg) {
			/* Only execute if a function pointer has been defined for
			 * the DC version in question
			 */
			if (pipe->stream_res.tg->funcs->get_last_used_drr_vtotal) {
				pipe->stream_res.tg->funcs->get_last_used_drr_vtotal(pipe->stream_res.tg, refresh_rate);

				status = true;

				break;
			}
		}
	}

	return status;
}

bool dc_stream_get_crtc_position(struct dc *dc,
		struct dc_stream_state **streams, int num_streams,
		unsigned int *v_pos, unsigned int *nom_v_pos)
{
	/* TODO: Support multiple streams */
	const struct dc_stream_state *stream = streams[0];
	int i;
	bool ret = false;
	struct crtc_position position;

	for (i = 0; i < MAX_PIPES; i++) {
		struct pipe_ctx *pipe =
				&dc->current_state->res_ctx.pipe_ctx[i];

		if (pipe->stream == stream && pipe->stream_res.stream_enc) {
			dc->hwss.get_position(&pipe, 1, &position);

			*v_pos = position.vertical_count;
			*nom_v_pos = position.nominal_vcount;
			ret = true;
		}
	}
	return ret;
}

#if defined(CONFIG_DRM_AMD_SECURE_DISPLAY)
bool dc_stream_forward_dmcu_crc_window(struct dc *dc, struct dc_stream_state *stream,
			     struct crc_params *crc_window)
{
	int i;
	struct dmcu *dmcu = dc->res_pool->dmcu;
	struct pipe_ctx *pipe;
	struct crc_region tmp_win, *crc_win;
	struct otg_phy_mux mapping_tmp, *mux_mapping;

	/*crc window can't be null*/
	if (!crc_window)
		return false;

	if ((dmcu != NULL && dmcu->funcs->is_dmcu_initialized(dmcu))) {
		crc_win = &tmp_win;
		mux_mapping = &mapping_tmp;
		/*set crc window*/
		tmp_win.x_start = crc_window->windowa_x_start;
		tmp_win.y_start = crc_window->windowa_y_start;
		tmp_win.x_end = crc_window->windowa_x_end;
		tmp_win.y_end = crc_window->windowa_y_end;

		for (i = 0; i < MAX_PIPES; i++) {
			pipe = &dc->current_state->res_ctx.pipe_ctx[i];
			if (pipe->stream == stream && !pipe->top_pipe && !pipe->prev_odm_pipe)
				break;
		}

		/* Stream not found */
		if (i == MAX_PIPES)
			return false;


		/*set mux routing info*/
		mapping_tmp.phy_output_num = stream->link->link_enc_hw_inst;
		mapping_tmp.otg_output_num = pipe->stream_res.tg->inst;

		dmcu->funcs->forward_crc_window(dmcu, crc_win, mux_mapping);
	} else {
		DC_LOG_DC("dmcu is not initialized");
		return false;
	}

	return true;
}

bool dc_stream_stop_dmcu_crc_win_update(struct dc *dc, struct dc_stream_state *stream)
{
	int i;
	struct dmcu *dmcu = dc->res_pool->dmcu;
	struct pipe_ctx *pipe;
	struct otg_phy_mux mapping_tmp, *mux_mapping;

	if ((dmcu != NULL && dmcu->funcs->is_dmcu_initialized(dmcu))) {
		mux_mapping = &mapping_tmp;

		for (i = 0; i < MAX_PIPES; i++) {
			pipe = &dc->current_state->res_ctx.pipe_ctx[i];
			if (pipe->stream == stream && !pipe->top_pipe && !pipe->prev_odm_pipe)
				break;
		}

		/* Stream not found */
		if (i == MAX_PIPES)
			return false;


		/*set mux routing info*/
		mapping_tmp.phy_output_num = stream->link->link_enc_hw_inst;
		mapping_tmp.otg_output_num = pipe->stream_res.tg->inst;

		dmcu->funcs->stop_crc_win_update(dmcu, mux_mapping);
	} else {
		DC_LOG_DC("dmcu is not initialized");
		return false;
	}

	return true;
}
#endif

/**
 * dc_stream_configure_crc() - Configure CRC capture for the given stream.
 * @dc: DC Object
 * @stream: The stream to configure CRC on.
 * @enable: Enable CRC if true, disable otherwise.
 * @crc_window: CRC window (x/y start/end) information
 * @continuous: Capture CRC on every frame if true. Otherwise, only capture
 *              once.
 *
 * By default, only CRC0 is configured, and the entire frame is used to
 * calculate the crc.
 */
bool dc_stream_configure_crc(struct dc *dc, struct dc_stream_state *stream,
			     struct crc_params *crc_window, bool enable, bool continuous)
{
	int i;
	struct pipe_ctx *pipe;
	struct crc_params param;
	struct timing_generator *tg;

	for (i = 0; i < MAX_PIPES; i++) {
		pipe = &dc->current_state->res_ctx.pipe_ctx[i];
		if (pipe->stream == stream && !pipe->top_pipe && !pipe->prev_odm_pipe)
			break;
	}
	/* Stream not found */
	if (i == MAX_PIPES)
		return false;

	/* By default, capture the full frame */
	param.windowa_x_start = 0;
	param.windowa_y_start = 0;
	param.windowa_x_end = pipe->stream->timing.h_addressable;
	param.windowa_y_end = pipe->stream->timing.v_addressable;
	param.windowb_x_start = 0;
	param.windowb_y_start = 0;
	param.windowb_x_end = pipe->stream->timing.h_addressable;
	param.windowb_y_end = pipe->stream->timing.v_addressable;

	if (crc_window) {
		param.windowa_x_start = crc_window->windowa_x_start;
		param.windowa_y_start = crc_window->windowa_y_start;
		param.windowa_x_end = crc_window->windowa_x_end;
		param.windowa_y_end = crc_window->windowa_y_end;
		param.windowb_x_start = crc_window->windowb_x_start;
		param.windowb_y_start = crc_window->windowb_y_start;
		param.windowb_x_end = crc_window->windowb_x_end;
		param.windowb_y_end = crc_window->windowb_y_end;
	}

	param.dsc_mode = pipe->stream->timing.flags.DSC ? 1:0;
	param.odm_mode = pipe->next_odm_pipe ? 1:0;

	/* Default to the union of both windows */
	param.selection = UNION_WINDOW_A_B;
	param.continuous_mode = continuous;
	param.enable = enable;

	tg = pipe->stream_res.tg;

	/* Only call if supported */
	if (tg->funcs->configure_crc)
		return tg->funcs->configure_crc(tg, &param);
	DC_LOG_WARNING("CRC capture not supported.");
	return false;
}

/**
 * dc_stream_get_crc() - Get CRC values for the given stream.
 *
 * @dc: DC object.
 * @stream: The DC stream state of the stream to get CRCs from.
 * @r_cr: CRC value for the red component.
 * @g_y:  CRC value for the green component.
 * @b_cb: CRC value for the blue component.
 *
 * dc_stream_configure_crc needs to be called beforehand to enable CRCs.
 *
 * Return:
 * false if stream is not found, or if CRCs are not enabled.
 */
bool dc_stream_get_crc(struct dc *dc, struct dc_stream_state *stream,
		       uint32_t *r_cr, uint32_t *g_y, uint32_t *b_cb)
{
	int i;
	struct pipe_ctx *pipe;
	struct timing_generator *tg;

	for (i = 0; i < MAX_PIPES; i++) {
		pipe = &dc->current_state->res_ctx.pipe_ctx[i];
		if (pipe->stream == stream)
			break;
	}
	/* Stream not found */
	if (i == MAX_PIPES)
		return false;

	tg = pipe->stream_res.tg;

	if (tg->funcs->get_crc)
		return tg->funcs->get_crc(tg, r_cr, g_y, b_cb);
	DC_LOG_WARNING("CRC capture not supported.");
	return false;
}

void dc_stream_set_dyn_expansion(struct dc *dc, struct dc_stream_state *stream,
		enum dc_dynamic_expansion option)
{
	/* OPP FMT dyn expansion updates*/
	int i;
	struct pipe_ctx *pipe_ctx;

	for (i = 0; i < MAX_PIPES; i++) {
		if (dc->current_state->res_ctx.pipe_ctx[i].stream
				== stream) {
			pipe_ctx = &dc->current_state->res_ctx.pipe_ctx[i];
			pipe_ctx->stream_res.opp->dyn_expansion = option;
			pipe_ctx->stream_res.opp->funcs->opp_set_dyn_expansion(
					pipe_ctx->stream_res.opp,
					COLOR_SPACE_YCBCR601,
					stream->timing.display_color_depth,
					stream->signal);
		}
	}
}

void dc_stream_set_dither_option(struct dc_stream_state *stream,
		enum dc_dither_option option)
{
	struct bit_depth_reduction_params params;
	struct dc_link *link = stream->link;
	struct pipe_ctx *pipes = NULL;
	int i;

	for (i = 0; i < MAX_PIPES; i++) {
		if (link->dc->current_state->res_ctx.pipe_ctx[i].stream ==
				stream) {
			pipes = &link->dc->current_state->res_ctx.pipe_ctx[i];
			break;
		}
	}

	if (!pipes)
		return;
	if (option > DITHER_OPTION_MAX)
		return;

	stream->dither_option = option;

	memset(&params, 0, sizeof(params));
	resource_build_bit_depth_reduction_params(stream, &params);
	stream->bit_depth_params = params;

	if (pipes->plane_res.xfm &&
	    pipes->plane_res.xfm->funcs->transform_set_pixel_storage_depth) {
		pipes->plane_res.xfm->funcs->transform_set_pixel_storage_depth(
			pipes->plane_res.xfm,
			pipes->plane_res.scl_data.lb_params.depth,
			&stream->bit_depth_params);
	}

	pipes->stream_res.opp->funcs->
		opp_program_bit_depth_reduction(pipes->stream_res.opp, &params);
}

bool dc_stream_set_gamut_remap(struct dc *dc, const struct dc_stream_state *stream)
{
	int i;
	bool ret = false;
	struct pipe_ctx *pipes;

	for (i = 0; i < MAX_PIPES; i++) {
		if (dc->current_state->res_ctx.pipe_ctx[i].stream == stream) {
			pipes = &dc->current_state->res_ctx.pipe_ctx[i];
			dc->hwss.program_gamut_remap(pipes);
			ret = true;
		}
	}

	return ret;
}

bool dc_stream_program_csc_matrix(struct dc *dc, struct dc_stream_state *stream)
{
	int i;
	bool ret = false;
	struct pipe_ctx *pipes;

	for (i = 0; i < MAX_PIPES; i++) {
		if (dc->current_state->res_ctx.pipe_ctx[i].stream
				== stream) {

			pipes = &dc->current_state->res_ctx.pipe_ctx[i];
			dc->hwss.program_output_csc(dc,
					pipes,
					stream->output_color_space,
					stream->csc_color_matrix.matrix,
					pipes->stream_res.opp->inst);
			ret = true;
		}
	}

	return ret;
}

void dc_stream_set_static_screen_params(struct dc *dc,
		struct dc_stream_state **streams,
		int num_streams,
		const struct dc_static_screen_params *params)
{
	int i, j;
	struct pipe_ctx *pipes_affected[MAX_PIPES];
	int num_pipes_affected = 0;

	for (i = 0; i < num_streams; i++) {
		struct dc_stream_state *stream = streams[i];

		for (j = 0; j < MAX_PIPES; j++) {
			if (dc->current_state->res_ctx.pipe_ctx[j].stream
					== stream) {
				pipes_affected[num_pipes_affected++] =
						&dc->current_state->res_ctx.pipe_ctx[j];
			}
		}
	}

	dc->hwss.set_static_screen_control(pipes_affected, num_pipes_affected, params);
}

static void dc_destruct(struct dc *dc)
{
	// reset link encoder assignment table on destruct
	if (dc->res_pool && dc->res_pool->funcs->link_encs_assign)
		link_enc_cfg_init(dc, dc->current_state);

	if (dc->current_state) {
		dc_release_state(dc->current_state);
		dc->current_state = NULL;
	}

	destroy_links(dc);

	destroy_link_encoders(dc);

	if (dc->clk_mgr) {
		dc_destroy_clk_mgr(dc->clk_mgr);
		dc->clk_mgr = NULL;
	}

	dc_destroy_resource_pool(dc);

	if (dc->ctx->gpio_service)
		dal_gpio_service_destroy(&dc->ctx->gpio_service);

	if (dc->ctx->created_bios)
		dal_bios_parser_destroy(&dc->ctx->dc_bios);

	dc_perf_trace_destroy(&dc->ctx->perf_trace);

	kfree(dc->ctx);
	dc->ctx = NULL;

	kfree(dc->bw_vbios);
	dc->bw_vbios = NULL;

	kfree(dc->bw_dceip);
	dc->bw_dceip = NULL;

	kfree(dc->dcn_soc);
	dc->dcn_soc = NULL;

	kfree(dc->dcn_ip);
	dc->dcn_ip = NULL;

	kfree(dc->vm_helper);
	dc->vm_helper = NULL;

}

static bool dc_construct_ctx(struct dc *dc,
		const struct dc_init_data *init_params)
{
	struct dc_context *dc_ctx;
	enum dce_version dc_version = DCE_VERSION_UNKNOWN;

	dc_ctx = kzalloc(sizeof(*dc_ctx), GFP_KERNEL);
	if (!dc_ctx)
		return false;

	dc_ctx->cgs_device = init_params->cgs_device;
	dc_ctx->driver_context = init_params->driver;
	dc_ctx->dc = dc;
	dc_ctx->asic_id = init_params->asic_id;
	dc_ctx->dc_sink_id_count = 0;
	dc_ctx->dc_stream_id_count = 0;
	dc_ctx->dce_environment = init_params->dce_environment;
	dc_ctx->dcn_reg_offsets = init_params->dcn_reg_offsets;
	dc_ctx->nbio_reg_offsets = init_params->nbio_reg_offsets;

	/* Create logger */

	dc_version = resource_parse_asic_id(init_params->asic_id);
	dc_ctx->dce_version = dc_version;

	dc_ctx->perf_trace = dc_perf_trace_create();
	if (!dc_ctx->perf_trace) {
		ASSERT_CRITICAL(false);
		return false;
	}

	dc->ctx = dc_ctx;

	return true;
}

static bool dc_construct(struct dc *dc,
		const struct dc_init_data *init_params)
{
	struct dc_context *dc_ctx;
	struct bw_calcs_dceip *dc_dceip;
	struct bw_calcs_vbios *dc_vbios;
	struct dcn_soc_bounding_box *dcn_soc;
	struct dcn_ip_params *dcn_ip;

	dc->config = init_params->flags;

	// Allocate memory for the vm_helper
	dc->vm_helper = kzalloc(sizeof(struct vm_helper), GFP_KERNEL);
	if (!dc->vm_helper) {
		dm_error("%s: failed to create dc->vm_helper\n", __func__);
		goto fail;
	}

	memcpy(&dc->bb_overrides, &init_params->bb_overrides, sizeof(dc->bb_overrides));

	dc_dceip = kzalloc(sizeof(*dc_dceip), GFP_KERNEL);
	if (!dc_dceip) {
		dm_error("%s: failed to create dceip\n", __func__);
		goto fail;
	}

	dc->bw_dceip = dc_dceip;

	dc_vbios = kzalloc(sizeof(*dc_vbios), GFP_KERNEL);
	if (!dc_vbios) {
		dm_error("%s: failed to create vbios\n", __func__);
		goto fail;
	}

	dc->bw_vbios = dc_vbios;
	dcn_soc = kzalloc(sizeof(*dcn_soc), GFP_KERNEL);
	if (!dcn_soc) {
		dm_error("%s: failed to create dcn_soc\n", __func__);
		goto fail;
	}

	dc->dcn_soc = dcn_soc;

	dcn_ip = kzalloc(sizeof(*dcn_ip), GFP_KERNEL);
	if (!dcn_ip) {
		dm_error("%s: failed to create dcn_ip\n", __func__);
		goto fail;
	}

	dc->dcn_ip = dcn_ip;

	if (!dc_construct_ctx(dc, init_params)) {
		dm_error("%s: failed to create ctx\n", __func__);
		goto fail;
	}

        dc_ctx = dc->ctx;

	/* Resource should construct all asic specific resources.
	 * This should be the only place where we need to parse the asic id
	 */
	if (init_params->vbios_override)
		dc_ctx->dc_bios = init_params->vbios_override;
	else {
		/* Create BIOS parser */
		struct bp_init_data bp_init_data;

		bp_init_data.ctx = dc_ctx;
		bp_init_data.bios = init_params->asic_id.atombios_base_address;

		dc_ctx->dc_bios = dal_bios_parser_create(
				&bp_init_data, dc_ctx->dce_version);

		if (!dc_ctx->dc_bios) {
			ASSERT_CRITICAL(false);
			goto fail;
		}

		dc_ctx->created_bios = true;
	}

	dc->vendor_signature = init_params->vendor_signature;

	/* Create GPIO service */
	dc_ctx->gpio_service = dal_gpio_service_create(
			dc_ctx->dce_version,
			dc_ctx->dce_environment,
			dc_ctx);

	if (!dc_ctx->gpio_service) {
		ASSERT_CRITICAL(false);
		goto fail;
	}

	dc->res_pool = dc_create_resource_pool(dc, init_params, dc_ctx->dce_version);
	if (!dc->res_pool)
		goto fail;

	/* set i2c speed if not done by the respective dcnxxx__resource.c */
	if (dc->caps.i2c_speed_in_khz_hdcp == 0)
		dc->caps.i2c_speed_in_khz_hdcp = dc->caps.i2c_speed_in_khz;

	dc->clk_mgr = dc_clk_mgr_create(dc->ctx, dc->res_pool->pp_smu, dc->res_pool->dccg);
	if (!dc->clk_mgr)
		goto fail;
#ifdef CONFIG_DRM_AMD_DC_DCN
	dc->clk_mgr->force_smu_not_present = init_params->force_smu_not_present;

	if (dc->res_pool->funcs->update_bw_bounding_box) {
		DC_FP_START();
		dc->res_pool->funcs->update_bw_bounding_box(dc, dc->clk_mgr->bw_params);
		DC_FP_END();
	}
#endif

	/* Creation of current_state must occur after dc->dml
	 * is initialized in dc_create_resource_pool because
	 * on creation it copies the contents of dc->dml
	 */

	dc->current_state = dc_create_state(dc);

	if (!dc->current_state) {
		dm_error("%s: failed to create validate ctx\n", __func__);
		goto fail;
	}

	if (!create_links(dc, init_params->num_virtual_links))
		goto fail;

	/* Create additional DIG link encoder objects if fewer than the platform
	 * supports were created during link construction.
	 */
	if (!create_link_encoders(dc))
		goto fail;

	dc_resource_state_construct(dc, dc->current_state);

	return true;

fail:
	return false;
}

static void disable_all_writeback_pipes_for_stream(
		const struct dc *dc,
		struct dc_stream_state *stream,
		struct dc_state *context)
{
	int i;

	for (i = 0; i < stream->num_wb_info; i++)
		stream->writeback_info[i].wb_enabled = false;
}

static void apply_ctx_interdependent_lock(struct dc *dc, struct dc_state *context,
					  struct dc_stream_state *stream, bool lock)
{
	int i;

	/* Checks if interdependent update function pointer is NULL or not, takes care of DCE110 case */
	if (dc->hwss.interdependent_update_lock)
		dc->hwss.interdependent_update_lock(dc, context, lock);
	else {
		for (i = 0; i < dc->res_pool->pipe_count; i++) {
			struct pipe_ctx *pipe_ctx = &context->res_ctx.pipe_ctx[i];
			struct pipe_ctx *old_pipe_ctx = &dc->current_state->res_ctx.pipe_ctx[i];

			// Copied conditions that were previously in dce110_apply_ctx_for_surface
			if (stream == pipe_ctx->stream) {
				if (!pipe_ctx->top_pipe &&
					(pipe_ctx->plane_state || old_pipe_ctx->plane_state))
					dc->hwss.pipe_control_lock(dc, pipe_ctx, lock);
			}
		}
	}
}

static void disable_dangling_plane(struct dc *dc, struct dc_state *context)
{
	int i, j;
	struct dc_state *dangling_context = dc_create_state(dc);
	struct dc_state *current_ctx;

	if (dangling_context == NULL)
		return;

	dc_resource_state_copy_construct(dc->current_state, dangling_context);

	for (i = 0; i < dc->res_pool->pipe_count; i++) {
		struct dc_stream_state *old_stream =
				dc->current_state->res_ctx.pipe_ctx[i].stream;
		bool should_disable = true;
		bool pipe_split_change = false;

		if ((context->res_ctx.pipe_ctx[i].top_pipe) &&
			(dc->current_state->res_ctx.pipe_ctx[i].top_pipe))
			pipe_split_change = context->res_ctx.pipe_ctx[i].top_pipe->pipe_idx !=
				dc->current_state->res_ctx.pipe_ctx[i].top_pipe->pipe_idx;
		else
			pipe_split_change = context->res_ctx.pipe_ctx[i].top_pipe !=
				dc->current_state->res_ctx.pipe_ctx[i].top_pipe;

		for (j = 0; j < context->stream_count; j++) {
			if (old_stream == context->streams[j]) {
				should_disable = false;
				break;
			}
		}
		if (!should_disable && pipe_split_change &&
				dc->current_state->stream_count != context->stream_count)
			should_disable = true;

<<<<<<< HEAD
		if (old_stream && !dc->current_state->res_ctx.pipe_ctx[i].top_pipe) {
=======
		if (old_stream && !dc->current_state->res_ctx.pipe_ctx[i].top_pipe &&
				!dc->current_state->res_ctx.pipe_ctx[i].prev_odm_pipe) {
>>>>>>> 7365df19
			struct pipe_ctx *old_pipe, *new_pipe;

			old_pipe = &dc->current_state->res_ctx.pipe_ctx[i];
			new_pipe = &context->res_ctx.pipe_ctx[i];

			if (old_pipe->plane_state && !new_pipe->plane_state)
				should_disable = true;
		}

		if (should_disable && old_stream) {
			dc_rem_all_planes_for_stream(dc, old_stream, dangling_context);
			disable_all_writeback_pipes_for_stream(dc, old_stream, dangling_context);

			if (dc->hwss.apply_ctx_for_surface) {
				apply_ctx_interdependent_lock(dc, dc->current_state, old_stream, true);
				dc->hwss.apply_ctx_for_surface(dc, old_stream, 0, dangling_context);
				apply_ctx_interdependent_lock(dc, dc->current_state, old_stream, false);
				dc->hwss.post_unlock_program_front_end(dc, dangling_context);
			}
			if (dc->hwss.program_front_end_for_ctx) {
				dc->hwss.interdependent_update_lock(dc, dc->current_state, true);
				dc->hwss.program_front_end_for_ctx(dc, dangling_context);
				dc->hwss.interdependent_update_lock(dc, dc->current_state, false);
				dc->hwss.post_unlock_program_front_end(dc, dangling_context);
			}
		}
	}

	current_ctx = dc->current_state;
	dc->current_state = dangling_context;
	dc_release_state(current_ctx);
}

static void disable_vbios_mode_if_required(
		struct dc *dc,
		struct dc_state *context)
{
	unsigned int i, j;

	/* check if timing_changed, disable stream*/
	for (i = 0; i < dc->res_pool->pipe_count; i++) {
		struct dc_stream_state *stream = NULL;
		struct dc_link *link = NULL;
		struct pipe_ctx *pipe = NULL;

		pipe = &context->res_ctx.pipe_ctx[i];
		stream = pipe->stream;
		if (stream == NULL)
			continue;

		// only looking for first odm pipe
		if (pipe->prev_odm_pipe)
			continue;

		if (stream->link->local_sink &&
			stream->link->local_sink->sink_signal == SIGNAL_TYPE_EDP) {
			link = stream->link;
		}

		if (link != NULL && link->link_enc->funcs->is_dig_enabled(link->link_enc)) {
			unsigned int enc_inst, tg_inst = 0;
			unsigned int pix_clk_100hz;

			enc_inst = link->link_enc->funcs->get_dig_frontend(link->link_enc);
			if (enc_inst != ENGINE_ID_UNKNOWN) {
				for (j = 0; j < dc->res_pool->stream_enc_count; j++) {
					if (dc->res_pool->stream_enc[j]->id == enc_inst) {
						tg_inst = dc->res_pool->stream_enc[j]->funcs->dig_source_otg(
							dc->res_pool->stream_enc[j]);
						break;
					}
				}

				dc->res_pool->dp_clock_source->funcs->get_pixel_clk_frequency_100hz(
					dc->res_pool->dp_clock_source,
					tg_inst, &pix_clk_100hz);

				if (link->link_status.link_active) {
					uint32_t requested_pix_clk_100hz =
						pipe->stream_res.pix_clk_params.requested_pix_clk_100hz;

					if (pix_clk_100hz != requested_pix_clk_100hz) {
						core_link_disable_stream(pipe);
						pipe->stream->dpms_off = false;
					}
				}
			}
		}
	}
}

static void wait_for_no_pipes_pending(struct dc *dc, struct dc_state *context)
{
	int i;
	PERF_TRACE();
	for (i = 0; i < MAX_PIPES; i++) {
		int count = 0;
		struct pipe_ctx *pipe = &context->res_ctx.pipe_ctx[i];

		if (!pipe->plane_state || pipe->stream->mall_stream_config.type == SUBVP_PHANTOM)
			continue;

		/* Timeout 100 ms */
		while (count < 100000) {
			/* Must set to false to start with, due to OR in update function */
			pipe->plane_state->status.is_flip_pending = false;
			dc->hwss.update_pending_status(pipe);
			if (!pipe->plane_state->status.is_flip_pending)
				break;
			udelay(1);
			count++;
		}
		ASSERT(!pipe->plane_state->status.is_flip_pending);
	}
	PERF_TRACE();
}

/*******************************************************************************
 * Public functions
 ******************************************************************************/

struct dc *dc_create(const struct dc_init_data *init_params)
{
	struct dc *dc = kzalloc(sizeof(*dc), GFP_KERNEL);
	unsigned int full_pipe_count;

	if (!dc)
		return NULL;

	if (init_params->dce_environment == DCE_ENV_VIRTUAL_HW) {
		if (!dc_construct_ctx(dc, init_params))
			goto destruct_dc;
	} else {
		if (!dc_construct(dc, init_params))
			goto destruct_dc;

		full_pipe_count = dc->res_pool->pipe_count;
		if (dc->res_pool->underlay_pipe_index != NO_UNDERLAY_PIPE)
			full_pipe_count--;
		dc->caps.max_streams = min(
				full_pipe_count,
				dc->res_pool->stream_enc_count);

		dc->caps.max_links = dc->link_count;
		dc->caps.max_audios = dc->res_pool->audio_count;
		dc->caps.linear_pitch_alignment = 64;

		dc->caps.max_dp_protocol_version = DP_VERSION_1_4;

		dc->caps.max_otg_num = dc->res_pool->res_cap->num_timing_generator;

		if (dc->res_pool->dmcu != NULL)
			dc->versions.dmcu_version = dc->res_pool->dmcu->dmcu_version;
	}

	dc->dcn_reg_offsets = init_params->dcn_reg_offsets;
	dc->nbio_reg_offsets = init_params->nbio_reg_offsets;

	/* Populate versioning information */
	dc->versions.dc_ver = DC_VER;

	dc->build_id = DC_BUILD_ID;

	DC_LOG_DC("Display Core initialized\n");



	return dc;

destruct_dc:
	dc_destruct(dc);
	kfree(dc);
	return NULL;
}

static void detect_edp_presence(struct dc *dc)
{
	struct dc_link *edp_links[MAX_NUM_EDP];
	struct dc_link *edp_link = NULL;
	enum dc_connection_type type;
	int i;
	int edp_num;

	get_edp_links(dc, edp_links, &edp_num);
	if (!edp_num)
		return;

	for (i = 0; i < edp_num; i++) {
		edp_link = edp_links[i];
		if (dc->config.edp_not_connected) {
			edp_link->edp_sink_present = false;
		} else {
			dc_link_detect_sink(edp_link, &type);
			edp_link->edp_sink_present = (type != dc_connection_none);
		}
	}
}

void dc_hardware_init(struct dc *dc)
{

	detect_edp_presence(dc);
	if (dc->ctx->dce_environment != DCE_ENV_VIRTUAL_HW)
		dc->hwss.init_hw(dc);
}

void dc_init_callbacks(struct dc *dc,
		const struct dc_callback_init *init_params)
{
#ifdef CONFIG_DRM_AMD_DC_HDCP
	dc->ctx->cp_psp = init_params->cp_psp;
#endif
}

void dc_deinit_callbacks(struct dc *dc)
{
#ifdef CONFIG_DRM_AMD_DC_HDCP
	memset(&dc->ctx->cp_psp, 0, sizeof(dc->ctx->cp_psp));
#endif
}

void dc_destroy(struct dc **dc)
{
	dc_destruct(*dc);
	kfree(*dc);
	*dc = NULL;
}

static void enable_timing_multisync(
		struct dc *dc,
		struct dc_state *ctx)
{
	int i, multisync_count = 0;
	int pipe_count = dc->res_pool->pipe_count;
	struct pipe_ctx *multisync_pipes[MAX_PIPES] = { NULL };

	for (i = 0; i < pipe_count; i++) {
		if (!ctx->res_ctx.pipe_ctx[i].stream ||
				!ctx->res_ctx.pipe_ctx[i].stream->triggered_crtc_reset.enabled)
			continue;
		if (ctx->res_ctx.pipe_ctx[i].stream == ctx->res_ctx.pipe_ctx[i].stream->triggered_crtc_reset.event_source)
			continue;
		multisync_pipes[multisync_count] = &ctx->res_ctx.pipe_ctx[i];
		multisync_count++;
	}

	if (multisync_count > 0) {
		dc->hwss.enable_per_frame_crtc_position_reset(
			dc, multisync_count, multisync_pipes);
	}
}

static void program_timing_sync(
		struct dc *dc,
		struct dc_state *ctx)
{
	int i, j, k;
	int group_index = 0;
	int num_group = 0;
	int pipe_count = dc->res_pool->pipe_count;
	struct pipe_ctx *unsynced_pipes[MAX_PIPES] = { NULL };

	for (i = 0; i < pipe_count; i++) {
		if (!ctx->res_ctx.pipe_ctx[i].stream
				|| ctx->res_ctx.pipe_ctx[i].top_pipe
				|| ctx->res_ctx.pipe_ctx[i].prev_odm_pipe)
			continue;

		unsynced_pipes[i] = &ctx->res_ctx.pipe_ctx[i];
	}

	for (i = 0; i < pipe_count; i++) {
		int group_size = 1;
		enum timing_synchronization_type sync_type = NOT_SYNCHRONIZABLE;
		struct pipe_ctx *pipe_set[MAX_PIPES];

		if (!unsynced_pipes[i])
			continue;

		pipe_set[0] = unsynced_pipes[i];
		unsynced_pipes[i] = NULL;

		/* Add tg to the set, search rest of the tg's for ones with
		 * same timing, add all tgs with same timing to the group
		 */
		for (j = i + 1; j < pipe_count; j++) {
			if (!unsynced_pipes[j])
				continue;
			if (sync_type != TIMING_SYNCHRONIZABLE &&
				dc->hwss.enable_vblanks_synchronization &&
				unsynced_pipes[j]->stream_res.tg->funcs->align_vblanks &&
				resource_are_vblanks_synchronizable(
					unsynced_pipes[j]->stream,
					pipe_set[0]->stream)) {
				sync_type = VBLANK_SYNCHRONIZABLE;
				pipe_set[group_size] = unsynced_pipes[j];
				unsynced_pipes[j] = NULL;
				group_size++;
			} else
			if (sync_type != VBLANK_SYNCHRONIZABLE &&
				resource_are_streams_timing_synchronizable(
					unsynced_pipes[j]->stream,
					pipe_set[0]->stream)) {
				sync_type = TIMING_SYNCHRONIZABLE;
				pipe_set[group_size] = unsynced_pipes[j];
				unsynced_pipes[j] = NULL;
				group_size++;
			}
		}

		/* set first unblanked pipe as master */
		for (j = 0; j < group_size; j++) {
			bool is_blanked;

			if (pipe_set[j]->stream_res.opp->funcs->dpg_is_blanked)
				is_blanked =
					pipe_set[j]->stream_res.opp->funcs->dpg_is_blanked(pipe_set[j]->stream_res.opp);
			else
				is_blanked =
					pipe_set[j]->stream_res.tg->funcs->is_blanked(pipe_set[j]->stream_res.tg);
			if (!is_blanked) {
				if (j == 0)
					break;

				swap(pipe_set[0], pipe_set[j]);
				break;
			}
		}

		for (k = 0; k < group_size; k++) {
			struct dc_stream_status *status = dc_stream_get_status_from_state(ctx, pipe_set[k]->stream);

			status->timing_sync_info.group_id = num_group;
			status->timing_sync_info.group_size = group_size;
			if (k == 0)
				status->timing_sync_info.master = true;
			else
				status->timing_sync_info.master = false;

		}

		/* remove any other pipes that are already been synced */
		if (dc->config.use_pipe_ctx_sync_logic) {
			/* check pipe's syncd to decide which pipe to be removed */
			for (j = 1; j < group_size; j++) {
				if (pipe_set[j]->pipe_idx_syncd == pipe_set[0]->pipe_idx_syncd) {
					group_size--;
					pipe_set[j] = pipe_set[group_size];
					j--;
				} else
					/* link slave pipe's syncd with master pipe */
					pipe_set[j]->pipe_idx_syncd = pipe_set[0]->pipe_idx_syncd;
			}
		} else {
			for (j = j + 1; j < group_size; j++) {
				bool is_blanked;

				if (pipe_set[j]->stream_res.opp->funcs->dpg_is_blanked)
					is_blanked =
						pipe_set[j]->stream_res.opp->funcs->dpg_is_blanked(pipe_set[j]->stream_res.opp);
				else
					is_blanked =
						pipe_set[j]->stream_res.tg->funcs->is_blanked(pipe_set[j]->stream_res.tg);
				if (!is_blanked) {
					group_size--;
					pipe_set[j] = pipe_set[group_size];
					j--;
				}
			}
		}

		if (group_size > 1) {
			if (sync_type == TIMING_SYNCHRONIZABLE) {
				dc->hwss.enable_timing_synchronization(
					dc, group_index, group_size, pipe_set);
			} else
				if (sync_type == VBLANK_SYNCHRONIZABLE) {
				dc->hwss.enable_vblanks_synchronization(
					dc, group_index, group_size, pipe_set);
				}
			group_index++;
		}
		num_group++;
	}
}

static bool context_changed(
		struct dc *dc,
		struct dc_state *context)
{
	uint8_t i;

	if (context->stream_count != dc->current_state->stream_count)
		return true;

	for (i = 0; i < dc->current_state->stream_count; i++) {
		if (dc->current_state->streams[i] != context->streams[i])
			return true;
	}

	return false;
}

bool dc_validate_boot_timing(const struct dc *dc,
				const struct dc_sink *sink,
				struct dc_crtc_timing *crtc_timing)
{
	struct timing_generator *tg;
	struct stream_encoder *se = NULL;

	struct dc_crtc_timing hw_crtc_timing = {0};

	struct dc_link *link = sink->link;
	unsigned int i, enc_inst, tg_inst = 0;

	/* Support seamless boot on EDP displays only */
	if (sink->sink_signal != SIGNAL_TYPE_EDP) {
		return false;
	}

	/* Check for enabled DIG to identify enabled display */
	if (!link->link_enc->funcs->is_dig_enabled(link->link_enc))
		return false;

	enc_inst = link->link_enc->funcs->get_dig_frontend(link->link_enc);

	if (enc_inst == ENGINE_ID_UNKNOWN)
		return false;

	for (i = 0; i < dc->res_pool->stream_enc_count; i++) {
		if (dc->res_pool->stream_enc[i]->id == enc_inst) {

			se = dc->res_pool->stream_enc[i];

			tg_inst = dc->res_pool->stream_enc[i]->funcs->dig_source_otg(
				dc->res_pool->stream_enc[i]);
			break;
		}
	}

	// tg_inst not found
	if (i == dc->res_pool->stream_enc_count)
		return false;

	if (tg_inst >= dc->res_pool->timing_generator_count)
		return false;

	tg = dc->res_pool->timing_generators[tg_inst];

	if (!tg->funcs->get_hw_timing)
		return false;

	if (!tg->funcs->get_hw_timing(tg, &hw_crtc_timing))
		return false;

	if (crtc_timing->h_total != hw_crtc_timing.h_total)
		return false;

	if (crtc_timing->h_border_left != hw_crtc_timing.h_border_left)
		return false;

	if (crtc_timing->h_addressable != hw_crtc_timing.h_addressable)
		return false;

	if (crtc_timing->h_border_right != hw_crtc_timing.h_border_right)
		return false;

	if (crtc_timing->h_front_porch != hw_crtc_timing.h_front_porch)
		return false;

	if (crtc_timing->h_sync_width != hw_crtc_timing.h_sync_width)
		return false;

	if (crtc_timing->v_total != hw_crtc_timing.v_total)
		return false;

	if (crtc_timing->v_border_top != hw_crtc_timing.v_border_top)
		return false;

	if (crtc_timing->v_addressable != hw_crtc_timing.v_addressable)
		return false;

	if (crtc_timing->v_border_bottom != hw_crtc_timing.v_border_bottom)
		return false;

	if (crtc_timing->v_front_porch != hw_crtc_timing.v_front_porch)
		return false;

	if (crtc_timing->v_sync_width != hw_crtc_timing.v_sync_width)
		return false;

	/* block DSC for now, as VBIOS does not currently support DSC timings */
	if (crtc_timing->flags.DSC)
		return false;

	if (dc_is_dp_signal(link->connector_signal)) {
		unsigned int pix_clk_100hz;
		uint32_t numOdmPipes = 1;
		uint32_t id_src[4] = {0};

		dc->res_pool->dp_clock_source->funcs->get_pixel_clk_frequency_100hz(
			dc->res_pool->dp_clock_source,
			tg_inst, &pix_clk_100hz);

		if (tg->funcs->get_optc_source)
			tg->funcs->get_optc_source(tg,
						&numOdmPipes, &id_src[0], &id_src[1]);

		if (numOdmPipes == 2)
			pix_clk_100hz *= 2;
		if (numOdmPipes == 4)
			pix_clk_100hz *= 4;

		// Note: In rare cases, HW pixclk may differ from crtc's pixclk
		// slightly due to rounding issues in 10 kHz units.
		if (crtc_timing->pix_clk_100hz != pix_clk_100hz)
			return false;

		if (!se->funcs->dp_get_pixel_format)
			return false;

		if (!se->funcs->dp_get_pixel_format(
			se,
			&hw_crtc_timing.pixel_encoding,
			&hw_crtc_timing.display_color_depth))
			return false;

		if (hw_crtc_timing.display_color_depth != crtc_timing->display_color_depth)
			return false;

		if (hw_crtc_timing.pixel_encoding != crtc_timing->pixel_encoding)
			return false;
	}

	if (link->dpcd_caps.dprx_feature.bits.VSC_SDP_COLORIMETRY_SUPPORTED) {
		return false;
	}

	if (is_edp_ilr_optimization_required(link, crtc_timing)) {
		DC_LOG_EVENT_LINK_TRAINING("Seamless boot disabled to optimize eDP link rate\n");
		return false;
	}

	return true;
}

static inline bool should_update_pipe_for_stream(
		struct dc_state *context,
		struct pipe_ctx *pipe_ctx,
		struct dc_stream_state *stream)
{
	return (pipe_ctx->stream && pipe_ctx->stream == stream);
}

static inline bool should_update_pipe_for_plane(
		struct dc_state *context,
		struct pipe_ctx *pipe_ctx,
		struct dc_plane_state *plane_state)
{
	return (pipe_ctx->plane_state == plane_state);
}

void dc_enable_stereo(
	struct dc *dc,
	struct dc_state *context,
	struct dc_stream_state *streams[],
	uint8_t stream_count)
{
	int i, j;
	struct pipe_ctx *pipe;

	for (i = 0; i < MAX_PIPES; i++) {
		if (context != NULL) {
			pipe = &context->res_ctx.pipe_ctx[i];
		} else {
			context = dc->current_state;
			pipe = &dc->current_state->res_ctx.pipe_ctx[i];
		}

		for (j = 0; pipe && j < stream_count; j++)  {
			if (should_update_pipe_for_stream(context, pipe, streams[j]) &&
				dc->hwss.setup_stereo)
				dc->hwss.setup_stereo(pipe, dc);
		}
	}
}

void dc_trigger_sync(struct dc *dc, struct dc_state *context)
{
	if (context->stream_count > 1 && !dc->debug.disable_timing_sync) {
		enable_timing_multisync(dc, context);
		program_timing_sync(dc, context);
	}
}

static uint8_t get_stream_mask(struct dc *dc, struct dc_state *context)
{
	int i;
	unsigned int stream_mask = 0;

	for (i = 0; i < dc->res_pool->pipe_count; i++) {
		if (context->res_ctx.pipe_ctx[i].stream)
			stream_mask |= 1 << i;
	}

	return stream_mask;
}

void dc_z10_restore(const struct dc *dc)
{
	if (dc->hwss.z10_restore)
		dc->hwss.z10_restore(dc);
}

void dc_z10_save_init(struct dc *dc)
{
	if (dc->hwss.z10_save_init)
		dc->hwss.z10_save_init(dc);
}

/*
 * Applies given context to HW and copy it into current context.
 * It's up to the user to release the src context afterwards.
 */
static enum dc_status dc_commit_state_no_check(struct dc *dc, struct dc_state *context)
{
	struct dc_bios *dcb = dc->ctx->dc_bios;
	enum dc_status result = DC_ERROR_UNEXPECTED;
	struct pipe_ctx *pipe;
	int i, k, l;
	struct dc_stream_state *dc_streams[MAX_STREAMS] = {0};
	struct dc_state *old_state;

	dc_z10_restore(dc);
	dc_allow_idle_optimizations(dc, false);

	for (i = 0; i < context->stream_count; i++)
		dc_streams[i] =  context->streams[i];

	if (!dcb->funcs->is_accelerated_mode(dcb)) {
		disable_vbios_mode_if_required(dc, context);
		dc->hwss.enable_accelerated_mode(dc, context);
	}

	if (context->stream_count > get_seamless_boot_stream_count(context) ||
		context->stream_count == 0)
		dc->hwss.prepare_bandwidth(dc, context);

	if (dc->debug.enable_double_buffered_dsc_pg_support)
		dc->hwss.update_dsc_pg(dc, context, false);

	disable_dangling_plane(dc, context);
	/* re-program planes for existing stream, in case we need to
	 * free up plane resource for later use
	 */
	if (dc->hwss.apply_ctx_for_surface) {
		for (i = 0; i < context->stream_count; i++) {
			if (context->streams[i]->mode_changed)
				continue;
			apply_ctx_interdependent_lock(dc, context, context->streams[i], true);
			dc->hwss.apply_ctx_for_surface(
				dc, context->streams[i],
				context->stream_status[i].plane_count,
				context); /* use new pipe config in new context */
			apply_ctx_interdependent_lock(dc, context, context->streams[i], false);
			dc->hwss.post_unlock_program_front_end(dc, context);
		}
	}

	/* Program hardware */
	for (i = 0; i < dc->res_pool->pipe_count; i++) {
		pipe = &context->res_ctx.pipe_ctx[i];
		dc->hwss.wait_for_mpcc_disconnect(dc, dc->res_pool, pipe);
	}

	result = dc->hwss.apply_ctx_to_hw(dc, context);

	if (result != DC_OK) {
		/* Application of dc_state to hardware stopped. */
		dc->current_state->res_ctx.link_enc_cfg_ctx.mode = LINK_ENC_CFG_STEADY;
		return result;
	}

	dc_trigger_sync(dc, context);

	/* Program all planes within new context*/
	if (dc->hwss.program_front_end_for_ctx) {
		dc->hwss.interdependent_update_lock(dc, context, true);
		dc->hwss.program_front_end_for_ctx(dc, context);
		dc->hwss.interdependent_update_lock(dc, context, false);
		dc->hwss.post_unlock_program_front_end(dc, context);
	}
	for (i = 0; i < context->stream_count; i++) {
		const struct dc_link *link = context->streams[i]->link;

		if (!context->streams[i]->mode_changed)
			continue;

		if (dc->hwss.apply_ctx_for_surface) {
			apply_ctx_interdependent_lock(dc, context, context->streams[i], true);
			dc->hwss.apply_ctx_for_surface(
					dc, context->streams[i],
					context->stream_status[i].plane_count,
					context);
			apply_ctx_interdependent_lock(dc, context, context->streams[i], false);
			dc->hwss.post_unlock_program_front_end(dc, context);
		}

		/*
		 * enable stereo
		 * TODO rework dc_enable_stereo call to work with validation sets?
		 */
		for (k = 0; k < MAX_PIPES; k++) {
			pipe = &context->res_ctx.pipe_ctx[k];

			for (l = 0 ; pipe && l < context->stream_count; l++)  {
				if (context->streams[l] &&
					context->streams[l] == pipe->stream &&
					dc->hwss.setup_stereo)
					dc->hwss.setup_stereo(pipe, dc);
			}
		}

		CONN_MSG_MODE(link, "{%dx%d, %dx%d@%dKhz}",
				context->streams[i]->timing.h_addressable,
				context->streams[i]->timing.v_addressable,
				context->streams[i]->timing.h_total,
				context->streams[i]->timing.v_total,
				context->streams[i]->timing.pix_clk_100hz / 10);
	}

	dc_enable_stereo(dc, context, dc_streams, context->stream_count);

	if (context->stream_count > get_seamless_boot_stream_count(context) ||
		context->stream_count == 0) {
		/* Must wait for no flips to be pending before doing optimize bw */
		wait_for_no_pipes_pending(dc, context);
		/* pplib is notified if disp_num changed */
		dc->hwss.optimize_bandwidth(dc, context);
	}

	if (dc->debug.enable_double_buffered_dsc_pg_support)
		dc->hwss.update_dsc_pg(dc, context, true);

	if (dc->ctx->dce_version >= DCE_VERSION_MAX)
		TRACE_DCN_CLOCK_STATE(&context->bw_ctx.bw.dcn.clk);
	else
		TRACE_DCE_CLOCK_STATE(&context->bw_ctx.bw.dce);

	context->stream_mask = get_stream_mask(dc, context);

	if (context->stream_mask != dc->current_state->stream_mask)
		dc_dmub_srv_notify_stream_mask(dc->ctx->dmub_srv, context->stream_mask);

	for (i = 0; i < context->stream_count; i++)
		context->streams[i]->mode_changed = false;

	old_state = dc->current_state;
	dc->current_state = context;

	dc_release_state(old_state);

	dc_retain_state(dc->current_state);

	return result;
}

bool dc_commit_state(struct dc *dc, struct dc_state *context)
{
	enum dc_status result = DC_ERROR_UNEXPECTED;
	int i;

	if (!context_changed(dc, context))
		return DC_OK;

	DC_LOG_DC("%s: %d streams\n",
				__func__, context->stream_count);

	for (i = 0; i < context->stream_count; i++) {
		struct dc_stream_state *stream = context->streams[i];

		dc_stream_log(dc, stream);
	}

	/*
	 * Previous validation was perfomred with fast_validation = true and
	 * the full DML state required for hardware programming was skipped.
	 *
	 * Re-validate here to calculate these parameters / watermarks.
	 */
	result = dc_validate_global_state(dc, context, false);
	if (result != DC_OK) {
		DC_LOG_ERROR("DC commit global validation failure: %s (%d)",
			     dc_status_to_str(result), result);
		return result;
	}

	result = dc_commit_state_no_check(dc, context);

	return (result == DC_OK);
}

bool dc_acquire_release_mpc_3dlut(
		struct dc *dc, bool acquire,
		struct dc_stream_state *stream,
		struct dc_3dlut **lut,
		struct dc_transfer_func **shaper)
{
	int pipe_idx;
	bool ret = false;
	bool found_pipe_idx = false;
	const struct resource_pool *pool = dc->res_pool;
	struct resource_context *res_ctx = &dc->current_state->res_ctx;
	int mpcc_id = 0;

	if (pool && res_ctx) {
		if (acquire) {
			/*find pipe idx for the given stream*/
			for (pipe_idx = 0; pipe_idx < pool->pipe_count; pipe_idx++) {
				if (res_ctx->pipe_ctx[pipe_idx].stream == stream) {
					found_pipe_idx = true;
					mpcc_id = res_ctx->pipe_ctx[pipe_idx].plane_res.hubp->inst;
					break;
				}
			}
		} else
			found_pipe_idx = true;/*for release pipe_idx is not required*/

		if (found_pipe_idx) {
			if (acquire && pool->funcs->acquire_post_bldn_3dlut)
				ret = pool->funcs->acquire_post_bldn_3dlut(res_ctx, pool, mpcc_id, lut, shaper);
			else if (!acquire && pool->funcs->release_post_bldn_3dlut)
				ret = pool->funcs->release_post_bldn_3dlut(res_ctx, pool, lut, shaper);
		}
	}
	return ret;
}

static bool is_flip_pending_in_pipes(struct dc *dc, struct dc_state *context)
{
	int i;
	struct pipe_ctx *pipe;

	for (i = 0; i < MAX_PIPES; i++) {
		pipe = &context->res_ctx.pipe_ctx[i];

		// Don't check flip pending on phantom pipes
		if (!pipe->plane_state || (pipe->stream && pipe->stream->mall_stream_config.type == SUBVP_PHANTOM))
			continue;

		/* Must set to false to start with, due to OR in update function */
		pipe->plane_state->status.is_flip_pending = false;
		dc->hwss.update_pending_status(pipe);
		if (pipe->plane_state->status.is_flip_pending)
			return true;
	}
	return false;
}

/* Perform updates here which need to be deferred until next vupdate
 *
 * i.e. blnd lut, 3dlut, and shaper lut bypass regs are double buffered
 * but forcing lut memory to shutdown state is immediate. This causes
 * single frame corruption as lut gets disabled mid-frame unless shutdown
 * is deferred until after entering bypass.
 */
static void process_deferred_updates(struct dc *dc)
{
	int i = 0;

	if (dc->debug.enable_mem_low_power.bits.cm) {
		ASSERT(dc->dcn_ip->max_num_dpp);
		for (i = 0; i < dc->dcn_ip->max_num_dpp; i++)
			if (dc->res_pool->dpps[i]->funcs->dpp_deferred_update)
				dc->res_pool->dpps[i]->funcs->dpp_deferred_update(dc->res_pool->dpps[i]);
	}
}

void dc_post_update_surfaces_to_stream(struct dc *dc)
{
	int i;
	struct dc_state *context = dc->current_state;

	if ((!dc->optimized_required) || get_seamless_boot_stream_count(context) > 0)
		return;

	post_surface_trace(dc);

	if (dc->ctx->dce_version >= DCE_VERSION_MAX)
		TRACE_DCN_CLOCK_STATE(&context->bw_ctx.bw.dcn.clk);
	else
		TRACE_DCE_CLOCK_STATE(&context->bw_ctx.bw.dce);

	if (is_flip_pending_in_pipes(dc, context))
		return;

	for (i = 0; i < dc->res_pool->pipe_count; i++)
		if (context->res_ctx.pipe_ctx[i].stream == NULL ||
		    context->res_ctx.pipe_ctx[i].plane_state == NULL) {
			context->res_ctx.pipe_ctx[i].pipe_idx = i;
			dc->hwss.disable_plane(dc, &context->res_ctx.pipe_ctx[i]);
		}

	process_deferred_updates(dc);

	dc->hwss.optimize_bandwidth(dc, context);

	if (dc->debug.enable_double_buffered_dsc_pg_support)
		dc->hwss.update_dsc_pg(dc, context, true);

	dc->optimized_required = false;
	dc->wm_optimized_required = false;
}

static void init_state(struct dc *dc, struct dc_state *context)
{
	/* Each context must have their own instance of VBA and in order to
	 * initialize and obtain IP and SOC the base DML instance from DC is
	 * initially copied into every context
	 */
	memcpy(&context->bw_ctx.dml, &dc->dml, sizeof(struct display_mode_lib));
}

struct dc_state *dc_create_state(struct dc *dc)
{
	struct dc_state *context = kvzalloc(sizeof(struct dc_state),
					    GFP_KERNEL);

	if (!context)
		return NULL;

	init_state(dc, context);

	kref_init(&context->refcount);

	return context;
}

struct dc_state *dc_copy_state(struct dc_state *src_ctx)
{
	int i, j;
	struct dc_state *new_ctx = kvmalloc(sizeof(struct dc_state), GFP_KERNEL);

	if (!new_ctx)
		return NULL;
	memcpy(new_ctx, src_ctx, sizeof(struct dc_state));

	for (i = 0; i < MAX_PIPES; i++) {
			struct pipe_ctx *cur_pipe = &new_ctx->res_ctx.pipe_ctx[i];

			if (cur_pipe->top_pipe)
				cur_pipe->top_pipe =  &new_ctx->res_ctx.pipe_ctx[cur_pipe->top_pipe->pipe_idx];

			if (cur_pipe->bottom_pipe)
				cur_pipe->bottom_pipe = &new_ctx->res_ctx.pipe_ctx[cur_pipe->bottom_pipe->pipe_idx];

			if (cur_pipe->prev_odm_pipe)
				cur_pipe->prev_odm_pipe =  &new_ctx->res_ctx.pipe_ctx[cur_pipe->prev_odm_pipe->pipe_idx];

			if (cur_pipe->next_odm_pipe)
				cur_pipe->next_odm_pipe = &new_ctx->res_ctx.pipe_ctx[cur_pipe->next_odm_pipe->pipe_idx];

	}

	for (i = 0; i < new_ctx->stream_count; i++) {
			dc_stream_retain(new_ctx->streams[i]);
			for (j = 0; j < new_ctx->stream_status[i].plane_count; j++)
				dc_plane_state_retain(
					new_ctx->stream_status[i].plane_states[j]);
	}

	kref_init(&new_ctx->refcount);

	return new_ctx;
}

void dc_retain_state(struct dc_state *context)
{
	kref_get(&context->refcount);
}

static void dc_state_free(struct kref *kref)
{
	struct dc_state *context = container_of(kref, struct dc_state, refcount);
	dc_resource_state_destruct(context);
	kvfree(context);
}

void dc_release_state(struct dc_state *context)
{
	kref_put(&context->refcount, dc_state_free);
}

bool dc_set_generic_gpio_for_stereo(bool enable,
		struct gpio_service *gpio_service)
{
	enum gpio_result gpio_result = GPIO_RESULT_NON_SPECIFIC_ERROR;
	struct gpio_pin_info pin_info;
	struct gpio *generic;
	struct gpio_generic_mux_config *config = kzalloc(sizeof(struct gpio_generic_mux_config),
			   GFP_KERNEL);

	if (!config)
		return false;
	pin_info = dal_gpio_get_generic_pin_info(gpio_service, GPIO_ID_GENERIC, 0);

	if (pin_info.mask == 0xFFFFFFFF || pin_info.offset == 0xFFFFFFFF) {
		kfree(config);
		return false;
	} else {
		generic = dal_gpio_service_create_generic_mux(
			gpio_service,
			pin_info.offset,
			pin_info.mask);
	}

	if (!generic) {
		kfree(config);
		return false;
	}

	gpio_result = dal_gpio_open(generic, GPIO_MODE_OUTPUT);

	config->enable_output_from_mux = enable;
	config->mux_select = GPIO_SIGNAL_SOURCE_PASS_THROUGH_STEREO_SYNC;

	if (gpio_result == GPIO_RESULT_OK)
		gpio_result = dal_mux_setup_config(generic, config);

	if (gpio_result == GPIO_RESULT_OK) {
		dal_gpio_close(generic);
		dal_gpio_destroy_generic_mux(&generic);
		kfree(config);
		return true;
	} else {
		dal_gpio_close(generic);
		dal_gpio_destroy_generic_mux(&generic);
		kfree(config);
		return false;
	}
}

static bool is_surface_in_context(
		const struct dc_state *context,
		const struct dc_plane_state *plane_state)
{
	int j;

	for (j = 0; j < MAX_PIPES; j++) {
		const struct pipe_ctx *pipe_ctx = &context->res_ctx.pipe_ctx[j];

		if (plane_state == pipe_ctx->plane_state) {
			return true;
		}
	}

	return false;
}

static enum surface_update_type get_plane_info_update_type(const struct dc_surface_update *u)
{
	union surface_update_flags *update_flags = &u->surface->update_flags;
	enum surface_update_type update_type = UPDATE_TYPE_FAST;

	if (!u->plane_info)
		return UPDATE_TYPE_FAST;

	if (u->plane_info->color_space != u->surface->color_space) {
		update_flags->bits.color_space_change = 1;
		elevate_update_type(&update_type, UPDATE_TYPE_MED);
	}

	if (u->plane_info->horizontal_mirror != u->surface->horizontal_mirror) {
		update_flags->bits.horizontal_mirror_change = 1;
		elevate_update_type(&update_type, UPDATE_TYPE_MED);
	}

	if (u->plane_info->rotation != u->surface->rotation) {
		update_flags->bits.rotation_change = 1;
		elevate_update_type(&update_type, UPDATE_TYPE_FULL);
	}

	if (u->plane_info->format != u->surface->format) {
		update_flags->bits.pixel_format_change = 1;
		elevate_update_type(&update_type, UPDATE_TYPE_FULL);
	}

	if (u->plane_info->stereo_format != u->surface->stereo_format) {
		update_flags->bits.stereo_format_change = 1;
		elevate_update_type(&update_type, UPDATE_TYPE_FULL);
	}

	if (u->plane_info->per_pixel_alpha != u->surface->per_pixel_alpha) {
		update_flags->bits.per_pixel_alpha_change = 1;
		elevate_update_type(&update_type, UPDATE_TYPE_MED);
	}

	if (u->plane_info->global_alpha_value != u->surface->global_alpha_value) {
		update_flags->bits.global_alpha_change = 1;
		elevate_update_type(&update_type, UPDATE_TYPE_MED);
	}

	if (u->plane_info->dcc.enable != u->surface->dcc.enable
			|| u->plane_info->dcc.dcc_ind_blk != u->surface->dcc.dcc_ind_blk
			|| u->plane_info->dcc.meta_pitch != u->surface->dcc.meta_pitch) {
		/* During DCC on/off, stutter period is calculated before
		 * DCC has fully transitioned. This results in incorrect
		 * stutter period calculation. Triggering a full update will
		 * recalculate stutter period.
		 */
		update_flags->bits.dcc_change = 1;
		elevate_update_type(&update_type, UPDATE_TYPE_FULL);
	}

	if (resource_pixel_format_to_bpp(u->plane_info->format) !=
			resource_pixel_format_to_bpp(u->surface->format)) {
		/* different bytes per element will require full bandwidth
		 * and DML calculation
		 */
		update_flags->bits.bpp_change = 1;
		elevate_update_type(&update_type, UPDATE_TYPE_FULL);
	}

	if (u->plane_info->plane_size.surface_pitch != u->surface->plane_size.surface_pitch
			|| u->plane_info->plane_size.chroma_pitch != u->surface->plane_size.chroma_pitch) {
		update_flags->bits.plane_size_change = 1;
		elevate_update_type(&update_type, UPDATE_TYPE_MED);
	}


	if (memcmp(&u->plane_info->tiling_info, &u->surface->tiling_info,
			sizeof(union dc_tiling_info)) != 0) {
		update_flags->bits.swizzle_change = 1;
		elevate_update_type(&update_type, UPDATE_TYPE_MED);

		/* todo: below are HW dependent, we should add a hook to
		 * DCE/N resource and validated there.
		 */
		if (u->plane_info->tiling_info.gfx9.swizzle != DC_SW_LINEAR) {
			/* swizzled mode requires RQ to be setup properly,
			 * thus need to run DML to calculate RQ settings
			 */
			update_flags->bits.bandwidth_change = 1;
			elevate_update_type(&update_type, UPDATE_TYPE_FULL);
		}
	}

	/* This should be UPDATE_TYPE_FAST if nothing has changed. */
	return update_type;
}

static enum surface_update_type get_scaling_info_update_type(
		const struct dc_surface_update *u)
{
	union surface_update_flags *update_flags = &u->surface->update_flags;

	if (!u->scaling_info)
		return UPDATE_TYPE_FAST;

	if (u->scaling_info->clip_rect.width != u->surface->clip_rect.width
			|| u->scaling_info->clip_rect.height != u->surface->clip_rect.height
			|| u->scaling_info->dst_rect.width != u->surface->dst_rect.width
			|| u->scaling_info->dst_rect.height != u->surface->dst_rect.height
			|| u->scaling_info->scaling_quality.integer_scaling !=
				u->surface->scaling_quality.integer_scaling
			) {
		update_flags->bits.scaling_change = 1;

		if ((u->scaling_info->dst_rect.width < u->surface->dst_rect.width
			|| u->scaling_info->dst_rect.height < u->surface->dst_rect.height)
				&& (u->scaling_info->dst_rect.width < u->surface->src_rect.width
					|| u->scaling_info->dst_rect.height < u->surface->src_rect.height))
			/* Making dst rect smaller requires a bandwidth change */
			update_flags->bits.bandwidth_change = 1;
	}

	if (u->scaling_info->src_rect.width != u->surface->src_rect.width
		|| u->scaling_info->src_rect.height != u->surface->src_rect.height) {

		update_flags->bits.scaling_change = 1;
		if (u->scaling_info->src_rect.width > u->surface->src_rect.width
				|| u->scaling_info->src_rect.height > u->surface->src_rect.height)
			/* Making src rect bigger requires a bandwidth change */
			update_flags->bits.clock_change = 1;
	}

	if (u->scaling_info->src_rect.x != u->surface->src_rect.x
			|| u->scaling_info->src_rect.y != u->surface->src_rect.y
			|| u->scaling_info->clip_rect.x != u->surface->clip_rect.x
			|| u->scaling_info->clip_rect.y != u->surface->clip_rect.y
			|| u->scaling_info->dst_rect.x != u->surface->dst_rect.x
			|| u->scaling_info->dst_rect.y != u->surface->dst_rect.y)
		update_flags->bits.position_change = 1;

	if (update_flags->bits.clock_change
			|| update_flags->bits.bandwidth_change
			|| update_flags->bits.scaling_change)
		return UPDATE_TYPE_FULL;

	if (update_flags->bits.position_change)
		return UPDATE_TYPE_MED;

	return UPDATE_TYPE_FAST;
}

static enum surface_update_type det_surface_update(const struct dc *dc,
		const struct dc_surface_update *u)
{
	const struct dc_state *context = dc->current_state;
	enum surface_update_type type;
	enum surface_update_type overall_type = UPDATE_TYPE_FAST;
	union surface_update_flags *update_flags = &u->surface->update_flags;

	if (u->flip_addr)
		update_flags->bits.addr_update = 1;

	if (!is_surface_in_context(context, u->surface) || u->surface->force_full_update) {
		update_flags->raw = 0xFFFFFFFF;
		return UPDATE_TYPE_FULL;
	}

	update_flags->raw = 0; // Reset all flags

	type = get_plane_info_update_type(u);
	elevate_update_type(&overall_type, type);

	type = get_scaling_info_update_type(u);
	elevate_update_type(&overall_type, type);

	if (u->flip_addr) {
		update_flags->bits.addr_update = 1;
		if (u->flip_addr->address.tmz_surface != u->surface->address.tmz_surface) {
			update_flags->bits.tmz_changed = 1;
			elevate_update_type(&overall_type, UPDATE_TYPE_FULL);
		}
	}
	if (u->in_transfer_func)
		update_flags->bits.in_transfer_func_change = 1;

	if (u->input_csc_color_matrix)
		update_flags->bits.input_csc_change = 1;

	if (u->coeff_reduction_factor)
		update_flags->bits.coeff_reduction_change = 1;

	if (u->gamut_remap_matrix)
		update_flags->bits.gamut_remap_change = 1;

	if (u->gamma) {
		enum surface_pixel_format format = SURFACE_PIXEL_FORMAT_GRPH_BEGIN;

		if (u->plane_info)
			format = u->plane_info->format;
		else if (u->surface)
			format = u->surface->format;

		if (dce_use_lut(format))
			update_flags->bits.gamma_change = 1;
	}

	if (u->lut3d_func || u->func_shaper)
		update_flags->bits.lut_3d = 1;

	if (u->hdr_mult.value)
		if (u->hdr_mult.value != u->surface->hdr_mult.value) {
			update_flags->bits.hdr_mult = 1;
			elevate_update_type(&overall_type, UPDATE_TYPE_MED);
		}

	if (update_flags->bits.in_transfer_func_change) {
		type = UPDATE_TYPE_MED;
		elevate_update_type(&overall_type, type);
	}

	if (update_flags->bits.input_csc_change
			|| update_flags->bits.coeff_reduction_change
			|| update_flags->bits.lut_3d
			|| update_flags->bits.gamma_change
			|| update_flags->bits.gamut_remap_change) {
		type = UPDATE_TYPE_FULL;
		elevate_update_type(&overall_type, type);
	}

	return overall_type;
}

static enum surface_update_type check_update_surfaces_for_stream(
		struct dc *dc,
		struct dc_surface_update *updates,
		int surface_count,
		struct dc_stream_update *stream_update,
		const struct dc_stream_status *stream_status)
{
	int i;
	enum surface_update_type overall_type = UPDATE_TYPE_FAST;

	if (dc->idle_optimizations_allowed)
		overall_type = UPDATE_TYPE_FULL;

	if (stream_status == NULL || stream_status->plane_count != surface_count)
		overall_type = UPDATE_TYPE_FULL;

	if (stream_update && stream_update->pending_test_pattern) {
		overall_type = UPDATE_TYPE_FULL;
	}

	/* some stream updates require passive update */
	if (stream_update) {
		union stream_update_flags *su_flags = &stream_update->stream->update_flags;

		if ((stream_update->src.height != 0 && stream_update->src.width != 0) ||
			(stream_update->dst.height != 0 && stream_update->dst.width != 0) ||
			stream_update->integer_scaling_update)
			su_flags->bits.scaling = 1;

		if (stream_update->out_transfer_func)
			su_flags->bits.out_tf = 1;

		if (stream_update->abm_level)
			su_flags->bits.abm_level = 1;

		if (stream_update->dpms_off)
			su_flags->bits.dpms_off = 1;

		if (stream_update->gamut_remap)
			su_flags->bits.gamut_remap = 1;

		if (stream_update->wb_update)
			su_flags->bits.wb_update = 1;

		if (stream_update->dsc_config)
			su_flags->bits.dsc_changed = 1;

		if (stream_update->mst_bw_update)
			su_flags->bits.mst_bw = 1;
		if (stream_update->crtc_timing_adjust && dc_extended_blank_supported(dc))
			su_flags->bits.crtc_timing_adjust = 1;

		if (su_flags->raw != 0)
			overall_type = UPDATE_TYPE_FULL;

		if (stream_update->output_csc_transform || stream_update->output_color_space)
			su_flags->bits.out_csc = 1;
	}

	for (i = 0 ; i < surface_count; i++) {
		enum surface_update_type type =
				det_surface_update(dc, &updates[i]);

		elevate_update_type(&overall_type, type);
	}

	return overall_type;
}

static bool dc_check_is_fullscreen_video(struct rect src, struct rect clip_rect)
{
	int view_height, view_width, clip_x, clip_y, clip_width, clip_height;

	view_height = src.height;
	view_width = src.width;

	clip_x = clip_rect.x;
	clip_y = clip_rect.y;

	clip_width = clip_rect.width;
	clip_height = clip_rect.height;

	/* check for centered video accounting for off by 1 scaling truncation */
	if ((view_height - clip_y - clip_height <= clip_y + 1) &&
			(view_width - clip_x - clip_width <= clip_x + 1) &&
			(view_height - clip_y - clip_height >= clip_y - 1) &&
			(view_width - clip_x - clip_width >= clip_x - 1)) {

		/* when OS scales up/down to letter box, it may end up
		 * with few blank pixels on the border due to truncating.
		 * Add offset margin to account for this
		 */
		if (clip_x <= 4 || clip_y <= 4)
			return true;
	}

	return false;
}

static enum surface_update_type check_boundary_crossing_for_windowed_mpo_with_odm(struct dc *dc,
		struct dc_surface_update *srf_updates, int surface_count,
		enum surface_update_type update_type)
{
	enum surface_update_type new_update_type = update_type;
	int i, j;
	struct pipe_ctx *pipe = NULL;
	struct dc_stream_state *stream;

	/* Check that we are in windowed MPO with ODM
	 * - look for MPO pipe by scanning pipes for first pipe matching
	 *   surface that has moved ( position change )
	 * - MPO pipe will have top pipe
	 * - check that top pipe has ODM pointer
	 */
	if ((surface_count > 1) && dc->config.enable_windowed_mpo_odm) {
		for (i = 0; i < surface_count; i++) {
			if (srf_updates[i].surface && srf_updates[i].scaling_info
					&& srf_updates[i].surface->update_flags.bits.position_change) {

				for (j = 0; j < dc->res_pool->pipe_count; j++) {
					if (srf_updates[i].surface == dc->current_state->res_ctx.pipe_ctx[j].plane_state) {
						pipe = &dc->current_state->res_ctx.pipe_ctx[j];
						stream = pipe->stream;
						break;
					}
				}

				if (pipe && pipe->top_pipe && (get_num_odm_splits(pipe->top_pipe) > 0) && stream
						&& !dc_check_is_fullscreen_video(stream->src, srf_updates[i].scaling_info->clip_rect)) {
					struct rect old_clip_rect, new_clip_rect;
					bool old_clip_rect_left, old_clip_rect_right, old_clip_rect_middle;
					bool new_clip_rect_left, new_clip_rect_right, new_clip_rect_middle;

					old_clip_rect = srf_updates[i].surface->clip_rect;
					new_clip_rect = srf_updates[i].scaling_info->clip_rect;

					old_clip_rect_left = ((old_clip_rect.x + old_clip_rect.width) <= (stream->src.x + (stream->src.width/2)));
					old_clip_rect_right = (old_clip_rect.x >= (stream->src.x + (stream->src.width/2)));
					old_clip_rect_middle = !old_clip_rect_left && !old_clip_rect_right;

					new_clip_rect_left = ((new_clip_rect.x + new_clip_rect.width) <= (stream->src.x + (stream->src.width/2)));
					new_clip_rect_right = (new_clip_rect.x >= (stream->src.x + (stream->src.width/2)));
					new_clip_rect_middle = !new_clip_rect_left && !new_clip_rect_right;

					if (old_clip_rect_left && new_clip_rect_middle)
						new_update_type = UPDATE_TYPE_FULL;
					else if (old_clip_rect_middle && new_clip_rect_right)
						new_update_type = UPDATE_TYPE_FULL;
					else if (old_clip_rect_right && new_clip_rect_middle)
						new_update_type = UPDATE_TYPE_FULL;
					else if (old_clip_rect_middle && new_clip_rect_left)
						new_update_type = UPDATE_TYPE_FULL;
				}
			}
		}
	}
	return new_update_type;
}

/*
 * dc_check_update_surfaces_for_stream() - Determine update type (fast, med, or full)
 *
 * See :c:type:`enum surface_update_type <surface_update_type>` for explanation of update types
 */
enum surface_update_type dc_check_update_surfaces_for_stream(
		struct dc *dc,
		struct dc_surface_update *updates,
		int surface_count,
		struct dc_stream_update *stream_update,
		const struct dc_stream_status *stream_status)
{
	int i;
	enum surface_update_type type;

	if (stream_update)
		stream_update->stream->update_flags.raw = 0;
	for (i = 0; i < surface_count; i++)
		updates[i].surface->update_flags.raw = 0;

	type = check_update_surfaces_for_stream(dc, updates, surface_count, stream_update, stream_status);
	if (type == UPDATE_TYPE_FULL) {
		if (stream_update) {
			uint32_t dsc_changed = stream_update->stream->update_flags.bits.dsc_changed;
			stream_update->stream->update_flags.raw = 0xFFFFFFFF;
			stream_update->stream->update_flags.bits.dsc_changed = dsc_changed;
		}
		for (i = 0; i < surface_count; i++)
			updates[i].surface->update_flags.raw = 0xFFFFFFFF;
	}

	if (type == UPDATE_TYPE_MED)
		type = check_boundary_crossing_for_windowed_mpo_with_odm(dc,
				updates, surface_count, type);

	if (type == UPDATE_TYPE_FAST) {
		// If there's an available clock comparator, we use that.
		if (dc->clk_mgr->funcs->are_clock_states_equal) {
			if (!dc->clk_mgr->funcs->are_clock_states_equal(&dc->clk_mgr->clks, &dc->current_state->bw_ctx.bw.dcn.clk))
				dc->optimized_required = true;
		// Else we fallback to mem compare.
		} else if (memcmp(&dc->current_state->bw_ctx.bw.dcn.clk, &dc->clk_mgr->clks, offsetof(struct dc_clocks, prev_p_state_change_support)) != 0) {
			dc->optimized_required = true;
		}

		dc->optimized_required |= dc->wm_optimized_required;
	}

	return type;
}

static struct dc_stream_status *stream_get_status(
	struct dc_state *ctx,
	struct dc_stream_state *stream)
{
	uint8_t i;

	for (i = 0; i < ctx->stream_count; i++) {
		if (stream == ctx->streams[i]) {
			return &ctx->stream_status[i];
		}
	}

	return NULL;
}

static const enum surface_update_type update_surface_trace_level = UPDATE_TYPE_FULL;

static void copy_surface_update_to_plane(
		struct dc_plane_state *surface,
		struct dc_surface_update *srf_update)
{
	if (srf_update->flip_addr) {
		surface->address = srf_update->flip_addr->address;
		surface->flip_immediate =
			srf_update->flip_addr->flip_immediate;
		surface->time.time_elapsed_in_us[surface->time.index] =
			srf_update->flip_addr->flip_timestamp_in_us -
				surface->time.prev_update_time_in_us;
		surface->time.prev_update_time_in_us =
			srf_update->flip_addr->flip_timestamp_in_us;
		surface->time.index++;
		if (surface->time.index >= DC_PLANE_UPDATE_TIMES_MAX)
			surface->time.index = 0;

		surface->triplebuffer_flips = srf_update->flip_addr->triplebuffer_flips;
	}

	if (srf_update->scaling_info) {
		surface->scaling_quality =
				srf_update->scaling_info->scaling_quality;
		surface->dst_rect =
				srf_update->scaling_info->dst_rect;
		surface->src_rect =
				srf_update->scaling_info->src_rect;
		surface->clip_rect =
				srf_update->scaling_info->clip_rect;
	}

	if (srf_update->plane_info) {
		surface->color_space =
				srf_update->plane_info->color_space;
		surface->format =
				srf_update->plane_info->format;
		surface->plane_size =
				srf_update->plane_info->plane_size;
		surface->rotation =
				srf_update->plane_info->rotation;
		surface->horizontal_mirror =
				srf_update->plane_info->horizontal_mirror;
		surface->stereo_format =
				srf_update->plane_info->stereo_format;
		surface->tiling_info =
				srf_update->plane_info->tiling_info;
		surface->visible =
				srf_update->plane_info->visible;
		surface->per_pixel_alpha =
				srf_update->plane_info->per_pixel_alpha;
		surface->global_alpha =
				srf_update->plane_info->global_alpha;
		surface->global_alpha_value =
				srf_update->plane_info->global_alpha_value;
		surface->dcc =
				srf_update->plane_info->dcc;
		surface->layer_index =
				srf_update->plane_info->layer_index;
	}

	if (srf_update->gamma &&
			(surface->gamma_correction !=
					srf_update->gamma)) {
		memcpy(&surface->gamma_correction->entries,
			&srf_update->gamma->entries,
			sizeof(struct dc_gamma_entries));
		surface->gamma_correction->is_identity =
			srf_update->gamma->is_identity;
		surface->gamma_correction->num_entries =
			srf_update->gamma->num_entries;
		surface->gamma_correction->type =
			srf_update->gamma->type;
	}

	if (srf_update->in_transfer_func &&
			(surface->in_transfer_func !=
				srf_update->in_transfer_func)) {
		surface->in_transfer_func->sdr_ref_white_level =
			srf_update->in_transfer_func->sdr_ref_white_level;
		surface->in_transfer_func->tf =
			srf_update->in_transfer_func->tf;
		surface->in_transfer_func->type =
			srf_update->in_transfer_func->type;
		memcpy(&surface->in_transfer_func->tf_pts,
			&srf_update->in_transfer_func->tf_pts,
			sizeof(struct dc_transfer_func_distributed_points));
	}

	if (srf_update->func_shaper &&
			(surface->in_shaper_func !=
			srf_update->func_shaper))
		memcpy(surface->in_shaper_func, srf_update->func_shaper,
		sizeof(*surface->in_shaper_func));

	if (srf_update->lut3d_func &&
			(surface->lut3d_func !=
			srf_update->lut3d_func))
		memcpy(surface->lut3d_func, srf_update->lut3d_func,
		sizeof(*surface->lut3d_func));

	if (srf_update->hdr_mult.value)
		surface->hdr_mult =
				srf_update->hdr_mult;

	if (srf_update->blend_tf &&
			(surface->blend_tf !=
			srf_update->blend_tf))
		memcpy(surface->blend_tf, srf_update->blend_tf,
		sizeof(*surface->blend_tf));

	if (srf_update->input_csc_color_matrix)
		surface->input_csc_color_matrix =
			*srf_update->input_csc_color_matrix;

	if (srf_update->coeff_reduction_factor)
		surface->coeff_reduction_factor =
			*srf_update->coeff_reduction_factor;

	if (srf_update->gamut_remap_matrix)
		surface->gamut_remap_matrix =
			*srf_update->gamut_remap_matrix;
}

static void copy_stream_update_to_stream(struct dc *dc,
					 struct dc_state *context,
					 struct dc_stream_state *stream,
					 struct dc_stream_update *update)
{
	struct dc_context *dc_ctx = dc->ctx;

	if (update == NULL || stream == NULL)
		return;

	if (update->src.height && update->src.width)
		stream->src = update->src;

	if (update->dst.height && update->dst.width)
		stream->dst = update->dst;

	if (update->out_transfer_func &&
	    stream->out_transfer_func != update->out_transfer_func) {
		stream->out_transfer_func->sdr_ref_white_level =
			update->out_transfer_func->sdr_ref_white_level;
		stream->out_transfer_func->tf = update->out_transfer_func->tf;
		stream->out_transfer_func->type =
			update->out_transfer_func->type;
		memcpy(&stream->out_transfer_func->tf_pts,
		       &update->out_transfer_func->tf_pts,
		       sizeof(struct dc_transfer_func_distributed_points));
	}

	if (update->hdr_static_metadata)
		stream->hdr_static_metadata = *update->hdr_static_metadata;

	if (update->abm_level)
		stream->abm_level = *update->abm_level;

	if (update->periodic_interrupt)
		stream->periodic_interrupt = *update->periodic_interrupt;

	if (update->gamut_remap)
		stream->gamut_remap_matrix = *update->gamut_remap;

	/* Note: this being updated after mode set is currently not a use case
	 * however if it arises OCSC would need to be reprogrammed at the
	 * minimum
	 */
	if (update->output_color_space)
		stream->output_color_space = *update->output_color_space;

	if (update->output_csc_transform)
		stream->csc_color_matrix = *update->output_csc_transform;

	if (update->vrr_infopacket)
		stream->vrr_infopacket = *update->vrr_infopacket;

	if (update->allow_freesync)
		stream->allow_freesync = *update->allow_freesync;

	if (update->vrr_active_variable)
		stream->vrr_active_variable = *update->vrr_active_variable;

	if (update->crtc_timing_adjust)
		stream->adjust = *update->crtc_timing_adjust;

	if (update->dpms_off)
		stream->dpms_off = *update->dpms_off;

	if (update->hfvsif_infopacket)
		stream->hfvsif_infopacket = *update->hfvsif_infopacket;

	if (update->vtem_infopacket)
		stream->vtem_infopacket = *update->vtem_infopacket;

	if (update->vsc_infopacket)
		stream->vsc_infopacket = *update->vsc_infopacket;

	if (update->vsp_infopacket)
		stream->vsp_infopacket = *update->vsp_infopacket;

	if (update->dither_option)
		stream->dither_option = *update->dither_option;

	if (update->pending_test_pattern)
		stream->test_pattern = *update->pending_test_pattern;
	/* update current stream with writeback info */
	if (update->wb_update) {
		int i;

		stream->num_wb_info = update->wb_update->num_wb_info;
		ASSERT(stream->num_wb_info <= MAX_DWB_PIPES);
		for (i = 0; i < stream->num_wb_info; i++)
			stream->writeback_info[i] =
				update->wb_update->writeback_info[i];
	}
	if (update->dsc_config) {
		struct dc_dsc_config old_dsc_cfg = stream->timing.dsc_cfg;
		uint32_t old_dsc_enabled = stream->timing.flags.DSC;
		uint32_t enable_dsc = (update->dsc_config->num_slices_h != 0 &&
				       update->dsc_config->num_slices_v != 0);

		/* Use temporarry context for validating new DSC config */
		struct dc_state *dsc_validate_context = dc_create_state(dc);

		if (dsc_validate_context) {
			dc_resource_state_copy_construct(dc->current_state, dsc_validate_context);

			stream->timing.dsc_cfg = *update->dsc_config;
			stream->timing.flags.DSC = enable_dsc;
			if (!dc->res_pool->funcs->validate_bandwidth(dc, dsc_validate_context, true)) {
				stream->timing.dsc_cfg = old_dsc_cfg;
				stream->timing.flags.DSC = old_dsc_enabled;
				update->dsc_config = NULL;
			}

			dc_release_state(dsc_validate_context);
		} else {
			DC_ERROR("Failed to allocate new validate context for DSC change\n");
			update->dsc_config = NULL;
		}
	}
}

<<<<<<< HEAD
void dc_reset_state(struct dc *dc, struct dc_state *context)
{
	dc_resource_state_destruct(context);

	/* clear the structure, but don't reset the reference count */
	memset(context, 0, offsetof(struct dc_state, refcount));

	init_state(dc, context);
}

=======
>>>>>>> 7365df19
static bool update_planes_and_stream_state(struct dc *dc,
		struct dc_surface_update *srf_updates, int surface_count,
		struct dc_stream_state *stream,
		struct dc_stream_update *stream_update,
		enum surface_update_type *new_update_type,
		struct dc_state **new_context)
{
	struct dc_state *context;
	int i, j;
	enum surface_update_type update_type;
	const struct dc_stream_status *stream_status;
	struct dc_context *dc_ctx = dc->ctx;

	stream_status = dc_stream_get_status(stream);

	if (!stream_status) {
		if (surface_count) /* Only an error condition if surf_count non-zero*/
			ASSERT(false);

		return false; /* Cannot commit surface to stream that is not committed */
	}

	context = dc->current_state;

	update_type = dc_check_update_surfaces_for_stream(
			dc, srf_updates, surface_count, stream_update, stream_status);

	/* update current stream with the new updates */
	copy_stream_update_to_stream(dc, context, stream, stream_update);

	/* do not perform surface update if surface has invalid dimensions
	 * (all zero) and no scaling_info is provided
	 */
	if (surface_count > 0) {
		for (i = 0; i < surface_count; i++) {
			if ((srf_updates[i].surface->src_rect.width == 0 ||
				 srf_updates[i].surface->src_rect.height == 0 ||
				 srf_updates[i].surface->dst_rect.width == 0 ||
				 srf_updates[i].surface->dst_rect.height == 0) &&
				(!srf_updates[i].scaling_info ||
				  srf_updates[i].scaling_info->src_rect.width == 0 ||
				  srf_updates[i].scaling_info->src_rect.height == 0 ||
				  srf_updates[i].scaling_info->dst_rect.width == 0 ||
				  srf_updates[i].scaling_info->dst_rect.height == 0)) {
				DC_ERROR("Invalid src/dst rects in surface update!\n");
				return false;
			}
		}
	}

	if (update_type >= update_surface_trace_level)
		update_surface_trace(dc, srf_updates, surface_count);

	if (update_type >= UPDATE_TYPE_FULL) {
		struct dc_plane_state *new_planes[MAX_SURFACES] = {0};

		for (i = 0; i < surface_count; i++)
			new_planes[i] = srf_updates[i].surface;

		/* initialize scratch memory for building context */
		context = dc_create_state(dc);
		if (context == NULL) {
			DC_ERROR("Failed to allocate new validate context!\n");
			return false;
		}

		dc_resource_state_copy_construct(
				dc->current_state, context);

		/*remove old surfaces from context */
		if (!dc_rem_all_planes_for_stream(dc, stream, context)) {

			BREAK_TO_DEBUGGER();
			goto fail;
		}

		/* add surface to context */
		if (!dc_add_all_planes_for_stream(dc, stream, new_planes, surface_count, context)) {

			BREAK_TO_DEBUGGER();
			goto fail;
		}
	}

	/* save update parameters into surface */
	for (i = 0; i < surface_count; i++) {
		struct dc_plane_state *surface = srf_updates[i].surface;

		copy_surface_update_to_plane(surface, &srf_updates[i]);

		if (update_type >= UPDATE_TYPE_MED) {
			for (j = 0; j < dc->res_pool->pipe_count; j++) {
				struct pipe_ctx *pipe_ctx = &context->res_ctx.pipe_ctx[j];

				if (pipe_ctx->plane_state != surface)
					continue;

				resource_build_scaling_params(pipe_ctx);
			}
		}
	}

	if (update_type == UPDATE_TYPE_FULL) {
		if (!dc->res_pool->funcs->validate_bandwidth(dc, context, false)) {
			BREAK_TO_DEBUGGER();
			goto fail;
		}
	}

	*new_context = context;
	*new_update_type = update_type;

	return true;

fail:
	dc_release_state(context);

	return false;

}

static void commit_planes_do_stream_update(struct dc *dc,
		struct dc_stream_state *stream,
		struct dc_stream_update *stream_update,
		enum surface_update_type update_type,
		struct dc_state *context)
{
	int j;

	// Stream updates
	for (j = 0; j < dc->res_pool->pipe_count; j++) {
		struct pipe_ctx *pipe_ctx = &context->res_ctx.pipe_ctx[j];

		if (!pipe_ctx->top_pipe &&  !pipe_ctx->prev_odm_pipe && pipe_ctx->stream == stream) {

			if (stream_update->periodic_interrupt && dc->hwss.setup_periodic_interrupt)
				dc->hwss.setup_periodic_interrupt(dc, pipe_ctx);

			if ((stream_update->hdr_static_metadata && !stream->use_dynamic_meta) ||
					stream_update->vrr_infopacket ||
					stream_update->vsc_infopacket ||
					stream_update->vsp_infopacket ||
					stream_update->hfvsif_infopacket ||
					stream_update->vtem_infopacket) {
				resource_build_info_frame(pipe_ctx);
				dc->hwss.update_info_frame(pipe_ctx);

				if (dc_is_dp_signal(pipe_ctx->stream->signal))
					dp_source_sequence_trace(pipe_ctx->stream->link, DPCD_SOURCE_SEQ_AFTER_UPDATE_INFO_FRAME);
			}

			if (stream_update->hdr_static_metadata &&
					stream->use_dynamic_meta &&
					dc->hwss.set_dmdata_attributes &&
					pipe_ctx->stream->dmdata_address.quad_part != 0)
				dc->hwss.set_dmdata_attributes(pipe_ctx);

			if (stream_update->gamut_remap)
				dc_stream_set_gamut_remap(dc, stream);

			if (stream_update->output_csc_transform)
				dc_stream_program_csc_matrix(dc, stream);

			if (stream_update->dither_option) {
				struct pipe_ctx *odm_pipe = pipe_ctx->next_odm_pipe;
				resource_build_bit_depth_reduction_params(pipe_ctx->stream,
									&pipe_ctx->stream->bit_depth_params);
				pipe_ctx->stream_res.opp->funcs->opp_program_fmt(pipe_ctx->stream_res.opp,
						&stream->bit_depth_params,
						&stream->clamping);
				while (odm_pipe) {
					odm_pipe->stream_res.opp->funcs->opp_program_fmt(odm_pipe->stream_res.opp,
							&stream->bit_depth_params,
							&stream->clamping);
					odm_pipe = odm_pipe->next_odm_pipe;
				}
			}


			/* Full fe update*/
			if (update_type == UPDATE_TYPE_FAST)
				continue;

			if (stream_update->dsc_config)
				dp_update_dsc_config(pipe_ctx);

			if (stream_update->mst_bw_update) {
				if (stream_update->mst_bw_update->is_increase)
					dc_link_increase_mst_payload(pipe_ctx, stream_update->mst_bw_update->mst_stream_bw);
				else
					dc_link_reduce_mst_payload(pipe_ctx, stream_update->mst_bw_update->mst_stream_bw);
			}

			if (stream_update->pending_test_pattern) {
				dc_link_dp_set_test_pattern(stream->link,
					stream->test_pattern.type,
					stream->test_pattern.color_space,
					stream->test_pattern.p_link_settings,
					stream->test_pattern.p_custom_pattern,
					stream->test_pattern.cust_pattern_size);
			}

			if (stream_update->dpms_off) {
				if (*stream_update->dpms_off) {
					core_link_disable_stream(pipe_ctx);
					/* for dpms, keep acquired resources*/
					if (pipe_ctx->stream_res.audio && !dc->debug.az_endpoint_mute_only)
						pipe_ctx->stream_res.audio->funcs->az_disable(pipe_ctx->stream_res.audio);

					dc->optimized_required = true;

				} else {
					if (get_seamless_boot_stream_count(context) == 0)
						dc->hwss.prepare_bandwidth(dc, dc->current_state);
					core_link_enable_stream(dc->current_state, pipe_ctx);
				}
			}

			if (stream_update->abm_level && pipe_ctx->stream_res.abm) {
				bool should_program_abm = true;

				// if otg funcs defined check if blanked before programming
				if (pipe_ctx->stream_res.tg->funcs->is_blanked)
					if (pipe_ctx->stream_res.tg->funcs->is_blanked(pipe_ctx->stream_res.tg))
						should_program_abm = false;

				if (should_program_abm) {
					if (*stream_update->abm_level == ABM_LEVEL_IMMEDIATE_DISABLE) {
						dc->hwss.set_abm_immediate_disable(pipe_ctx);
					} else {
						pipe_ctx->stream_res.abm->funcs->set_abm_level(
							pipe_ctx->stream_res.abm, stream->abm_level);
					}
				}
			}
		}
	}
}

static bool dc_dmub_should_send_dirty_rect_cmd(struct dc *dc, struct dc_stream_state *stream)
{
<<<<<<< HEAD
	if (stream->link->psr_settings.psr_version == DC_PSR_VERSION_SU_1)
		return true;

	if (stream->link->psr_settings.psr_version == DC_PSR_VERSION_1 &&
	    dc->debug.enable_sw_cntl_psr)
=======
	if ((stream->link->psr_settings.psr_version == DC_PSR_VERSION_SU_1
			|| stream->link->psr_settings.psr_version == DC_PSR_VERSION_1)
			&& stream->ctx->dce_version >= DCN_VERSION_3_1)
>>>>>>> 7365df19
		return true;

	return false;
}

void dc_dmub_update_dirty_rect(struct dc *dc,
			       int surface_count,
			       struct dc_stream_state *stream,
			       struct dc_surface_update *srf_updates,
			       struct dc_state *context)
{
	union dmub_rb_cmd cmd;
	struct dc_context *dc_ctx = dc->ctx;
	struct dmub_cmd_update_dirty_rect_data *update_dirty_rect;
	unsigned int i, j;
	unsigned int panel_inst = 0;

	if (!dc_dmub_should_send_dirty_rect_cmd(dc, stream))
		return;

	if (!dc_get_edp_link_panel_inst(dc, stream->link, &panel_inst))
		return;

	memset(&cmd, 0x0, sizeof(cmd));
	cmd.update_dirty_rect.header.type = DMUB_CMD__UPDATE_DIRTY_RECT;
	cmd.update_dirty_rect.header.sub_type = 0;
	cmd.update_dirty_rect.header.payload_bytes =
		sizeof(cmd.update_dirty_rect) -
		sizeof(cmd.update_dirty_rect.header);
	update_dirty_rect = &cmd.update_dirty_rect.update_dirty_rect_data;
	for (i = 0; i < surface_count; i++) {
		struct dc_plane_state *plane_state = srf_updates[i].surface;
		const struct dc_flip_addrs *flip_addr = srf_updates[i].flip_addr;

		if (!srf_updates[i].surface || !flip_addr)
			continue;
		/* Do not send in immediate flip mode */
		if (srf_updates[i].surface->flip_immediate)
			continue;

		update_dirty_rect->dirty_rect_count = flip_addr->dirty_rect_count;
		memcpy(update_dirty_rect->src_dirty_rects, flip_addr->dirty_rects,
				sizeof(flip_addr->dirty_rects));
		for (j = 0; j < dc->res_pool->pipe_count; j++) {
			struct pipe_ctx *pipe_ctx = &context->res_ctx.pipe_ctx[j];

			if (pipe_ctx->stream != stream)
				continue;
			if (pipe_ctx->plane_state != plane_state)
				continue;

			update_dirty_rect->panel_inst = panel_inst;
			update_dirty_rect->pipe_idx = j;
			dc_dmub_srv_cmd_queue(dc_ctx->dmub_srv, &cmd);
			dc_dmub_srv_cmd_execute(dc_ctx->dmub_srv);
		}
	}
}

static void commit_planes_for_stream(struct dc *dc,
		struct dc_surface_update *srf_updates,
		int surface_count,
		struct dc_stream_state *stream,
		struct dc_stream_update *stream_update,
		enum surface_update_type update_type,
		struct dc_state *context)
{
	int i, j;
	struct pipe_ctx *top_pipe_to_program = NULL;
	bool should_lock_all_pipes = (update_type != UPDATE_TYPE_FAST);
	bool subvp_prev_use = false;

	// Once we apply the new subvp context to hardware it won't be in the
	// dc->current_state anymore, so we have to cache it before we apply
	// the new SubVP context
	subvp_prev_use = false;


	dc_z10_restore(dc);

	if (get_seamless_boot_stream_count(context) > 0 && surface_count > 0) {
		/* Optimize seamless boot flag keeps clocks and watermarks high until
		 * first flip. After first flip, optimization is required to lower
		 * bandwidth. Important to note that it is expected UEFI will
		 * only light up a single display on POST, therefore we only expect
		 * one stream with seamless boot flag set.
		 */
		if (stream->apply_seamless_boot_optimization) {
			stream->apply_seamless_boot_optimization = false;

			if (get_seamless_boot_stream_count(context) == 0)
				dc->optimized_required = true;
		}
	}

	if (update_type == UPDATE_TYPE_FULL) {
		dc_allow_idle_optimizations(dc, false);

		if (get_seamless_boot_stream_count(context) == 0)
			dc->hwss.prepare_bandwidth(dc, context);

		if (dc->debug.enable_double_buffered_dsc_pg_support)
			dc->hwss.update_dsc_pg(dc, context, false);

		context_clock_trace(dc, context);
	}

	for (j = 0; j < dc->res_pool->pipe_count; j++) {
		struct pipe_ctx *pipe_ctx = &context->res_ctx.pipe_ctx[j];

		if (!pipe_ctx->top_pipe &&
			!pipe_ctx->prev_odm_pipe &&
			pipe_ctx->stream &&
			pipe_ctx->stream == stream) {
			top_pipe_to_program = pipe_ctx;
		}
	}

	for (i = 0; i < dc->res_pool->pipe_count; i++) {
		struct pipe_ctx *old_pipe = &dc->current_state->res_ctx.pipe_ctx[i];

		// Check old context for SubVP
		subvp_prev_use |= (old_pipe->stream && old_pipe->stream->mall_stream_config.type == SUBVP_PHANTOM);
		if (subvp_prev_use)
			break;
	}

	if (stream->test_pattern.type != DP_TEST_PATTERN_VIDEO_MODE) {
		struct pipe_ctx *mpcc_pipe;
		struct pipe_ctx *odm_pipe;

		for (mpcc_pipe = top_pipe_to_program; mpcc_pipe; mpcc_pipe = mpcc_pipe->bottom_pipe)
			for (odm_pipe = mpcc_pipe; odm_pipe; odm_pipe = odm_pipe->next_odm_pipe)
				odm_pipe->ttu_regs.min_ttu_vblank = MAX_TTU;
	}

	if ((update_type != UPDATE_TYPE_FAST) && stream->update_flags.bits.dsc_changed) {
		if (top_pipe_to_program &&
			top_pipe_to_program->stream_res.tg->funcs->lock_doublebuffer_enable) {
			if (should_use_dmub_lock(stream->link)) {
				union dmub_hw_lock_flags hw_locks = { 0 };
				struct dmub_hw_lock_inst_flags inst_flags = { 0 };

				hw_locks.bits.lock_dig = 1;
				inst_flags.dig_inst = top_pipe_to_program->stream_res.tg->inst;

				dmub_hw_lock_mgr_cmd(dc->ctx->dmub_srv,
							true,
							&hw_locks,
							&inst_flags);
			} else
				top_pipe_to_program->stream_res.tg->funcs->lock_doublebuffer_enable(
						top_pipe_to_program->stream_res.tg);
		}
	}

	if (should_lock_all_pipes && dc->hwss.interdependent_update_lock) {
		if (dc->hwss.subvp_pipe_control_lock)
				dc->hwss.subvp_pipe_control_lock(dc, context, true, should_lock_all_pipes, NULL, subvp_prev_use);
		dc->hwss.interdependent_update_lock(dc, context, true);

	} else {
		if (dc->hwss.subvp_pipe_control_lock)
			dc->hwss.subvp_pipe_control_lock(dc, context, true, should_lock_all_pipes, top_pipe_to_program, subvp_prev_use);
		/* Lock the top pipe while updating plane addrs, since freesync requires
		 *  plane addr update event triggers to be synchronized.
		 *  top_pipe_to_program is expected to never be NULL
		 */
		dc->hwss.pipe_control_lock(dc, top_pipe_to_program, true);
	}

	if (update_type != UPDATE_TYPE_FAST) {
		for (i = 0; i < dc->res_pool->pipe_count; i++) {
			struct pipe_ctx *new_pipe = &context->res_ctx.pipe_ctx[i];

			if ((new_pipe->stream && new_pipe->stream->mall_stream_config.type == SUBVP_PHANTOM) ||
					subvp_prev_use) {
				// If old context or new context has phantom pipes, apply
				// the phantom timings now. We can't change the phantom
				// pipe configuration safely without driver acquiring
				// the DMCUB lock first.
				dc->hwss.apply_ctx_to_hw(dc, context);
				break;
			}
		}
	}

	dc_dmub_update_dirty_rect(dc, surface_count, stream, srf_updates, context);

	if (update_type != UPDATE_TYPE_FAST) {
		for (i = 0; i < dc->res_pool->pipe_count; i++) {
			struct pipe_ctx *new_pipe = &context->res_ctx.pipe_ctx[i];

			if ((new_pipe->stream && new_pipe->stream->mall_stream_config.type == SUBVP_PHANTOM) ||
					subvp_prev_use) {
				// If old context or new context has phantom pipes, apply
				// the phantom timings now. We can't change the phantom
				// pipe configuration safely without driver acquiring
				// the DMCUB lock first.
				dc->hwss.apply_ctx_to_hw(dc, context);
				break;
			}
		}
	}

	// Stream updates
	if (stream_update)
		commit_planes_do_stream_update(dc, stream, stream_update, update_type, context);

	if (surface_count == 0) {
		/*
		 * In case of turning off screen, no need to program front end a second time.
		 * just return after program blank.
		 */
		if (dc->hwss.apply_ctx_for_surface)
			dc->hwss.apply_ctx_for_surface(dc, stream, 0, context);
		if (dc->hwss.program_front_end_for_ctx)
			dc->hwss.program_front_end_for_ctx(dc, context);

<<<<<<< HEAD
		if (update_type != UPDATE_TYPE_FAST)
			if (dc->hwss.commit_subvp_config)
				dc->hwss.commit_subvp_config(dc, context);

=======
>>>>>>> 7365df19
		if (should_lock_all_pipes && dc->hwss.interdependent_update_lock) {
			dc->hwss.interdependent_update_lock(dc, context, false);
		} else {
			dc->hwss.pipe_control_lock(dc, top_pipe_to_program, false);
		}
		dc->hwss.post_unlock_program_front_end(dc, context);

<<<<<<< HEAD
		/* Since phantom pipe programming is moved to post_unlock_program_front_end,
		 * move the SubVP lock to after the phantom pipes have been setup
		 */
		if (should_lock_all_pipes && dc->hwss.interdependent_update_lock) {
			if (dc->hwss.subvp_pipe_control_lock)
				dc->hwss.subvp_pipe_control_lock(dc, context, false, should_lock_all_pipes, NULL, subvp_prev_use);
		} else {
			if (dc->hwss.subvp_pipe_control_lock)
				dc->hwss.subvp_pipe_control_lock(dc, context, false, should_lock_all_pipes, NULL, subvp_prev_use);
		}
=======
		if (update_type != UPDATE_TYPE_FAST)
			if (dc->hwss.commit_subvp_config)
				dc->hwss.commit_subvp_config(dc, context);

		/* Since phantom pipe programming is moved to post_unlock_program_front_end,
		 * move the SubVP lock to after the phantom pipes have been setup
		 */
		if (dc->hwss.subvp_pipe_control_lock)
			dc->hwss.subvp_pipe_control_lock(dc, context, false, should_lock_all_pipes, NULL, subvp_prev_use);
>>>>>>> 7365df19
		return;
	}

	if (!IS_DIAG_DC(dc->ctx->dce_environment)) {
		for (i = 0; i < surface_count; i++) {
			struct dc_plane_state *plane_state = srf_updates[i].surface;
			/*set logical flag for lock/unlock use*/
			for (j = 0; j < dc->res_pool->pipe_count; j++) {
				struct pipe_ctx *pipe_ctx = &context->res_ctx.pipe_ctx[j];
				if (!pipe_ctx->plane_state)
					continue;
				if (should_update_pipe_for_plane(context, pipe_ctx, plane_state))
					continue;
				pipe_ctx->plane_state->triplebuffer_flips = false;
				if (update_type == UPDATE_TYPE_FAST &&
					dc->hwss.program_triplebuffer != NULL &&
					!pipe_ctx->plane_state->flip_immediate && dc->debug.enable_tri_buf) {
						/*triple buffer for VUpdate  only*/
						pipe_ctx->plane_state->triplebuffer_flips = true;
				}
			}
			if (update_type == UPDATE_TYPE_FULL) {
				/* force vsync flip when reconfiguring pipes to prevent underflow */
				plane_state->flip_immediate = false;
			}
		}
	}

	// Update Type FULL, Surface updates
	for (j = 0; j < dc->res_pool->pipe_count; j++) {
		struct pipe_ctx *pipe_ctx = &context->res_ctx.pipe_ctx[j];

		if (!pipe_ctx->top_pipe &&
			!pipe_ctx->prev_odm_pipe &&
			should_update_pipe_for_stream(context, pipe_ctx, stream)) {
			struct dc_stream_status *stream_status = NULL;

			if (!pipe_ctx->plane_state)
				continue;

			/* Full fe update*/
			if (update_type == UPDATE_TYPE_FAST)
				continue;

			ASSERT(!pipe_ctx->plane_state->triplebuffer_flips);

			if (dc->hwss.program_triplebuffer != NULL && dc->debug.enable_tri_buf) {
				/*turn off triple buffer for full update*/
				dc->hwss.program_triplebuffer(
					dc, pipe_ctx, pipe_ctx->plane_state->triplebuffer_flips);
			}
			stream_status =
				stream_get_status(context, pipe_ctx->stream);

			if (dc->hwss.apply_ctx_for_surface)
				dc->hwss.apply_ctx_for_surface(
					dc, pipe_ctx->stream, stream_status->plane_count, context);
		}
	}
	if (dc->hwss.program_front_end_for_ctx && update_type != UPDATE_TYPE_FAST) {
		dc->hwss.program_front_end_for_ctx(dc, context);
		if (dc->debug.validate_dml_output) {
			for (i = 0; i < dc->res_pool->pipe_count; i++) {
				struct pipe_ctx *cur_pipe = &context->res_ctx.pipe_ctx[i];
				if (cur_pipe->stream == NULL)
					continue;

				cur_pipe->plane_res.hubp->funcs->validate_dml_output(
						cur_pipe->plane_res.hubp, dc->ctx,
						&context->res_ctx.pipe_ctx[i].rq_regs,
						&context->res_ctx.pipe_ctx[i].dlg_regs,
						&context->res_ctx.pipe_ctx[i].ttu_regs);
			}
		}
	}

	// Update Type FAST, Surface updates
	if (update_type == UPDATE_TYPE_FAST) {
		if (dc->hwss.set_flip_control_gsl)
			for (i = 0; i < surface_count; i++) {
				struct dc_plane_state *plane_state = srf_updates[i].surface;

				for (j = 0; j < dc->res_pool->pipe_count; j++) {
					struct pipe_ctx *pipe_ctx = &context->res_ctx.pipe_ctx[j];

					if (!should_update_pipe_for_stream(context, pipe_ctx, stream))
						continue;

					if (!should_update_pipe_for_plane(context, pipe_ctx, plane_state))
						continue;

					// GSL has to be used for flip immediate
					dc->hwss.set_flip_control_gsl(pipe_ctx,
							pipe_ctx->plane_state->flip_immediate);
				}
			}

		/* Perform requested Updates */
		for (i = 0; i < surface_count; i++) {
			struct dc_plane_state *plane_state = srf_updates[i].surface;

			for (j = 0; j < dc->res_pool->pipe_count; j++) {
				struct pipe_ctx *pipe_ctx = &context->res_ctx.pipe_ctx[j];

				if (!should_update_pipe_for_stream(context, pipe_ctx, stream))
					continue;

				if (!should_update_pipe_for_plane(context, pipe_ctx, plane_state))
					continue;

				/*program triple buffer after lock based on flip type*/
				if (dc->hwss.program_triplebuffer != NULL && dc->debug.enable_tri_buf) {
					/*only enable triplebuffer for  fast_update*/
					dc->hwss.program_triplebuffer(
						dc, pipe_ctx, pipe_ctx->plane_state->triplebuffer_flips);
				}
				if (pipe_ctx->plane_state->update_flags.bits.addr_update)
					dc->hwss.update_plane_addr(dc, pipe_ctx);
			}
		}

	}

<<<<<<< HEAD
	if (update_type != UPDATE_TYPE_FAST)
		if (dc->hwss.commit_subvp_config)
			dc->hwss.commit_subvp_config(dc, context);

=======
>>>>>>> 7365df19
	if (should_lock_all_pipes && dc->hwss.interdependent_update_lock) {
		dc->hwss.interdependent_update_lock(dc, context, false);
	} else {
		dc->hwss.pipe_control_lock(dc, top_pipe_to_program, false);
	}

	if ((update_type != UPDATE_TYPE_FAST) && stream->update_flags.bits.dsc_changed) {
		if (top_pipe_to_program->stream_res.tg->funcs->lock_doublebuffer_enable) {
			top_pipe_to_program->stream_res.tg->funcs->wait_for_state(
				top_pipe_to_program->stream_res.tg,
				CRTC_STATE_VACTIVE);
			top_pipe_to_program->stream_res.tg->funcs->wait_for_state(
				top_pipe_to_program->stream_res.tg,
				CRTC_STATE_VBLANK);
			top_pipe_to_program->stream_res.tg->funcs->wait_for_state(
				top_pipe_to_program->stream_res.tg,
				CRTC_STATE_VACTIVE);

			if (should_use_dmub_lock(stream->link)) {
				union dmub_hw_lock_flags hw_locks = { 0 };
				struct dmub_hw_lock_inst_flags inst_flags = { 0 };

				hw_locks.bits.lock_dig = 1;
				inst_flags.dig_inst = top_pipe_to_program->stream_res.tg->inst;

				dmub_hw_lock_mgr_cmd(dc->ctx->dmub_srv,
							false,
							&hw_locks,
							&inst_flags);
			} else
				top_pipe_to_program->stream_res.tg->funcs->lock_doublebuffer_disable(
					top_pipe_to_program->stream_res.tg);
		}
	}

	if (update_type != UPDATE_TYPE_FAST) {
		dc->hwss.post_unlock_program_front_end(dc, context);

<<<<<<< HEAD
		/* Since phantom pipe programming is moved to post_unlock_program_front_end,
		 * move the SubVP lock to after the phantom pipes have been setup
		 */
		if (should_lock_all_pipes && dc->hwss.interdependent_update_lock) {
			if (dc->hwss.subvp_pipe_control_lock)
				dc->hwss.subvp_pipe_control_lock(dc, context, false, should_lock_all_pipes, NULL, subvp_prev_use);
		} else {
			if (dc->hwss.subvp_pipe_control_lock)
				dc->hwss.subvp_pipe_control_lock(dc, context, false, should_lock_all_pipes, top_pipe_to_program, subvp_prev_use);
		}
=======
	if (update_type != UPDATE_TYPE_FAST)
		if (dc->hwss.commit_subvp_config)
			dc->hwss.commit_subvp_config(dc, context);

	/* Since phantom pipe programming is moved to post_unlock_program_front_end,
	 * move the SubVP lock to after the phantom pipes have been setup
	 */
	if (should_lock_all_pipes && dc->hwss.interdependent_update_lock) {
		if (dc->hwss.subvp_pipe_control_lock)
			dc->hwss.subvp_pipe_control_lock(dc, context, false, should_lock_all_pipes, NULL, subvp_prev_use);
	} else {
		if (dc->hwss.subvp_pipe_control_lock)
			dc->hwss.subvp_pipe_control_lock(dc, context, false, should_lock_all_pipes, top_pipe_to_program, subvp_prev_use);
>>>>>>> 7365df19
	}

	// Fire manual trigger only when bottom plane is flipped
	for (j = 0; j < dc->res_pool->pipe_count; j++) {
		struct pipe_ctx *pipe_ctx = &context->res_ctx.pipe_ctx[j];

		if (!pipe_ctx->plane_state)
			continue;

		if (pipe_ctx->bottom_pipe || pipe_ctx->next_odm_pipe ||
				!pipe_ctx->stream || !should_update_pipe_for_stream(context, pipe_ctx, stream) ||
				!pipe_ctx->plane_state->update_flags.bits.addr_update ||
				pipe_ctx->plane_state->skip_manual_trigger)
			continue;

		if (pipe_ctx->stream_res.tg->funcs->program_manual_trigger)
			pipe_ctx->stream_res.tg->funcs->program_manual_trigger(pipe_ctx->stream_res.tg);
	}
}

<<<<<<< HEAD
=======
/* Determines if the incoming context requires a applying transition state with unnecessary
 * pipe splitting and ODM disabled, due to hardware limitations. In a case where
 * the OPP associated with an MPCC might change due to plane additions, this function
 * returns true.
 */
static bool could_mpcc_tree_change_for_active_pipes(struct dc *dc,
		struct dc_stream_state *stream,
		int surface_count,
		bool *is_plane_addition)
{

	struct dc_stream_status *cur_stream_status = stream_get_status(dc->current_state, stream);
	bool force_minimal_pipe_splitting = false;

	*is_plane_addition = false;

	if (cur_stream_status &&
			dc->current_state->stream_count > 0 &&
			dc->debug.pipe_split_policy != MPC_SPLIT_AVOID) {
		/* determine if minimal transition is required due to MPC*/
		if (surface_count > 0) {
			if (cur_stream_status->plane_count > surface_count) {
				force_minimal_pipe_splitting = true;
			} else if (cur_stream_status->plane_count < surface_count) {
				force_minimal_pipe_splitting = true;
				*is_plane_addition = true;
			}
		}
	}

	if (cur_stream_status &&
			dc->current_state->stream_count == 1 &&
			dc->debug.enable_single_display_2to1_odm_policy) {
		/* determine if minimal transition is required due to dynamic ODM*/
		if (surface_count > 0) {
			if (cur_stream_status->plane_count > 2 && cur_stream_status->plane_count > surface_count) {
				force_minimal_pipe_splitting = true;
			} else if (surface_count > 2 && cur_stream_status->plane_count < surface_count) {
				force_minimal_pipe_splitting = true;
				*is_plane_addition = true;
			}
		}
	}

	return force_minimal_pipe_splitting;
}

>>>>>>> 7365df19
static bool commit_minimal_transition_state(struct dc *dc,
		struct dc_state *transition_base_context)
{
	struct dc_state *transition_context = dc_create_state(dc);
<<<<<<< HEAD
	enum pipe_split_policy tmp_policy;
=======
	enum pipe_split_policy tmp_mpc_policy;
	bool temp_dynamic_odm_policy;
>>>>>>> 7365df19
	enum dc_status ret = DC_ERROR_UNEXPECTED;
	unsigned int i, j;

	if (!transition_context)
		return false;

<<<<<<< HEAD
	tmp_policy = dc->debug.pipe_split_policy;
	dc->debug.pipe_split_policy = MPC_SPLIT_AVOID;
=======
	if (!dc->config.is_vmin_only_asic) {
		tmp_mpc_policy = dc->debug.pipe_split_policy;
		dc->debug.pipe_split_policy = MPC_SPLIT_AVOID;
	}

	temp_dynamic_odm_policy = dc->debug.enable_single_display_2to1_odm_policy;
	dc->debug.enable_single_display_2to1_odm_policy = false;
>>>>>>> 7365df19

	dc_resource_state_copy_construct(transition_base_context, transition_context);

	//commit minimal state
	if (dc->res_pool->funcs->validate_bandwidth(dc, transition_context, false)) {
		for (i = 0; i < transition_context->stream_count; i++) {
			struct dc_stream_status *stream_status = &transition_context->stream_status[i];

			for (j = 0; j < stream_status->plane_count; j++) {
				struct dc_plane_state *plane_state = stream_status->plane_states[j];

				/* force vsync flip when reconfiguring pipes to prevent underflow
				 * and corruption
				 */
				plane_state->flip_immediate = false;
			}
		}

		ret = dc_commit_state_no_check(dc, transition_context);
	}

<<<<<<< HEAD
	//always release as dc_commit_state_no_check retains in good case
	dc_release_state(transition_context);

	//restore previous pipe split policy
	dc->debug.pipe_split_policy = tmp_policy;

	if (ret != DC_OK) {
		//this should never happen
=======
	/*always release as dc_commit_state_no_check retains in good case*/
	dc_release_state(transition_context);

	/*restore previous pipe split and odm policy*/
	if (!dc->config.is_vmin_only_asic)
		dc->debug.pipe_split_policy = tmp_mpc_policy;

	dc->debug.enable_single_display_2to1_odm_policy = temp_dynamic_odm_policy;

	if (ret != DC_OK) {
		/*this should never happen*/
>>>>>>> 7365df19
		BREAK_TO_DEBUGGER();
		return false;
	}

<<<<<<< HEAD
	//force full surface update
=======
	/*force full surface update*/
>>>>>>> 7365df19
	for (i = 0; i < dc->current_state->stream_count; i++) {
		for (j = 0; j < dc->current_state->stream_status[i].plane_count; j++) {
			dc->current_state->stream_status[i].plane_states[j]->update_flags.raw = 0xFFFFFFFF;
		}
	}

	return true;
}

bool dc_update_planes_and_stream(struct dc *dc,
		struct dc_surface_update *srf_updates, int surface_count,
		struct dc_stream_state *stream,
		struct dc_stream_update *stream_update)
{
	struct dc_state *context;
	enum surface_update_type update_type;
	int i;

	/* In cases where MPO and split or ODM are used transitions can
	 * cause underflow. Apply stream configuration with minimal pipe
	 * split first to avoid unsupported transitions for active pipes.
	 */
<<<<<<< HEAD
	bool force_minimal_pipe_splitting = false;
	bool is_plane_addition = false;

	struct dc_stream_status *cur_stream_status = stream_get_status(dc->current_state, stream);

	if (cur_stream_status &&
			dc->current_state->stream_count > 0 &&
			dc->debug.pipe_split_policy != MPC_SPLIT_AVOID) {
		/* determine if minimal transition is required */
		if (cur_stream_status->plane_count > surface_count) {
			force_minimal_pipe_splitting = true;
		} else if (cur_stream_status->plane_count < surface_count) {
			force_minimal_pipe_splitting = true;
			is_plane_addition = true;
		}
	}
=======
	bool force_minimal_pipe_splitting;
	bool is_plane_addition;

	force_minimal_pipe_splitting = could_mpcc_tree_change_for_active_pipes(
			dc,
			stream,
			surface_count,
			&is_plane_addition);
>>>>>>> 7365df19

	/* on plane addition, minimal state is the current one */
	if (force_minimal_pipe_splitting && is_plane_addition &&
		!commit_minimal_transition_state(dc, dc->current_state))
				return false;

	if (!update_planes_and_stream_state(
			dc,
			srf_updates,
			surface_count,
			stream,
			stream_update,
			&update_type,
			&context))
		return false;

<<<<<<< HEAD
	/* on plane addition, minimal state is the new one */
=======
	/* on plane removal, minimal state is the new one */
>>>>>>> 7365df19
	if (force_minimal_pipe_splitting && !is_plane_addition) {
		if (!commit_minimal_transition_state(dc, context)) {
			dc_release_state(context);
			return false;
		}

		update_type = UPDATE_TYPE_FULL;
	}

	commit_planes_for_stream(
			dc,
			srf_updates,
			surface_count,
			stream,
			stream_update,
			update_type,
			context);

	if (dc->current_state != context) {

		/* Since memory free requires elevated IRQL, an interrupt
		 * request is generated by mem free. If this happens
		 * between freeing and reassigning the context, our vsync
		 * interrupt will call into dc and cause a memory
		 * corruption BSOD. Hence, we first reassign the context,
		 * then free the old context.
		 */

		struct dc_state *old = dc->current_state;

		dc->current_state = context;
		dc_release_state(old);

		// clear any forced full updates
		for (i = 0; i < dc->res_pool->pipe_count; i++) {
			struct pipe_ctx *pipe_ctx = &context->res_ctx.pipe_ctx[i];

			if (pipe_ctx->plane_state && pipe_ctx->stream == stream)
				pipe_ctx->plane_state->force_full_update = false;
		}
	}
	return true;
}

void dc_commit_updates_for_stream(struct dc *dc,
		struct dc_surface_update *srf_updates,
		int surface_count,
		struct dc_stream_state *stream,
		struct dc_stream_update *stream_update,
		struct dc_state *state)
{
	const struct dc_stream_status *stream_status;
	enum surface_update_type update_type;
	struct dc_state *context;
	struct dc_context *dc_ctx = dc->ctx;
	int i, j;

	stream_status = dc_stream_get_status(stream);
	context = dc->current_state;

	update_type = dc_check_update_surfaces_for_stream(
				dc, srf_updates, surface_count, stream_update, stream_status);

	if (update_type >= update_surface_trace_level)
		update_surface_trace(dc, srf_updates, surface_count);


	if (update_type >= UPDATE_TYPE_FULL) {

		/* initialize scratch memory for building context */
		context = dc_create_state(dc);
		if (context == NULL) {
			DC_ERROR("Failed to allocate new validate context!\n");
			return;
		}

		dc_resource_state_copy_construct(state, context);

		for (i = 0; i < dc->res_pool->pipe_count; i++) {
			struct pipe_ctx *new_pipe = &context->res_ctx.pipe_ctx[i];
			struct pipe_ctx *old_pipe = &dc->current_state->res_ctx.pipe_ctx[i];

			if (new_pipe->plane_state && new_pipe->plane_state != old_pipe->plane_state)
				new_pipe->plane_state->force_full_update = true;
		}
	} else if (update_type == UPDATE_TYPE_FAST && dc_ctx->dce_version >= DCE_VERSION_MAX) {
		/*
		 * Previous frame finished and HW is ready for optimization.
		 *
		 * Only relevant for DCN behavior where we can guarantee the optimization
		 * is safe to apply - retain the legacy behavior for DCE.
		 */
		dc_post_update_surfaces_to_stream(dc);
	}


	for (i = 0; i < surface_count; i++) {
		struct dc_plane_state *surface = srf_updates[i].surface;

		copy_surface_update_to_plane(surface, &srf_updates[i]);

		if (update_type >= UPDATE_TYPE_MED) {
			for (j = 0; j < dc->res_pool->pipe_count; j++) {
				struct pipe_ctx *pipe_ctx =
					&context->res_ctx.pipe_ctx[j];

				if (pipe_ctx->plane_state != surface)
					continue;

				resource_build_scaling_params(pipe_ctx);
			}
		}
	}

	copy_stream_update_to_stream(dc, context, stream, stream_update);

	if (update_type >= UPDATE_TYPE_FULL) {
		if (!dc->res_pool->funcs->validate_bandwidth(dc, context, false)) {
			DC_ERROR("Mode validation failed for stream update!\n");
			dc_release_state(context);
			return;
		}
	}

	TRACE_DC_PIPE_STATE(pipe_ctx, i, MAX_PIPES);

	commit_planes_for_stream(
				dc,
				srf_updates,
				surface_count,
				stream,
				stream_update,
				update_type,
				context);
	/*update current_State*/
	if (dc->current_state != context) {

		struct dc_state *old = dc->current_state;

		dc->current_state = context;
		dc_release_state(old);

		for (i = 0; i < dc->res_pool->pipe_count; i++) {
			struct pipe_ctx *pipe_ctx = &context->res_ctx.pipe_ctx[i];

			if (pipe_ctx->plane_state && pipe_ctx->stream == stream)
				pipe_ctx->plane_state->force_full_update = false;
		}
	}

	/* Legacy optimization path for DCE. */
	if (update_type >= UPDATE_TYPE_FULL && dc_ctx->dce_version < DCE_VERSION_MAX) {
		dc_post_update_surfaces_to_stream(dc);
		TRACE_DCE_CLOCK_STATE(&context->bw_ctx.bw.dce);
	}

	return;

}

uint8_t dc_get_current_stream_count(struct dc *dc)
{
	return dc->current_state->stream_count;
}

struct dc_stream_state *dc_get_stream_at_index(struct dc *dc, uint8_t i)
{
	if (i < dc->current_state->stream_count)
		return dc->current_state->streams[i];
	return NULL;
}

enum dc_irq_source dc_interrupt_to_irq_source(
		struct dc *dc,
		uint32_t src_id,
		uint32_t ext_id)
{
	return dal_irq_service_to_irq_source(dc->res_pool->irqs, src_id, ext_id);
}

/*
 * dc_interrupt_set() - Enable/disable an AMD hw interrupt source
 */
bool dc_interrupt_set(struct dc *dc, enum dc_irq_source src, bool enable)
{

	if (dc == NULL)
		return false;

	return dal_irq_service_set(dc->res_pool->irqs, src, enable);
}

void dc_interrupt_ack(struct dc *dc, enum dc_irq_source src)
{
	dal_irq_service_ack(dc->res_pool->irqs, src);
}

void dc_power_down_on_boot(struct dc *dc)
{
	if (dc->ctx->dce_environment != DCE_ENV_VIRTUAL_HW &&
			dc->hwss.power_down_on_boot)
		dc->hwss.power_down_on_boot(dc);
}

void dc_set_power_state(
	struct dc *dc,
	enum dc_acpi_cm_power_state power_state)
{
	struct kref refcount;
	struct display_mode_lib *dml;

	if (!dc->current_state)
		return;

	switch (power_state) {
	case DC_ACPI_CM_POWER_STATE_D0:
		dc_resource_state_construct(dc, dc->current_state);

		dc_z10_restore(dc);

		if (dc->ctx->dmub_srv)
			dc_dmub_srv_wait_phy_init(dc->ctx->dmub_srv);

		dc->hwss.init_hw(dc);

		if (dc->hwss.init_sys_ctx != NULL &&
			dc->vm_pa_config.valid) {
			dc->hwss.init_sys_ctx(dc->hwseq, dc, &dc->vm_pa_config);
		}

		break;
	default:
		ASSERT(dc->current_state->stream_count == 0);
		/* Zero out the current context so that on resume we start with
		 * clean state, and dc hw programming optimizations will not
		 * cause any trouble.
		 */
		dml = kzalloc(sizeof(struct display_mode_lib),
				GFP_KERNEL);

		ASSERT(dml);
		if (!dml)
			return;

		/* Preserve refcount */
		refcount = dc->current_state->refcount;
		/* Preserve display mode lib */
		memcpy(dml, &dc->current_state->bw_ctx.dml, sizeof(struct display_mode_lib));

		dc_resource_state_destruct(dc->current_state);
		memset(dc->current_state, 0,
				sizeof(*dc->current_state));

		dc->current_state->refcount = refcount;
		dc->current_state->bw_ctx.dml = *dml;

		kfree(dml);

		break;
	}
}

void dc_resume(struct dc *dc)
{
	uint32_t i;

	for (i = 0; i < dc->link_count; i++)
		core_link_resume(dc->links[i]);
}

bool dc_is_dmcu_initialized(struct dc *dc)
{
	struct dmcu *dmcu = dc->res_pool->dmcu;

	if (dmcu)
		return dmcu->funcs->is_dmcu_initialized(dmcu);
	return false;
}

bool dc_is_oem_i2c_device_present(
	struct dc *dc,
	size_t slave_address)
{
	if (dc->res_pool->oem_device)
		return dce_i2c_oem_device_present(
			dc->res_pool,
			dc->res_pool->oem_device,
			slave_address);

	return false;
}

bool dc_submit_i2c(
		struct dc *dc,
		uint32_t link_index,
		struct i2c_command *cmd)
{

	struct dc_link *link = dc->links[link_index];
	struct ddc_service *ddc = link->ddc;
	return dce_i2c_submit_command(
		dc->res_pool,
		ddc->ddc_pin,
		cmd);
}

bool dc_submit_i2c_oem(
		struct dc *dc,
		struct i2c_command *cmd)
{
	struct ddc_service *ddc = dc->res_pool->oem_device;
	if (ddc)
		return dce_i2c_submit_command(
			dc->res_pool,
			ddc->ddc_pin,
			cmd);

	return false;
}

static bool link_add_remote_sink_helper(struct dc_link *dc_link, struct dc_sink *sink)
{
	if (dc_link->sink_count >= MAX_SINKS_PER_LINK) {
		BREAK_TO_DEBUGGER();
		return false;
	}

	dc_sink_retain(sink);

	dc_link->remote_sinks[dc_link->sink_count] = sink;
	dc_link->sink_count++;

	return true;
}

/*
 * dc_link_add_remote_sink() - Create a sink and attach it to an existing link
 *
 * EDID length is in bytes
 */
struct dc_sink *dc_link_add_remote_sink(
		struct dc_link *link,
		const uint8_t *edid,
		int len,
		struct dc_sink_init_data *init_data)
{
	struct dc_sink *dc_sink;
	enum dc_edid_status edid_status;

	if (len > DC_MAX_EDID_BUFFER_SIZE) {
		dm_error("Max EDID buffer size breached!\n");
		return NULL;
	}

	if (!init_data) {
		BREAK_TO_DEBUGGER();
		return NULL;
	}

	if (!init_data->link) {
		BREAK_TO_DEBUGGER();
		return NULL;
	}

	dc_sink = dc_sink_create(init_data);

	if (!dc_sink)
		return NULL;

	memmove(dc_sink->dc_edid.raw_edid, edid, len);
	dc_sink->dc_edid.length = len;

	if (!link_add_remote_sink_helper(
			link,
			dc_sink))
		goto fail_add_sink;

	edid_status = dm_helpers_parse_edid_caps(
			link,
			&dc_sink->dc_edid,
			&dc_sink->edid_caps);

	/*
	 * Treat device as no EDID device if EDID
	 * parsing fails
	 */
	if (edid_status != EDID_OK && edid_status != EDID_PARTIAL_VALID) {
		dc_sink->dc_edid.length = 0;
		dm_error("Bad EDID, status%d!\n", edid_status);
	}

	return dc_sink;

fail_add_sink:
	dc_sink_release(dc_sink);
	return NULL;
}

/*
 * dc_link_remove_remote_sink() - Remove a remote sink from a dc_link
 *
 * Note that this just removes the struct dc_sink - it doesn't
 * program hardware or alter other members of dc_link
 */
void dc_link_remove_remote_sink(struct dc_link *link, struct dc_sink *sink)
{
	int i;

	if (!link->sink_count) {
		BREAK_TO_DEBUGGER();
		return;
	}

	for (i = 0; i < link->sink_count; i++) {
		if (link->remote_sinks[i] == sink) {
			dc_sink_release(sink);
			link->remote_sinks[i] = NULL;

			/* shrink array to remove empty place */
			while (i < link->sink_count - 1) {
				link->remote_sinks[i] = link->remote_sinks[i+1];
				i++;
			}
			link->remote_sinks[i] = NULL;
			link->sink_count--;
			return;
		}
	}
}

void get_clock_requirements_for_state(struct dc_state *state, struct AsicStateEx *info)
{
	info->displayClock				= (unsigned int)state->bw_ctx.bw.dcn.clk.dispclk_khz;
	info->engineClock				= (unsigned int)state->bw_ctx.bw.dcn.clk.dcfclk_khz;
	info->memoryClock				= (unsigned int)state->bw_ctx.bw.dcn.clk.dramclk_khz;
	info->maxSupportedDppClock		= (unsigned int)state->bw_ctx.bw.dcn.clk.max_supported_dppclk_khz;
	info->dppClock					= (unsigned int)state->bw_ctx.bw.dcn.clk.dppclk_khz;
	info->socClock					= (unsigned int)state->bw_ctx.bw.dcn.clk.socclk_khz;
	info->dcfClockDeepSleep			= (unsigned int)state->bw_ctx.bw.dcn.clk.dcfclk_deep_sleep_khz;
	info->fClock					= (unsigned int)state->bw_ctx.bw.dcn.clk.fclk_khz;
	info->phyClock					= (unsigned int)state->bw_ctx.bw.dcn.clk.phyclk_khz;
}
enum dc_status dc_set_clock(struct dc *dc, enum dc_clock_type clock_type, uint32_t clk_khz, uint32_t stepping)
{
	if (dc->hwss.set_clock)
		return dc->hwss.set_clock(dc, clock_type, clk_khz, stepping);
	return DC_ERROR_UNEXPECTED;
}
void dc_get_clock(struct dc *dc, enum dc_clock_type clock_type, struct dc_clock_config *clock_cfg)
{
	if (dc->hwss.get_clock)
		dc->hwss.get_clock(dc, clock_type, clock_cfg);
}

/* enable/disable eDP PSR without specify stream for eDP */
bool dc_set_psr_allow_active(struct dc *dc, bool enable)
{
	int i;
	bool allow_active;

	for (i = 0; i < dc->current_state->stream_count ; i++) {
		struct dc_link *link;
		struct dc_stream_state *stream = dc->current_state->streams[i];

		link = stream->link;
		if (!link)
			continue;

		if (link->psr_settings.psr_feature_enabled) {
			if (enable && !link->psr_settings.psr_allow_active) {
				allow_active = true;
				if (!dc_link_set_psr_allow_active(link, &allow_active, false, false, NULL))
					return false;
			} else if (!enable && link->psr_settings.psr_allow_active) {
				allow_active = false;
				if (!dc_link_set_psr_allow_active(link, &allow_active, true, false, NULL))
					return false;
			}
		}
	}

	return true;
}

void dc_allow_idle_optimizations(struct dc *dc, bool allow)
{
	if (dc->debug.disable_idle_power_optimizations)
		return;

	if (dc->clk_mgr != NULL && dc->clk_mgr->funcs->is_smu_present)
		if (!dc->clk_mgr->funcs->is_smu_present(dc->clk_mgr))
			return;

	if (allow == dc->idle_optimizations_allowed)
		return;

	if (dc->hwss.apply_idle_power_optimizations && dc->hwss.apply_idle_power_optimizations(dc, allow))
		dc->idle_optimizations_allowed = allow;
}

/* set min and max memory clock to lowest and highest DPM level, respectively */
void dc_unlock_memory_clock_frequency(struct dc *dc)
{
	if (dc->clk_mgr->funcs->set_hard_min_memclk)
		dc->clk_mgr->funcs->set_hard_min_memclk(dc->clk_mgr, false);

	if (dc->clk_mgr->funcs->set_hard_max_memclk)
		dc->clk_mgr->funcs->set_hard_max_memclk(dc->clk_mgr);
}

/* set min memory clock to the min required for current mode, max to maxDPM */
void dc_lock_memory_clock_frequency(struct dc *dc)
{
	if (dc->clk_mgr->funcs->get_memclk_states_from_smu)
		dc->clk_mgr->funcs->get_memclk_states_from_smu(dc->clk_mgr);

	if (dc->clk_mgr->funcs->set_hard_min_memclk)
		dc->clk_mgr->funcs->set_hard_min_memclk(dc->clk_mgr, true);

	if (dc->clk_mgr->funcs->set_hard_max_memclk)
		dc->clk_mgr->funcs->set_hard_max_memclk(dc->clk_mgr);
}

static void blank_and_force_memclk(struct dc *dc, bool apply, unsigned int memclk_mhz)
{
	struct dc_state *context = dc->current_state;
	struct hubp *hubp;
	struct pipe_ctx *pipe;
	int i;

	for (i = 0; i < dc->res_pool->pipe_count; i++) {
		pipe = &context->res_ctx.pipe_ctx[i];

		if (pipe->stream != NULL) {
			dc->hwss.disable_pixel_data(dc, pipe, true);

			// wait for double buffer
			pipe->stream_res.tg->funcs->wait_for_state(pipe->stream_res.tg, CRTC_STATE_VACTIVE);
			pipe->stream_res.tg->funcs->wait_for_state(pipe->stream_res.tg, CRTC_STATE_VBLANK);
			pipe->stream_res.tg->funcs->wait_for_state(pipe->stream_res.tg, CRTC_STATE_VACTIVE);

			hubp = pipe->plane_res.hubp;
			hubp->funcs->set_blank_regs(hubp, true);
		}
	}

	dc->clk_mgr->funcs->set_max_memclk(dc->clk_mgr, memclk_mhz);
	dc->clk_mgr->funcs->set_min_memclk(dc->clk_mgr, memclk_mhz);

	for (i = 0; i < dc->res_pool->pipe_count; i++) {
		pipe = &context->res_ctx.pipe_ctx[i];

		if (pipe->stream != NULL) {
			dc->hwss.disable_pixel_data(dc, pipe, false);

			hubp = pipe->plane_res.hubp;
			hubp->funcs->set_blank_regs(hubp, false);
		}
	}
}


/**
 * dc_enable_dcmode_clk_limit() - lower clocks in dc (battery) mode
 * @dc: pointer to dc of the dm calling this
 * @enable: True = transition to DC mode, false = transition back to AC mode
 *
 * Some SoCs define additional clock limits when in DC mode, DM should
 * invoke this function when the platform undergoes a power source transition
 * so DC can apply/unapply the limit. This interface may be disruptive to
 * the onscreen content.
 *
 * Context: Triggered by OS through DM interface, or manually by escape calls.
 * Need to hold a dclock when doing so.
 *
 * Return: none (void function)
 *
 */
void dc_enable_dcmode_clk_limit(struct dc *dc, bool enable)
{
	uint32_t hw_internal_rev = dc->ctx->asic_id.hw_internal_rev;
	unsigned int softMax, maxDPM, funcMin;
	bool p_state_change_support;

	if (!ASICREV_IS_BEIGE_GOBY_P(hw_internal_rev))
		return;

	softMax = dc->clk_mgr->bw_params->dc_mode_softmax_memclk;
	maxDPM = dc->clk_mgr->bw_params->clk_table.entries[dc->clk_mgr->bw_params->clk_table.num_entries - 1].memclk_mhz;
	funcMin = (dc->clk_mgr->clks.dramclk_khz + 999) / 1000;
	p_state_change_support = dc->clk_mgr->clks.p_state_change_support;

	if (enable && !dc->clk_mgr->dc_mode_softmax_enabled) {
		if (p_state_change_support) {
			if (funcMin <= softMax)
				dc->clk_mgr->funcs->set_max_memclk(dc->clk_mgr, softMax);
			// else: No-Op
		} else {
			if (funcMin <= softMax)
				blank_and_force_memclk(dc, true, softMax);
			// else: No-Op
		}
	} else if (!enable && dc->clk_mgr->dc_mode_softmax_enabled) {
		if (p_state_change_support) {
			if (funcMin <= softMax)
				dc->clk_mgr->funcs->set_max_memclk(dc->clk_mgr, maxDPM);
			// else: No-Op
		} else {
			if (funcMin <= softMax)
				blank_and_force_memclk(dc, true, maxDPM);
			// else: No-Op
		}
	}
	dc->clk_mgr->dc_mode_softmax_enabled = enable;
}
bool dc_is_plane_eligible_for_idle_optimizations(struct dc *dc, struct dc_plane_state *plane,
		struct dc_cursor_attributes *cursor_attr)
{
	if (dc->hwss.does_plane_fit_in_mall && dc->hwss.does_plane_fit_in_mall(dc, plane, cursor_attr))
		return true;
	return false;
}

/* cleanup on driver unload */
void dc_hardware_release(struct dc *dc)
{
	dc_mclk_switch_using_fw_based_vblank_stretch_shut_down(dc);

	if (dc->hwss.hardware_release)
		dc->hwss.hardware_release(dc);
}

void dc_mclk_switch_using_fw_based_vblank_stretch_shut_down(struct dc *dc)
{
	if (dc->current_state)
		dc->current_state->bw_ctx.bw.dcn.clk.fw_based_mclk_switching_shut_down = true;
}

/*
 *****************************************************************************
 * Function: dc_is_dmub_outbox_supported -
 *
 * @brief
 *      Checks whether DMUB FW supports outbox notifications, if supported
 *		DM should register outbox interrupt prior to actually enabling interrupts
 *		via dc_enable_dmub_outbox
 *
 *  @param
 *		[in] dc: dc structure
 *
 *  @return
 *		True if DMUB FW supports outbox notifications, False otherwise
 *****************************************************************************
 */
bool dc_is_dmub_outbox_supported(struct dc *dc)
{
	/* DCN31 B0 USB4 DPIA needs dmub notifications for interrupts */
	if (dc->ctx->asic_id.chip_family == FAMILY_YELLOW_CARP &&
	    dc->ctx->asic_id.hw_internal_rev == YELLOW_CARP_B0 &&
	    !dc->debug.dpia_debug.bits.disable_dpia)
		return true;

<<<<<<< HEAD
	if (dc->ctx->asic_id.chip_family == AMDGPU_FAMILY_GC_11_0_2 &&
=======
	if (dc->ctx->asic_id.chip_family == AMDGPU_FAMILY_GC_11_0_1 &&
>>>>>>> 7365df19
	    !dc->debug.dpia_debug.bits.disable_dpia)
		return true;

	/* dmub aux needs dmub notifications to be enabled */
	return dc->debug.enable_dmub_aux_for_legacy_ddc;
}

/*
 *****************************************************************************
 *  Function: dc_enable_dmub_notifications
 *
 *  @brief
 *		Calls dc_is_dmub_outbox_supported to check if dmub fw supports outbox
 *		notifications. All DMs shall switch to dc_is_dmub_outbox_supported.
 *		This API shall be removed after switching.
 *
 *  @param
 *		[in] dc: dc structure
 *
 *  @return
 *		True if DMUB FW supports outbox notifications, False otherwise
 *****************************************************************************
 */
bool dc_enable_dmub_notifications(struct dc *dc)
{
	return dc_is_dmub_outbox_supported(dc);
}

/**
 *****************************************************************************
 *  Function: dc_enable_dmub_outbox
 *
 *  @brief
 *		Enables DMUB unsolicited notifications to x86 via outbox
 *
 *  @param
 *		[in] dc: dc structure
 *
 *  @return
 *		None
 *****************************************************************************
 */
void dc_enable_dmub_outbox(struct dc *dc)
{
	struct dc_context *dc_ctx = dc->ctx;

	dmub_enable_outbox_notification(dc_ctx->dmub_srv);
	DC_LOG_DC("%s: dmub outbox notifications enabled\n", __func__);
}

/**
 * dc_process_dmub_aux_transfer_async - Submits aux command to dmub via inbox message
 *                                      Sets port index appropriately for legacy DDC
 * @dc: dc structure
 * @link_index: link index
 * @payload: aux payload
 *
 * Returns: True if successful, False if failure
 */
bool dc_process_dmub_aux_transfer_async(struct dc *dc,
				uint32_t link_index,
				struct aux_payload *payload)
{
	uint8_t action;
	union dmub_rb_cmd cmd = {0};
	struct dc_dmub_srv *dmub_srv = dc->ctx->dmub_srv;

	ASSERT(payload->length <= 16);

	cmd.dp_aux_access.header.type = DMUB_CMD__DP_AUX_ACCESS;
	cmd.dp_aux_access.header.payload_bytes = 0;
	/* For dpia, ddc_pin is set to NULL */
	if (!dc->links[link_index]->ddc->ddc_pin)
		cmd.dp_aux_access.aux_control.type = AUX_CHANNEL_DPIA;
	else
		cmd.dp_aux_access.aux_control.type = AUX_CHANNEL_LEGACY_DDC;

	cmd.dp_aux_access.aux_control.instance = dc->links[link_index]->ddc_hw_inst;
	cmd.dp_aux_access.aux_control.sw_crc_enabled = 0;
	cmd.dp_aux_access.aux_control.timeout = 0;
	cmd.dp_aux_access.aux_control.dpaux.address = payload->address;
	cmd.dp_aux_access.aux_control.dpaux.is_i2c_over_aux = payload->i2c_over_aux;
	cmd.dp_aux_access.aux_control.dpaux.length = payload->length;

	/* set aux action */
	if (payload->i2c_over_aux) {
		if (payload->write) {
			if (payload->mot)
				action = DP_AUX_REQ_ACTION_I2C_WRITE_MOT;
			else
				action = DP_AUX_REQ_ACTION_I2C_WRITE;
		} else {
			if (payload->mot)
				action = DP_AUX_REQ_ACTION_I2C_READ_MOT;
			else
				action = DP_AUX_REQ_ACTION_I2C_READ;
			}
	} else {
		if (payload->write)
			action = DP_AUX_REQ_ACTION_DPCD_WRITE;
		else
			action = DP_AUX_REQ_ACTION_DPCD_READ;
	}

	cmd.dp_aux_access.aux_control.dpaux.action = action;

	if (payload->length && payload->write) {
		memcpy(cmd.dp_aux_access.aux_control.dpaux.data,
			payload->data,
			payload->length
			);
	}

	dc_dmub_srv_cmd_queue(dmub_srv, &cmd);
	dc_dmub_srv_cmd_execute(dmub_srv);
	dc_dmub_srv_wait_idle(dmub_srv);

	return true;
}

uint8_t get_link_index_from_dpia_port_index(const struct dc *dc,
					    uint8_t dpia_port_index)
{
	uint8_t index, link_index = 0xFF;

	for (index = 0; index < dc->link_count; index++) {
		/* ddc_hw_inst has dpia port index for dpia links
		 * and ddc instance for legacy links
		 */
		if (!dc->links[index]->ddc->ddc_pin) {
			if (dc->links[index]->ddc_hw_inst == dpia_port_index) {
				link_index = index;
				break;
			}
		}
	}
	ASSERT(link_index != 0xFF);
	return link_index;
}

/**
 *****************************************************************************
 *  Function: dc_process_dmub_set_config_async
 *
 *  @brief
 *		Submits set_config command to dmub via inbox message
 *
 *  @param
 *		[in] dc: dc structure
 *		[in] link_index: link index
 *		[in] payload: aux payload
 *		[out] notify: set_config immediate reply
 *
 *  @return
 *		True if successful, False if failure
 *****************************************************************************
 */
bool dc_process_dmub_set_config_async(struct dc *dc,
				uint32_t link_index,
				struct set_config_cmd_payload *payload,
				struct dmub_notification *notify)
{
	union dmub_rb_cmd cmd = {0};
	struct dc_dmub_srv *dmub_srv = dc->ctx->dmub_srv;
	bool is_cmd_complete = true;

	/* prepare SET_CONFIG command */
	cmd.set_config_access.header.type = DMUB_CMD__DPIA;
	cmd.set_config_access.header.sub_type = DMUB_CMD__DPIA_SET_CONFIG_ACCESS;

	cmd.set_config_access.set_config_control.instance = dc->links[link_index]->ddc_hw_inst;
	cmd.set_config_access.set_config_control.cmd_pkt.msg_type = payload->msg_type;
	cmd.set_config_access.set_config_control.cmd_pkt.msg_data = payload->msg_data;

	if (!dc_dmub_srv_cmd_with_reply_data(dmub_srv, &cmd)) {
		/* command is not processed by dmub */
		notify->sc_status = SET_CONFIG_UNKNOWN_ERROR;
		return is_cmd_complete;
	}

	/* command processed by dmub, if ret_status is 1, it is completed instantly */
	if (cmd.set_config_access.header.ret_status == 1)
		notify->sc_status = cmd.set_config_access.set_config_control.immed_status;
	else
		/* cmd pending, will receive notification via outbox */
		is_cmd_complete = false;

	return is_cmd_complete;
}

/**
 *****************************************************************************
 *  Function: dc_process_dmub_set_mst_slots
 *
 *  @brief
 *		Submits mst slot allocation command to dmub via inbox message
 *
 *  @param
 *		[in] dc: dc structure
 *		[in] link_index: link index
 *		[in] mst_alloc_slots: mst slots to be allotted
 *		[out] mst_slots_in_use: mst slots in use returned in failure case
 *
 *	@return
 *		DC_OK if successful, DC_ERROR if failure
 *****************************************************************************
 */
enum dc_status dc_process_dmub_set_mst_slots(const struct dc *dc,
				uint32_t link_index,
				uint8_t mst_alloc_slots,
				uint8_t *mst_slots_in_use)
{
	union dmub_rb_cmd cmd = {0};
	struct dc_dmub_srv *dmub_srv = dc->ctx->dmub_srv;

	/* prepare MST_ALLOC_SLOTS command */
	cmd.set_mst_alloc_slots.header.type = DMUB_CMD__DPIA;
	cmd.set_mst_alloc_slots.header.sub_type = DMUB_CMD__DPIA_MST_ALLOC_SLOTS;

	cmd.set_mst_alloc_slots.mst_slots_control.instance = dc->links[link_index]->ddc_hw_inst;
	cmd.set_mst_alloc_slots.mst_slots_control.mst_alloc_slots = mst_alloc_slots;

	if (!dc_dmub_srv_cmd_with_reply_data(dmub_srv, &cmd))
		/* command is not processed by dmub */
		return DC_ERROR_UNEXPECTED;

	/* command processed by dmub, if ret_status is 1 */
	if (cmd.set_config_access.header.ret_status != 1)
		/* command processing error */
		return DC_ERROR_UNEXPECTED;

	/* command processed and we have a status of 2, mst not enabled in dpia */
	if (cmd.set_mst_alloc_slots.mst_slots_control.immed_status == 2)
		return DC_FAIL_UNSUPPORTED_1;

	/* previously configured mst alloc and used slots did not match */
	if (cmd.set_mst_alloc_slots.mst_slots_control.immed_status == 3) {
		*mst_slots_in_use = cmd.set_mst_alloc_slots.mst_slots_control.mst_slots_in_use;
		return DC_NOT_SUPPORTED;
	}

	return DC_OK;
}

/**
 * dc_disable_accelerated_mode - disable accelerated mode
 * @dc: dc structure
 */
void dc_disable_accelerated_mode(struct dc *dc)
{
	bios_set_scratch_acc_mode_change(dc->ctx->dc_bios, 0);
}


/**
 *****************************************************************************
 *  dc_notify_vsync_int_state() - notifies vsync enable/disable state
 *  @dc: dc structure
 *	@stream: stream where vsync int state changed
 *	@enable: whether vsync is enabled or disabled
 *
 *  Called when vsync is enabled/disabled
 *	Will notify DMUB to start/stop ABM interrupts after steady state is reached
 *
 *****************************************************************************
 */
void dc_notify_vsync_int_state(struct dc *dc, struct dc_stream_state *stream, bool enable)
{
	int i;
	int edp_num;
	struct pipe_ctx *pipe = NULL;
	struct dc_link *link = stream->sink->link;
	struct dc_link *edp_links[MAX_NUM_EDP];


	if (link->psr_settings.psr_feature_enabled)
		return;

	/*find primary pipe associated with stream*/
	for (i = 0; i < MAX_PIPES; i++) {
		pipe = &dc->current_state->res_ctx.pipe_ctx[i];

		if (pipe->stream == stream && pipe->stream_res.tg)
			break;
	}

	if (i == MAX_PIPES) {
		ASSERT(0);
		return;
	}

	get_edp_links(dc, edp_links, &edp_num);

	/* Determine panel inst */
	for (i = 0; i < edp_num; i++) {
		if (edp_links[i] == link)
			break;
	}

	if (i == edp_num) {
		return;
	}

	if (pipe->stream_res.abm && pipe->stream_res.abm->funcs->set_abm_pause)
		pipe->stream_res.abm->funcs->set_abm_pause(pipe->stream_res.abm, !enable, i, pipe->stream_res.tg->inst);
}
/*
 * dc_extended_blank_supported: Decide whether extended blank is supported
 *
 * Extended blank is a freesync optimization feature to be enabled in the future.
 * During the extra vblank period gained from freesync, we have the ability to enter z9/z10.
 *
 * @param [in] dc: Current DC state
 * @return: Indicate whether extended blank is supported (true or false)
 */
bool dc_extended_blank_supported(struct dc *dc)
{
	return dc->debug.extended_blank_optimization && !dc->debug.disable_z10
		&& dc->caps.zstate_support && dc->caps.is_apu;
}<|MERGE_RESOLUTION|>--- conflicted
+++ resolved
@@ -400,12 +400,9 @@
 		struct dc_crtc_timing_adjust *adjust)
 {
 	int i;
-<<<<<<< HEAD
-=======
 
 	if (memcmp(adjust, &stream->adjust, sizeof(struct dc_crtc_timing_adjust)) == 0)
 		return true;
->>>>>>> 7365df19
 
 	stream->adjust.v_total_max = adjust->v_total_max;
 	stream->adjust.v_total_mid = adjust->v_total_mid;
@@ -1103,12 +1100,8 @@
 				dc->current_state->stream_count != context->stream_count)
 			should_disable = true;
 
-<<<<<<< HEAD
-		if (old_stream && !dc->current_state->res_ctx.pipe_ctx[i].top_pipe) {
-=======
 		if (old_stream && !dc->current_state->res_ctx.pipe_ctx[i].top_pipe &&
 				!dc->current_state->res_ctx.pipe_ctx[i].prev_odm_pipe) {
->>>>>>> 7365df19
 			struct pipe_ctx *old_pipe, *new_pipe;
 
 			old_pipe = &dc->current_state->res_ctx.pipe_ctx[i];
@@ -2865,19 +2858,6 @@
 	}
 }
 
-<<<<<<< HEAD
-void dc_reset_state(struct dc *dc, struct dc_state *context)
-{
-	dc_resource_state_destruct(context);
-
-	/* clear the structure, but don't reset the reference count */
-	memset(context, 0, offsetof(struct dc_state, refcount));
-
-	init_state(dc, context);
-}
-
-=======
->>>>>>> 7365df19
 static bool update_planes_and_stream_state(struct dc *dc,
 		struct dc_surface_update *srf_updates, int surface_count,
 		struct dc_stream_state *stream,
@@ -3119,17 +3099,9 @@
 
 static bool dc_dmub_should_send_dirty_rect_cmd(struct dc *dc, struct dc_stream_state *stream)
 {
-<<<<<<< HEAD
-	if (stream->link->psr_settings.psr_version == DC_PSR_VERSION_SU_1)
-		return true;
-
-	if (stream->link->psr_settings.psr_version == DC_PSR_VERSION_1 &&
-	    dc->debug.enable_sw_cntl_psr)
-=======
 	if ((stream->link->psr_settings.psr_version == DC_PSR_VERSION_SU_1
 			|| stream->link->psr_settings.psr_version == DC_PSR_VERSION_1)
 			&& stream->ctx->dce_version >= DCN_VERSION_3_1)
->>>>>>> 7365df19
 		return true;
 
 	return false;
@@ -3266,7 +3238,7 @@
 				odm_pipe->ttu_regs.min_ttu_vblank = MAX_TTU;
 	}
 
-	if ((update_type != UPDATE_TYPE_FAST) && stream->update_flags.bits.dsc_changed) {
+	if ((update_type != UPDATE_TYPE_FAST) && stream->update_flags.bits.dsc_changed)
 		if (top_pipe_to_program &&
 			top_pipe_to_program->stream_res.tg->funcs->lock_doublebuffer_enable) {
 			if (should_use_dmub_lock(stream->link)) {
@@ -3284,7 +3256,6 @@
 				top_pipe_to_program->stream_res.tg->funcs->lock_doublebuffer_enable(
 						top_pipe_to_program->stream_res.tg);
 		}
-	}
 
 	if (should_lock_all_pipes && dc->hwss.interdependent_update_lock) {
 		if (dc->hwss.subvp_pipe_control_lock)
@@ -3349,13 +3320,6 @@
 		if (dc->hwss.program_front_end_for_ctx)
 			dc->hwss.program_front_end_for_ctx(dc, context);
 
-<<<<<<< HEAD
-		if (update_type != UPDATE_TYPE_FAST)
-			if (dc->hwss.commit_subvp_config)
-				dc->hwss.commit_subvp_config(dc, context);
-
-=======
->>>>>>> 7365df19
 		if (should_lock_all_pipes && dc->hwss.interdependent_update_lock) {
 			dc->hwss.interdependent_update_lock(dc, context, false);
 		} else {
@@ -3363,18 +3327,6 @@
 		}
 		dc->hwss.post_unlock_program_front_end(dc, context);
 
-<<<<<<< HEAD
-		/* Since phantom pipe programming is moved to post_unlock_program_front_end,
-		 * move the SubVP lock to after the phantom pipes have been setup
-		 */
-		if (should_lock_all_pipes && dc->hwss.interdependent_update_lock) {
-			if (dc->hwss.subvp_pipe_control_lock)
-				dc->hwss.subvp_pipe_control_lock(dc, context, false, should_lock_all_pipes, NULL, subvp_prev_use);
-		} else {
-			if (dc->hwss.subvp_pipe_control_lock)
-				dc->hwss.subvp_pipe_control_lock(dc, context, false, should_lock_all_pipes, NULL, subvp_prev_use);
-		}
-=======
 		if (update_type != UPDATE_TYPE_FAST)
 			if (dc->hwss.commit_subvp_config)
 				dc->hwss.commit_subvp_config(dc, context);
@@ -3384,7 +3336,6 @@
 		 */
 		if (dc->hwss.subvp_pipe_control_lock)
 			dc->hwss.subvp_pipe_control_lock(dc, context, false, should_lock_all_pipes, NULL, subvp_prev_use);
->>>>>>> 7365df19
 		return;
 	}
 
@@ -3508,20 +3459,13 @@
 
 	}
 
-<<<<<<< HEAD
-	if (update_type != UPDATE_TYPE_FAST)
-		if (dc->hwss.commit_subvp_config)
-			dc->hwss.commit_subvp_config(dc, context);
-
-=======
->>>>>>> 7365df19
 	if (should_lock_all_pipes && dc->hwss.interdependent_update_lock) {
 		dc->hwss.interdependent_update_lock(dc, context, false);
 	} else {
 		dc->hwss.pipe_control_lock(dc, top_pipe_to_program, false);
 	}
 
-	if ((update_type != UPDATE_TYPE_FAST) && stream->update_flags.bits.dsc_changed) {
+	if ((update_type != UPDATE_TYPE_FAST) && stream->update_flags.bits.dsc_changed)
 		if (top_pipe_to_program->stream_res.tg->funcs->lock_doublebuffer_enable) {
 			top_pipe_to_program->stream_res.tg->funcs->wait_for_state(
 				top_pipe_to_program->stream_res.tg,
@@ -3548,23 +3492,10 @@
 				top_pipe_to_program->stream_res.tg->funcs->lock_doublebuffer_disable(
 					top_pipe_to_program->stream_res.tg);
 		}
-	}
-
-	if (update_type != UPDATE_TYPE_FAST) {
+
+	if (update_type != UPDATE_TYPE_FAST)
 		dc->hwss.post_unlock_program_front_end(dc, context);
 
-<<<<<<< HEAD
-		/* Since phantom pipe programming is moved to post_unlock_program_front_end,
-		 * move the SubVP lock to after the phantom pipes have been setup
-		 */
-		if (should_lock_all_pipes && dc->hwss.interdependent_update_lock) {
-			if (dc->hwss.subvp_pipe_control_lock)
-				dc->hwss.subvp_pipe_control_lock(dc, context, false, should_lock_all_pipes, NULL, subvp_prev_use);
-		} else {
-			if (dc->hwss.subvp_pipe_control_lock)
-				dc->hwss.subvp_pipe_control_lock(dc, context, false, should_lock_all_pipes, top_pipe_to_program, subvp_prev_use);
-		}
-=======
 	if (update_type != UPDATE_TYPE_FAST)
 		if (dc->hwss.commit_subvp_config)
 			dc->hwss.commit_subvp_config(dc, context);
@@ -3578,7 +3509,6 @@
 	} else {
 		if (dc->hwss.subvp_pipe_control_lock)
 			dc->hwss.subvp_pipe_control_lock(dc, context, false, should_lock_all_pipes, top_pipe_to_program, subvp_prev_use);
->>>>>>> 7365df19
 	}
 
 	// Fire manual trigger only when bottom plane is flipped
@@ -3599,8 +3529,6 @@
 	}
 }
 
-<<<<<<< HEAD
-=======
 /* Determines if the incoming context requires a applying transition state with unnecessary
  * pipe splitting and ODM disabled, due to hardware limitations. In a case where
  * the OPP associated with an MPCC might change due to plane additions, this function
@@ -3648,27 +3576,18 @@
 	return force_minimal_pipe_splitting;
 }
 
->>>>>>> 7365df19
 static bool commit_minimal_transition_state(struct dc *dc,
 		struct dc_state *transition_base_context)
 {
 	struct dc_state *transition_context = dc_create_state(dc);
-<<<<<<< HEAD
-	enum pipe_split_policy tmp_policy;
-=======
 	enum pipe_split_policy tmp_mpc_policy;
 	bool temp_dynamic_odm_policy;
->>>>>>> 7365df19
 	enum dc_status ret = DC_ERROR_UNEXPECTED;
 	unsigned int i, j;
 
 	if (!transition_context)
 		return false;
 
-<<<<<<< HEAD
-	tmp_policy = dc->debug.pipe_split_policy;
-	dc->debug.pipe_split_policy = MPC_SPLIT_AVOID;
-=======
 	if (!dc->config.is_vmin_only_asic) {
 		tmp_mpc_policy = dc->debug.pipe_split_policy;
 		dc->debug.pipe_split_policy = MPC_SPLIT_AVOID;
@@ -3676,7 +3595,6 @@
 
 	temp_dynamic_odm_policy = dc->debug.enable_single_display_2to1_odm_policy;
 	dc->debug.enable_single_display_2to1_odm_policy = false;
->>>>>>> 7365df19
 
 	dc_resource_state_copy_construct(transition_base_context, transition_context);
 
@@ -3698,16 +3616,6 @@
 		ret = dc_commit_state_no_check(dc, transition_context);
 	}
 
-<<<<<<< HEAD
-	//always release as dc_commit_state_no_check retains in good case
-	dc_release_state(transition_context);
-
-	//restore previous pipe split policy
-	dc->debug.pipe_split_policy = tmp_policy;
-
-	if (ret != DC_OK) {
-		//this should never happen
-=======
 	/*always release as dc_commit_state_no_check retains in good case*/
 	dc_release_state(transition_context);
 
@@ -3719,16 +3627,11 @@
 
 	if (ret != DC_OK) {
 		/*this should never happen*/
->>>>>>> 7365df19
 		BREAK_TO_DEBUGGER();
 		return false;
 	}
 
-<<<<<<< HEAD
-	//force full surface update
-=======
 	/*force full surface update*/
->>>>>>> 7365df19
 	for (i = 0; i < dc->current_state->stream_count; i++) {
 		for (j = 0; j < dc->current_state->stream_status[i].plane_count; j++) {
 			dc->current_state->stream_status[i].plane_states[j]->update_flags.raw = 0xFFFFFFFF;
@@ -3751,24 +3654,6 @@
 	 * cause underflow. Apply stream configuration with minimal pipe
 	 * split first to avoid unsupported transitions for active pipes.
 	 */
-<<<<<<< HEAD
-	bool force_minimal_pipe_splitting = false;
-	bool is_plane_addition = false;
-
-	struct dc_stream_status *cur_stream_status = stream_get_status(dc->current_state, stream);
-
-	if (cur_stream_status &&
-			dc->current_state->stream_count > 0 &&
-			dc->debug.pipe_split_policy != MPC_SPLIT_AVOID) {
-		/* determine if minimal transition is required */
-		if (cur_stream_status->plane_count > surface_count) {
-			force_minimal_pipe_splitting = true;
-		} else if (cur_stream_status->plane_count < surface_count) {
-			force_minimal_pipe_splitting = true;
-			is_plane_addition = true;
-		}
-	}
-=======
 	bool force_minimal_pipe_splitting;
 	bool is_plane_addition;
 
@@ -3777,7 +3662,6 @@
 			stream,
 			surface_count,
 			&is_plane_addition);
->>>>>>> 7365df19
 
 	/* on plane addition, minimal state is the current one */
 	if (force_minimal_pipe_splitting && is_plane_addition &&
@@ -3794,11 +3678,7 @@
 			&context))
 		return false;
 
-<<<<<<< HEAD
-	/* on plane addition, minimal state is the new one */
-=======
 	/* on plane removal, minimal state is the new one */
->>>>>>> 7365df19
 	if (force_minimal_pipe_splitting && !is_plane_addition) {
 		if (!commit_minimal_transition_state(dc, context)) {
 			dc_release_state(context);
@@ -4461,11 +4341,7 @@
 	    !dc->debug.dpia_debug.bits.disable_dpia)
 		return true;
 
-<<<<<<< HEAD
-	if (dc->ctx->asic_id.chip_family == AMDGPU_FAMILY_GC_11_0_2 &&
-=======
 	if (dc->ctx->asic_id.chip_family == AMDGPU_FAMILY_GC_11_0_1 &&
->>>>>>> 7365df19
 	    !dc->debug.dpia_debug.bits.disable_dpia)
 		return true;
 
