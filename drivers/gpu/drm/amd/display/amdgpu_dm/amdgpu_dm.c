/*
 * Copyright 2015 Advanced Micro Devices, Inc.
 *
 * Permission is hereby granted, free of charge, to any person obtaining a
 * copy of this software and associated documentation files (the "Software"),
 * to deal in the Software without restriction, including without limitation
 * the rights to use, copy, modify, merge, publish, distribute, sublicense,
 * and/or sell copies of the Software, and to permit persons to whom the
 * Software is furnished to do so, subject to the following conditions:
 *
 * The above copyright notice and this permission notice shall be included in
 * all copies or substantial portions of the Software.
 *
 * THE SOFTWARE IS PROVIDED "AS IS", WITHOUT WARRANTY OF ANY KIND, EXPRESS OR
 * IMPLIED, INCLUDING BUT NOT LIMITED TO THE WARRANTIES OF MERCHANTABILITY,
 * FITNESS FOR A PARTICULAR PURPOSE AND NONINFRINGEMENT.  IN NO EVENT SHALL
 * THE COPYRIGHT HOLDER(S) OR AUTHOR(S) BE LIABLE FOR ANY CLAIM, DAMAGES OR
 * OTHER LIABILITY, WHETHER IN AN ACTION OF CONTRACT, TORT OR OTHERWISE,
 * ARISING FROM, OUT OF OR IN CONNECTION WITH THE SOFTWARE OR THE USE OR
 * OTHER DEALINGS IN THE SOFTWARE.
 *
 * Authors: AMD
 *
 */

/* The caprices of the preprocessor require that this be declared right here */
#define CREATE_TRACE_POINTS

#include "dm_services_types.h"
#include "dc.h"
#include "dc/inc/core_types.h"
#include "dal_asic_id.h"
#include "dmub/dmub_srv.h"
#include "dc/inc/hw/dmcu.h"
#include "dc/inc/hw/abm.h"
#include "dc/dc_dmub_srv.h"
#include "amdgpu_dm_trace.h"

#include "vid.h"
#include "amdgpu.h"
#include "amdgpu_display.h"
#include "amdgpu_ucode.h"
#include "atom.h"
#include "amdgpu_dm.h"
#ifdef CONFIG_DRM_AMD_DC_HDCP
#include "amdgpu_dm_hdcp.h"
#include <drm/drm_hdcp.h>
#endif
#include "amdgpu_pm.h"

#include "amd_shared.h"
#include "amdgpu_dm_irq.h"
#include "dm_helpers.h"
#include "amdgpu_dm_mst_types.h"
#if defined(CONFIG_DEBUG_FS)
#include "amdgpu_dm_debugfs.h"
#endif

#include "ivsrcid/ivsrcid_vislands30.h"

#include <linux/module.h>
#include <linux/moduleparam.h>
#include <linux/version.h>
#include <linux/types.h>
#include <linux/pm_runtime.h>
#include <linux/pci.h>
#include <linux/firmware.h>
#include <linux/component.h>

#include <drm/drm_atomic.h>
#include <drm/drm_atomic_uapi.h>
#include <drm/drm_atomic_helper.h>
#include <drm/drm_dp_mst_helper.h>
#include <drm/drm_fb_helper.h>
#include <drm/drm_fourcc.h>
#include <drm/drm_edid.h>
#include <drm/drm_vblank.h>
#include <drm/drm_audio_component.h>
#include <drm/drm_hdcp.h>

#if defined(CONFIG_DRM_AMD_DC_DCN)
#include "ivsrcid/dcn/irqsrcs_dcn_1_0.h"

#include "dcn/dcn_1_0_offset.h"
#include "dcn/dcn_1_0_sh_mask.h"
#include "soc15_hw_ip.h"
#include "vega10_ip_offset.h"

#include "soc15_common.h"
#endif

#include "modules/inc/mod_freesync.h"
#include "modules/power/power_helpers.h"
#include "modules/inc/mod_info_packet.h"

#define FIRMWARE_RENOIR_DMUB "amdgpu/renoir_dmcub.bin"
MODULE_FIRMWARE(FIRMWARE_RENOIR_DMUB);
#define FIRMWARE_SIENNA_CICHLID_DMUB "amdgpu/sienna_cichlid_dmcub.bin"
MODULE_FIRMWARE(FIRMWARE_SIENNA_CICHLID_DMUB);
#define FIRMWARE_NAVY_FLOUNDER_DMUB "amdgpu/navy_flounder_dmcub.bin"
MODULE_FIRMWARE(FIRMWARE_NAVY_FLOUNDER_DMUB);
#define FIRMWARE_GREEN_SARDINE_DMUB "amdgpu/green_sardine_dmcub.bin"
MODULE_FIRMWARE(FIRMWARE_GREEN_SARDINE_DMUB);
#define FIRMWARE_VANGOGH_DMUB "amdgpu/vangogh_dmcub.bin"
MODULE_FIRMWARE(FIRMWARE_VANGOGH_DMUB);
#define FIRMWARE_DIMGREY_CAVEFISH_DMUB "amdgpu/dimgrey_cavefish_dmcub.bin"
MODULE_FIRMWARE(FIRMWARE_DIMGREY_CAVEFISH_DMUB);

#define FIRMWARE_RAVEN_DMCU		"amdgpu/raven_dmcu.bin"
MODULE_FIRMWARE(FIRMWARE_RAVEN_DMCU);

#define FIRMWARE_NAVI12_DMCU            "amdgpu/navi12_dmcu.bin"
MODULE_FIRMWARE(FIRMWARE_NAVI12_DMCU);

/* Number of bytes in PSP header for firmware. */
#define PSP_HEADER_BYTES 0x100

/* Number of bytes in PSP footer for firmware. */
#define PSP_FOOTER_BYTES 0x100

/**
 * DOC: overview
 *
 * The AMDgpu display manager, **amdgpu_dm** (or even simpler,
 * **dm**) sits between DRM and DC. It acts as a liason, converting DRM
 * requests into DC requests, and DC responses into DRM responses.
 *
 * The root control structure is &struct amdgpu_display_manager.
 */

/* basic init/fini API */
static int amdgpu_dm_init(struct amdgpu_device *adev);
static void amdgpu_dm_fini(struct amdgpu_device *adev);

static enum drm_mode_subconnector get_subconnector_type(struct dc_link *link)
{
	switch (link->dpcd_caps.dongle_type) {
	case DISPLAY_DONGLE_NONE:
		return DRM_MODE_SUBCONNECTOR_Native;
	case DISPLAY_DONGLE_DP_VGA_CONVERTER:
		return DRM_MODE_SUBCONNECTOR_VGA;
	case DISPLAY_DONGLE_DP_DVI_CONVERTER:
	case DISPLAY_DONGLE_DP_DVI_DONGLE:
		return DRM_MODE_SUBCONNECTOR_DVID;
	case DISPLAY_DONGLE_DP_HDMI_CONVERTER:
	case DISPLAY_DONGLE_DP_HDMI_DONGLE:
		return DRM_MODE_SUBCONNECTOR_HDMIA;
	case DISPLAY_DONGLE_DP_HDMI_MISMATCHED_DONGLE:
	default:
		return DRM_MODE_SUBCONNECTOR_Unknown;
	}
}

static void update_subconnector_property(struct amdgpu_dm_connector *aconnector)
{
	struct dc_link *link = aconnector->dc_link;
	struct drm_connector *connector = &aconnector->base;
	enum drm_mode_subconnector subconnector = DRM_MODE_SUBCONNECTOR_Unknown;

	if (connector->connector_type != DRM_MODE_CONNECTOR_DisplayPort)
		return;

	if (aconnector->dc_sink)
		subconnector = get_subconnector_type(link);

	drm_object_property_set_value(&connector->base,
			connector->dev->mode_config.dp_subconnector_property,
			subconnector);
}

/*
 * initializes drm_device display related structures, based on the information
 * provided by DAL. The drm strcutures are: drm_crtc, drm_connector,
 * drm_encoder, drm_mode_config
 *
 * Returns 0 on success
 */
static int amdgpu_dm_initialize_drm_device(struct amdgpu_device *adev);
/* removes and deallocates the drm structures, created by the above function */
static void amdgpu_dm_destroy_drm_device(struct amdgpu_display_manager *dm);

static int amdgpu_dm_plane_init(struct amdgpu_display_manager *dm,
				struct drm_plane *plane,
				unsigned long possible_crtcs,
				const struct dc_plane_cap *plane_cap);
static int amdgpu_dm_crtc_init(struct amdgpu_display_manager *dm,
			       struct drm_plane *plane,
			       uint32_t link_index);
static int amdgpu_dm_connector_init(struct amdgpu_display_manager *dm,
				    struct amdgpu_dm_connector *amdgpu_dm_connector,
				    uint32_t link_index,
				    struct amdgpu_encoder *amdgpu_encoder);
static int amdgpu_dm_encoder_init(struct drm_device *dev,
				  struct amdgpu_encoder *aencoder,
				  uint32_t link_index);

static int amdgpu_dm_connector_get_modes(struct drm_connector *connector);

static void amdgpu_dm_atomic_commit_tail(struct drm_atomic_state *state);

static int amdgpu_dm_atomic_check(struct drm_device *dev,
				  struct drm_atomic_state *state);

static void handle_cursor_update(struct drm_plane *plane,
				 struct drm_plane_state *old_plane_state);

static void amdgpu_dm_set_psr_caps(struct dc_link *link);
static bool amdgpu_dm_psr_enable(struct dc_stream_state *stream);
static bool amdgpu_dm_link_setup_psr(struct dc_stream_state *stream);
static bool amdgpu_dm_psr_disable(struct dc_stream_state *stream);
static bool amdgpu_dm_psr_disable_all(struct amdgpu_display_manager *dm);

static const struct drm_format_info *
amd_get_format_info(const struct drm_mode_fb_cmd2 *cmd);

/*
 * dm_vblank_get_counter
 *
 * @brief
 * Get counter for number of vertical blanks
 *
 * @param
 * struct amdgpu_device *adev - [in] desired amdgpu device
 * int disp_idx - [in] which CRTC to get the counter from
 *
 * @return
 * Counter for vertical blanks
 */
static u32 dm_vblank_get_counter(struct amdgpu_device *adev, int crtc)
{
	if (crtc >= adev->mode_info.num_crtc)
		return 0;
	else {
		struct amdgpu_crtc *acrtc = adev->mode_info.crtcs[crtc];

		if (acrtc->dm_irq_params.stream == NULL) {
			DRM_ERROR("dc_stream_state is NULL for crtc '%d'!\n",
				  crtc);
			return 0;
		}

		return dc_stream_get_vblank_counter(acrtc->dm_irq_params.stream);
	}
}

static int dm_crtc_get_scanoutpos(struct amdgpu_device *adev, int crtc,
				  u32 *vbl, u32 *position)
{
	uint32_t v_blank_start, v_blank_end, h_position, v_position;

	if ((crtc < 0) || (crtc >= adev->mode_info.num_crtc))
		return -EINVAL;
	else {
		struct amdgpu_crtc *acrtc = adev->mode_info.crtcs[crtc];

		if (acrtc->dm_irq_params.stream ==  NULL) {
			DRM_ERROR("dc_stream_state is NULL for crtc '%d'!\n",
				  crtc);
			return 0;
		}

		/*
		 * TODO rework base driver to use values directly.
		 * for now parse it back into reg-format
		 */
		dc_stream_get_scanoutpos(acrtc->dm_irq_params.stream,
					 &v_blank_start,
					 &v_blank_end,
					 &h_position,
					 &v_position);

		*position = v_position | (h_position << 16);
		*vbl = v_blank_start | (v_blank_end << 16);
	}

	return 0;
}

static bool dm_is_idle(void *handle)
{
	/* XXX todo */
	return true;
}

static int dm_wait_for_idle(void *handle)
{
	/* XXX todo */
	return 0;
}

static bool dm_check_soft_reset(void *handle)
{
	return false;
}

static int dm_soft_reset(void *handle)
{
	/* XXX todo */
	return 0;
}

static struct amdgpu_crtc *
get_crtc_by_otg_inst(struct amdgpu_device *adev,
		     int otg_inst)
{
	struct drm_device *dev = adev_to_drm(adev);
	struct drm_crtc *crtc;
	struct amdgpu_crtc *amdgpu_crtc;

	if (otg_inst == -1) {
		WARN_ON(1);
		return adev->mode_info.crtcs[0];
	}

	list_for_each_entry(crtc, &dev->mode_config.crtc_list, head) {
		amdgpu_crtc = to_amdgpu_crtc(crtc);

		if (amdgpu_crtc->otg_inst == otg_inst)
			return amdgpu_crtc;
	}

	return NULL;
}

static inline bool amdgpu_dm_vrr_active_irq(struct amdgpu_crtc *acrtc)
{
	return acrtc->dm_irq_params.freesync_config.state ==
		       VRR_STATE_ACTIVE_VARIABLE ||
	       acrtc->dm_irq_params.freesync_config.state ==
		       VRR_STATE_ACTIVE_FIXED;
}

static inline bool amdgpu_dm_vrr_active(struct dm_crtc_state *dm_state)
{
	return dm_state->freesync_config.state == VRR_STATE_ACTIVE_VARIABLE ||
	       dm_state->freesync_config.state == VRR_STATE_ACTIVE_FIXED;
}

/**
 * dm_pflip_high_irq() - Handle pageflip interrupt
 * @interrupt_params: ignored
 *
 * Handles the pageflip interrupt by notifying all interested parties
 * that the pageflip has been completed.
 */
static void dm_pflip_high_irq(void *interrupt_params)
{
	struct amdgpu_crtc *amdgpu_crtc;
	struct common_irq_params *irq_params = interrupt_params;
	struct amdgpu_device *adev = irq_params->adev;
	unsigned long flags;
	struct drm_pending_vblank_event *e;
	uint32_t vpos, hpos, v_blank_start, v_blank_end;
	bool vrr_active;

	amdgpu_crtc = get_crtc_by_otg_inst(adev, irq_params->irq_src - IRQ_TYPE_PFLIP);

	/* IRQ could occur when in initial stage */
	/* TODO work and BO cleanup */
	if (amdgpu_crtc == NULL) {
		DRM_DEBUG_DRIVER("CRTC is null, returning.\n");
		return;
	}

	spin_lock_irqsave(&adev_to_drm(adev)->event_lock, flags);

	if (amdgpu_crtc->pflip_status != AMDGPU_FLIP_SUBMITTED){
		DRM_DEBUG_DRIVER("amdgpu_crtc->pflip_status = %d !=AMDGPU_FLIP_SUBMITTED(%d) on crtc:%d[%p] \n",
						 amdgpu_crtc->pflip_status,
						 AMDGPU_FLIP_SUBMITTED,
						 amdgpu_crtc->crtc_id,
						 amdgpu_crtc);
		spin_unlock_irqrestore(&adev_to_drm(adev)->event_lock, flags);
		return;
	}

	/* page flip completed. */
	e = amdgpu_crtc->event;
	amdgpu_crtc->event = NULL;

	if (!e)
		WARN_ON(1);

	vrr_active = amdgpu_dm_vrr_active_irq(amdgpu_crtc);

	/* Fixed refresh rate, or VRR scanout position outside front-porch? */
	if (!vrr_active ||
	    !dc_stream_get_scanoutpos(amdgpu_crtc->dm_irq_params.stream, &v_blank_start,
				      &v_blank_end, &hpos, &vpos) ||
	    (vpos < v_blank_start)) {
		/* Update to correct count and vblank timestamp if racing with
		 * vblank irq. This also updates to the correct vblank timestamp
		 * even in VRR mode, as scanout is past the front-porch atm.
		 */
		drm_crtc_accurate_vblank_count(&amdgpu_crtc->base);

		/* Wake up userspace by sending the pageflip event with proper
		 * count and timestamp of vblank of flip completion.
		 */
		if (e) {
			drm_crtc_send_vblank_event(&amdgpu_crtc->base, e);

			/* Event sent, so done with vblank for this flip */
			drm_crtc_vblank_put(&amdgpu_crtc->base);
		}
	} else if (e) {
		/* VRR active and inside front-porch: vblank count and
		 * timestamp for pageflip event will only be up to date after
		 * drm_crtc_handle_vblank() has been executed from late vblank
		 * irq handler after start of back-porch (vline 0). We queue the
		 * pageflip event for send-out by drm_crtc_handle_vblank() with
		 * updated timestamp and count, once it runs after us.
		 *
		 * We need to open-code this instead of using the helper
		 * drm_crtc_arm_vblank_event(), as that helper would
		 * call drm_crtc_accurate_vblank_count(), which we must
		 * not call in VRR mode while we are in front-porch!
		 */

		/* sequence will be replaced by real count during send-out. */
		e->sequence = drm_crtc_vblank_count(&amdgpu_crtc->base);
		e->pipe = amdgpu_crtc->crtc_id;

		list_add_tail(&e->base.link, &adev_to_drm(adev)->vblank_event_list);
		e = NULL;
	}

	/* Keep track of vblank of this flip for flip throttling. We use the
	 * cooked hw counter, as that one incremented at start of this vblank
	 * of pageflip completion, so last_flip_vblank is the forbidden count
	 * for queueing new pageflips if vsync + VRR is enabled.
	 */
	amdgpu_crtc->dm_irq_params.last_flip_vblank =
		amdgpu_get_vblank_counter_kms(&amdgpu_crtc->base);

	amdgpu_crtc->pflip_status = AMDGPU_FLIP_NONE;
	spin_unlock_irqrestore(&adev_to_drm(adev)->event_lock, flags);

	DRM_DEBUG_DRIVER("crtc:%d[%p], pflip_stat:AMDGPU_FLIP_NONE, vrr[%d]-fp %d\n",
			 amdgpu_crtc->crtc_id, amdgpu_crtc,
			 vrr_active, (int) !e);
}

static void dm_vupdate_high_irq(void *interrupt_params)
{
	struct common_irq_params *irq_params = interrupt_params;
	struct amdgpu_device *adev = irq_params->adev;
	struct amdgpu_crtc *acrtc;
	unsigned long flags;
	int vrr_active;

	acrtc = get_crtc_by_otg_inst(adev, irq_params->irq_src - IRQ_TYPE_VUPDATE);

	if (acrtc) {
		vrr_active = amdgpu_dm_vrr_active_irq(acrtc);

		DRM_DEBUG_VBL("crtc:%d, vupdate-vrr:%d\n",
			      acrtc->crtc_id,
			      vrr_active);

		/* Core vblank handling is done here after end of front-porch in
		 * vrr mode, as vblank timestamping will give valid results
		 * while now done after front-porch. This will also deliver
		 * page-flip completion events that have been queued to us
		 * if a pageflip happened inside front-porch.
		 */
		if (vrr_active) {
			drm_crtc_handle_vblank(&acrtc->base);

			/* BTR processing for pre-DCE12 ASICs */
			if (acrtc->dm_irq_params.stream &&
			    adev->family < AMDGPU_FAMILY_AI) {
				spin_lock_irqsave(&adev_to_drm(adev)->event_lock, flags);
				mod_freesync_handle_v_update(
				    adev->dm.freesync_module,
				    acrtc->dm_irq_params.stream,
				    &acrtc->dm_irq_params.vrr_params);

				dc_stream_adjust_vmin_vmax(
				    adev->dm.dc,
				    acrtc->dm_irq_params.stream,
				    &acrtc->dm_irq_params.vrr_params.adjust);
				spin_unlock_irqrestore(&adev_to_drm(adev)->event_lock, flags);
			}
		}
	}
}

/**
 * dm_crtc_high_irq() - Handles CRTC interrupt
 * @interrupt_params: used for determining the CRTC instance
 *
 * Handles the CRTC/VSYNC interrupt by notfying DRM's VBLANK
 * event handler.
 */
static void dm_crtc_high_irq(void *interrupt_params)
{
	struct common_irq_params *irq_params = interrupt_params;
	struct amdgpu_device *adev = irq_params->adev;
	struct amdgpu_crtc *acrtc;
	unsigned long flags;
	int vrr_active;

	acrtc = get_crtc_by_otg_inst(adev, irq_params->irq_src - IRQ_TYPE_VBLANK);
	if (!acrtc)
		return;

	vrr_active = amdgpu_dm_vrr_active_irq(acrtc);

	DRM_DEBUG_VBL("crtc:%d, vupdate-vrr:%d, planes:%d\n", acrtc->crtc_id,
		      vrr_active, acrtc->dm_irq_params.active_planes);

	/**
	 * Core vblank handling at start of front-porch is only possible
	 * in non-vrr mode, as only there vblank timestamping will give
	 * valid results while done in front-porch. Otherwise defer it
	 * to dm_vupdate_high_irq after end of front-porch.
	 */
	if (!vrr_active)
		drm_crtc_handle_vblank(&acrtc->base);

	/**
	 * Following stuff must happen at start of vblank, for crc
	 * computation and below-the-range btr support in vrr mode.
	 */
	amdgpu_dm_crtc_handle_crc_irq(&acrtc->base);

	/* BTR updates need to happen before VUPDATE on Vega and above. */
	if (adev->family < AMDGPU_FAMILY_AI)
		return;

	spin_lock_irqsave(&adev_to_drm(adev)->event_lock, flags);

	if (acrtc->dm_irq_params.stream &&
	    acrtc->dm_irq_params.vrr_params.supported &&
	    acrtc->dm_irq_params.freesync_config.state ==
		    VRR_STATE_ACTIVE_VARIABLE) {
		mod_freesync_handle_v_update(adev->dm.freesync_module,
					     acrtc->dm_irq_params.stream,
					     &acrtc->dm_irq_params.vrr_params);

		dc_stream_adjust_vmin_vmax(adev->dm.dc, acrtc->dm_irq_params.stream,
					   &acrtc->dm_irq_params.vrr_params.adjust);
	}

	/*
	 * If there aren't any active_planes then DCH HUBP may be clock-gated.
	 * In that case, pageflip completion interrupts won't fire and pageflip
	 * completion events won't get delivered. Prevent this by sending
	 * pending pageflip events from here if a flip is still pending.
	 *
	 * If any planes are enabled, use dm_pflip_high_irq() instead, to
	 * avoid race conditions between flip programming and completion,
	 * which could cause too early flip completion events.
	 */
	if (adev->family >= AMDGPU_FAMILY_RV &&
	    acrtc->pflip_status == AMDGPU_FLIP_SUBMITTED &&
	    acrtc->dm_irq_params.active_planes == 0) {
		if (acrtc->event) {
			drm_crtc_send_vblank_event(&acrtc->base, acrtc->event);
			acrtc->event = NULL;
			drm_crtc_vblank_put(&acrtc->base);
		}
		acrtc->pflip_status = AMDGPU_FLIP_NONE;
	}

	spin_unlock_irqrestore(&adev_to_drm(adev)->event_lock, flags);
}

static int dm_set_clockgating_state(void *handle,
		  enum amd_clockgating_state state)
{
	return 0;
}

static int dm_set_powergating_state(void *handle,
		  enum amd_powergating_state state)
{
	return 0;
}

/* Prototypes of private functions */
static int dm_early_init(void* handle);

/* Allocate memory for FBC compressed data  */
static void amdgpu_dm_fbc_init(struct drm_connector *connector)
{
	struct drm_device *dev = connector->dev;
	struct amdgpu_device *adev = drm_to_adev(dev);
	struct dm_compressor_info *compressor = &adev->dm.compressor;
	struct amdgpu_dm_connector *aconn = to_amdgpu_dm_connector(connector);
	struct drm_display_mode *mode;
	unsigned long max_size = 0;

	if (adev->dm.dc->fbc_compressor == NULL)
		return;

	if (aconn->dc_link->connector_signal != SIGNAL_TYPE_EDP)
		return;

	if (compressor->bo_ptr)
		return;


	list_for_each_entry(mode, &connector->modes, head) {
		if (max_size < mode->htotal * mode->vtotal)
			max_size = mode->htotal * mode->vtotal;
	}

	if (max_size) {
		int r = amdgpu_bo_create_kernel(adev, max_size * 4, PAGE_SIZE,
			    AMDGPU_GEM_DOMAIN_GTT, &compressor->bo_ptr,
			    &compressor->gpu_addr, &compressor->cpu_addr);

		if (r)
			DRM_ERROR("DM: Failed to initialize FBC\n");
		else {
			adev->dm.dc->ctx->fbc_gpu_addr = compressor->gpu_addr;
			DRM_INFO("DM: FBC alloc %lu\n", max_size*4);
		}

	}

}

static int amdgpu_dm_audio_component_get_eld(struct device *kdev, int port,
					  int pipe, bool *enabled,
					  unsigned char *buf, int max_bytes)
{
	struct drm_device *dev = dev_get_drvdata(kdev);
	struct amdgpu_device *adev = drm_to_adev(dev);
	struct drm_connector *connector;
	struct drm_connector_list_iter conn_iter;
	struct amdgpu_dm_connector *aconnector;
	int ret = 0;

	*enabled = false;

	mutex_lock(&adev->dm.audio_lock);

	drm_connector_list_iter_begin(dev, &conn_iter);
	drm_for_each_connector_iter(connector, &conn_iter) {
		aconnector = to_amdgpu_dm_connector(connector);
		if (aconnector->audio_inst != port)
			continue;

		*enabled = true;
		ret = drm_eld_size(connector->eld);
		memcpy(buf, connector->eld, min(max_bytes, ret));

		break;
	}
	drm_connector_list_iter_end(&conn_iter);

	mutex_unlock(&adev->dm.audio_lock);

	DRM_DEBUG_KMS("Get ELD : idx=%d ret=%d en=%d\n", port, ret, *enabled);

	return ret;
}

static const struct drm_audio_component_ops amdgpu_dm_audio_component_ops = {
	.get_eld = amdgpu_dm_audio_component_get_eld,
};

static int amdgpu_dm_audio_component_bind(struct device *kdev,
				       struct device *hda_kdev, void *data)
{
	struct drm_device *dev = dev_get_drvdata(kdev);
	struct amdgpu_device *adev = drm_to_adev(dev);
	struct drm_audio_component *acomp = data;

	acomp->ops = &amdgpu_dm_audio_component_ops;
	acomp->dev = kdev;
	adev->dm.audio_component = acomp;

	return 0;
}

static void amdgpu_dm_audio_component_unbind(struct device *kdev,
					  struct device *hda_kdev, void *data)
{
	struct drm_device *dev = dev_get_drvdata(kdev);
	struct amdgpu_device *adev = drm_to_adev(dev);
	struct drm_audio_component *acomp = data;

	acomp->ops = NULL;
	acomp->dev = NULL;
	adev->dm.audio_component = NULL;
}

static const struct component_ops amdgpu_dm_audio_component_bind_ops = {
	.bind	= amdgpu_dm_audio_component_bind,
	.unbind	= amdgpu_dm_audio_component_unbind,
};

static int amdgpu_dm_audio_init(struct amdgpu_device *adev)
{
	int i, ret;

	if (!amdgpu_audio)
		return 0;

	adev->mode_info.audio.enabled = true;

	adev->mode_info.audio.num_pins = adev->dm.dc->res_pool->audio_count;

	for (i = 0; i < adev->mode_info.audio.num_pins; i++) {
		adev->mode_info.audio.pin[i].channels = -1;
		adev->mode_info.audio.pin[i].rate = -1;
		adev->mode_info.audio.pin[i].bits_per_sample = -1;
		adev->mode_info.audio.pin[i].status_bits = 0;
		adev->mode_info.audio.pin[i].category_code = 0;
		adev->mode_info.audio.pin[i].connected = false;
		adev->mode_info.audio.pin[i].id =
			adev->dm.dc->res_pool->audios[i]->inst;
		adev->mode_info.audio.pin[i].offset = 0;
	}

	ret = component_add(adev->dev, &amdgpu_dm_audio_component_bind_ops);
	if (ret < 0)
		return ret;

	adev->dm.audio_registered = true;

	return 0;
}

static void amdgpu_dm_audio_fini(struct amdgpu_device *adev)
{
	if (!amdgpu_audio)
		return;

	if (!adev->mode_info.audio.enabled)
		return;

	if (adev->dm.audio_registered) {
		component_del(adev->dev, &amdgpu_dm_audio_component_bind_ops);
		adev->dm.audio_registered = false;
	}

	/* TODO: Disable audio? */

	adev->mode_info.audio.enabled = false;
}

static  void amdgpu_dm_audio_eld_notify(struct amdgpu_device *adev, int pin)
{
	struct drm_audio_component *acomp = adev->dm.audio_component;

	if (acomp && acomp->audio_ops && acomp->audio_ops->pin_eld_notify) {
		DRM_DEBUG_KMS("Notify ELD: %d\n", pin);

		acomp->audio_ops->pin_eld_notify(acomp->audio_ops->audio_ptr,
						 pin, -1);
	}
}

static int dm_dmub_hw_init(struct amdgpu_device *adev)
{
	const struct dmcub_firmware_header_v1_0 *hdr;
	struct dmub_srv *dmub_srv = adev->dm.dmub_srv;
	struct dmub_srv_fb_info *fb_info = adev->dm.dmub_fb_info;
	const struct firmware *dmub_fw = adev->dm.dmub_fw;
	struct dmcu *dmcu = adev->dm.dc->res_pool->dmcu;
	struct abm *abm = adev->dm.dc->res_pool->abm;
	struct dmub_srv_hw_params hw_params;
	enum dmub_status status;
	const unsigned char *fw_inst_const, *fw_bss_data;
	uint32_t i, fw_inst_const_size, fw_bss_data_size;
	bool has_hw_support;

	if (!dmub_srv)
		/* DMUB isn't supported on the ASIC. */
		return 0;

	if (!fb_info) {
		DRM_ERROR("No framebuffer info for DMUB service.\n");
		return -EINVAL;
	}

	if (!dmub_fw) {
		/* Firmware required for DMUB support. */
		DRM_ERROR("No firmware provided for DMUB.\n");
		return -EINVAL;
	}

	status = dmub_srv_has_hw_support(dmub_srv, &has_hw_support);
	if (status != DMUB_STATUS_OK) {
		DRM_ERROR("Error checking HW support for DMUB: %d\n", status);
		return -EINVAL;
	}

	if (!has_hw_support) {
		DRM_INFO("DMUB unsupported on ASIC\n");
		return 0;
	}

	hdr = (const struct dmcub_firmware_header_v1_0 *)dmub_fw->data;

	fw_inst_const = dmub_fw->data +
			le32_to_cpu(hdr->header.ucode_array_offset_bytes) +
			PSP_HEADER_BYTES;

	fw_bss_data = dmub_fw->data +
		      le32_to_cpu(hdr->header.ucode_array_offset_bytes) +
		      le32_to_cpu(hdr->inst_const_bytes);

	/* Copy firmware and bios info into FB memory. */
	fw_inst_const_size = le32_to_cpu(hdr->inst_const_bytes) -
			     PSP_HEADER_BYTES - PSP_FOOTER_BYTES;

	fw_bss_data_size = le32_to_cpu(hdr->bss_data_bytes);

	/* if adev->firmware.load_type == AMDGPU_FW_LOAD_PSP,
	 * amdgpu_ucode_init_single_fw will load dmub firmware
	 * fw_inst_const part to cw0; otherwise, the firmware back door load
	 * will be done by dm_dmub_hw_init
	 */
	if (adev->firmware.load_type != AMDGPU_FW_LOAD_PSP) {
		memcpy(fb_info->fb[DMUB_WINDOW_0_INST_CONST].cpu_addr, fw_inst_const,
				fw_inst_const_size);
	}

	if (fw_bss_data_size)
		memcpy(fb_info->fb[DMUB_WINDOW_2_BSS_DATA].cpu_addr,
		       fw_bss_data, fw_bss_data_size);

	/* Copy firmware bios info into FB memory. */
	memcpy(fb_info->fb[DMUB_WINDOW_3_VBIOS].cpu_addr, adev->bios,
	       adev->bios_size);

	/* Reset regions that need to be reset. */
	memset(fb_info->fb[DMUB_WINDOW_4_MAILBOX].cpu_addr, 0,
	fb_info->fb[DMUB_WINDOW_4_MAILBOX].size);

	memset(fb_info->fb[DMUB_WINDOW_5_TRACEBUFF].cpu_addr, 0,
	       fb_info->fb[DMUB_WINDOW_5_TRACEBUFF].size);

	memset(fb_info->fb[DMUB_WINDOW_6_FW_STATE].cpu_addr, 0,
	       fb_info->fb[DMUB_WINDOW_6_FW_STATE].size);

	/* Initialize hardware. */
	memset(&hw_params, 0, sizeof(hw_params));
	hw_params.fb_base = adev->gmc.fb_start;
	hw_params.fb_offset = adev->gmc.aper_base;

	/* backdoor load firmware and trigger dmub running */
	if (adev->firmware.load_type != AMDGPU_FW_LOAD_PSP)
		hw_params.load_inst_const = true;

	if (dmcu)
		hw_params.psp_version = dmcu->psp_version;

	for (i = 0; i < fb_info->num_fb; ++i)
		hw_params.fb[i] = &fb_info->fb[i];

	status = dmub_srv_hw_init(dmub_srv, &hw_params);
	if (status != DMUB_STATUS_OK) {
		DRM_ERROR("Error initializing DMUB HW: %d\n", status);
		return -EINVAL;
	}

	/* Wait for firmware load to finish. */
	status = dmub_srv_wait_for_auto_load(dmub_srv, 100000);
	if (status != DMUB_STATUS_OK)
		DRM_WARN("Wait for DMUB auto-load failed: %d\n", status);

	/* Init DMCU and ABM if available. */
	if (dmcu && abm) {
		dmcu->funcs->dmcu_init(dmcu);
		abm->dmcu_is_running = dmcu->funcs->is_dmcu_initialized(dmcu);
	}

	adev->dm.dc->ctx->dmub_srv = dc_dmub_srv_create(adev->dm.dc, dmub_srv);
	if (!adev->dm.dc->ctx->dmub_srv) {
		DRM_ERROR("Couldn't allocate DC DMUB server!\n");
		return -ENOMEM;
	}

	DRM_INFO("DMUB hardware initialized: version=0x%08X\n",
		 adev->dm.dmcub_fw_version);

	return 0;
}

#if defined(CONFIG_DRM_AMD_DC_DCN)
static void mmhub_read_system_context(struct amdgpu_device *adev, struct dc_phy_addr_space_config *pa_config)
{
	uint64_t pt_base;
	uint32_t logical_addr_low;
	uint32_t logical_addr_high;
	uint32_t agp_base, agp_bot, agp_top;
	PHYSICAL_ADDRESS_LOC page_table_start, page_table_end, page_table_base;

	logical_addr_low  = min(adev->gmc.fb_start, adev->gmc.agp_start) >> 18;
	pt_base = amdgpu_gmc_pd_addr(adev->gart.bo);

	if (adev->apu_flags & AMD_APU_IS_RAVEN2)
		/*
		 * Raven2 has a HW issue that it is unable to use the vram which
		 * is out of MC_VM_SYSTEM_APERTURE_HIGH_ADDR. So here is the
		 * workaround that increase system aperture high address (add 1)
		 * to get rid of the VM fault and hardware hang.
		 */
		logical_addr_high = max((adev->gmc.fb_end >> 18) + 0x1, adev->gmc.agp_end >> 18);
	else
		logical_addr_high = max(adev->gmc.fb_end, adev->gmc.agp_end) >> 18;

	agp_base = 0;
	agp_bot = adev->gmc.agp_start >> 24;
	agp_top = adev->gmc.agp_end >> 24;


	page_table_start.high_part = (u32)(adev->gmc.gart_start >> 44) & 0xF;
	page_table_start.low_part = (u32)(adev->gmc.gart_start >> 12);
	page_table_end.high_part = (u32)(adev->gmc.gart_end >> 44) & 0xF;
	page_table_end.low_part = (u32)(adev->gmc.gart_end >> 12);
	page_table_base.high_part = upper_32_bits(pt_base) & 0xF;
	page_table_base.low_part = lower_32_bits(pt_base);

	pa_config->system_aperture.start_addr = (uint64_t)logical_addr_low << 18;
	pa_config->system_aperture.end_addr = (uint64_t)logical_addr_high << 18;

	pa_config->system_aperture.agp_base = (uint64_t)agp_base << 24 ;
	pa_config->system_aperture.agp_bot = (uint64_t)agp_bot << 24;
	pa_config->system_aperture.agp_top = (uint64_t)agp_top << 24;

	pa_config->system_aperture.fb_base = adev->gmc.fb_start;
	pa_config->system_aperture.fb_offset = adev->gmc.aper_base;
	pa_config->system_aperture.fb_top = adev->gmc.fb_end;

	pa_config->gart_config.page_table_start_addr = page_table_start.quad_part << 12;
	pa_config->gart_config.page_table_end_addr = page_table_end.quad_part << 12;
	pa_config->gart_config.page_table_base_addr = page_table_base.quad_part;

	pa_config->is_hvm_enabled = 0;

}
#endif

static int amdgpu_dm_init(struct amdgpu_device *adev)
{
	struct dc_init_data init_data;
#ifdef CONFIG_DRM_AMD_DC_HDCP
	struct dc_callback_init init_params;
#endif
	int r;

	adev->dm.ddev = adev_to_drm(adev);
	adev->dm.adev = adev;

	/* Zero all the fields */
	memset(&init_data, 0, sizeof(init_data));
#ifdef CONFIG_DRM_AMD_DC_HDCP
	memset(&init_params, 0, sizeof(init_params));
#endif

	mutex_init(&adev->dm.dc_lock);
	mutex_init(&adev->dm.audio_lock);

	if(amdgpu_dm_irq_init(adev)) {
		DRM_ERROR("amdgpu: failed to initialize DM IRQ support.\n");
		goto error;
	}

	init_data.asic_id.chip_family = adev->family;

	init_data.asic_id.pci_revision_id = adev->pdev->revision;
	init_data.asic_id.hw_internal_rev = adev->external_rev_id;

	init_data.asic_id.vram_width = adev->gmc.vram_width;
	/* TODO: initialize init_data.asic_id.vram_type here!!!! */
	init_data.asic_id.atombios_base_address =
		adev->mode_info.atom_context->bios;

	init_data.driver = adev;

	adev->dm.cgs_device = amdgpu_cgs_create_device(adev);

	if (!adev->dm.cgs_device) {
		DRM_ERROR("amdgpu: failed to create cgs device.\n");
		goto error;
	}

	init_data.cgs_device = adev->dm.cgs_device;

	init_data.dce_environment = DCE_ENV_PRODUCTION_DRV;

	switch (adev->asic_type) {
	case CHIP_CARRIZO:
	case CHIP_STONEY:
	case CHIP_RAVEN:
	case CHIP_RENOIR:
		init_data.flags.gpu_vm_support = true;
		if (ASICREV_IS_GREEN_SARDINE(adev->external_rev_id))
			init_data.flags.disable_dmcu = true;
		break;
#if defined(CONFIG_DRM_AMD_DC_DCN)
	case CHIP_VANGOGH:
		init_data.flags.gpu_vm_support = true;
		break;
#endif
	default:
		break;
	}

	if (amdgpu_dc_feature_mask & DC_FBC_MASK)
		init_data.flags.fbc_support = true;

	if (amdgpu_dc_feature_mask & DC_MULTI_MON_PP_MCLK_SWITCH_MASK)
		init_data.flags.multi_mon_pp_mclk_switch = true;

	if (amdgpu_dc_feature_mask & DC_DISABLE_FRACTIONAL_PWM_MASK)
		init_data.flags.disable_fractional_pwm = true;

	init_data.flags.power_down_display_on_boot = true;

	init_data.soc_bounding_box = adev->dm.soc_bounding_box;

	/* Display Core create. */
	adev->dm.dc = dc_create(&init_data);

	if (adev->dm.dc) {
		DRM_INFO("Display Core initialized with v%s!\n", DC_VER);
	} else {
		DRM_INFO("Display Core failed to initialize with v%s!\n", DC_VER);
		goto error;
	}

	if (amdgpu_dc_debug_mask & DC_DISABLE_PIPE_SPLIT) {
		adev->dm.dc->debug.force_single_disp_pipe_split = false;
		adev->dm.dc->debug.pipe_split_policy = MPC_SPLIT_AVOID;
	}

	if (adev->asic_type != CHIP_CARRIZO && adev->asic_type != CHIP_STONEY)
		adev->dm.dc->debug.disable_stutter = amdgpu_pp_feature_mask & PP_STUTTER_MODE ? false : true;

	if (amdgpu_dc_debug_mask & DC_DISABLE_STUTTER)
		adev->dm.dc->debug.disable_stutter = true;

	if (amdgpu_dc_debug_mask & DC_DISABLE_DSC)
		adev->dm.dc->debug.disable_dsc = true;

	if (amdgpu_dc_debug_mask & DC_DISABLE_CLOCK_GATING)
		adev->dm.dc->debug.disable_clock_gate = true;

	r = dm_dmub_hw_init(adev);
	if (r) {
		DRM_ERROR("DMUB interface failed to initialize: status=%d\n", r);
		goto error;
	}

	dc_hardware_init(adev->dm.dc);

#if defined(CONFIG_DRM_AMD_DC_DCN)
	if (adev->apu_flags) {
		struct dc_phy_addr_space_config pa_config;

		mmhub_read_system_context(adev, &pa_config);

		// Call the DC init_memory func
		dc_setup_system_context(adev->dm.dc, &pa_config);
	}
#endif

	adev->dm.freesync_module = mod_freesync_create(adev->dm.dc);
	if (!adev->dm.freesync_module) {
		DRM_ERROR(
		"amdgpu: failed to initialize freesync_module.\n");
	} else
		DRM_DEBUG_DRIVER("amdgpu: freesync_module init done %p.\n",
				adev->dm.freesync_module);

	amdgpu_dm_init_color_mod();

#ifdef CONFIG_DRM_AMD_DC_HDCP
	if (adev->dm.dc->caps.max_links > 0 && adev->asic_type >= CHIP_RAVEN) {
		adev->dm.hdcp_workqueue = hdcp_create_workqueue(adev, &init_params.cp_psp, adev->dm.dc);

		if (!adev->dm.hdcp_workqueue)
			DRM_ERROR("amdgpu: failed to initialize hdcp_workqueue.\n");
		else
			DRM_DEBUG_DRIVER("amdgpu: hdcp_workqueue init done %p.\n", adev->dm.hdcp_workqueue);

		dc_init_callbacks(adev->dm.dc, &init_params);
	}
#endif
	if (amdgpu_dm_initialize_drm_device(adev)) {
		DRM_ERROR(
		"amdgpu: failed to initialize sw for display support.\n");
		goto error;
	}

	/* create fake encoders for MST */
	dm_dp_create_fake_mst_encoders(adev);

	/* TODO: Add_display_info? */

	/* TODO use dynamic cursor width */
	adev_to_drm(adev)->mode_config.cursor_width = adev->dm.dc->caps.max_cursor_size;
	adev_to_drm(adev)->mode_config.cursor_height = adev->dm.dc->caps.max_cursor_size;

	if (drm_vblank_init(adev_to_drm(adev), adev->dm.display_indexes_num)) {
		DRM_ERROR(
		"amdgpu: failed to initialize sw for display support.\n");
		goto error;
	}


	DRM_DEBUG_DRIVER("KMS initialized.\n");

	return 0;
error:
	amdgpu_dm_fini(adev);

	return -EINVAL;
}

static void amdgpu_dm_fini(struct amdgpu_device *adev)
{
	int i;

	for (i = 0; i < adev->dm.display_indexes_num; i++) {
		drm_encoder_cleanup(&adev->dm.mst_encoders[i].base);
	}

	amdgpu_dm_audio_fini(adev);

	amdgpu_dm_destroy_drm_device(&adev->dm);

#ifdef CONFIG_DRM_AMD_DC_HDCP
	if (adev->dm.hdcp_workqueue) {
		hdcp_destroy(adev->dm.hdcp_workqueue);
		adev->dm.hdcp_workqueue = NULL;
	}

	if (adev->dm.dc)
		dc_deinit_callbacks(adev->dm.dc);
#endif
	if (adev->dm.dc->ctx->dmub_srv) {
		dc_dmub_srv_destroy(&adev->dm.dc->ctx->dmub_srv);
		adev->dm.dc->ctx->dmub_srv = NULL;
	}

	if (adev->dm.dmub_bo)
		amdgpu_bo_free_kernel(&adev->dm.dmub_bo,
				      &adev->dm.dmub_bo_gpu_addr,
				      &adev->dm.dmub_bo_cpu_addr);

	/* DC Destroy TODO: Replace destroy DAL */
	if (adev->dm.dc)
		dc_destroy(&adev->dm.dc);
	/*
	 * TODO: pageflip, vlank interrupt
	 *
	 * amdgpu_dm_irq_fini(adev);
	 */

	if (adev->dm.cgs_device) {
		amdgpu_cgs_destroy_device(adev->dm.cgs_device);
		adev->dm.cgs_device = NULL;
	}
	if (adev->dm.freesync_module) {
		mod_freesync_destroy(adev->dm.freesync_module);
		adev->dm.freesync_module = NULL;
	}

	mutex_destroy(&adev->dm.audio_lock);
	mutex_destroy(&adev->dm.dc_lock);

	return;
}

static int load_dmcu_fw(struct amdgpu_device *adev)
{
	const char *fw_name_dmcu = NULL;
	int r;
	const struct dmcu_firmware_header_v1_0 *hdr;

	switch(adev->asic_type) {
#if defined(CONFIG_DRM_AMD_DC_SI)
	case CHIP_TAHITI:
	case CHIP_PITCAIRN:
	case CHIP_VERDE:
	case CHIP_OLAND:
#endif
	case CHIP_BONAIRE:
	case CHIP_HAWAII:
	case CHIP_KAVERI:
	case CHIP_KABINI:
	case CHIP_MULLINS:
	case CHIP_TONGA:
	case CHIP_FIJI:
	case CHIP_CARRIZO:
	case CHIP_STONEY:
	case CHIP_POLARIS11:
	case CHIP_POLARIS10:
	case CHIP_POLARIS12:
	case CHIP_VEGAM:
	case CHIP_VEGA10:
	case CHIP_VEGA12:
	case CHIP_VEGA20:
	case CHIP_NAVI10:
	case CHIP_NAVI14:
	case CHIP_RENOIR:
	case CHIP_SIENNA_CICHLID:
	case CHIP_NAVY_FLOUNDER:
	case CHIP_DIMGREY_CAVEFISH:
	case CHIP_VANGOGH:
		return 0;
	case CHIP_NAVI12:
		fw_name_dmcu = FIRMWARE_NAVI12_DMCU;
		break;
	case CHIP_RAVEN:
		if (ASICREV_IS_PICASSO(adev->external_rev_id))
			fw_name_dmcu = FIRMWARE_RAVEN_DMCU;
		else if (ASICREV_IS_RAVEN2(adev->external_rev_id))
			fw_name_dmcu = FIRMWARE_RAVEN_DMCU;
		else
			return 0;
		break;
	default:
		DRM_ERROR("Unsupported ASIC type: 0x%X\n", adev->asic_type);
		return -EINVAL;
	}

	if (adev->firmware.load_type != AMDGPU_FW_LOAD_PSP) {
		DRM_DEBUG_KMS("dm: DMCU firmware not supported on direct or SMU loading\n");
		return 0;
	}

	r = request_firmware_direct(&adev->dm.fw_dmcu, fw_name_dmcu, adev->dev);
	if (r == -ENOENT) {
		/* DMCU firmware is not necessary, so don't raise a fuss if it's missing */
		DRM_DEBUG_KMS("dm: DMCU firmware not found\n");
		adev->dm.fw_dmcu = NULL;
		return 0;
	}
	if (r) {
		dev_err(adev->dev, "amdgpu_dm: Can't load firmware \"%s\"\n",
			fw_name_dmcu);
		return r;
	}

	r = amdgpu_ucode_validate(adev->dm.fw_dmcu);
	if (r) {
		dev_err(adev->dev, "amdgpu_dm: Can't validate firmware \"%s\"\n",
			fw_name_dmcu);
		release_firmware(adev->dm.fw_dmcu);
		adev->dm.fw_dmcu = NULL;
		return r;
	}

	hdr = (const struct dmcu_firmware_header_v1_0 *)adev->dm.fw_dmcu->data;
	adev->firmware.ucode[AMDGPU_UCODE_ID_DMCU_ERAM].ucode_id = AMDGPU_UCODE_ID_DMCU_ERAM;
	adev->firmware.ucode[AMDGPU_UCODE_ID_DMCU_ERAM].fw = adev->dm.fw_dmcu;
	adev->firmware.fw_size +=
		ALIGN(le32_to_cpu(hdr->header.ucode_size_bytes) - le32_to_cpu(hdr->intv_size_bytes), PAGE_SIZE);

	adev->firmware.ucode[AMDGPU_UCODE_ID_DMCU_INTV].ucode_id = AMDGPU_UCODE_ID_DMCU_INTV;
	adev->firmware.ucode[AMDGPU_UCODE_ID_DMCU_INTV].fw = adev->dm.fw_dmcu;
	adev->firmware.fw_size +=
		ALIGN(le32_to_cpu(hdr->intv_size_bytes), PAGE_SIZE);

	adev->dm.dmcu_fw_version = le32_to_cpu(hdr->header.ucode_version);

	DRM_DEBUG_KMS("PSP loading DMCU firmware\n");

	return 0;
}

static uint32_t amdgpu_dm_dmub_reg_read(void *ctx, uint32_t address)
{
	struct amdgpu_device *adev = ctx;

	return dm_read_reg(adev->dm.dc->ctx, address);
}

static void amdgpu_dm_dmub_reg_write(void *ctx, uint32_t address,
				     uint32_t value)
{
	struct amdgpu_device *adev = ctx;

	return dm_write_reg(adev->dm.dc->ctx, address, value);
}

static int dm_dmub_sw_init(struct amdgpu_device *adev)
{
	struct dmub_srv_create_params create_params;
	struct dmub_srv_region_params region_params;
	struct dmub_srv_region_info region_info;
	struct dmub_srv_fb_params fb_params;
	struct dmub_srv_fb_info *fb_info;
	struct dmub_srv *dmub_srv;
	const struct dmcub_firmware_header_v1_0 *hdr;
	const char *fw_name_dmub;
	enum dmub_asic dmub_asic;
	enum dmub_status status;
	int r;

	switch (adev->asic_type) {
	case CHIP_RENOIR:
		dmub_asic = DMUB_ASIC_DCN21;
		fw_name_dmub = FIRMWARE_RENOIR_DMUB;
		if (ASICREV_IS_GREEN_SARDINE(adev->external_rev_id))
			fw_name_dmub = FIRMWARE_GREEN_SARDINE_DMUB;
		break;
	case CHIP_SIENNA_CICHLID:
		dmub_asic = DMUB_ASIC_DCN30;
		fw_name_dmub = FIRMWARE_SIENNA_CICHLID_DMUB;
		break;
	case CHIP_NAVY_FLOUNDER:
		dmub_asic = DMUB_ASIC_DCN30;
		fw_name_dmub = FIRMWARE_NAVY_FLOUNDER_DMUB;
		break;
	case CHIP_VANGOGH:
		dmub_asic = DMUB_ASIC_DCN301;
		fw_name_dmub = FIRMWARE_VANGOGH_DMUB;
		break;
	case CHIP_DIMGREY_CAVEFISH:
		dmub_asic = DMUB_ASIC_DCN302;
		fw_name_dmub = FIRMWARE_DIMGREY_CAVEFISH_DMUB;
		break;

	default:
		/* ASIC doesn't support DMUB. */
		return 0;
	}

	r = request_firmware_direct(&adev->dm.dmub_fw, fw_name_dmub, adev->dev);
	if (r) {
		DRM_ERROR("DMUB firmware loading failed: %d\n", r);
		return 0;
	}

	r = amdgpu_ucode_validate(adev->dm.dmub_fw);
	if (r) {
		DRM_ERROR("Couldn't validate DMUB firmware: %d\n", r);
		return 0;
	}

	hdr = (const struct dmcub_firmware_header_v1_0 *)adev->dm.dmub_fw->data;

	if (adev->firmware.load_type == AMDGPU_FW_LOAD_PSP) {
		adev->firmware.ucode[AMDGPU_UCODE_ID_DMCUB].ucode_id =
			AMDGPU_UCODE_ID_DMCUB;
		adev->firmware.ucode[AMDGPU_UCODE_ID_DMCUB].fw =
			adev->dm.dmub_fw;
		adev->firmware.fw_size +=
			ALIGN(le32_to_cpu(hdr->inst_const_bytes), PAGE_SIZE);

		DRM_INFO("Loading DMUB firmware via PSP: version=0x%08X\n",
			 adev->dm.dmcub_fw_version);
	}

	adev->dm.dmcub_fw_version = le32_to_cpu(hdr->header.ucode_version);

	adev->dm.dmub_srv = kzalloc(sizeof(*adev->dm.dmub_srv), GFP_KERNEL);
	dmub_srv = adev->dm.dmub_srv;

	if (!dmub_srv) {
		DRM_ERROR("Failed to allocate DMUB service!\n");
		return -ENOMEM;
	}

	memset(&create_params, 0, sizeof(create_params));
	create_params.user_ctx = adev;
	create_params.funcs.reg_read = amdgpu_dm_dmub_reg_read;
	create_params.funcs.reg_write = amdgpu_dm_dmub_reg_write;
	create_params.asic = dmub_asic;

	/* Create the DMUB service. */
	status = dmub_srv_create(dmub_srv, &create_params);
	if (status != DMUB_STATUS_OK) {
		DRM_ERROR("Error creating DMUB service: %d\n", status);
		return -EINVAL;
	}

	/* Calculate the size of all the regions for the DMUB service. */
	memset(&region_params, 0, sizeof(region_params));

	region_params.inst_const_size = le32_to_cpu(hdr->inst_const_bytes) -
					PSP_HEADER_BYTES - PSP_FOOTER_BYTES;
	region_params.bss_data_size = le32_to_cpu(hdr->bss_data_bytes);
	region_params.vbios_size = adev->bios_size;
	region_params.fw_bss_data = region_params.bss_data_size ?
		adev->dm.dmub_fw->data +
		le32_to_cpu(hdr->header.ucode_array_offset_bytes) +
		le32_to_cpu(hdr->inst_const_bytes) : NULL;
	region_params.fw_inst_const =
		adev->dm.dmub_fw->data +
		le32_to_cpu(hdr->header.ucode_array_offset_bytes) +
		PSP_HEADER_BYTES;

	status = dmub_srv_calc_region_info(dmub_srv, &region_params,
					   &region_info);

	if (status != DMUB_STATUS_OK) {
		DRM_ERROR("Error calculating DMUB region info: %d\n", status);
		return -EINVAL;
	}

	/*
	 * Allocate a framebuffer based on the total size of all the regions.
	 * TODO: Move this into GART.
	 */
	r = amdgpu_bo_create_kernel(adev, region_info.fb_size, PAGE_SIZE,
				    AMDGPU_GEM_DOMAIN_VRAM, &adev->dm.dmub_bo,
				    &adev->dm.dmub_bo_gpu_addr,
				    &adev->dm.dmub_bo_cpu_addr);
	if (r)
		return r;

	/* Rebase the regions on the framebuffer address. */
	memset(&fb_params, 0, sizeof(fb_params));
	fb_params.cpu_addr = adev->dm.dmub_bo_cpu_addr;
	fb_params.gpu_addr = adev->dm.dmub_bo_gpu_addr;
	fb_params.region_info = &region_info;

	adev->dm.dmub_fb_info =
		kzalloc(sizeof(*adev->dm.dmub_fb_info), GFP_KERNEL);
	fb_info = adev->dm.dmub_fb_info;

	if (!fb_info) {
		DRM_ERROR(
			"Failed to allocate framebuffer info for DMUB service!\n");
		return -ENOMEM;
	}

	status = dmub_srv_calc_fb_info(dmub_srv, &fb_params, fb_info);
	if (status != DMUB_STATUS_OK) {
		DRM_ERROR("Error calculating DMUB FB info: %d\n", status);
		return -EINVAL;
	}

	return 0;
}

static int dm_sw_init(void *handle)
{
	struct amdgpu_device *adev = (struct amdgpu_device *)handle;
	int r;

	r = dm_dmub_sw_init(adev);
	if (r)
		return r;

	return load_dmcu_fw(adev);
}

static int dm_sw_fini(void *handle)
{
	struct amdgpu_device *adev = (struct amdgpu_device *)handle;

	kfree(adev->dm.dmub_fb_info);
	adev->dm.dmub_fb_info = NULL;

	if (adev->dm.dmub_srv) {
		dmub_srv_destroy(adev->dm.dmub_srv);
		adev->dm.dmub_srv = NULL;
	}

	release_firmware(adev->dm.dmub_fw);
	adev->dm.dmub_fw = NULL;

	release_firmware(adev->dm.fw_dmcu);
	adev->dm.fw_dmcu = NULL;

	return 0;
}

static int detect_mst_link_for_all_connectors(struct drm_device *dev)
{
	struct amdgpu_dm_connector *aconnector;
	struct drm_connector *connector;
	struct drm_connector_list_iter iter;
	int ret = 0;

	drm_connector_list_iter_begin(dev, &iter);
	drm_for_each_connector_iter(connector, &iter) {
		aconnector = to_amdgpu_dm_connector(connector);
		if (aconnector->dc_link->type == dc_connection_mst_branch &&
		    aconnector->mst_mgr.aux) {
			DRM_DEBUG_DRIVER("DM_MST: starting TM on aconnector: %p [id: %d]\n",
					 aconnector,
					 aconnector->base.base.id);

			ret = drm_dp_mst_topology_mgr_set_mst(&aconnector->mst_mgr, true);
			if (ret < 0) {
				DRM_ERROR("DM_MST: Failed to start MST\n");
				aconnector->dc_link->type =
					dc_connection_single;
				break;
			}
		}
	}
	drm_connector_list_iter_end(&iter);

	return ret;
}

static int dm_late_init(void *handle)
{
	struct amdgpu_device *adev = (struct amdgpu_device *)handle;

	struct dmcu_iram_parameters params;
	unsigned int linear_lut[16];
	int i;
	struct dmcu *dmcu = NULL;
	bool ret = true;

	dmcu = adev->dm.dc->res_pool->dmcu;

	for (i = 0; i < 16; i++)
		linear_lut[i] = 0xFFFF * i / 15;

	params.set = 0;
	params.backlight_ramping_start = 0xCCCC;
	params.backlight_ramping_reduction = 0xCCCCCCCC;
	params.backlight_lut_array_size = 16;
	params.backlight_lut_array = linear_lut;

	/* Min backlight level after ABM reduction,  Don't allow below 1%
	 * 0xFFFF x 0.01 = 0x28F
	 */
	params.min_abm_backlight = 0x28F;

	/* In the case where abm is implemented on dmcub,
	 * dmcu object will be null.
	 * ABM 2.4 and up are implemented on dmcub.
	 */
	if (dmcu)
		ret = dmcu_load_iram(dmcu, params);
	else if (adev->dm.dc->ctx->dmub_srv)
		ret = dmub_init_abm_config(adev->dm.dc->res_pool, params);

	if (!ret)
		return -EINVAL;

	return detect_mst_link_for_all_connectors(adev_to_drm(adev));
}

static void s3_handle_mst(struct drm_device *dev, bool suspend)
{
	struct amdgpu_dm_connector *aconnector;
	struct drm_connector *connector;
	struct drm_connector_list_iter iter;
	struct drm_dp_mst_topology_mgr *mgr;
	int ret;
	bool need_hotplug = false;

	drm_connector_list_iter_begin(dev, &iter);
	drm_for_each_connector_iter(connector, &iter) {
		aconnector = to_amdgpu_dm_connector(connector);
		if (aconnector->dc_link->type != dc_connection_mst_branch ||
		    aconnector->mst_port)
			continue;

		mgr = &aconnector->mst_mgr;

		if (suspend) {
			drm_dp_mst_topology_mgr_suspend(mgr);
		} else {
			ret = drm_dp_mst_topology_mgr_resume(mgr, true);
			if (ret < 0) {
				drm_dp_mst_topology_mgr_set_mst(mgr, false);
				need_hotplug = true;
			}
		}
	}
	drm_connector_list_iter_end(&iter);

	if (need_hotplug)
		drm_kms_helper_hotplug_event(dev);
}

static int amdgpu_dm_smu_write_watermarks_table(struct amdgpu_device *adev)
{
	struct smu_context *smu = &adev->smu;
	int ret = 0;

	if (!is_support_sw_smu(adev))
		return 0;

	/* This interface is for dGPU Navi1x.Linux dc-pplib interface depends
	 * on window driver dc implementation.
	 * For Navi1x, clock settings of dcn watermarks are fixed. the settings
	 * should be passed to smu during boot up and resume from s3.
	 * boot up: dc calculate dcn watermark clock settings within dc_create,
	 * dcn20_resource_construct
	 * then call pplib functions below to pass the settings to smu:
	 * smu_set_watermarks_for_clock_ranges
	 * smu_set_watermarks_table
	 * navi10_set_watermarks_table
	 * smu_write_watermarks_table
	 *
	 * For Renoir, clock settings of dcn watermark are also fixed values.
	 * dc has implemented different flow for window driver:
	 * dc_hardware_init / dc_set_power_state
	 * dcn10_init_hw
	 * notify_wm_ranges
	 * set_wm_ranges
	 * -- Linux
	 * smu_set_watermarks_for_clock_ranges
	 * renoir_set_watermarks_table
	 * smu_write_watermarks_table
	 *
	 * For Linux,
	 * dc_hardware_init -> amdgpu_dm_init
	 * dc_set_power_state --> dm_resume
	 *
	 * therefore, this function apply to navi10/12/14 but not Renoir
	 * *
	 */
	switch(adev->asic_type) {
	case CHIP_NAVI10:
	case CHIP_NAVI14:
	case CHIP_NAVI12:
		break;
	default:
		return 0;
	}

	ret = smu_write_watermarks_table(smu);
	if (ret) {
		DRM_ERROR("Failed to update WMTABLE!\n");
		return ret;
	}

	return 0;
}

/**
 * dm_hw_init() - Initialize DC device
 * @handle: The base driver device containing the amdgpu_dm device.
 *
 * Initialize the &struct amdgpu_display_manager device. This involves calling
 * the initializers of each DM component, then populating the struct with them.
 *
 * Although the function implies hardware initialization, both hardware and
 * software are initialized here. Splitting them out to their relevant init
 * hooks is a future TODO item.
 *
 * Some notable things that are initialized here:
 *
 * - Display Core, both software and hardware
 * - DC modules that we need (freesync and color management)
 * - DRM software states
 * - Interrupt sources and handlers
 * - Vblank support
 * - Debug FS entries, if enabled
 */
static int dm_hw_init(void *handle)
{
	struct amdgpu_device *adev = (struct amdgpu_device *)handle;
	/* Create DAL display manager */
	amdgpu_dm_init(adev);
	amdgpu_dm_hpd_init(adev);

	return 0;
}

/**
 * dm_hw_fini() - Teardown DC device
 * @handle: The base driver device containing the amdgpu_dm device.
 *
 * Teardown components within &struct amdgpu_display_manager that require
 * cleanup. This involves cleaning up the DRM device, DC, and any modules that
 * were loaded. Also flush IRQ workqueues and disable them.
 */
static int dm_hw_fini(void *handle)
{
	struct amdgpu_device *adev = (struct amdgpu_device *)handle;

	amdgpu_dm_hpd_fini(adev);

	amdgpu_dm_irq_fini(adev);
	amdgpu_dm_fini(adev);
	return 0;
}


static int dm_enable_vblank(struct drm_crtc *crtc);
static void dm_disable_vblank(struct drm_crtc *crtc);

static void dm_gpureset_toggle_interrupts(struct amdgpu_device *adev,
				 struct dc_state *state, bool enable)
{
	enum dc_irq_source irq_source;
	struct amdgpu_crtc *acrtc;
	int rc = -EBUSY;
	int i = 0;

	for (i = 0; i < state->stream_count; i++) {
		acrtc = get_crtc_by_otg_inst(
				adev, state->stream_status[i].primary_otg_inst);

		if (acrtc && state->stream_status[i].plane_count != 0) {
			irq_source = IRQ_TYPE_PFLIP + acrtc->otg_inst;
			rc = dc_interrupt_set(adev->dm.dc, irq_source, enable) ? 0 : -EBUSY;
			DRM_DEBUG("crtc %d - vupdate irq %sabling: r=%d\n",
				  acrtc->crtc_id, enable ? "en" : "dis", rc);
			if (rc)
				DRM_WARN("Failed to %s pflip interrupts\n",
					 enable ? "enable" : "disable");

			if (enable) {
				rc = dm_enable_vblank(&acrtc->base);
				if (rc)
					DRM_WARN("Failed to enable vblank interrupts\n");
			} else {
				dm_disable_vblank(&acrtc->base);
			}

		}
	}

}

static enum dc_status amdgpu_dm_commit_zero_streams(struct dc *dc)
{
	struct dc_state *context = NULL;
	enum dc_status res = DC_ERROR_UNEXPECTED;
	int i;
	struct dc_stream_state *del_streams[MAX_PIPES];
	int del_streams_count = 0;

	memset(del_streams, 0, sizeof(del_streams));

	context = dc_create_state(dc);
	if (context == NULL)
		goto context_alloc_fail;

	dc_resource_state_copy_construct_current(dc, context);

	/* First remove from context all streams */
	for (i = 0; i < context->stream_count; i++) {
		struct dc_stream_state *stream = context->streams[i];

		del_streams[del_streams_count++] = stream;
	}

	/* Remove all planes for removed streams and then remove the streams */
	for (i = 0; i < del_streams_count; i++) {
		if (!dc_rem_all_planes_for_stream(dc, del_streams[i], context)) {
			res = DC_FAIL_DETACH_SURFACES;
			goto fail;
		}

		res = dc_remove_stream_from_ctx(dc, context, del_streams[i]);
		if (res != DC_OK)
			goto fail;
	}


	res = dc_validate_global_state(dc, context, false);

	if (res != DC_OK) {
		DRM_ERROR("%s:resource validation failed, dc_status:%d\n", __func__, res);
		goto fail;
	}

	res = dc_commit_state(dc, context);

fail:
	dc_release_state(context);

context_alloc_fail:
	return res;
}

static int dm_suspend(void *handle)
{
	struct amdgpu_device *adev = handle;
	struct amdgpu_display_manager *dm = &adev->dm;
	int ret = 0;

	if (amdgpu_in_reset(adev)) {
		mutex_lock(&dm->dc_lock);
		dm->cached_dc_state = dc_copy_state(dm->dc->current_state);

		dm_gpureset_toggle_interrupts(adev, dm->cached_dc_state, false);

		amdgpu_dm_commit_zero_streams(dm->dc);

		amdgpu_dm_irq_suspend(adev);

		return ret;
	}

	WARN_ON(adev->dm.cached_state);
	adev->dm.cached_state = drm_atomic_helper_suspend(adev_to_drm(adev));

	s3_handle_mst(adev_to_drm(adev), true);

	amdgpu_dm_irq_suspend(adev);


	dc_set_power_state(dm->dc, DC_ACPI_CM_POWER_STATE_D3);

	return 0;
}

static struct amdgpu_dm_connector *
amdgpu_dm_find_first_crtc_matching_connector(struct drm_atomic_state *state,
					     struct drm_crtc *crtc)
{
	uint32_t i;
	struct drm_connector_state *new_con_state;
	struct drm_connector *connector;
	struct drm_crtc *crtc_from_state;

	for_each_new_connector_in_state(state, connector, new_con_state, i) {
		crtc_from_state = new_con_state->crtc;

		if (crtc_from_state == crtc)
			return to_amdgpu_dm_connector(connector);
	}

	return NULL;
}

static void emulated_link_detect(struct dc_link *link)
{
	struct dc_sink_init_data sink_init_data = { 0 };
	struct display_sink_capability sink_caps = { 0 };
	enum dc_edid_status edid_status;
	struct dc_context *dc_ctx = link->ctx;
	struct dc_sink *sink = NULL;
	struct dc_sink *prev_sink = NULL;

	link->type = dc_connection_none;
	prev_sink = link->local_sink;

	if (prev_sink != NULL)
		dc_sink_retain(prev_sink);

	switch (link->connector_signal) {
	case SIGNAL_TYPE_HDMI_TYPE_A: {
		sink_caps.transaction_type = DDC_TRANSACTION_TYPE_I2C;
		sink_caps.signal = SIGNAL_TYPE_HDMI_TYPE_A;
		break;
	}

	case SIGNAL_TYPE_DVI_SINGLE_LINK: {
		sink_caps.transaction_type = DDC_TRANSACTION_TYPE_I2C;
		sink_caps.signal = SIGNAL_TYPE_DVI_SINGLE_LINK;
		break;
	}

	case SIGNAL_TYPE_DVI_DUAL_LINK: {
		sink_caps.transaction_type = DDC_TRANSACTION_TYPE_I2C;
		sink_caps.signal = SIGNAL_TYPE_DVI_DUAL_LINK;
		break;
	}

	case SIGNAL_TYPE_LVDS: {
		sink_caps.transaction_type = DDC_TRANSACTION_TYPE_I2C;
		sink_caps.signal = SIGNAL_TYPE_LVDS;
		break;
	}

	case SIGNAL_TYPE_EDP: {
		sink_caps.transaction_type =
			DDC_TRANSACTION_TYPE_I2C_OVER_AUX;
		sink_caps.signal = SIGNAL_TYPE_EDP;
		break;
	}

	case SIGNAL_TYPE_DISPLAY_PORT: {
		sink_caps.transaction_type =
			DDC_TRANSACTION_TYPE_I2C_OVER_AUX;
		sink_caps.signal = SIGNAL_TYPE_VIRTUAL;
		break;
	}

	default:
		DC_ERROR("Invalid connector type! signal:%d\n",
			link->connector_signal);
		return;
	}

	sink_init_data.link = link;
	sink_init_data.sink_signal = sink_caps.signal;

	sink = dc_sink_create(&sink_init_data);
	if (!sink) {
		DC_ERROR("Failed to create sink!\n");
		return;
	}

	/* dc_sink_create returns a new reference */
	link->local_sink = sink;

	edid_status = dm_helpers_read_local_edid(
			link->ctx,
			link,
			sink);

	if (edid_status != EDID_OK)
		DC_ERROR("Failed to read EDID");

}

static void dm_gpureset_commit_state(struct dc_state *dc_state,
				     struct amdgpu_display_manager *dm)
{
	struct {
		struct dc_surface_update surface_updates[MAX_SURFACES];
		struct dc_plane_info plane_infos[MAX_SURFACES];
		struct dc_scaling_info scaling_infos[MAX_SURFACES];
		struct dc_flip_addrs flip_addrs[MAX_SURFACES];
		struct dc_stream_update stream_update;
	} * bundle;
	int k, m;

	bundle = kzalloc(sizeof(*bundle), GFP_KERNEL);

	if (!bundle) {
		dm_error("Failed to allocate update bundle\n");
		goto cleanup;
	}

	for (k = 0; k < dc_state->stream_count; k++) {
		bundle->stream_update.stream = dc_state->streams[k];

		for (m = 0; m < dc_state->stream_status->plane_count; m++) {
			bundle->surface_updates[m].surface =
				dc_state->stream_status->plane_states[m];
			bundle->surface_updates[m].surface->force_full_update =
				true;
		}
		dc_commit_updates_for_stream(
			dm->dc, bundle->surface_updates,
			dc_state->stream_status->plane_count,
			dc_state->streams[k], &bundle->stream_update, dc_state);
	}

cleanup:
	kfree(bundle);

	return;
}

static void dm_set_dpms_off(struct dc_link *link)
{
	struct dc_stream_state *stream_state;
	struct amdgpu_dm_connector *aconnector = link->priv;
	struct amdgpu_device *adev = drm_to_adev(aconnector->base.dev);
	struct dc_stream_update stream_update;
	bool dpms_off = true;

	memset(&stream_update, 0, sizeof(stream_update));
	stream_update.dpms_off = &dpms_off;

	mutex_lock(&adev->dm.dc_lock);
	stream_state = dc_stream_find_from_link(link);

	if (stream_state == NULL) {
		DRM_DEBUG_DRIVER("Error finding stream state associated with link!\n");
		mutex_unlock(&adev->dm.dc_lock);
		return;
	}

	stream_update.stream = stream_state;
	dc_commit_updates_for_stream(stream_state->ctx->dc, NULL, 0,
				     stream_state, &stream_update,
				     stream_state->ctx->dc->current_state);
	mutex_unlock(&adev->dm.dc_lock);
}

static int dm_resume(void *handle)
{
	struct amdgpu_device *adev = handle;
	struct drm_device *ddev = adev_to_drm(adev);
	struct amdgpu_display_manager *dm = &adev->dm;
	struct amdgpu_dm_connector *aconnector;
	struct drm_connector *connector;
	struct drm_connector_list_iter iter;
	struct drm_crtc *crtc;
	struct drm_crtc_state *new_crtc_state;
	struct dm_crtc_state *dm_new_crtc_state;
	struct drm_plane *plane;
	struct drm_plane_state *new_plane_state;
	struct dm_plane_state *dm_new_plane_state;
	struct dm_atomic_state *dm_state = to_dm_atomic_state(dm->atomic_obj.state);
	enum dc_connection_type new_connection_type = dc_connection_none;
	struct dc_state *dc_state;
	int i, r, j;

	if (amdgpu_in_reset(adev)) {
		dc_state = dm->cached_dc_state;

		r = dm_dmub_hw_init(adev);
		if (r)
			DRM_ERROR("DMUB interface failed to initialize: status=%d\n", r);

		dc_set_power_state(dm->dc, DC_ACPI_CM_POWER_STATE_D0);
		dc_resume(dm->dc);

		amdgpu_dm_irq_resume_early(adev);

		for (i = 0; i < dc_state->stream_count; i++) {
			dc_state->streams[i]->mode_changed = true;
			for (j = 0; j < dc_state->stream_status->plane_count; j++) {
				dc_state->stream_status->plane_states[j]->update_flags.raw
					= 0xffffffff;
			}
		}

		WARN_ON(!dc_commit_state(dm->dc, dc_state));

		dm_gpureset_commit_state(dm->cached_dc_state, dm);

		dm_gpureset_toggle_interrupts(adev, dm->cached_dc_state, true);

		dc_release_state(dm->cached_dc_state);
		dm->cached_dc_state = NULL;

		amdgpu_dm_irq_resume_late(adev);

		mutex_unlock(&dm->dc_lock);

		return 0;
	}
	/* Recreate dc_state - DC invalidates it when setting power state to S3. */
	dc_release_state(dm_state->context);
	dm_state->context = dc_create_state(dm->dc);
	/* TODO: Remove dc_state->dccg, use dc->dccg directly. */
	dc_resource_state_construct(dm->dc, dm_state->context);

	/* Before powering on DC we need to re-initialize DMUB. */
	r = dm_dmub_hw_init(adev);
	if (r)
		DRM_ERROR("DMUB interface failed to initialize: status=%d\n", r);

	/* power on hardware */
	dc_set_power_state(dm->dc, DC_ACPI_CM_POWER_STATE_D0);

	/* program HPD filter */
	dc_resume(dm->dc);

	/*
	 * early enable HPD Rx IRQ, should be done before set mode as short
	 * pulse interrupts are used for MST
	 */
	amdgpu_dm_irq_resume_early(adev);

	/* On resume we need to rewrite the MSTM control bits to enable MST*/
	s3_handle_mst(ddev, false);

	/* Do detection*/
	drm_connector_list_iter_begin(ddev, &iter);
	drm_for_each_connector_iter(connector, &iter) {
		aconnector = to_amdgpu_dm_connector(connector);

		/*
		 * this is the case when traversing through already created
		 * MST connectors, should be skipped
		 */
		if (aconnector->mst_port)
			continue;

		mutex_lock(&aconnector->hpd_lock);
		if (!dc_link_detect_sink(aconnector->dc_link, &new_connection_type))
			DRM_ERROR("KMS: Failed to detect connector\n");

		if (aconnector->base.force && new_connection_type == dc_connection_none)
			emulated_link_detect(aconnector->dc_link);
		else
			dc_link_detect(aconnector->dc_link, DETECT_REASON_HPD);

		if (aconnector->fake_enable && aconnector->dc_link->local_sink)
			aconnector->fake_enable = false;

		if (aconnector->dc_sink)
			dc_sink_release(aconnector->dc_sink);
		aconnector->dc_sink = NULL;
		amdgpu_dm_update_connector_after_detect(aconnector);
		mutex_unlock(&aconnector->hpd_lock);
	}
	drm_connector_list_iter_end(&iter);

	/* Force mode set in atomic commit */
	for_each_new_crtc_in_state(dm->cached_state, crtc, new_crtc_state, i)
		new_crtc_state->active_changed = true;

	/*
	 * atomic_check is expected to create the dc states. We need to release
	 * them here, since they were duplicated as part of the suspend
	 * procedure.
	 */
	for_each_new_crtc_in_state(dm->cached_state, crtc, new_crtc_state, i) {
		dm_new_crtc_state = to_dm_crtc_state(new_crtc_state);
		if (dm_new_crtc_state->stream) {
			WARN_ON(kref_read(&dm_new_crtc_state->stream->refcount) > 1);
			dc_stream_release(dm_new_crtc_state->stream);
			dm_new_crtc_state->stream = NULL;
		}
	}

	for_each_new_plane_in_state(dm->cached_state, plane, new_plane_state, i) {
		dm_new_plane_state = to_dm_plane_state(new_plane_state);
		if (dm_new_plane_state->dc_state) {
			WARN_ON(kref_read(&dm_new_plane_state->dc_state->refcount) > 1);
			dc_plane_state_release(dm_new_plane_state->dc_state);
			dm_new_plane_state->dc_state = NULL;
		}
	}

	drm_atomic_helper_resume(ddev, dm->cached_state);

	dm->cached_state = NULL;

	amdgpu_dm_irq_resume_late(adev);

	amdgpu_dm_smu_write_watermarks_table(adev);

	return 0;
}

/**
 * DOC: DM Lifecycle
 *
 * DM (and consequently DC) is registered in the amdgpu base driver as a IP
 * block. When CONFIG_DRM_AMD_DC is enabled, the DM device IP block is added to
 * the base driver's device list to be initialized and torn down accordingly.
 *
 * The functions to do so are provided as hooks in &struct amd_ip_funcs.
 */

static const struct amd_ip_funcs amdgpu_dm_funcs = {
	.name = "dm",
	.early_init = dm_early_init,
	.late_init = dm_late_init,
	.sw_init = dm_sw_init,
	.sw_fini = dm_sw_fini,
	.hw_init = dm_hw_init,
	.hw_fini = dm_hw_fini,
	.suspend = dm_suspend,
	.resume = dm_resume,
	.is_idle = dm_is_idle,
	.wait_for_idle = dm_wait_for_idle,
	.check_soft_reset = dm_check_soft_reset,
	.soft_reset = dm_soft_reset,
	.set_clockgating_state = dm_set_clockgating_state,
	.set_powergating_state = dm_set_powergating_state,
};

const struct amdgpu_ip_block_version dm_ip_block =
{
	.type = AMD_IP_BLOCK_TYPE_DCE,
	.major = 1,
	.minor = 0,
	.rev = 0,
	.funcs = &amdgpu_dm_funcs,
};


/**
 * DOC: atomic
 *
 * *WIP*
 */

static const struct drm_mode_config_funcs amdgpu_dm_mode_funcs = {
	.fb_create = amdgpu_display_user_framebuffer_create,
	.get_format_info = amd_get_format_info,
	.output_poll_changed = drm_fb_helper_output_poll_changed,
	.atomic_check = amdgpu_dm_atomic_check,
	.atomic_commit = drm_atomic_helper_commit,
};

static struct drm_mode_config_helper_funcs amdgpu_dm_mode_config_helperfuncs = {
	.atomic_commit_tail = amdgpu_dm_atomic_commit_tail
};

static void update_connector_ext_caps(struct amdgpu_dm_connector *aconnector)
{
	u32 max_cll, min_cll, max, min, q, r;
	struct amdgpu_dm_backlight_caps *caps;
	struct amdgpu_display_manager *dm;
	struct drm_connector *conn_base;
	struct amdgpu_device *adev;
	struct dc_link *link = NULL;
	static const u8 pre_computed_values[] = {
		50, 51, 52, 53, 55, 56, 57, 58, 59, 61, 62, 63, 65, 66, 68, 69,
		71, 72, 74, 75, 77, 79, 81, 82, 84, 86, 88, 90, 92, 94, 96, 98};

	if (!aconnector || !aconnector->dc_link)
		return;

	link = aconnector->dc_link;
	if (link->connector_signal != SIGNAL_TYPE_EDP)
		return;

	conn_base = &aconnector->base;
	adev = drm_to_adev(conn_base->dev);
	dm = &adev->dm;
	caps = &dm->backlight_caps;
	caps->ext_caps = &aconnector->dc_link->dpcd_sink_ext_caps;
	caps->aux_support = false;
	max_cll = conn_base->hdr_sink_metadata.hdmi_type1.max_cll;
	min_cll = conn_base->hdr_sink_metadata.hdmi_type1.min_cll;

	if (caps->ext_caps->bits.oled == 1 ||
	    caps->ext_caps->bits.sdr_aux_backlight_control == 1 ||
	    caps->ext_caps->bits.hdr_aux_backlight_control == 1)
		caps->aux_support = true;

	/* From the specification (CTA-861-G), for calculating the maximum
	 * luminance we need to use:
	 *	Luminance = 50*2**(CV/32)
	 * Where CV is a one-byte value.
	 * For calculating this expression we may need float point precision;
	 * to avoid this complexity level, we take advantage that CV is divided
	 * by a constant. From the Euclids division algorithm, we know that CV
	 * can be written as: CV = 32*q + r. Next, we replace CV in the
	 * Luminance expression and get 50*(2**q)*(2**(r/32)), hence we just
	 * need to pre-compute the value of r/32. For pre-computing the values
	 * We just used the following Ruby line:
	 *	(0...32).each {|cv| puts (50*2**(cv/32.0)).round}
	 * The results of the above expressions can be verified at
	 * pre_computed_values.
	 */
	q = max_cll >> 5;
	r = max_cll % 32;
	max = (1 << q) * pre_computed_values[r];

	// min luminance: maxLum * (CV/255)^2 / 100
	q = DIV_ROUND_CLOSEST(min_cll, 255);
	min = max * DIV_ROUND_CLOSEST((q * q), 100);

	caps->aux_max_input_signal = max;
	caps->aux_min_input_signal = min;
}

void amdgpu_dm_update_connector_after_detect(
		struct amdgpu_dm_connector *aconnector)
{
	struct drm_connector *connector = &aconnector->base;
	struct drm_device *dev = connector->dev;
	struct dc_sink *sink;

	/* MST handled by drm_mst framework */
	if (aconnector->mst_mgr.mst_state == true)
		return;

	sink = aconnector->dc_link->local_sink;
	if (sink)
		dc_sink_retain(sink);

	/*
	 * Edid mgmt connector gets first update only in mode_valid hook and then
	 * the connector sink is set to either fake or physical sink depends on link status.
	 * Skip if already done during boot.
	 */
	if (aconnector->base.force != DRM_FORCE_UNSPECIFIED
			&& aconnector->dc_em_sink) {

		/*
		 * For S3 resume with headless use eml_sink to fake stream
		 * because on resume connector->sink is set to NULL
		 */
		mutex_lock(&dev->mode_config.mutex);

		if (sink) {
			if (aconnector->dc_sink) {
				amdgpu_dm_update_freesync_caps(connector, NULL);
				/*
				 * retain and release below are used to
				 * bump up refcount for sink because the link doesn't point
				 * to it anymore after disconnect, so on next crtc to connector
				 * reshuffle by UMD we will get into unwanted dc_sink release
				 */
				dc_sink_release(aconnector->dc_sink);
			}
			aconnector->dc_sink = sink;
			dc_sink_retain(aconnector->dc_sink);
			amdgpu_dm_update_freesync_caps(connector,
					aconnector->edid);
		} else {
			amdgpu_dm_update_freesync_caps(connector, NULL);
			if (!aconnector->dc_sink) {
				aconnector->dc_sink = aconnector->dc_em_sink;
				dc_sink_retain(aconnector->dc_sink);
			}
		}

		mutex_unlock(&dev->mode_config.mutex);

		if (sink)
			dc_sink_release(sink);
		return;
	}

	/*
	 * TODO: temporary guard to look for proper fix
	 * if this sink is MST sink, we should not do anything
	 */
	if (sink && sink->sink_signal == SIGNAL_TYPE_DISPLAY_PORT_MST) {
		dc_sink_release(sink);
		return;
	}

	if (aconnector->dc_sink == sink) {
		/*
		 * We got a DP short pulse (Link Loss, DP CTS, etc...).
		 * Do nothing!!
		 */
		DRM_DEBUG_DRIVER("DCHPD: connector_id=%d: dc_sink didn't change.\n",
				aconnector->connector_id);
		if (sink)
			dc_sink_release(sink);
		return;
	}

	DRM_DEBUG_DRIVER("DCHPD: connector_id=%d: Old sink=%p New sink=%p\n",
		aconnector->connector_id, aconnector->dc_sink, sink);

	mutex_lock(&dev->mode_config.mutex);

	/*
	 * 1. Update status of the drm connector
	 * 2. Send an event and let userspace tell us what to do
	 */
	if (sink) {
		/*
		 * TODO: check if we still need the S3 mode update workaround.
		 * If yes, put it here.
		 */
		if (aconnector->dc_sink)
			amdgpu_dm_update_freesync_caps(connector, NULL);

		aconnector->dc_sink = sink;
		dc_sink_retain(aconnector->dc_sink);
		if (sink->dc_edid.length == 0) {
			aconnector->edid = NULL;
			if (aconnector->dc_link->aux_mode) {
				drm_dp_cec_unset_edid(
					&aconnector->dm_dp_aux.aux);
			}
		} else {
			aconnector->edid =
				(struct edid *)sink->dc_edid.raw_edid;

			drm_connector_update_edid_property(connector,
							   aconnector->edid);
			drm_add_edid_modes(connector, aconnector->edid);

			if (aconnector->dc_link->aux_mode)
				drm_dp_cec_set_edid(&aconnector->dm_dp_aux.aux,
						    aconnector->edid);
		}

		amdgpu_dm_update_freesync_caps(connector, aconnector->edid);
		update_connector_ext_caps(aconnector);
	} else {
		drm_dp_cec_unset_edid(&aconnector->dm_dp_aux.aux);
		amdgpu_dm_update_freesync_caps(connector, NULL);
		drm_connector_update_edid_property(connector, NULL);
		aconnector->num_modes = 0;
		dc_sink_release(aconnector->dc_sink);
		aconnector->dc_sink = NULL;
		aconnector->edid = NULL;
#ifdef CONFIG_DRM_AMD_DC_HDCP
		/* Set CP to DESIRED if it was ENABLED, so we can re-enable it again on hotplug */
		if (connector->state->content_protection == DRM_MODE_CONTENT_PROTECTION_ENABLED)
			connector->state->content_protection = DRM_MODE_CONTENT_PROTECTION_DESIRED;
#endif
	}

	mutex_unlock(&dev->mode_config.mutex);

	update_subconnector_property(aconnector);

	if (sink)
		dc_sink_release(sink);
}

static void handle_hpd_irq(void *param)
{
	struct amdgpu_dm_connector *aconnector = (struct amdgpu_dm_connector *)param;
	struct drm_connector *connector = &aconnector->base;
	struct drm_device *dev = connector->dev;
	enum dc_connection_type new_connection_type = dc_connection_none;
#ifdef CONFIG_DRM_AMD_DC_HDCP
	struct amdgpu_device *adev = drm_to_adev(dev);
	struct dm_connector_state *dm_con_state = to_dm_connector_state(connector->state);
#endif

	/*
	 * In case of failure or MST no need to update connector status or notify the OS
	 * since (for MST case) MST does this in its own context.
	 */
	mutex_lock(&aconnector->hpd_lock);

#ifdef CONFIG_DRM_AMD_DC_HDCP
	if (adev->dm.hdcp_workqueue) {
		hdcp_reset_display(adev->dm.hdcp_workqueue, aconnector->dc_link->link_index);
		dm_con_state->update_hdcp = true;
	}
#endif
	if (aconnector->fake_enable)
		aconnector->fake_enable = false;

	if (!dc_link_detect_sink(aconnector->dc_link, &new_connection_type))
		DRM_ERROR("KMS: Failed to detect connector\n");

	if (aconnector->base.force && new_connection_type == dc_connection_none) {
		emulated_link_detect(aconnector->dc_link);


		drm_modeset_lock_all(dev);
		dm_restore_drm_connector_state(dev, connector);
		drm_modeset_unlock_all(dev);

		if (aconnector->base.force == DRM_FORCE_UNSPECIFIED)
			drm_kms_helper_hotplug_event(dev);

	} else if (dc_link_detect(aconnector->dc_link, DETECT_REASON_HPD)) {
		if (new_connection_type == dc_connection_none &&
		    aconnector->dc_link->type == dc_connection_none)
			dm_set_dpms_off(aconnector->dc_link);

		amdgpu_dm_update_connector_after_detect(aconnector);

		drm_modeset_lock_all(dev);
		dm_restore_drm_connector_state(dev, connector);
		drm_modeset_unlock_all(dev);

		if (aconnector->base.force == DRM_FORCE_UNSPECIFIED)
			drm_kms_helper_hotplug_event(dev);
	}
	mutex_unlock(&aconnector->hpd_lock);

}

static void dm_handle_hpd_rx_irq(struct amdgpu_dm_connector *aconnector)
{
	uint8_t esi[DP_PSR_ERROR_STATUS - DP_SINK_COUNT_ESI] = { 0 };
	uint8_t dret;
	bool new_irq_handled = false;
	int dpcd_addr;
	int dpcd_bytes_to_read;

	const int max_process_count = 30;
	int process_count = 0;

	const struct dc_link_status *link_status = dc_link_get_status(aconnector->dc_link);

	if (link_status->dpcd_caps->dpcd_rev.raw < 0x12) {
		dpcd_bytes_to_read = DP_LANE0_1_STATUS - DP_SINK_COUNT;
		/* DPCD 0x200 - 0x201 for downstream IRQ */
		dpcd_addr = DP_SINK_COUNT;
	} else {
		dpcd_bytes_to_read = DP_PSR_ERROR_STATUS - DP_SINK_COUNT_ESI;
		/* DPCD 0x2002 - 0x2005 for downstream IRQ */
		dpcd_addr = DP_SINK_COUNT_ESI;
	}

	dret = drm_dp_dpcd_read(
		&aconnector->dm_dp_aux.aux,
		dpcd_addr,
		esi,
		dpcd_bytes_to_read);

	while (dret == dpcd_bytes_to_read &&
		process_count < max_process_count) {
		uint8_t retry;
		dret = 0;

		process_count++;

		DRM_DEBUG_DRIVER("ESI %02x %02x %02x\n", esi[0], esi[1], esi[2]);
		/* handle HPD short pulse irq */
		if (aconnector->mst_mgr.mst_state)
			drm_dp_mst_hpd_irq(
				&aconnector->mst_mgr,
				esi,
				&new_irq_handled);

		if (new_irq_handled) {
			/* ACK at DPCD to notify down stream */
			const int ack_dpcd_bytes_to_write =
				dpcd_bytes_to_read - 1;

			for (retry = 0; retry < 3; retry++) {
				uint8_t wret;

				wret = drm_dp_dpcd_write(
					&aconnector->dm_dp_aux.aux,
					dpcd_addr + 1,
					&esi[1],
					ack_dpcd_bytes_to_write);
				if (wret == ack_dpcd_bytes_to_write)
					break;
			}

			/* check if there is new irq to be handled */
			dret = drm_dp_dpcd_read(
				&aconnector->dm_dp_aux.aux,
				dpcd_addr,
				esi,
				dpcd_bytes_to_read);

			new_irq_handled = false;
		} else {
			break;
		}
	}

	if (process_count == max_process_count)
		DRM_DEBUG_DRIVER("Loop exceeded max iterations\n");
}

static void handle_hpd_rx_irq(void *param)
{
	struct amdgpu_dm_connector *aconnector = (struct amdgpu_dm_connector *)param;
	struct drm_connector *connector = &aconnector->base;
	struct drm_device *dev = connector->dev;
	struct dc_link *dc_link = aconnector->dc_link;
	bool is_mst_root_connector = aconnector->mst_mgr.mst_state;
	bool result = false;
	enum dc_connection_type new_connection_type = dc_connection_none;
	struct amdgpu_device *adev = drm_to_adev(dev);
	union hpd_irq_data hpd_irq_data;

	memset(&hpd_irq_data, 0, sizeof(hpd_irq_data));

	/*
	 * TODO:Temporary add mutex to protect hpd interrupt not have a gpio
	 * conflict, after implement i2c helper, this mutex should be
	 * retired.
	 */
	if (dc_link->type != dc_connection_mst_branch)
		mutex_lock(&aconnector->hpd_lock);

	read_hpd_rx_irq_data(dc_link, &hpd_irq_data);

	if ((dc_link->cur_link_settings.lane_count != LANE_COUNT_UNKNOWN) ||
		(dc_link->type == dc_connection_mst_branch)) {
		if (hpd_irq_data.bytes.device_service_irq.bits.UP_REQ_MSG_RDY) {
			result = true;
			dm_handle_hpd_rx_irq(aconnector);
			goto out;
		} else if (hpd_irq_data.bytes.device_service_irq.bits.DOWN_REP_MSG_RDY) {
			result = false;
			dm_handle_hpd_rx_irq(aconnector);
			goto out;
		}
	}

	mutex_lock(&adev->dm.dc_lock);
#ifdef CONFIG_DRM_AMD_DC_HDCP
	result = dc_link_handle_hpd_rx_irq(dc_link, &hpd_irq_data, NULL);
#else
	result = dc_link_handle_hpd_rx_irq(dc_link, NULL, NULL);
#endif
	mutex_unlock(&adev->dm.dc_lock);

out:
	if (result && !is_mst_root_connector) {
		/* Downstream Port status changed. */
		if (!dc_link_detect_sink(dc_link, &new_connection_type))
			DRM_ERROR("KMS: Failed to detect connector\n");

		if (aconnector->base.force && new_connection_type == dc_connection_none) {
			emulated_link_detect(dc_link);

			if (aconnector->fake_enable)
				aconnector->fake_enable = false;

			amdgpu_dm_update_connector_after_detect(aconnector);


			drm_modeset_lock_all(dev);
			dm_restore_drm_connector_state(dev, connector);
			drm_modeset_unlock_all(dev);

			drm_kms_helper_hotplug_event(dev);
		} else if (dc_link_detect(dc_link, DETECT_REASON_HPDRX)) {

			if (aconnector->fake_enable)
				aconnector->fake_enable = false;

			amdgpu_dm_update_connector_after_detect(aconnector);


			drm_modeset_lock_all(dev);
			dm_restore_drm_connector_state(dev, connector);
			drm_modeset_unlock_all(dev);

			drm_kms_helper_hotplug_event(dev);
		}
	}
#ifdef CONFIG_DRM_AMD_DC_HDCP
	if (hpd_irq_data.bytes.device_service_irq.bits.CP_IRQ) {
		if (adev->dm.hdcp_workqueue)
			hdcp_handle_cpirq(adev->dm.hdcp_workqueue,  aconnector->base.index);
	}
#endif

	if (dc_link->type != dc_connection_mst_branch) {
		drm_dp_cec_irq(&aconnector->dm_dp_aux.aux);
		mutex_unlock(&aconnector->hpd_lock);
	}
}

static void register_hpd_handlers(struct amdgpu_device *adev)
{
	struct drm_device *dev = adev_to_drm(adev);
	struct drm_connector *connector;
	struct amdgpu_dm_connector *aconnector;
	const struct dc_link *dc_link;
	struct dc_interrupt_params int_params = {0};

	int_params.requested_polarity = INTERRUPT_POLARITY_DEFAULT;
	int_params.current_polarity = INTERRUPT_POLARITY_DEFAULT;

	list_for_each_entry(connector,
			&dev->mode_config.connector_list, head)	{

		aconnector = to_amdgpu_dm_connector(connector);
		dc_link = aconnector->dc_link;

		if (DC_IRQ_SOURCE_INVALID != dc_link->irq_source_hpd) {
			int_params.int_context = INTERRUPT_LOW_IRQ_CONTEXT;
			int_params.irq_source = dc_link->irq_source_hpd;

			amdgpu_dm_irq_register_interrupt(adev, &int_params,
					handle_hpd_irq,
					(void *) aconnector);
		}

		if (DC_IRQ_SOURCE_INVALID != dc_link->irq_source_hpd_rx) {

			/* Also register for DP short pulse (hpd_rx). */
			int_params.int_context = INTERRUPT_LOW_IRQ_CONTEXT;
			int_params.irq_source =	dc_link->irq_source_hpd_rx;

			amdgpu_dm_irq_register_interrupt(adev, &int_params,
					handle_hpd_rx_irq,
					(void *) aconnector);
		}
	}
}

#if defined(CONFIG_DRM_AMD_DC_SI)
/* Register IRQ sources and initialize IRQ callbacks */
static int dce60_register_irq_handlers(struct amdgpu_device *adev)
{
	struct dc *dc = adev->dm.dc;
	struct common_irq_params *c_irq_params;
	struct dc_interrupt_params int_params = {0};
	int r;
	int i;
	unsigned client_id = AMDGPU_IRQ_CLIENTID_LEGACY;

	int_params.requested_polarity = INTERRUPT_POLARITY_DEFAULT;
	int_params.current_polarity = INTERRUPT_POLARITY_DEFAULT;

	/*
	 * Actions of amdgpu_irq_add_id():
	 * 1. Register a set() function with base driver.
	 *    Base driver will call set() function to enable/disable an
	 *    interrupt in DC hardware.
	 * 2. Register amdgpu_dm_irq_handler().
	 *    Base driver will call amdgpu_dm_irq_handler() for ALL interrupts
	 *    coming from DC hardware.
	 *    amdgpu_dm_irq_handler() will re-direct the interrupt to DC
	 *    for acknowledging and handling. */

	/* Use VBLANK interrupt */
	for (i = 0; i < adev->mode_info.num_crtc; i++) {
		r = amdgpu_irq_add_id(adev, client_id, i+1 , &adev->crtc_irq);
		if (r) {
			DRM_ERROR("Failed to add crtc irq id!\n");
			return r;
		}

		int_params.int_context = INTERRUPT_HIGH_IRQ_CONTEXT;
		int_params.irq_source =
			dc_interrupt_to_irq_source(dc, i+1 , 0);

		c_irq_params = &adev->dm.vblank_params[int_params.irq_source - DC_IRQ_SOURCE_VBLANK1];

		c_irq_params->adev = adev;
		c_irq_params->irq_src = int_params.irq_source;

		amdgpu_dm_irq_register_interrupt(adev, &int_params,
				dm_crtc_high_irq, c_irq_params);
	}

	/* Use GRPH_PFLIP interrupt */
	for (i = VISLANDS30_IV_SRCID_D1_GRPH_PFLIP;
			i <= VISLANDS30_IV_SRCID_D6_GRPH_PFLIP; i += 2) {
		r = amdgpu_irq_add_id(adev, client_id, i, &adev->pageflip_irq);
		if (r) {
			DRM_ERROR("Failed to add page flip irq id!\n");
			return r;
		}

		int_params.int_context = INTERRUPT_HIGH_IRQ_CONTEXT;
		int_params.irq_source =
			dc_interrupt_to_irq_source(dc, i, 0);

		c_irq_params = &adev->dm.pflip_params[int_params.irq_source - DC_IRQ_SOURCE_PFLIP_FIRST];

		c_irq_params->adev = adev;
		c_irq_params->irq_src = int_params.irq_source;

		amdgpu_dm_irq_register_interrupt(adev, &int_params,
				dm_pflip_high_irq, c_irq_params);

	}

	/* HPD */
	r = amdgpu_irq_add_id(adev, client_id,
			VISLANDS30_IV_SRCID_HOTPLUG_DETECT_A, &adev->hpd_irq);
	if (r) {
		DRM_ERROR("Failed to add hpd irq id!\n");
		return r;
	}

	register_hpd_handlers(adev);

	return 0;
}
#endif

/* Register IRQ sources and initialize IRQ callbacks */
static int dce110_register_irq_handlers(struct amdgpu_device *adev)
{
	struct dc *dc = adev->dm.dc;
	struct common_irq_params *c_irq_params;
	struct dc_interrupt_params int_params = {0};
	int r;
	int i;
	unsigned client_id = AMDGPU_IRQ_CLIENTID_LEGACY;

	if (adev->asic_type >= CHIP_VEGA10)
		client_id = SOC15_IH_CLIENTID_DCE;

	int_params.requested_polarity = INTERRUPT_POLARITY_DEFAULT;
	int_params.current_polarity = INTERRUPT_POLARITY_DEFAULT;

	/*
	 * Actions of amdgpu_irq_add_id():
	 * 1. Register a set() function with base driver.
	 *    Base driver will call set() function to enable/disable an
	 *    interrupt in DC hardware.
	 * 2. Register amdgpu_dm_irq_handler().
	 *    Base driver will call amdgpu_dm_irq_handler() for ALL interrupts
	 *    coming from DC hardware.
	 *    amdgpu_dm_irq_handler() will re-direct the interrupt to DC
	 *    for acknowledging and handling. */

	/* Use VBLANK interrupt */
	for (i = VISLANDS30_IV_SRCID_D1_VERTICAL_INTERRUPT0; i <= VISLANDS30_IV_SRCID_D6_VERTICAL_INTERRUPT0; i++) {
		r = amdgpu_irq_add_id(adev, client_id, i, &adev->crtc_irq);
		if (r) {
			DRM_ERROR("Failed to add crtc irq id!\n");
			return r;
		}

		int_params.int_context = INTERRUPT_HIGH_IRQ_CONTEXT;
		int_params.irq_source =
			dc_interrupt_to_irq_source(dc, i, 0);

		c_irq_params = &adev->dm.vblank_params[int_params.irq_source - DC_IRQ_SOURCE_VBLANK1];

		c_irq_params->adev = adev;
		c_irq_params->irq_src = int_params.irq_source;

		amdgpu_dm_irq_register_interrupt(adev, &int_params,
				dm_crtc_high_irq, c_irq_params);
	}

	/* Use VUPDATE interrupt */
	for (i = VISLANDS30_IV_SRCID_D1_V_UPDATE_INT; i <= VISLANDS30_IV_SRCID_D6_V_UPDATE_INT; i += 2) {
		r = amdgpu_irq_add_id(adev, client_id, i, &adev->vupdate_irq);
		if (r) {
			DRM_ERROR("Failed to add vupdate irq id!\n");
			return r;
		}

		int_params.int_context = INTERRUPT_HIGH_IRQ_CONTEXT;
		int_params.irq_source =
			dc_interrupt_to_irq_source(dc, i, 0);

		c_irq_params = &adev->dm.vupdate_params[int_params.irq_source - DC_IRQ_SOURCE_VUPDATE1];

		c_irq_params->adev = adev;
		c_irq_params->irq_src = int_params.irq_source;

		amdgpu_dm_irq_register_interrupt(adev, &int_params,
				dm_vupdate_high_irq, c_irq_params);
	}

	/* Use GRPH_PFLIP interrupt */
	for (i = VISLANDS30_IV_SRCID_D1_GRPH_PFLIP;
			i <= VISLANDS30_IV_SRCID_D6_GRPH_PFLIP; i += 2) {
		r = amdgpu_irq_add_id(adev, client_id, i, &adev->pageflip_irq);
		if (r) {
			DRM_ERROR("Failed to add page flip irq id!\n");
			return r;
		}

		int_params.int_context = INTERRUPT_HIGH_IRQ_CONTEXT;
		int_params.irq_source =
			dc_interrupt_to_irq_source(dc, i, 0);

		c_irq_params = &adev->dm.pflip_params[int_params.irq_source - DC_IRQ_SOURCE_PFLIP_FIRST];

		c_irq_params->adev = adev;
		c_irq_params->irq_src = int_params.irq_source;

		amdgpu_dm_irq_register_interrupt(adev, &int_params,
				dm_pflip_high_irq, c_irq_params);

	}

	/* HPD */
	r = amdgpu_irq_add_id(adev, client_id,
			VISLANDS30_IV_SRCID_HOTPLUG_DETECT_A, &adev->hpd_irq);
	if (r) {
		DRM_ERROR("Failed to add hpd irq id!\n");
		return r;
	}

	register_hpd_handlers(adev);

	return 0;
}

#if defined(CONFIG_DRM_AMD_DC_DCN)
/* Register IRQ sources and initialize IRQ callbacks */
static int dcn10_register_irq_handlers(struct amdgpu_device *adev)
{
	struct dc *dc = adev->dm.dc;
	struct common_irq_params *c_irq_params;
	struct dc_interrupt_params int_params = {0};
	int r;
	int i;

	int_params.requested_polarity = INTERRUPT_POLARITY_DEFAULT;
	int_params.current_polarity = INTERRUPT_POLARITY_DEFAULT;

	/*
	 * Actions of amdgpu_irq_add_id():
	 * 1. Register a set() function with base driver.
	 *    Base driver will call set() function to enable/disable an
	 *    interrupt in DC hardware.
	 * 2. Register amdgpu_dm_irq_handler().
	 *    Base driver will call amdgpu_dm_irq_handler() for ALL interrupts
	 *    coming from DC hardware.
	 *    amdgpu_dm_irq_handler() will re-direct the interrupt to DC
	 *    for acknowledging and handling.
	 */

	/* Use VSTARTUP interrupt */
	for (i = DCN_1_0__SRCID__DC_D1_OTG_VSTARTUP;
			i <= DCN_1_0__SRCID__DC_D1_OTG_VSTARTUP + adev->mode_info.num_crtc - 1;
			i++) {
		r = amdgpu_irq_add_id(adev, SOC15_IH_CLIENTID_DCE, i, &adev->crtc_irq);

		if (r) {
			DRM_ERROR("Failed to add crtc irq id!\n");
			return r;
		}

		int_params.int_context = INTERRUPT_HIGH_IRQ_CONTEXT;
		int_params.irq_source =
			dc_interrupt_to_irq_source(dc, i, 0);

		c_irq_params = &adev->dm.vblank_params[int_params.irq_source - DC_IRQ_SOURCE_VBLANK1];

		c_irq_params->adev = adev;
		c_irq_params->irq_src = int_params.irq_source;

		amdgpu_dm_irq_register_interrupt(
			adev, &int_params, dm_crtc_high_irq, c_irq_params);
	}

	/* Use VUPDATE_NO_LOCK interrupt on DCN, which seems to correspond to
	 * the regular VUPDATE interrupt on DCE. We want DC_IRQ_SOURCE_VUPDATEx
	 * to trigger at end of each vblank, regardless of state of the lock,
	 * matching DCE behaviour.
	 */
	for (i = DCN_1_0__SRCID__OTG0_IHC_V_UPDATE_NO_LOCK_INTERRUPT;
	     i <= DCN_1_0__SRCID__OTG0_IHC_V_UPDATE_NO_LOCK_INTERRUPT + adev->mode_info.num_crtc - 1;
	     i++) {
		r = amdgpu_irq_add_id(adev, SOC15_IH_CLIENTID_DCE, i, &adev->vupdate_irq);

		if (r) {
			DRM_ERROR("Failed to add vupdate irq id!\n");
			return r;
		}

		int_params.int_context = INTERRUPT_HIGH_IRQ_CONTEXT;
		int_params.irq_source =
			dc_interrupt_to_irq_source(dc, i, 0);

		c_irq_params = &adev->dm.vupdate_params[int_params.irq_source - DC_IRQ_SOURCE_VUPDATE1];

		c_irq_params->adev = adev;
		c_irq_params->irq_src = int_params.irq_source;

		amdgpu_dm_irq_register_interrupt(adev, &int_params,
				dm_vupdate_high_irq, c_irq_params);
	}

	/* Use GRPH_PFLIP interrupt */
	for (i = DCN_1_0__SRCID__HUBP0_FLIP_INTERRUPT;
			i <= DCN_1_0__SRCID__HUBP0_FLIP_INTERRUPT + adev->mode_info.num_crtc - 1;
			i++) {
		r = amdgpu_irq_add_id(adev, SOC15_IH_CLIENTID_DCE, i, &adev->pageflip_irq);
		if (r) {
			DRM_ERROR("Failed to add page flip irq id!\n");
			return r;
		}

		int_params.int_context = INTERRUPT_HIGH_IRQ_CONTEXT;
		int_params.irq_source =
			dc_interrupt_to_irq_source(dc, i, 0);

		c_irq_params = &adev->dm.pflip_params[int_params.irq_source - DC_IRQ_SOURCE_PFLIP_FIRST];

		c_irq_params->adev = adev;
		c_irq_params->irq_src = int_params.irq_source;

		amdgpu_dm_irq_register_interrupt(adev, &int_params,
				dm_pflip_high_irq, c_irq_params);

	}

	/* HPD */
	r = amdgpu_irq_add_id(adev, SOC15_IH_CLIENTID_DCE, DCN_1_0__SRCID__DC_HPD1_INT,
			&adev->hpd_irq);
	if (r) {
		DRM_ERROR("Failed to add hpd irq id!\n");
		return r;
	}

	register_hpd_handlers(adev);

	return 0;
}
#endif

/*
 * Acquires the lock for the atomic state object and returns
 * the new atomic state.
 *
 * This should only be called during atomic check.
 */
static int dm_atomic_get_state(struct drm_atomic_state *state,
			       struct dm_atomic_state **dm_state)
{
	struct drm_device *dev = state->dev;
	struct amdgpu_device *adev = drm_to_adev(dev);
	struct amdgpu_display_manager *dm = &adev->dm;
	struct drm_private_state *priv_state;

	if (*dm_state)
		return 0;

	priv_state = drm_atomic_get_private_obj_state(state, &dm->atomic_obj);
	if (IS_ERR(priv_state))
		return PTR_ERR(priv_state);

	*dm_state = to_dm_atomic_state(priv_state);

	return 0;
}

static struct dm_atomic_state *
dm_atomic_get_new_state(struct drm_atomic_state *state)
{
	struct drm_device *dev = state->dev;
	struct amdgpu_device *adev = drm_to_adev(dev);
	struct amdgpu_display_manager *dm = &adev->dm;
	struct drm_private_obj *obj;
	struct drm_private_state *new_obj_state;
	int i;

	for_each_new_private_obj_in_state(state, obj, new_obj_state, i) {
		if (obj->funcs == dm->atomic_obj.funcs)
			return to_dm_atomic_state(new_obj_state);
	}

	return NULL;
}

static struct drm_private_state *
dm_atomic_duplicate_state(struct drm_private_obj *obj)
{
	struct dm_atomic_state *old_state, *new_state;

	new_state = kzalloc(sizeof(*new_state), GFP_KERNEL);
	if (!new_state)
		return NULL;

	__drm_atomic_helper_private_obj_duplicate_state(obj, &new_state->base);

	old_state = to_dm_atomic_state(obj->state);

	if (old_state && old_state->context)
		new_state->context = dc_copy_state(old_state->context);

	if (!new_state->context) {
		kfree(new_state);
		return NULL;
	}

	return &new_state->base;
}

static void dm_atomic_destroy_state(struct drm_private_obj *obj,
				    struct drm_private_state *state)
{
	struct dm_atomic_state *dm_state = to_dm_atomic_state(state);

	if (dm_state && dm_state->context)
		dc_release_state(dm_state->context);

	kfree(dm_state);
}

static struct drm_private_state_funcs dm_atomic_state_funcs = {
	.atomic_duplicate_state = dm_atomic_duplicate_state,
	.atomic_destroy_state = dm_atomic_destroy_state,
};

static int amdgpu_dm_mode_config_init(struct amdgpu_device *adev)
{
	struct dm_atomic_state *state;
	int r;

	adev->mode_info.mode_config_initialized = true;

	adev_to_drm(adev)->mode_config.funcs = (void *)&amdgpu_dm_mode_funcs;
	adev_to_drm(adev)->mode_config.helper_private = &amdgpu_dm_mode_config_helperfuncs;

	adev_to_drm(adev)->mode_config.max_width = 16384;
	adev_to_drm(adev)->mode_config.max_height = 16384;

	adev_to_drm(adev)->mode_config.preferred_depth = 24;
	adev_to_drm(adev)->mode_config.prefer_shadow = 1;
	/* indicates support for immediate flip */
	adev_to_drm(adev)->mode_config.async_page_flip = true;

	adev_to_drm(adev)->mode_config.fb_base = adev->gmc.aper_base;

	state = kzalloc(sizeof(*state), GFP_KERNEL);
	if (!state)
		return -ENOMEM;

	state->context = dc_create_state(adev->dm.dc);
	if (!state->context) {
		kfree(state);
		return -ENOMEM;
	}

	dc_resource_state_copy_construct_current(adev->dm.dc, state->context);

	drm_atomic_private_obj_init(adev_to_drm(adev),
				    &adev->dm.atomic_obj,
				    &state->base,
				    &dm_atomic_state_funcs);

	r = amdgpu_display_modeset_create_props(adev);
	if (r) {
		dc_release_state(state->context);
		kfree(state);
		return r;
	}

	r = amdgpu_dm_audio_init(adev);
	if (r) {
		dc_release_state(state->context);
		kfree(state);
		return r;
	}

	return 0;
}

#define AMDGPU_DM_DEFAULT_MIN_BACKLIGHT 12
#define AMDGPU_DM_DEFAULT_MAX_BACKLIGHT 255
#define AUX_BL_DEFAULT_TRANSITION_TIME_MS 50

#if defined(CONFIG_BACKLIGHT_CLASS_DEVICE) ||\
	defined(CONFIG_BACKLIGHT_CLASS_DEVICE_MODULE)

static void amdgpu_dm_update_backlight_caps(struct amdgpu_display_manager *dm)
{
#if defined(CONFIG_ACPI)
	struct amdgpu_dm_backlight_caps caps;

	memset(&caps, 0, sizeof(caps));

	if (dm->backlight_caps.caps_valid)
		return;

	amdgpu_acpi_get_backlight_caps(dm->adev, &caps);
	if (caps.caps_valid) {
		dm->backlight_caps.caps_valid = true;
		if (caps.aux_support)
			return;
		dm->backlight_caps.min_input_signal = caps.min_input_signal;
		dm->backlight_caps.max_input_signal = caps.max_input_signal;
	} else {
		dm->backlight_caps.min_input_signal =
				AMDGPU_DM_DEFAULT_MIN_BACKLIGHT;
		dm->backlight_caps.max_input_signal =
				AMDGPU_DM_DEFAULT_MAX_BACKLIGHT;
	}
#else
	if (dm->backlight_caps.aux_support)
		return;

	dm->backlight_caps.min_input_signal = AMDGPU_DM_DEFAULT_MIN_BACKLIGHT;
	dm->backlight_caps.max_input_signal = AMDGPU_DM_DEFAULT_MAX_BACKLIGHT;
#endif
}

static int set_backlight_via_aux(struct dc_link *link, uint32_t brightness)
{
	bool rc;

	if (!link)
		return 1;

	rc = dc_link_set_backlight_level_nits(link, true, brightness,
					      AUX_BL_DEFAULT_TRANSITION_TIME_MS);

	return rc ? 0 : 1;
}

static int get_brightness_range(const struct amdgpu_dm_backlight_caps *caps,
				unsigned *min, unsigned *max)
{
	if (!caps)
		return 0;

	if (caps->aux_support) {
		// Firmware limits are in nits, DC API wants millinits.
		*max = 1000 * caps->aux_max_input_signal;
		*min = 1000 * caps->aux_min_input_signal;
	} else {
		// Firmware limits are 8-bit, PWM control is 16-bit.
		*max = 0x101 * caps->max_input_signal;
		*min = 0x101 * caps->min_input_signal;
	}
	return 1;
}

static u32 convert_brightness_from_user(const struct amdgpu_dm_backlight_caps *caps,
					uint32_t brightness)
{
	unsigned min, max;

	if (!get_brightness_range(caps, &min, &max))
		return brightness;

	// Rescale 0..255 to min..max
	return min + DIV_ROUND_CLOSEST((max - min) * brightness,
				       AMDGPU_MAX_BL_LEVEL);
}

static u32 convert_brightness_to_user(const struct amdgpu_dm_backlight_caps *caps,
				      uint32_t brightness)
{
	unsigned min, max;

	if (!get_brightness_range(caps, &min, &max))
		return brightness;

	if (brightness < min)
		return 0;
	// Rescale min..max to 0..255
	return DIV_ROUND_CLOSEST(AMDGPU_MAX_BL_LEVEL * (brightness - min),
				 max - min);
}

static int amdgpu_dm_backlight_update_status(struct backlight_device *bd)
{
	struct amdgpu_display_manager *dm = bl_get_data(bd);
	struct amdgpu_dm_backlight_caps caps;
	struct dc_link *link = NULL;
	u32 brightness;
	bool rc;

	amdgpu_dm_update_backlight_caps(dm);
	caps = dm->backlight_caps;

	link = (struct dc_link *)dm->backlight_link;

	brightness = convert_brightness_from_user(&caps, bd->props.brightness);
	// Change brightness based on AUX property
	if (caps.aux_support)
		return set_backlight_via_aux(link, brightness);

	rc = dc_link_set_backlight_level(dm->backlight_link, brightness, 0);

	return rc ? 0 : 1;
}

static int amdgpu_dm_backlight_get_brightness(struct backlight_device *bd)
{
	struct amdgpu_display_manager *dm = bl_get_data(bd);
	int ret = dc_link_get_backlight_level(dm->backlight_link);

	if (ret == DC_ERROR_UNEXPECTED)
		return bd->props.brightness;
	return convert_brightness_to_user(&dm->backlight_caps, ret);
}

static const struct backlight_ops amdgpu_dm_backlight_ops = {
	.options = BL_CORE_SUSPENDRESUME,
	.get_brightness = amdgpu_dm_backlight_get_brightness,
	.update_status	= amdgpu_dm_backlight_update_status,
};

static void
amdgpu_dm_register_backlight_device(struct amdgpu_display_manager *dm)
{
	char bl_name[16];
	struct backlight_properties props = { 0 };

	amdgpu_dm_update_backlight_caps(dm);

	props.max_brightness = AMDGPU_MAX_BL_LEVEL;
	props.brightness = AMDGPU_MAX_BL_LEVEL;
	props.type = BACKLIGHT_RAW;

	snprintf(bl_name, sizeof(bl_name), "amdgpu_bl%d",
		 adev_to_drm(dm->adev)->primary->index);

	dm->backlight_dev = backlight_device_register(bl_name,
						      adev_to_drm(dm->adev)->dev,
						      dm,
						      &amdgpu_dm_backlight_ops,
						      &props);

	if (IS_ERR(dm->backlight_dev))
		DRM_ERROR("DM: Backlight registration failed!\n");
	else
		DRM_DEBUG_DRIVER("DM: Registered Backlight device: %s\n", bl_name);
}

#endif

static int initialize_plane(struct amdgpu_display_manager *dm,
			    struct amdgpu_mode_info *mode_info, int plane_id,
			    enum drm_plane_type plane_type,
			    const struct dc_plane_cap *plane_cap)
{
	struct drm_plane *plane;
	unsigned long possible_crtcs;
	int ret = 0;

	plane = kzalloc(sizeof(struct drm_plane), GFP_KERNEL);
	if (!plane) {
		DRM_ERROR("KMS: Failed to allocate plane\n");
		return -ENOMEM;
	}
	plane->type = plane_type;

	/*
	 * HACK: IGT tests expect that the primary plane for a CRTC
	 * can only have one possible CRTC. Only expose support for
	 * any CRTC if they're not going to be used as a primary plane
	 * for a CRTC - like overlay or underlay planes.
	 */
	possible_crtcs = 1 << plane_id;
	if (plane_id >= dm->dc->caps.max_streams)
		possible_crtcs = 0xff;

	ret = amdgpu_dm_plane_init(dm, plane, possible_crtcs, plane_cap);

	if (ret) {
		DRM_ERROR("KMS: Failed to initialize plane\n");
		kfree(plane);
		return ret;
	}

	if (mode_info)
		mode_info->planes[plane_id] = plane;

	return ret;
}


static void register_backlight_device(struct amdgpu_display_manager *dm,
				      struct dc_link *link)
{
#if defined(CONFIG_BACKLIGHT_CLASS_DEVICE) ||\
	defined(CONFIG_BACKLIGHT_CLASS_DEVICE_MODULE)

	if ((link->connector_signal & (SIGNAL_TYPE_EDP | SIGNAL_TYPE_LVDS)) &&
	    link->type != dc_connection_none) {
		/*
		 * Event if registration failed, we should continue with
		 * DM initialization because not having a backlight control
		 * is better then a black screen.
		 */
		amdgpu_dm_register_backlight_device(dm);

		if (dm->backlight_dev)
			dm->backlight_link = link;
	}
#endif
}


/*
 * In this architecture, the association
 * connector -> encoder -> crtc
 * id not really requried. The crtc and connector will hold the
 * display_index as an abstraction to use with DAL component
 *
 * Returns 0 on success
 */
static int amdgpu_dm_initialize_drm_device(struct amdgpu_device *adev)
{
	struct amdgpu_display_manager *dm = &adev->dm;
	int32_t i;
	struct amdgpu_dm_connector *aconnector = NULL;
	struct amdgpu_encoder *aencoder = NULL;
	struct amdgpu_mode_info *mode_info = &adev->mode_info;
	uint32_t link_cnt;
	int32_t primary_planes;
	enum dc_connection_type new_connection_type = dc_connection_none;
	const struct dc_plane_cap *plane;

	dm->display_indexes_num = dm->dc->caps.max_streams;
	/* Update the actual used number of crtc */
	adev->mode_info.num_crtc = adev->dm.display_indexes_num;

	link_cnt = dm->dc->caps.max_links;
	if (amdgpu_dm_mode_config_init(dm->adev)) {
		DRM_ERROR("DM: Failed to initialize mode config\n");
		return -EINVAL;
	}

	/* There is one primary plane per CRTC */
	primary_planes = dm->dc->caps.max_streams;
	ASSERT(primary_planes <= AMDGPU_MAX_PLANES);

	/*
	 * Initialize primary planes, implicit planes for legacy IOCTLS.
	 * Order is reversed to match iteration order in atomic check.
	 */
	for (i = (primary_planes - 1); i >= 0; i--) {
		plane = &dm->dc->caps.planes[i];

		if (initialize_plane(dm, mode_info, i,
				     DRM_PLANE_TYPE_PRIMARY, plane)) {
			DRM_ERROR("KMS: Failed to initialize primary plane\n");
			goto fail;
		}
	}

	/*
	 * Initialize overlay planes, index starting after primary planes.
	 * These planes have a higher DRM index than the primary planes since
	 * they should be considered as having a higher z-order.
	 * Order is reversed to match iteration order in atomic check.
	 *
	 * Only support DCN for now, and only expose one so we don't encourage
	 * userspace to use up all the pipes.
	 */
	for (i = 0; i < dm->dc->caps.max_planes; ++i) {
		struct dc_plane_cap *plane = &dm->dc->caps.planes[i];

		if (plane->type != DC_PLANE_TYPE_DCN_UNIVERSAL)
			continue;

		if (!plane->blends_with_above || !plane->blends_with_below)
			continue;

		if (!plane->pixel_format_support.argb8888)
			continue;

		if (initialize_plane(dm, NULL, primary_planes + i,
				     DRM_PLANE_TYPE_OVERLAY, plane)) {
			DRM_ERROR("KMS: Failed to initialize overlay plane\n");
			goto fail;
		}

		/* Only create one overlay plane. */
		break;
	}

	for (i = 0; i < dm->dc->caps.max_streams; i++)
		if (amdgpu_dm_crtc_init(dm, mode_info->planes[i], i)) {
			DRM_ERROR("KMS: Failed to initialize crtc\n");
			goto fail;
		}

	/* loops over all connectors on the board */
	for (i = 0; i < link_cnt; i++) {
		struct dc_link *link = NULL;

		if (i > AMDGPU_DM_MAX_DISPLAY_INDEX) {
			DRM_ERROR(
				"KMS: Cannot support more than %d display indexes\n",
					AMDGPU_DM_MAX_DISPLAY_INDEX);
			continue;
		}

		aconnector = kzalloc(sizeof(*aconnector), GFP_KERNEL);
		if (!aconnector)
			goto fail;

		aencoder = kzalloc(sizeof(*aencoder), GFP_KERNEL);
		if (!aencoder)
			goto fail;

		if (amdgpu_dm_encoder_init(dm->ddev, aencoder, i)) {
			DRM_ERROR("KMS: Failed to initialize encoder\n");
			goto fail;
		}

		if (amdgpu_dm_connector_init(dm, aconnector, i, aencoder)) {
			DRM_ERROR("KMS: Failed to initialize connector\n");
			goto fail;
		}

		link = dc_get_link_at_index(dm->dc, i);

		if (!dc_link_detect_sink(link, &new_connection_type))
			DRM_ERROR("KMS: Failed to detect connector\n");

		if (aconnector->base.force && new_connection_type == dc_connection_none) {
			emulated_link_detect(link);
			amdgpu_dm_update_connector_after_detect(aconnector);

		} else if (dc_link_detect(link, DETECT_REASON_BOOT)) {
			amdgpu_dm_update_connector_after_detect(aconnector);
			register_backlight_device(dm, link);
			if (amdgpu_dc_feature_mask & DC_PSR_MASK)
				amdgpu_dm_set_psr_caps(link);
		}


	}

	/* Software is initialized. Now we can register interrupt handlers. */
	switch (adev->asic_type) {
#if defined(CONFIG_DRM_AMD_DC_SI)
	case CHIP_TAHITI:
	case CHIP_PITCAIRN:
	case CHIP_VERDE:
	case CHIP_OLAND:
		if (dce60_register_irq_handlers(dm->adev)) {
			DRM_ERROR("DM: Failed to initialize IRQ\n");
			goto fail;
		}
		break;
#endif
	case CHIP_BONAIRE:
	case CHIP_HAWAII:
	case CHIP_KAVERI:
	case CHIP_KABINI:
	case CHIP_MULLINS:
	case CHIP_TONGA:
	case CHIP_FIJI:
	case CHIP_CARRIZO:
	case CHIP_STONEY:
	case CHIP_POLARIS11:
	case CHIP_POLARIS10:
	case CHIP_POLARIS12:
	case CHIP_VEGAM:
	case CHIP_VEGA10:
	case CHIP_VEGA12:
	case CHIP_VEGA20:
		if (dce110_register_irq_handlers(dm->adev)) {
			DRM_ERROR("DM: Failed to initialize IRQ\n");
			goto fail;
		}
		break;
#if defined(CONFIG_DRM_AMD_DC_DCN)
	case CHIP_RAVEN:
	case CHIP_NAVI12:
	case CHIP_NAVI10:
	case CHIP_NAVI14:
	case CHIP_RENOIR:
	case CHIP_SIENNA_CICHLID:
	case CHIP_NAVY_FLOUNDER:
	case CHIP_DIMGREY_CAVEFISH:
	case CHIP_VANGOGH:
		if (dcn10_register_irq_handlers(dm->adev)) {
			DRM_ERROR("DM: Failed to initialize IRQ\n");
			goto fail;
		}
		break;
#endif
	default:
		DRM_ERROR("Unsupported ASIC type: 0x%X\n", adev->asic_type);
		goto fail;
	}

	return 0;
fail:
	kfree(aencoder);
	kfree(aconnector);

	return -EINVAL;
}

static void amdgpu_dm_destroy_drm_device(struct amdgpu_display_manager *dm)
{
	drm_mode_config_cleanup(dm->ddev);
	drm_atomic_private_obj_fini(&dm->atomic_obj);
	return;
}

/******************************************************************************
 * amdgpu_display_funcs functions
 *****************************************************************************/

/*
 * dm_bandwidth_update - program display watermarks
 *
 * @adev: amdgpu_device pointer
 *
 * Calculate and program the display watermarks and line buffer allocation.
 */
static void dm_bandwidth_update(struct amdgpu_device *adev)
{
	/* TODO: implement later */
}

static const struct amdgpu_display_funcs dm_display_funcs = {
	.bandwidth_update = dm_bandwidth_update, /* called unconditionally */
	.vblank_get_counter = dm_vblank_get_counter,/* called unconditionally */
	.backlight_set_level = NULL, /* never called for DC */
	.backlight_get_level = NULL, /* never called for DC */
	.hpd_sense = NULL,/* called unconditionally */
	.hpd_set_polarity = NULL, /* called unconditionally */
	.hpd_get_gpio_reg = NULL, /* VBIOS parsing. DAL does it. */
	.page_flip_get_scanoutpos =
		dm_crtc_get_scanoutpos,/* called unconditionally */
	.add_encoder = NULL, /* VBIOS parsing. DAL does it. */
	.add_connector = NULL, /* VBIOS parsing. DAL does it. */
};

#if defined(CONFIG_DEBUG_KERNEL_DC)

static ssize_t s3_debug_store(struct device *device,
			      struct device_attribute *attr,
			      const char *buf,
			      size_t count)
{
	int ret;
	int s3_state;
	struct drm_device *drm_dev = dev_get_drvdata(device);
	struct amdgpu_device *adev = drm_to_adev(drm_dev);

	ret = kstrtoint(buf, 0, &s3_state);

	if (ret == 0) {
		if (s3_state) {
			dm_resume(adev);
			drm_kms_helper_hotplug_event(adev_to_drm(adev));
		} else
			dm_suspend(adev);
	}

	return ret == 0 ? count : 0;
}

DEVICE_ATTR_WO(s3_debug);

#endif

static int dm_early_init(void *handle)
{
	struct amdgpu_device *adev = (struct amdgpu_device *)handle;

	switch (adev->asic_type) {
#if defined(CONFIG_DRM_AMD_DC_SI)
	case CHIP_TAHITI:
	case CHIP_PITCAIRN:
	case CHIP_VERDE:
		adev->mode_info.num_crtc = 6;
		adev->mode_info.num_hpd = 6;
		adev->mode_info.num_dig = 6;
		break;
	case CHIP_OLAND:
		adev->mode_info.num_crtc = 2;
		adev->mode_info.num_hpd = 2;
		adev->mode_info.num_dig = 2;
		break;
#endif
	case CHIP_BONAIRE:
	case CHIP_HAWAII:
		adev->mode_info.num_crtc = 6;
		adev->mode_info.num_hpd = 6;
		adev->mode_info.num_dig = 6;
		break;
	case CHIP_KAVERI:
		adev->mode_info.num_crtc = 4;
		adev->mode_info.num_hpd = 6;
		adev->mode_info.num_dig = 7;
		break;
	case CHIP_KABINI:
	case CHIP_MULLINS:
		adev->mode_info.num_crtc = 2;
		adev->mode_info.num_hpd = 6;
		adev->mode_info.num_dig = 6;
		break;
	case CHIP_FIJI:
	case CHIP_TONGA:
		adev->mode_info.num_crtc = 6;
		adev->mode_info.num_hpd = 6;
		adev->mode_info.num_dig = 7;
		break;
	case CHIP_CARRIZO:
		adev->mode_info.num_crtc = 3;
		adev->mode_info.num_hpd = 6;
		adev->mode_info.num_dig = 9;
		break;
	case CHIP_STONEY:
		adev->mode_info.num_crtc = 2;
		adev->mode_info.num_hpd = 6;
		adev->mode_info.num_dig = 9;
		break;
	case CHIP_POLARIS11:
	case CHIP_POLARIS12:
		adev->mode_info.num_crtc = 5;
		adev->mode_info.num_hpd = 5;
		adev->mode_info.num_dig = 5;
		break;
	case CHIP_POLARIS10:
	case CHIP_VEGAM:
		adev->mode_info.num_crtc = 6;
		adev->mode_info.num_hpd = 6;
		adev->mode_info.num_dig = 6;
		break;
	case CHIP_VEGA10:
	case CHIP_VEGA12:
	case CHIP_VEGA20:
		adev->mode_info.num_crtc = 6;
		adev->mode_info.num_hpd = 6;
		adev->mode_info.num_dig = 6;
		break;
#if defined(CONFIG_DRM_AMD_DC_DCN)
	case CHIP_RAVEN:
	case CHIP_RENOIR:
	case CHIP_VANGOGH:
		adev->mode_info.num_crtc = 4;
		adev->mode_info.num_hpd = 4;
		adev->mode_info.num_dig = 4;
		break;
	case CHIP_NAVI10:
	case CHIP_NAVI12:
	case CHIP_SIENNA_CICHLID:
	case CHIP_NAVY_FLOUNDER:
		adev->mode_info.num_crtc = 6;
		adev->mode_info.num_hpd = 6;
		adev->mode_info.num_dig = 6;
		break;
	case CHIP_NAVI14:
	case CHIP_DIMGREY_CAVEFISH:
		adev->mode_info.num_crtc = 5;
		adev->mode_info.num_hpd = 5;
		adev->mode_info.num_dig = 5;
		break;
#endif
	default:
		DRM_ERROR("Unsupported ASIC type: 0x%X\n", adev->asic_type);
		return -EINVAL;
	}

	amdgpu_dm_set_irq_funcs(adev);

	if (adev->mode_info.funcs == NULL)
		adev->mode_info.funcs = &dm_display_funcs;

	/*
	 * Note: Do NOT change adev->audio_endpt_rreg and
	 * adev->audio_endpt_wreg because they are initialised in
	 * amdgpu_device_init()
	 */
#if defined(CONFIG_DEBUG_KERNEL_DC)
	device_create_file(
		adev_to_drm(adev)->dev,
		&dev_attr_s3_debug);
#endif

	return 0;
}

static bool modeset_required(struct drm_crtc_state *crtc_state,
			     struct dc_stream_state *new_stream,
			     struct dc_stream_state *old_stream)
{
	return crtc_state->active && drm_atomic_crtc_needs_modeset(crtc_state);
}

static bool modereset_required(struct drm_crtc_state *crtc_state)
{
	return !crtc_state->active && drm_atomic_crtc_needs_modeset(crtc_state);
}

static void amdgpu_dm_encoder_destroy(struct drm_encoder *encoder)
{
	drm_encoder_cleanup(encoder);
	kfree(encoder);
}

static const struct drm_encoder_funcs amdgpu_dm_encoder_funcs = {
	.destroy = amdgpu_dm_encoder_destroy,
};


static int fill_dc_scaling_info(const struct drm_plane_state *state,
				struct dc_scaling_info *scaling_info)
{
	int scale_w, scale_h;

	memset(scaling_info, 0, sizeof(*scaling_info));

	/* Source is fixed 16.16 but we ignore mantissa for now... */
	scaling_info->src_rect.x = state->src_x >> 16;
	scaling_info->src_rect.y = state->src_y >> 16;

	scaling_info->src_rect.width = state->src_w >> 16;
	if (scaling_info->src_rect.width == 0)
		return -EINVAL;

	scaling_info->src_rect.height = state->src_h >> 16;
	if (scaling_info->src_rect.height == 0)
		return -EINVAL;

	scaling_info->dst_rect.x = state->crtc_x;
	scaling_info->dst_rect.y = state->crtc_y;

	if (state->crtc_w == 0)
		return -EINVAL;

	scaling_info->dst_rect.width = state->crtc_w;

	if (state->crtc_h == 0)
		return -EINVAL;

	scaling_info->dst_rect.height = state->crtc_h;

	/* DRM doesn't specify clipping on destination output. */
	scaling_info->clip_rect = scaling_info->dst_rect;

	/* TODO: Validate scaling per-format with DC plane caps */
	scale_w = scaling_info->dst_rect.width * 1000 /
		  scaling_info->src_rect.width;

	if (scale_w < 250 || scale_w > 16000)
		return -EINVAL;

	scale_h = scaling_info->dst_rect.height * 1000 /
		  scaling_info->src_rect.height;

	if (scale_h < 250 || scale_h > 16000)
		return -EINVAL;

	/*
	 * The "scaling_quality" can be ignored for now, quality = 0 has DC
	 * assume reasonable defaults based on the format.
	 */

	return 0;
}

static void
fill_gfx8_tiling_info_from_flags(union dc_tiling_info *tiling_info,
				 uint64_t tiling_flags)
{
	/* Fill GFX8 params */
	if (AMDGPU_TILING_GET(tiling_flags, ARRAY_MODE) == DC_ARRAY_2D_TILED_THIN1) {
		unsigned int bankw, bankh, mtaspect, tile_split, num_banks;

		bankw = AMDGPU_TILING_GET(tiling_flags, BANK_WIDTH);
		bankh = AMDGPU_TILING_GET(tiling_flags, BANK_HEIGHT);
		mtaspect = AMDGPU_TILING_GET(tiling_flags, MACRO_TILE_ASPECT);
		tile_split = AMDGPU_TILING_GET(tiling_flags, TILE_SPLIT);
		num_banks = AMDGPU_TILING_GET(tiling_flags, NUM_BANKS);

		/* XXX fix me for VI */
		tiling_info->gfx8.num_banks = num_banks;
		tiling_info->gfx8.array_mode =
				DC_ARRAY_2D_TILED_THIN1;
		tiling_info->gfx8.tile_split = tile_split;
		tiling_info->gfx8.bank_width = bankw;
		tiling_info->gfx8.bank_height = bankh;
		tiling_info->gfx8.tile_aspect = mtaspect;
		tiling_info->gfx8.tile_mode =
				DC_ADDR_SURF_MICRO_TILING_DISPLAY;
	} else if (AMDGPU_TILING_GET(tiling_flags, ARRAY_MODE)
			== DC_ARRAY_1D_TILED_THIN1) {
		tiling_info->gfx8.array_mode = DC_ARRAY_1D_TILED_THIN1;
	}

	tiling_info->gfx8.pipe_config =
			AMDGPU_TILING_GET(tiling_flags, PIPE_CONFIG);
}

static void
fill_gfx9_tiling_info_from_device(const struct amdgpu_device *adev,
				  union dc_tiling_info *tiling_info)
{
	tiling_info->gfx9.num_pipes =
		adev->gfx.config.gb_addr_config_fields.num_pipes;
	tiling_info->gfx9.num_banks =
		adev->gfx.config.gb_addr_config_fields.num_banks;
	tiling_info->gfx9.pipe_interleave =
		adev->gfx.config.gb_addr_config_fields.pipe_interleave_size;
	tiling_info->gfx9.num_shader_engines =
		adev->gfx.config.gb_addr_config_fields.num_se;
	tiling_info->gfx9.max_compressed_frags =
		adev->gfx.config.gb_addr_config_fields.max_compress_frags;
	tiling_info->gfx9.num_rb_per_se =
		adev->gfx.config.gb_addr_config_fields.num_rb_per_se;
	tiling_info->gfx9.shaderEnable = 1;
	if (adev->asic_type == CHIP_SIENNA_CICHLID ||
	    adev->asic_type == CHIP_NAVY_FLOUNDER ||
	    adev->asic_type == CHIP_DIMGREY_CAVEFISH ||
	    adev->asic_type == CHIP_VANGOGH)
		tiling_info->gfx9.num_pkrs = adev->gfx.config.gb_addr_config_fields.num_pkrs;
}

static int
validate_dcc(struct amdgpu_device *adev,
	     const enum surface_pixel_format format,
	     const enum dc_rotation_angle rotation,
	     const union dc_tiling_info *tiling_info,
	     const struct dc_plane_dcc_param *dcc,
	     const struct dc_plane_address *address,
	     const struct plane_size *plane_size)
{
	struct dc *dc = adev->dm.dc;
	struct dc_dcc_surface_param input;
	struct dc_surface_dcc_cap output;

	memset(&input, 0, sizeof(input));
	memset(&output, 0, sizeof(output));

	if (!dcc->enable)
		return 0;

	if (format >= SURFACE_PIXEL_FORMAT_VIDEO_BEGIN ||
	    !dc->cap_funcs.get_dcc_compression_cap)
		return -EINVAL;

	input.format = format;
	input.surface_size.width = plane_size->surface_size.width;
	input.surface_size.height = plane_size->surface_size.height;
	input.swizzle_mode = tiling_info->gfx9.swizzle;

	if (rotation == ROTATION_ANGLE_0 || rotation == ROTATION_ANGLE_180)
		input.scan = SCAN_DIRECTION_HORIZONTAL;
	else if (rotation == ROTATION_ANGLE_90 || rotation == ROTATION_ANGLE_270)
		input.scan = SCAN_DIRECTION_VERTICAL;

	if (!dc->cap_funcs.get_dcc_compression_cap(dc, &input, &output))
		return -EINVAL;

	if (!output.capable)
		return -EINVAL;

	if (dcc->independent_64b_blks == 0 &&
	    output.grph.rgb.independent_64b_blks != 0)
		return -EINVAL;

	return 0;
}

static bool
modifier_has_dcc(uint64_t modifier)
{
	return IS_AMD_FMT_MOD(modifier) && AMD_FMT_MOD_GET(DCC, modifier);
}

static unsigned
modifier_gfx9_swizzle_mode(uint64_t modifier)
{
	if (modifier == DRM_FORMAT_MOD_LINEAR)
		return 0;

	return AMD_FMT_MOD_GET(TILE, modifier);
}

static const struct drm_format_info *
amd_get_format_info(const struct drm_mode_fb_cmd2 *cmd)
{
	return amdgpu_lookup_format_info(cmd->pixel_format, cmd->modifier[0]);
}

static void
fill_gfx9_tiling_info_from_modifier(const struct amdgpu_device *adev,
				    union dc_tiling_info *tiling_info,
				    uint64_t modifier)
{
	unsigned int mod_bank_xor_bits = AMD_FMT_MOD_GET(BANK_XOR_BITS, modifier);
	unsigned int mod_pipe_xor_bits = AMD_FMT_MOD_GET(PIPE_XOR_BITS, modifier);
	unsigned int pkrs_log2 = AMD_FMT_MOD_GET(PACKERS, modifier);
	unsigned int pipes_log2 = min(4u, mod_pipe_xor_bits);

	fill_gfx9_tiling_info_from_device(adev, tiling_info);

	if (!IS_AMD_FMT_MOD(modifier))
		return;

	tiling_info->gfx9.num_pipes = 1u << pipes_log2;
	tiling_info->gfx9.num_shader_engines = 1u << (mod_pipe_xor_bits - pipes_log2);

	if (adev->family >= AMDGPU_FAMILY_NV) {
		tiling_info->gfx9.num_pkrs = 1u << pkrs_log2;
	} else {
		tiling_info->gfx9.num_banks = 1u << mod_bank_xor_bits;

		/* for DCC we know it isn't rb aligned, so rb_per_se doesn't matter. */
	}
}

enum dm_micro_swizzle {
	MICRO_SWIZZLE_Z = 0,
	MICRO_SWIZZLE_S = 1,
	MICRO_SWIZZLE_D = 2,
	MICRO_SWIZZLE_R = 3
};

static bool dm_plane_format_mod_supported(struct drm_plane *plane,
					  uint32_t format,
					  uint64_t modifier)
{
	struct amdgpu_device *adev = drm_to_adev(plane->dev);
	const struct drm_format_info *info = drm_format_info(format);

	enum dm_micro_swizzle microtile = modifier_gfx9_swizzle_mode(modifier) & 3;

	if (!info)
		return false;

	/*
	 * We always have to allow this modifier, because core DRM still
	 * checks LINEAR support if userspace does not provide modifers.
	 */
	if (modifier == DRM_FORMAT_MOD_LINEAR)
		return true;

	/*
	 * The arbitrary tiling support for multiplane formats has not been hooked
	 * up.
	 */
	if (info->num_planes > 1)
		return false;

	/*
	 * For D swizzle the canonical modifier depends on the bpp, so check
	 * it here.
	 */
	if (AMD_FMT_MOD_GET(TILE_VERSION, modifier) == AMD_FMT_MOD_TILE_VER_GFX9 &&
	    adev->family >= AMDGPU_FAMILY_NV) {
		if (microtile == MICRO_SWIZZLE_D && info->cpp[0] == 4)
			return false;
	}

	if (adev->family >= AMDGPU_FAMILY_RV && microtile == MICRO_SWIZZLE_D &&
	    info->cpp[0] < 8)
		return false;

	if (modifier_has_dcc(modifier)) {
		/* Per radeonsi comments 16/64 bpp are more complicated. */
		if (info->cpp[0] != 4)
			return false;
	}

	return true;
}

static void
add_modifier(uint64_t **mods, uint64_t *size, uint64_t *cap, uint64_t mod)
{
	if (!*mods)
		return;

	if (*cap - *size < 1) {
		uint64_t new_cap = *cap * 2;
		uint64_t *new_mods = kmalloc(new_cap * sizeof(uint64_t), GFP_KERNEL);

		if (!new_mods) {
			kfree(*mods);
			*mods = NULL;
			return;
		}

		memcpy(new_mods, *mods, sizeof(uint64_t) * *size);
		kfree(*mods);
		*mods = new_mods;
		*cap = new_cap;
	}

	(*mods)[*size] = mod;
	*size += 1;
}

static void
add_gfx9_modifiers(const struct amdgpu_device *adev,
		   uint64_t **mods, uint64_t *size, uint64_t *capacity)
{
	int pipes = ilog2(adev->gfx.config.gb_addr_config_fields.num_pipes);
	int pipe_xor_bits = min(8, pipes +
				ilog2(adev->gfx.config.gb_addr_config_fields.num_se));
	int bank_xor_bits = min(8 - pipe_xor_bits,
				ilog2(adev->gfx.config.gb_addr_config_fields.num_banks));
	int rb = ilog2(adev->gfx.config.gb_addr_config_fields.num_se) +
		 ilog2(adev->gfx.config.gb_addr_config_fields.num_rb_per_se);


	if (adev->family == AMDGPU_FAMILY_RV) {
		/* Raven2 and later */
		bool has_constant_encode = adev->asic_type > CHIP_RAVEN || adev->external_rev_id >= 0x81;

		/*
		 * No _D DCC swizzles yet because we only allow 32bpp, which
		 * doesn't support _D on DCN
		 */

		if (has_constant_encode) {
			add_modifier(mods, size, capacity, AMD_FMT_MOD |
				    AMD_FMT_MOD_SET(TILE, AMD_FMT_MOD_TILE_GFX9_64K_S_X) |
				    AMD_FMT_MOD_SET(TILE_VERSION, AMD_FMT_MOD_TILE_VER_GFX9) |
				    AMD_FMT_MOD_SET(PIPE_XOR_BITS, pipe_xor_bits) |
				    AMD_FMT_MOD_SET(BANK_XOR_BITS, bank_xor_bits) |
				    AMD_FMT_MOD_SET(DCC, 1) |
				    AMD_FMT_MOD_SET(DCC_INDEPENDENT_64B, 1) |
				    AMD_FMT_MOD_SET(DCC_MAX_COMPRESSED_BLOCK, AMD_FMT_MOD_DCC_BLOCK_64B) |
				    AMD_FMT_MOD_SET(DCC_CONSTANT_ENCODE, 1));
		}

		add_modifier(mods, size, capacity, AMD_FMT_MOD |
			    AMD_FMT_MOD_SET(TILE, AMD_FMT_MOD_TILE_GFX9_64K_S_X) |
			    AMD_FMT_MOD_SET(TILE_VERSION, AMD_FMT_MOD_TILE_VER_GFX9) |
			    AMD_FMT_MOD_SET(PIPE_XOR_BITS, pipe_xor_bits) |
			    AMD_FMT_MOD_SET(BANK_XOR_BITS, bank_xor_bits) |
			    AMD_FMT_MOD_SET(DCC, 1) |
			    AMD_FMT_MOD_SET(DCC_INDEPENDENT_64B, 1) |
			    AMD_FMT_MOD_SET(DCC_MAX_COMPRESSED_BLOCK, AMD_FMT_MOD_DCC_BLOCK_64B) |
			    AMD_FMT_MOD_SET(DCC_CONSTANT_ENCODE, 0));

		if (has_constant_encode) {
			add_modifier(mods, size, capacity, AMD_FMT_MOD |
				    AMD_FMT_MOD_SET(TILE, AMD_FMT_MOD_TILE_GFX9_64K_S_X) |
				    AMD_FMT_MOD_SET(TILE_VERSION, AMD_FMT_MOD_TILE_VER_GFX9) |
				    AMD_FMT_MOD_SET(PIPE_XOR_BITS, pipe_xor_bits) |
				    AMD_FMT_MOD_SET(BANK_XOR_BITS, bank_xor_bits) |
				    AMD_FMT_MOD_SET(DCC, 1) |
				    AMD_FMT_MOD_SET(DCC_RETILE, 1) |
				    AMD_FMT_MOD_SET(DCC_INDEPENDENT_64B, 1) |
				    AMD_FMT_MOD_SET(DCC_MAX_COMPRESSED_BLOCK, AMD_FMT_MOD_DCC_BLOCK_64B) |

				    AMD_FMT_MOD_SET(DCC_CONSTANT_ENCODE, 1) |
				    AMD_FMT_MOD_SET(RB, rb) |
				    AMD_FMT_MOD_SET(PIPE, pipes));
		}

		add_modifier(mods, size, capacity, AMD_FMT_MOD |
			    AMD_FMT_MOD_SET(TILE, AMD_FMT_MOD_TILE_GFX9_64K_S_X) |
			    AMD_FMT_MOD_SET(TILE_VERSION, AMD_FMT_MOD_TILE_VER_GFX9) |
			    AMD_FMT_MOD_SET(PIPE_XOR_BITS, pipe_xor_bits) |
			    AMD_FMT_MOD_SET(BANK_XOR_BITS, bank_xor_bits) |
			    AMD_FMT_MOD_SET(DCC, 1) |
			    AMD_FMT_MOD_SET(DCC_RETILE, 1) |
			    AMD_FMT_MOD_SET(DCC_INDEPENDENT_64B, 1) |
			    AMD_FMT_MOD_SET(DCC_MAX_COMPRESSED_BLOCK, AMD_FMT_MOD_DCC_BLOCK_64B) |
			    AMD_FMT_MOD_SET(DCC_CONSTANT_ENCODE, 0) |
			    AMD_FMT_MOD_SET(RB, rb) |
			    AMD_FMT_MOD_SET(PIPE, pipes));
	}

	/*
	 * Only supported for 64bpp on Raven, will be filtered on format in
	 * dm_plane_format_mod_supported.
	 */
	add_modifier(mods, size, capacity, AMD_FMT_MOD |
		    AMD_FMT_MOD_SET(TILE, AMD_FMT_MOD_TILE_GFX9_64K_D_X) |
		    AMD_FMT_MOD_SET(TILE_VERSION, AMD_FMT_MOD_TILE_VER_GFX9) |
		    AMD_FMT_MOD_SET(PIPE_XOR_BITS, pipe_xor_bits) |
		    AMD_FMT_MOD_SET(BANK_XOR_BITS, bank_xor_bits));

	if (adev->family == AMDGPU_FAMILY_RV) {
		add_modifier(mods, size, capacity, AMD_FMT_MOD |
			    AMD_FMT_MOD_SET(TILE, AMD_FMT_MOD_TILE_GFX9_64K_S_X) |
			    AMD_FMT_MOD_SET(TILE_VERSION, AMD_FMT_MOD_TILE_VER_GFX9) |
			    AMD_FMT_MOD_SET(PIPE_XOR_BITS, pipe_xor_bits) |
			    AMD_FMT_MOD_SET(BANK_XOR_BITS, bank_xor_bits));
	}

	/*
	 * Only supported for 64bpp on Raven, will be filtered on format in
	 * dm_plane_format_mod_supported.
	 */
	add_modifier(mods, size, capacity, AMD_FMT_MOD |
		    AMD_FMT_MOD_SET(TILE, AMD_FMT_MOD_TILE_GFX9_64K_D) |
		    AMD_FMT_MOD_SET(TILE_VERSION, AMD_FMT_MOD_TILE_VER_GFX9));

	if (adev->family == AMDGPU_FAMILY_RV) {
		add_modifier(mods, size, capacity, AMD_FMT_MOD |
			    AMD_FMT_MOD_SET(TILE, AMD_FMT_MOD_TILE_GFX9_64K_S) |
			    AMD_FMT_MOD_SET(TILE_VERSION, AMD_FMT_MOD_TILE_VER_GFX9));
	}
}

static void
add_gfx10_1_modifiers(const struct amdgpu_device *adev,
		      uint64_t **mods, uint64_t *size, uint64_t *capacity)
{
	int pipe_xor_bits = ilog2(adev->gfx.config.gb_addr_config_fields.num_pipes);

	add_modifier(mods, size, capacity, AMD_FMT_MOD |
		    AMD_FMT_MOD_SET(TILE, AMD_FMT_MOD_TILE_GFX9_64K_R_X) |
		    AMD_FMT_MOD_SET(TILE_VERSION, AMD_FMT_MOD_TILE_VER_GFX10) |
		    AMD_FMT_MOD_SET(PIPE_XOR_BITS, pipe_xor_bits) |
		    AMD_FMT_MOD_SET(DCC, 1) |
		    AMD_FMT_MOD_SET(DCC_CONSTANT_ENCODE, 1) |
		    AMD_FMT_MOD_SET(DCC_INDEPENDENT_64B, 1) |
		    AMD_FMT_MOD_SET(DCC_MAX_COMPRESSED_BLOCK, AMD_FMT_MOD_DCC_BLOCK_64B));

	add_modifier(mods, size, capacity, AMD_FMT_MOD |
		    AMD_FMT_MOD_SET(TILE, AMD_FMT_MOD_TILE_GFX9_64K_R_X) |
		    AMD_FMT_MOD_SET(TILE_VERSION, AMD_FMT_MOD_TILE_VER_GFX10) |
		    AMD_FMT_MOD_SET(PIPE_XOR_BITS, pipe_xor_bits) |
		    AMD_FMT_MOD_SET(DCC, 1) |
		    AMD_FMT_MOD_SET(DCC_RETILE, 1) |
		    AMD_FMT_MOD_SET(DCC_CONSTANT_ENCODE, 1) |
		    AMD_FMT_MOD_SET(DCC_INDEPENDENT_64B, 1) |
		    AMD_FMT_MOD_SET(DCC_MAX_COMPRESSED_BLOCK, AMD_FMT_MOD_DCC_BLOCK_64B));

	add_modifier(mods, size, capacity, AMD_FMT_MOD |
		    AMD_FMT_MOD_SET(TILE, AMD_FMT_MOD_TILE_GFX9_64K_R_X) |
		    AMD_FMT_MOD_SET(TILE_VERSION, AMD_FMT_MOD_TILE_VER_GFX10) |
		    AMD_FMT_MOD_SET(PIPE_XOR_BITS, pipe_xor_bits));

	add_modifier(mods, size, capacity, AMD_FMT_MOD |
		    AMD_FMT_MOD_SET(TILE, AMD_FMT_MOD_TILE_GFX9_64K_S_X) |
		    AMD_FMT_MOD_SET(TILE_VERSION, AMD_FMT_MOD_TILE_VER_GFX10) |
		    AMD_FMT_MOD_SET(PIPE_XOR_BITS, pipe_xor_bits));


	/* Only supported for 64bpp, will be filtered in dm_plane_format_mod_supported */
	add_modifier(mods, size, capacity, AMD_FMT_MOD |
		    AMD_FMT_MOD_SET(TILE, AMD_FMT_MOD_TILE_GFX9_64K_D) |
		    AMD_FMT_MOD_SET(TILE_VERSION, AMD_FMT_MOD_TILE_VER_GFX9));

	add_modifier(mods, size, capacity, AMD_FMT_MOD |
		    AMD_FMT_MOD_SET(TILE, AMD_FMT_MOD_TILE_GFX9_64K_S) |
		    AMD_FMT_MOD_SET(TILE_VERSION, AMD_FMT_MOD_TILE_VER_GFX9));
}

static void
add_gfx10_3_modifiers(const struct amdgpu_device *adev,
		      uint64_t **mods, uint64_t *size, uint64_t *capacity)
{
	int pipe_xor_bits = ilog2(adev->gfx.config.gb_addr_config_fields.num_pipes);
	int pkrs = ilog2(adev->gfx.config.gb_addr_config_fields.num_pkrs);

	add_modifier(mods, size, capacity, AMD_FMT_MOD |
		    AMD_FMT_MOD_SET(TILE, AMD_FMT_MOD_TILE_GFX9_64K_R_X) |
		    AMD_FMT_MOD_SET(TILE_VERSION, AMD_FMT_MOD_TILE_VER_GFX10_RBPLUS) |
		    AMD_FMT_MOD_SET(PIPE_XOR_BITS, pipe_xor_bits) |
		    AMD_FMT_MOD_SET(PACKERS, pkrs) |
		    AMD_FMT_MOD_SET(DCC, 1) |
		    AMD_FMT_MOD_SET(DCC_CONSTANT_ENCODE, 1) |
		    AMD_FMT_MOD_SET(DCC_INDEPENDENT_64B, 1) |
		    AMD_FMT_MOD_SET(DCC_INDEPENDENT_128B, 1) |
		    AMD_FMT_MOD_SET(DCC_MAX_COMPRESSED_BLOCK, AMD_FMT_MOD_DCC_BLOCK_128B));

	add_modifier(mods, size, capacity, AMD_FMT_MOD |
		    AMD_FMT_MOD_SET(TILE, AMD_FMT_MOD_TILE_GFX9_64K_R_X) |
		    AMD_FMT_MOD_SET(TILE_VERSION, AMD_FMT_MOD_TILE_VER_GFX10_RBPLUS) |
		    AMD_FMT_MOD_SET(PIPE_XOR_BITS, pipe_xor_bits) |
		    AMD_FMT_MOD_SET(PACKERS, pkrs) |
		    AMD_FMT_MOD_SET(DCC, 1) |
		    AMD_FMT_MOD_SET(DCC_RETILE, 1) |
		    AMD_FMT_MOD_SET(DCC_CONSTANT_ENCODE, 1) |
		    AMD_FMT_MOD_SET(DCC_INDEPENDENT_64B, 1) |
		    AMD_FMT_MOD_SET(DCC_INDEPENDENT_128B, 1) |
		    AMD_FMT_MOD_SET(DCC_MAX_COMPRESSED_BLOCK, AMD_FMT_MOD_DCC_BLOCK_128B));

	add_modifier(mods, size, capacity, AMD_FMT_MOD |
		    AMD_FMT_MOD_SET(TILE, AMD_FMT_MOD_TILE_GFX9_64K_R_X) |
		    AMD_FMT_MOD_SET(TILE_VERSION, AMD_FMT_MOD_TILE_VER_GFX10_RBPLUS) |
		    AMD_FMT_MOD_SET(PIPE_XOR_BITS, pipe_xor_bits) |
		    AMD_FMT_MOD_SET(PACKERS, pkrs));

	add_modifier(mods, size, capacity, AMD_FMT_MOD |
		    AMD_FMT_MOD_SET(TILE, AMD_FMT_MOD_TILE_GFX9_64K_S_X) |
		    AMD_FMT_MOD_SET(TILE_VERSION, AMD_FMT_MOD_TILE_VER_GFX10_RBPLUS) |
		    AMD_FMT_MOD_SET(PIPE_XOR_BITS, pipe_xor_bits) |
		    AMD_FMT_MOD_SET(PACKERS, pkrs));

	/* Only supported for 64bpp, will be filtered in dm_plane_format_mod_supported */
	add_modifier(mods, size, capacity, AMD_FMT_MOD |
		    AMD_FMT_MOD_SET(TILE, AMD_FMT_MOD_TILE_GFX9_64K_D) |
		    AMD_FMT_MOD_SET(TILE_VERSION, AMD_FMT_MOD_TILE_VER_GFX9));

	add_modifier(mods, size, capacity, AMD_FMT_MOD |
		    AMD_FMT_MOD_SET(TILE, AMD_FMT_MOD_TILE_GFX9_64K_S) |
		    AMD_FMT_MOD_SET(TILE_VERSION, AMD_FMT_MOD_TILE_VER_GFX9));
}

static int
get_plane_modifiers(const struct amdgpu_device *adev, unsigned int plane_type, uint64_t **mods)
{
	uint64_t size = 0, capacity = 128;
	*mods = NULL;

	/* We have not hooked up any pre-GFX9 modifiers. */
	if (adev->family < AMDGPU_FAMILY_AI)
		return 0;

	*mods = kmalloc(capacity * sizeof(uint64_t), GFP_KERNEL);

	if (plane_type == DRM_PLANE_TYPE_CURSOR) {
		add_modifier(mods, &size, &capacity, DRM_FORMAT_MOD_LINEAR);
		add_modifier(mods, &size, &capacity, DRM_FORMAT_MOD_INVALID);
		return *mods ? 0 : -ENOMEM;
	}

	switch (adev->family) {
	case AMDGPU_FAMILY_AI:
	case AMDGPU_FAMILY_RV:
		add_gfx9_modifiers(adev, mods, &size, &capacity);
		break;
	case AMDGPU_FAMILY_NV:
	case AMDGPU_FAMILY_VGH:
		if (adev->asic_type >= CHIP_SIENNA_CICHLID)
			add_gfx10_3_modifiers(adev, mods, &size, &capacity);
		else
			add_gfx10_1_modifiers(adev, mods, &size, &capacity);
		break;
	}

	add_modifier(mods, &size, &capacity, DRM_FORMAT_MOD_LINEAR);

	/* INVALID marks the end of the list. */
	add_modifier(mods, &size, &capacity, DRM_FORMAT_MOD_INVALID);

	if (!*mods)
		return -ENOMEM;

	return 0;
}

static int
fill_gfx9_plane_attributes_from_modifiers(struct amdgpu_device *adev,
					  const struct amdgpu_framebuffer *afb,
					  const enum surface_pixel_format format,
					  const enum dc_rotation_angle rotation,
					  const struct plane_size *plane_size,
					  union dc_tiling_info *tiling_info,
					  struct dc_plane_dcc_param *dcc,
					  struct dc_plane_address *address,
					  const bool force_disable_dcc)
{
	const uint64_t modifier = afb->base.modifier;
	int ret;

	fill_gfx9_tiling_info_from_modifier(adev, tiling_info, modifier);
	tiling_info->gfx9.swizzle = modifier_gfx9_swizzle_mode(modifier);

	if (modifier_has_dcc(modifier) && !force_disable_dcc) {
		uint64_t dcc_address = afb->address + afb->base.offsets[1];

		dcc->enable = 1;
		dcc->meta_pitch = afb->base.pitches[1];
		dcc->independent_64b_blks = AMD_FMT_MOD_GET(DCC_INDEPENDENT_64B, modifier);

		address->grph.meta_addr.low_part = lower_32_bits(dcc_address);
		address->grph.meta_addr.high_part = upper_32_bits(dcc_address);
	}

	ret = validate_dcc(adev, format, rotation, tiling_info, dcc, address, plane_size);
	if (ret)
		return ret;

	return 0;
}

static int
fill_plane_buffer_attributes(struct amdgpu_device *adev,
			     const struct amdgpu_framebuffer *afb,
			     const enum surface_pixel_format format,
			     const enum dc_rotation_angle rotation,
			     const uint64_t tiling_flags,
			     union dc_tiling_info *tiling_info,
			     struct plane_size *plane_size,
			     struct dc_plane_dcc_param *dcc,
			     struct dc_plane_address *address,
			     bool tmz_surface,
			     bool force_disable_dcc)
{
	const struct drm_framebuffer *fb = &afb->base;
	int ret;

	memset(tiling_info, 0, sizeof(*tiling_info));
	memset(plane_size, 0, sizeof(*plane_size));
	memset(dcc, 0, sizeof(*dcc));
	memset(address, 0, sizeof(*address));

	address->tmz_surface = tmz_surface;

	if (format < SURFACE_PIXEL_FORMAT_VIDEO_BEGIN) {
		uint64_t addr = afb->address + fb->offsets[0];

		plane_size->surface_size.x = 0;
		plane_size->surface_size.y = 0;
		plane_size->surface_size.width = fb->width;
		plane_size->surface_size.height = fb->height;
		plane_size->surface_pitch =
			fb->pitches[0] / fb->format->cpp[0];

		address->type = PLN_ADDR_TYPE_GRAPHICS;
		address->grph.addr.low_part = lower_32_bits(addr);
		address->grph.addr.high_part = upper_32_bits(addr);
	} else if (format < SURFACE_PIXEL_FORMAT_INVALID) {
		uint64_t luma_addr = afb->address + fb->offsets[0];
		uint64_t chroma_addr = afb->address + fb->offsets[1];

		plane_size->surface_size.x = 0;
		plane_size->surface_size.y = 0;
		plane_size->surface_size.width = fb->width;
		plane_size->surface_size.height = fb->height;
		plane_size->surface_pitch =
			fb->pitches[0] / fb->format->cpp[0];

		plane_size->chroma_size.x = 0;
		plane_size->chroma_size.y = 0;
		/* TODO: set these based on surface format */
		plane_size->chroma_size.width = fb->width / 2;
		plane_size->chroma_size.height = fb->height / 2;

		plane_size->chroma_pitch =
			fb->pitches[1] / fb->format->cpp[1];

		address->type = PLN_ADDR_TYPE_VIDEO_PROGRESSIVE;
		address->video_progressive.luma_addr.low_part =
			lower_32_bits(luma_addr);
		address->video_progressive.luma_addr.high_part =
			upper_32_bits(luma_addr);
		address->video_progressive.chroma_addr.low_part =
			lower_32_bits(chroma_addr);
		address->video_progressive.chroma_addr.high_part =
			upper_32_bits(chroma_addr);
	}

	if (adev->family >= AMDGPU_FAMILY_AI) {
		ret = fill_gfx9_plane_attributes_from_modifiers(adev, afb, format,
								rotation, plane_size,
								tiling_info, dcc,
								address,
								force_disable_dcc);
		if (ret)
			return ret;
	} else {
		fill_gfx8_tiling_info_from_flags(tiling_info, tiling_flags);
	}

	return 0;
}

static void
fill_blending_from_plane_state(const struct drm_plane_state *plane_state,
			       bool *per_pixel_alpha, bool *global_alpha,
			       int *global_alpha_value)
{
	*per_pixel_alpha = false;
	*global_alpha = false;
	*global_alpha_value = 0xff;

	if (plane_state->plane->type != DRM_PLANE_TYPE_OVERLAY)
		return;

	if (plane_state->pixel_blend_mode == DRM_MODE_BLEND_PREMULTI) {
		static const uint32_t alpha_formats[] = {
			DRM_FORMAT_ARGB8888,
			DRM_FORMAT_RGBA8888,
			DRM_FORMAT_ABGR8888,
		};
		uint32_t format = plane_state->fb->format->format;
		unsigned int i;

		for (i = 0; i < ARRAY_SIZE(alpha_formats); ++i) {
			if (format == alpha_formats[i]) {
				*per_pixel_alpha = true;
				break;
			}
		}
	}

	if (plane_state->alpha < 0xffff) {
		*global_alpha = true;
		*global_alpha_value = plane_state->alpha >> 8;
	}
}

static int
fill_plane_color_attributes(const struct drm_plane_state *plane_state,
			    const enum surface_pixel_format format,
			    enum dc_color_space *color_space)
{
	bool full_range;

	*color_space = COLOR_SPACE_SRGB;

	/* DRM color properties only affect non-RGB formats. */
	if (format < SURFACE_PIXEL_FORMAT_VIDEO_BEGIN)
		return 0;

	full_range = (plane_state->color_range == DRM_COLOR_YCBCR_FULL_RANGE);

	switch (plane_state->color_encoding) {
	case DRM_COLOR_YCBCR_BT601:
		if (full_range)
			*color_space = COLOR_SPACE_YCBCR601;
		else
			*color_space = COLOR_SPACE_YCBCR601_LIMITED;
		break;

	case DRM_COLOR_YCBCR_BT709:
		if (full_range)
			*color_space = COLOR_SPACE_YCBCR709;
		else
			*color_space = COLOR_SPACE_YCBCR709_LIMITED;
		break;

	case DRM_COLOR_YCBCR_BT2020:
		if (full_range)
			*color_space = COLOR_SPACE_2020_YCBCR;
		else
			return -EINVAL;
		break;

	default:
		return -EINVAL;
	}

	return 0;
}

static int
fill_dc_plane_info_and_addr(struct amdgpu_device *adev,
			    const struct drm_plane_state *plane_state,
			    const uint64_t tiling_flags,
			    struct dc_plane_info *plane_info,
			    struct dc_plane_address *address,
			    bool tmz_surface,
			    bool force_disable_dcc)
{
	const struct drm_framebuffer *fb = plane_state->fb;
	const struct amdgpu_framebuffer *afb =
		to_amdgpu_framebuffer(plane_state->fb);
	struct drm_format_name_buf format_name;
	int ret;

	memset(plane_info, 0, sizeof(*plane_info));

	switch (fb->format->format) {
	case DRM_FORMAT_C8:
		plane_info->format =
			SURFACE_PIXEL_FORMAT_GRPH_PALETA_256_COLORS;
		break;
	case DRM_FORMAT_RGB565:
		plane_info->format = SURFACE_PIXEL_FORMAT_GRPH_RGB565;
		break;
	case DRM_FORMAT_XRGB8888:
	case DRM_FORMAT_ARGB8888:
		plane_info->format = SURFACE_PIXEL_FORMAT_GRPH_ARGB8888;
		break;
	case DRM_FORMAT_XRGB2101010:
	case DRM_FORMAT_ARGB2101010:
		plane_info->format = SURFACE_PIXEL_FORMAT_GRPH_ARGB2101010;
		break;
	case DRM_FORMAT_XBGR2101010:
	case DRM_FORMAT_ABGR2101010:
		plane_info->format = SURFACE_PIXEL_FORMAT_GRPH_ABGR2101010;
		break;
	case DRM_FORMAT_XBGR8888:
	case DRM_FORMAT_ABGR8888:
		plane_info->format = SURFACE_PIXEL_FORMAT_GRPH_ABGR8888;
		break;
	case DRM_FORMAT_NV21:
		plane_info->format = SURFACE_PIXEL_FORMAT_VIDEO_420_YCbCr;
		break;
	case DRM_FORMAT_NV12:
		plane_info->format = SURFACE_PIXEL_FORMAT_VIDEO_420_YCrCb;
		break;
	case DRM_FORMAT_P010:
		plane_info->format = SURFACE_PIXEL_FORMAT_VIDEO_420_10bpc_YCrCb;
		break;
	case DRM_FORMAT_XRGB16161616F:
	case DRM_FORMAT_ARGB16161616F:
		plane_info->format = SURFACE_PIXEL_FORMAT_GRPH_ARGB16161616F;
		break;
	case DRM_FORMAT_XBGR16161616F:
	case DRM_FORMAT_ABGR16161616F:
		plane_info->format = SURFACE_PIXEL_FORMAT_GRPH_ABGR16161616F;
		break;
	default:
		DRM_ERROR(
			"Unsupported screen format %s\n",
			drm_get_format_name(fb->format->format, &format_name));
		return -EINVAL;
	}

	switch (plane_state->rotation & DRM_MODE_ROTATE_MASK) {
	case DRM_MODE_ROTATE_0:
		plane_info->rotation = ROTATION_ANGLE_0;
		break;
	case DRM_MODE_ROTATE_90:
		plane_info->rotation = ROTATION_ANGLE_90;
		break;
	case DRM_MODE_ROTATE_180:
		plane_info->rotation = ROTATION_ANGLE_180;
		break;
	case DRM_MODE_ROTATE_270:
		plane_info->rotation = ROTATION_ANGLE_270;
		break;
	default:
		plane_info->rotation = ROTATION_ANGLE_0;
		break;
	}

	plane_info->visible = true;
	plane_info->stereo_format = PLANE_STEREO_FORMAT_NONE;

	plane_info->layer_index = 0;

	ret = fill_plane_color_attributes(plane_state, plane_info->format,
					  &plane_info->color_space);
	if (ret)
		return ret;

	ret = fill_plane_buffer_attributes(adev, afb, plane_info->format,
					   plane_info->rotation, tiling_flags,
					   &plane_info->tiling_info,
					   &plane_info->plane_size,
					   &plane_info->dcc, address, tmz_surface,
					   force_disable_dcc);
	if (ret)
		return ret;

	fill_blending_from_plane_state(
		plane_state, &plane_info->per_pixel_alpha,
		&plane_info->global_alpha, &plane_info->global_alpha_value);

	return 0;
}

static int fill_dc_plane_attributes(struct amdgpu_device *adev,
				    struct dc_plane_state *dc_plane_state,
				    struct drm_plane_state *plane_state,
				    struct drm_crtc_state *crtc_state)
{
	struct dm_crtc_state *dm_crtc_state = to_dm_crtc_state(crtc_state);
	struct amdgpu_framebuffer *afb = (struct amdgpu_framebuffer *)plane_state->fb;
	struct dc_scaling_info scaling_info;
	struct dc_plane_info plane_info;
	int ret;
	bool force_disable_dcc = false;

	ret = fill_dc_scaling_info(plane_state, &scaling_info);
	if (ret)
		return ret;

	dc_plane_state->src_rect = scaling_info.src_rect;
	dc_plane_state->dst_rect = scaling_info.dst_rect;
	dc_plane_state->clip_rect = scaling_info.clip_rect;
	dc_plane_state->scaling_quality = scaling_info.scaling_quality;

	force_disable_dcc = adev->asic_type == CHIP_RAVEN && adev->in_suspend;
	ret = fill_dc_plane_info_and_addr(adev, plane_state,
					  afb->tiling_flags,
					  &plane_info,
					  &dc_plane_state->address,
					  afb->tmz_surface,
					  force_disable_dcc);
	if (ret)
		return ret;

	dc_plane_state->format = plane_info.format;
	dc_plane_state->color_space = plane_info.color_space;
	dc_plane_state->format = plane_info.format;
	dc_plane_state->plane_size = plane_info.plane_size;
	dc_plane_state->rotation = plane_info.rotation;
	dc_plane_state->horizontal_mirror = plane_info.horizontal_mirror;
	dc_plane_state->stereo_format = plane_info.stereo_format;
	dc_plane_state->tiling_info = plane_info.tiling_info;
	dc_plane_state->visible = plane_info.visible;
	dc_plane_state->per_pixel_alpha = plane_info.per_pixel_alpha;
	dc_plane_state->global_alpha = plane_info.global_alpha;
	dc_plane_state->global_alpha_value = plane_info.global_alpha_value;
	dc_plane_state->dcc = plane_info.dcc;
	dc_plane_state->layer_index = plane_info.layer_index; // Always returns 0

	/*
	 * Always set input transfer function, since plane state is refreshed
	 * every time.
	 */
	ret = amdgpu_dm_update_plane_color_mgmt(dm_crtc_state, dc_plane_state);
	if (ret)
		return ret;

	return 0;
}

static void update_stream_scaling_settings(const struct drm_display_mode *mode,
					   const struct dm_connector_state *dm_state,
					   struct dc_stream_state *stream)
{
	enum amdgpu_rmx_type rmx_type;

	struct rect src = { 0 }; /* viewport in composition space*/
	struct rect dst = { 0 }; /* stream addressable area */

	/* no mode. nothing to be done */
	if (!mode)
		return;

	/* Full screen scaling by default */
	src.width = mode->hdisplay;
	src.height = mode->vdisplay;
	dst.width = stream->timing.h_addressable;
	dst.height = stream->timing.v_addressable;

	if (dm_state) {
		rmx_type = dm_state->scaling;
		if (rmx_type == RMX_ASPECT || rmx_type == RMX_OFF) {
			if (src.width * dst.height <
					src.height * dst.width) {
				/* height needs less upscaling/more downscaling */
				dst.width = src.width *
						dst.height / src.height;
			} else {
				/* width needs less upscaling/more downscaling */
				dst.height = src.height *
						dst.width / src.width;
			}
		} else if (rmx_type == RMX_CENTER) {
			dst = src;
		}

		dst.x = (stream->timing.h_addressable - dst.width) / 2;
		dst.y = (stream->timing.v_addressable - dst.height) / 2;

		if (dm_state->underscan_enable) {
			dst.x += dm_state->underscan_hborder / 2;
			dst.y += dm_state->underscan_vborder / 2;
			dst.width -= dm_state->underscan_hborder;
			dst.height -= dm_state->underscan_vborder;
		}
	}

	stream->src = src;
	stream->dst = dst;

	DRM_DEBUG_DRIVER("Destination Rectangle x:%d  y:%d  width:%d  height:%d\n",
			dst.x, dst.y, dst.width, dst.height);

}

static enum dc_color_depth
convert_color_depth_from_display_info(const struct drm_connector *connector,
				      bool is_y420, int requested_bpc)
{
	uint8_t bpc;

	if (is_y420) {
		bpc = 8;

		/* Cap display bpc based on HDMI 2.0 HF-VSDB */
		if (connector->display_info.hdmi.y420_dc_modes & DRM_EDID_YCBCR420_DC_48)
			bpc = 16;
		else if (connector->display_info.hdmi.y420_dc_modes & DRM_EDID_YCBCR420_DC_36)
			bpc = 12;
		else if (connector->display_info.hdmi.y420_dc_modes & DRM_EDID_YCBCR420_DC_30)
			bpc = 10;
	} else {
		bpc = (uint8_t)connector->display_info.bpc;
		/* Assume 8 bpc by default if no bpc is specified. */
		bpc = bpc ? bpc : 8;
	}

	if (requested_bpc > 0) {
		/*
		 * Cap display bpc based on the user requested value.
		 *
		 * The value for state->max_bpc may not correctly updated
		 * depending on when the connector gets added to the state
		 * or if this was called outside of atomic check, so it
		 * can't be used directly.
		 */
		bpc = min_t(u8, bpc, requested_bpc);

		/* Round down to the nearest even number. */
		bpc = bpc - (bpc & 1);
	}

	switch (bpc) {
	case 0:
		/*
		 * Temporary Work around, DRM doesn't parse color depth for
		 * EDID revision before 1.4
		 * TODO: Fix edid parsing
		 */
		return COLOR_DEPTH_888;
	case 6:
		return COLOR_DEPTH_666;
	case 8:
		return COLOR_DEPTH_888;
	case 10:
		return COLOR_DEPTH_101010;
	case 12:
		return COLOR_DEPTH_121212;
	case 14:
		return COLOR_DEPTH_141414;
	case 16:
		return COLOR_DEPTH_161616;
	default:
		return COLOR_DEPTH_UNDEFINED;
	}
}

static enum dc_aspect_ratio
get_aspect_ratio(const struct drm_display_mode *mode_in)
{
	/* 1-1 mapping, since both enums follow the HDMI spec. */
	return (enum dc_aspect_ratio) mode_in->picture_aspect_ratio;
}

static enum dc_color_space
get_output_color_space(const struct dc_crtc_timing *dc_crtc_timing)
{
	enum dc_color_space color_space = COLOR_SPACE_SRGB;

	switch (dc_crtc_timing->pixel_encoding)	{
	case PIXEL_ENCODING_YCBCR422:
	case PIXEL_ENCODING_YCBCR444:
	case PIXEL_ENCODING_YCBCR420:
	{
		/*
		 * 27030khz is the separation point between HDTV and SDTV
		 * according to HDMI spec, we use YCbCr709 and YCbCr601
		 * respectively
		 */
		if (dc_crtc_timing->pix_clk_100hz > 270300) {
			if (dc_crtc_timing->flags.Y_ONLY)
				color_space =
					COLOR_SPACE_YCBCR709_LIMITED;
			else
				color_space = COLOR_SPACE_YCBCR709;
		} else {
			if (dc_crtc_timing->flags.Y_ONLY)
				color_space =
					COLOR_SPACE_YCBCR601_LIMITED;
			else
				color_space = COLOR_SPACE_YCBCR601;
		}

	}
	break;
	case PIXEL_ENCODING_RGB:
		color_space = COLOR_SPACE_SRGB;
		break;

	default:
		WARN_ON(1);
		break;
	}

	return color_space;
}

static bool adjust_colour_depth_from_display_info(
	struct dc_crtc_timing *timing_out,
	const struct drm_display_info *info)
{
	enum dc_color_depth depth = timing_out->display_color_depth;
	int normalized_clk;
	do {
		normalized_clk = timing_out->pix_clk_100hz / 10;
		/* YCbCr 4:2:0 requires additional adjustment of 1/2 */
		if (timing_out->pixel_encoding == PIXEL_ENCODING_YCBCR420)
			normalized_clk /= 2;
		/* Adjusting pix clock following on HDMI spec based on colour depth */
		switch (depth) {
		case COLOR_DEPTH_888:
			break;
		case COLOR_DEPTH_101010:
			normalized_clk = (normalized_clk * 30) / 24;
			break;
		case COLOR_DEPTH_121212:
			normalized_clk = (normalized_clk * 36) / 24;
			break;
		case COLOR_DEPTH_161616:
			normalized_clk = (normalized_clk * 48) / 24;
			break;
		default:
			/* The above depths are the only ones valid for HDMI. */
			return false;
		}
		if (normalized_clk <= info->max_tmds_clock) {
			timing_out->display_color_depth = depth;
			return true;
		}
	} while (--depth > COLOR_DEPTH_666);
	return false;
}

static void fill_stream_properties_from_drm_display_mode(
	struct dc_stream_state *stream,
	const struct drm_display_mode *mode_in,
	const struct drm_connector *connector,
	const struct drm_connector_state *connector_state,
	const struct dc_stream_state *old_stream,
	int requested_bpc)
{
	struct dc_crtc_timing *timing_out = &stream->timing;
	const struct drm_display_info *info = &connector->display_info;
	struct amdgpu_dm_connector *aconnector = to_amdgpu_dm_connector(connector);
	struct hdmi_vendor_infoframe hv_frame;
	struct hdmi_avi_infoframe avi_frame;

	memset(&hv_frame, 0, sizeof(hv_frame));
	memset(&avi_frame, 0, sizeof(avi_frame));

	timing_out->h_border_left = 0;
	timing_out->h_border_right = 0;
	timing_out->v_border_top = 0;
	timing_out->v_border_bottom = 0;
	/* TODO: un-hardcode */
	if (drm_mode_is_420_only(info, mode_in)
			&& stream->signal == SIGNAL_TYPE_HDMI_TYPE_A)
		timing_out->pixel_encoding = PIXEL_ENCODING_YCBCR420;
	else if (drm_mode_is_420_also(info, mode_in)
			&& aconnector->force_yuv420_output)
		timing_out->pixel_encoding = PIXEL_ENCODING_YCBCR420;
	else if ((connector->display_info.color_formats & DRM_COLOR_FORMAT_YCRCB444)
			&& stream->signal == SIGNAL_TYPE_HDMI_TYPE_A)
		timing_out->pixel_encoding = PIXEL_ENCODING_YCBCR444;
	else
		timing_out->pixel_encoding = PIXEL_ENCODING_RGB;

	timing_out->timing_3d_format = TIMING_3D_FORMAT_NONE;
	timing_out->display_color_depth = convert_color_depth_from_display_info(
		connector,
		(timing_out->pixel_encoding == PIXEL_ENCODING_YCBCR420),
		requested_bpc);
	timing_out->scan_type = SCANNING_TYPE_NODATA;
	timing_out->hdmi_vic = 0;

	if(old_stream) {
		timing_out->vic = old_stream->timing.vic;
		timing_out->flags.HSYNC_POSITIVE_POLARITY = old_stream->timing.flags.HSYNC_POSITIVE_POLARITY;
		timing_out->flags.VSYNC_POSITIVE_POLARITY = old_stream->timing.flags.VSYNC_POSITIVE_POLARITY;
	} else {
		timing_out->vic = drm_match_cea_mode(mode_in);
		if (mode_in->flags & DRM_MODE_FLAG_PHSYNC)
			timing_out->flags.HSYNC_POSITIVE_POLARITY = 1;
		if (mode_in->flags & DRM_MODE_FLAG_PVSYNC)
			timing_out->flags.VSYNC_POSITIVE_POLARITY = 1;
	}

	if (stream->signal == SIGNAL_TYPE_HDMI_TYPE_A) {
		drm_hdmi_avi_infoframe_from_display_mode(&avi_frame, (struct drm_connector *)connector, mode_in);
		timing_out->vic = avi_frame.video_code;
		drm_hdmi_vendor_infoframe_from_display_mode(&hv_frame, (struct drm_connector *)connector, mode_in);
		timing_out->hdmi_vic = hv_frame.vic;
	}

	timing_out->h_addressable = mode_in->crtc_hdisplay;
	timing_out->h_total = mode_in->crtc_htotal;
	timing_out->h_sync_width =
		mode_in->crtc_hsync_end - mode_in->crtc_hsync_start;
	timing_out->h_front_porch =
		mode_in->crtc_hsync_start - mode_in->crtc_hdisplay;
	timing_out->v_total = mode_in->crtc_vtotal;
	timing_out->v_addressable = mode_in->crtc_vdisplay;
	timing_out->v_front_porch =
		mode_in->crtc_vsync_start - mode_in->crtc_vdisplay;
	timing_out->v_sync_width =
		mode_in->crtc_vsync_end - mode_in->crtc_vsync_start;
	timing_out->pix_clk_100hz = mode_in->crtc_clock * 10;
	timing_out->aspect_ratio = get_aspect_ratio(mode_in);

	stream->output_color_space = get_output_color_space(timing_out);

	stream->out_transfer_func->type = TF_TYPE_PREDEFINED;
	stream->out_transfer_func->tf = TRANSFER_FUNCTION_SRGB;
	if (stream->signal == SIGNAL_TYPE_HDMI_TYPE_A) {
		if (!adjust_colour_depth_from_display_info(timing_out, info) &&
		    drm_mode_is_420_also(info, mode_in) &&
		    timing_out->pixel_encoding != PIXEL_ENCODING_YCBCR420) {
			timing_out->pixel_encoding = PIXEL_ENCODING_YCBCR420;
			adjust_colour_depth_from_display_info(timing_out, info);
		}
	}
}

static void fill_audio_info(struct audio_info *audio_info,
			    const struct drm_connector *drm_connector,
			    const struct dc_sink *dc_sink)
{
	int i = 0;
	int cea_revision = 0;
	const struct dc_edid_caps *edid_caps = &dc_sink->edid_caps;

	audio_info->manufacture_id = edid_caps->manufacturer_id;
	audio_info->product_id = edid_caps->product_id;

	cea_revision = drm_connector->display_info.cea_rev;

	strscpy(audio_info->display_name,
		edid_caps->display_name,
		AUDIO_INFO_DISPLAY_NAME_SIZE_IN_CHARS);

	if (cea_revision >= 3) {
		audio_info->mode_count = edid_caps->audio_mode_count;

		for (i = 0; i < audio_info->mode_count; ++i) {
			audio_info->modes[i].format_code =
					(enum audio_format_code)
					(edid_caps->audio_modes[i].format_code);
			audio_info->modes[i].channel_count =
					edid_caps->audio_modes[i].channel_count;
			audio_info->modes[i].sample_rates.all =
					edid_caps->audio_modes[i].sample_rate;
			audio_info->modes[i].sample_size =
					edid_caps->audio_modes[i].sample_size;
		}
	}

	audio_info->flags.all = edid_caps->speaker_flags;

	/* TODO: We only check for the progressive mode, check for interlace mode too */
	if (drm_connector->latency_present[0]) {
		audio_info->video_latency = drm_connector->video_latency[0];
		audio_info->audio_latency = drm_connector->audio_latency[0];
	}

	/* TODO: For DP, video and audio latency should be calculated from DPCD caps */

}

static void
copy_crtc_timing_for_drm_display_mode(const struct drm_display_mode *src_mode,
				      struct drm_display_mode *dst_mode)
{
	dst_mode->crtc_hdisplay = src_mode->crtc_hdisplay;
	dst_mode->crtc_vdisplay = src_mode->crtc_vdisplay;
	dst_mode->crtc_clock = src_mode->crtc_clock;
	dst_mode->crtc_hblank_start = src_mode->crtc_hblank_start;
	dst_mode->crtc_hblank_end = src_mode->crtc_hblank_end;
	dst_mode->crtc_hsync_start =  src_mode->crtc_hsync_start;
	dst_mode->crtc_hsync_end = src_mode->crtc_hsync_end;
	dst_mode->crtc_htotal = src_mode->crtc_htotal;
	dst_mode->crtc_hskew = src_mode->crtc_hskew;
	dst_mode->crtc_vblank_start = src_mode->crtc_vblank_start;
	dst_mode->crtc_vblank_end = src_mode->crtc_vblank_end;
	dst_mode->crtc_vsync_start = src_mode->crtc_vsync_start;
	dst_mode->crtc_vsync_end = src_mode->crtc_vsync_end;
	dst_mode->crtc_vtotal = src_mode->crtc_vtotal;
}

static void
decide_crtc_timing_for_drm_display_mode(struct drm_display_mode *drm_mode,
					const struct drm_display_mode *native_mode,
					bool scale_enabled)
{
	if (scale_enabled) {
		copy_crtc_timing_for_drm_display_mode(native_mode, drm_mode);
	} else if (native_mode->clock == drm_mode->clock &&
			native_mode->htotal == drm_mode->htotal &&
			native_mode->vtotal == drm_mode->vtotal) {
		copy_crtc_timing_for_drm_display_mode(native_mode, drm_mode);
	} else {
		/* no scaling nor amdgpu inserted, no need to patch */
	}
}

static struct dc_sink *
create_fake_sink(struct amdgpu_dm_connector *aconnector)
{
	struct dc_sink_init_data sink_init_data = { 0 };
	struct dc_sink *sink = NULL;
	sink_init_data.link = aconnector->dc_link;
	sink_init_data.sink_signal = aconnector->dc_link->connector_signal;

	sink = dc_sink_create(&sink_init_data);
	if (!sink) {
		DRM_ERROR("Failed to create sink!\n");
		return NULL;
	}
	sink->sink_signal = SIGNAL_TYPE_VIRTUAL;

	return sink;
}

static void set_multisync_trigger_params(
		struct dc_stream_state *stream)
{
	if (stream->triggered_crtc_reset.enabled) {
		stream->triggered_crtc_reset.event = CRTC_EVENT_VSYNC_RISING;
		stream->triggered_crtc_reset.delay = TRIGGER_DELAY_NEXT_LINE;
	}
}

static void set_master_stream(struct dc_stream_state *stream_set[],
			      int stream_count)
{
	int j, highest_rfr = 0, master_stream = 0;

	for (j = 0;  j < stream_count; j++) {
		if (stream_set[j] && stream_set[j]->triggered_crtc_reset.enabled) {
			int refresh_rate = 0;

			refresh_rate = (stream_set[j]->timing.pix_clk_100hz*100)/
				(stream_set[j]->timing.h_total*stream_set[j]->timing.v_total);
			if (refresh_rate > highest_rfr) {
				highest_rfr = refresh_rate;
				master_stream = j;
			}
		}
	}
	for (j = 0;  j < stream_count; j++) {
		if (stream_set[j])
			stream_set[j]->triggered_crtc_reset.event_source = stream_set[master_stream];
	}
}

static void dm_enable_per_frame_crtc_master_sync(struct dc_state *context)
{
	int i = 0;

	if (context->stream_count < 2)
		return;
	for (i = 0; i < context->stream_count ; i++) {
		if (!context->streams[i])
			continue;
		/*
		 * TODO: add a function to read AMD VSDB bits and set
		 * crtc_sync_master.multi_sync_enabled flag
		 * For now it's set to false
		 */
		set_multisync_trigger_params(context->streams[i]);
	}
	set_master_stream(context->streams, context->stream_count);
}

static struct dc_stream_state *
create_stream_for_sink(struct amdgpu_dm_connector *aconnector,
		       const struct drm_display_mode *drm_mode,
		       const struct dm_connector_state *dm_state,
		       const struct dc_stream_state *old_stream,
		       int requested_bpc)
{
	struct drm_display_mode *preferred_mode = NULL;
	struct drm_connector *drm_connector;
	const struct drm_connector_state *con_state =
		dm_state ? &dm_state->base : NULL;
	struct dc_stream_state *stream = NULL;
	struct drm_display_mode mode = *drm_mode;
	bool native_mode_found = false;
	bool scale = dm_state ? (dm_state->scaling != RMX_OFF) : false;
	int mode_refresh;
	int preferred_refresh = 0;
#if defined(CONFIG_DRM_AMD_DC_DCN)
	struct dsc_dec_dpcd_caps dsc_caps;
	uint32_t link_bandwidth_kbps;
#endif
	struct dc_sink *sink = NULL;
	if (aconnector == NULL) {
		DRM_ERROR("aconnector is NULL!\n");
		return stream;
	}

	drm_connector = &aconnector->base;

	if (!aconnector->dc_sink) {
		sink = create_fake_sink(aconnector);
		if (!sink)
			return stream;
	} else {
		sink = aconnector->dc_sink;
		dc_sink_retain(sink);
	}

	stream = dc_create_stream_for_sink(sink);

	if (stream == NULL) {
		DRM_ERROR("Failed to create stream for sink!\n");
		goto finish;
	}

	stream->dm_stream_context = aconnector;

	stream->timing.flags.LTE_340MCSC_SCRAMBLE =
		drm_connector->display_info.hdmi.scdc.scrambling.low_rates;

	list_for_each_entry(preferred_mode, &aconnector->base.modes, head) {
		/* Search for preferred mode */
		if (preferred_mode->type & DRM_MODE_TYPE_PREFERRED) {
			native_mode_found = true;
			break;
		}
	}
	if (!native_mode_found)
		preferred_mode = list_first_entry_or_null(
				&aconnector->base.modes,
				struct drm_display_mode,
				head);

	mode_refresh = drm_mode_vrefresh(&mode);

	if (preferred_mode == NULL) {
		/*
		 * This may not be an error, the use case is when we have no
		 * usermode calls to reset and set mode upon hotplug. In this
		 * case, we call set mode ourselves to restore the previous mode
		 * and the modelist may not be filled in in time.
		 */
		DRM_DEBUG_DRIVER("No preferred mode found\n");
	} else {
		decide_crtc_timing_for_drm_display_mode(
				&mode, preferred_mode,
				dm_state ? (dm_state->scaling != RMX_OFF) : false);
		preferred_refresh = drm_mode_vrefresh(preferred_mode);
	}

	if (!dm_state)
		drm_mode_set_crtcinfo(&mode, 0);

	/*
	* If scaling is enabled and refresh rate didn't change
	* we copy the vic and polarities of the old timings
	*/
	if (!scale || mode_refresh != preferred_refresh)
		fill_stream_properties_from_drm_display_mode(stream,
			&mode, &aconnector->base, con_state, NULL, requested_bpc);
	else
		fill_stream_properties_from_drm_display_mode(stream,
			&mode, &aconnector->base, con_state, old_stream, requested_bpc);

	stream->timing.flags.DSC = 0;

	if (aconnector->dc_link && sink->sink_signal == SIGNAL_TYPE_DISPLAY_PORT) {
#if defined(CONFIG_DRM_AMD_DC_DCN)
		dc_dsc_parse_dsc_dpcd(aconnector->dc_link->ctx->dc,
				      aconnector->dc_link->dpcd_caps.dsc_caps.dsc_basic_caps.raw,
				      aconnector->dc_link->dpcd_caps.dsc_caps.dsc_branch_decoder_caps.raw,
				      &dsc_caps);
		link_bandwidth_kbps = dc_link_bandwidth_kbps(aconnector->dc_link,
							     dc_link_get_link_cap(aconnector->dc_link));

		if (aconnector->dsc_settings.dsc_force_enable != DSC_CLK_FORCE_DISABLE && dsc_caps.is_dsc_supported) {
			/* Set DSC policy according to dsc_clock_en */
			dc_dsc_policy_set_enable_dsc_when_not_needed(
				aconnector->dsc_settings.dsc_force_enable == DSC_CLK_FORCE_ENABLE);

			if (dc_dsc_compute_config(aconnector->dc_link->ctx->dc->res_pool->dscs[0],
						  &dsc_caps,
						  aconnector->dc_link->ctx->dc->debug.dsc_min_slice_height_override,
						  0,
						  link_bandwidth_kbps,
						  &stream->timing,
						  &stream->timing.dsc_cfg))
				stream->timing.flags.DSC = 1;
			/* Overwrite the stream flag if DSC is enabled through debugfs */
			if (aconnector->dsc_settings.dsc_force_enable == DSC_CLK_FORCE_ENABLE)
				stream->timing.flags.DSC = 1;

			if (stream->timing.flags.DSC && aconnector->dsc_settings.dsc_num_slices_h)
				stream->timing.dsc_cfg.num_slices_h = aconnector->dsc_settings.dsc_num_slices_h;

			if (stream->timing.flags.DSC && aconnector->dsc_settings.dsc_num_slices_v)
				stream->timing.dsc_cfg.num_slices_v = aconnector->dsc_settings.dsc_num_slices_v;

			if (stream->timing.flags.DSC && aconnector->dsc_settings.dsc_bits_per_pixel)
				stream->timing.dsc_cfg.bits_per_pixel = aconnector->dsc_settings.dsc_bits_per_pixel;
		}
#endif
	}

	update_stream_scaling_settings(&mode, dm_state, stream);

	fill_audio_info(
		&stream->audio_info,
		drm_connector,
		sink);

	update_stream_signal(stream, sink);

	if (stream->signal == SIGNAL_TYPE_HDMI_TYPE_A)
		mod_build_hf_vsif_infopacket(stream, &stream->vsp_infopacket);

	if (stream->link->psr_settings.psr_feature_enabled) {
		//
		// should decide stream support vsc sdp colorimetry capability
		// before building vsc info packet
		//
		stream->use_vsc_sdp_for_colorimetry = false;
		if (aconnector->dc_sink->sink_signal == SIGNAL_TYPE_DISPLAY_PORT_MST) {
			stream->use_vsc_sdp_for_colorimetry =
				aconnector->dc_sink->is_vsc_sdp_colorimetry_supported;
		} else {
			if (stream->link->dpcd_caps.dprx_feature.bits.VSC_SDP_COLORIMETRY_SUPPORTED)
				stream->use_vsc_sdp_for_colorimetry = true;
		}
		mod_build_vsc_infopacket(stream, &stream->vsc_infopacket);
	}
finish:
	dc_sink_release(sink);

	return stream;
}

static void amdgpu_dm_crtc_destroy(struct drm_crtc *crtc)
{
	drm_crtc_cleanup(crtc);
	kfree(crtc);
}

static void dm_crtc_destroy_state(struct drm_crtc *crtc,
				  struct drm_crtc_state *state)
{
	struct dm_crtc_state *cur = to_dm_crtc_state(state);

	/* TODO Destroy dc_stream objects are stream object is flattened */
	if (cur->stream)
		dc_stream_release(cur->stream);


	__drm_atomic_helper_crtc_destroy_state(state);


	kfree(state);
}

static void dm_crtc_reset_state(struct drm_crtc *crtc)
{
	struct dm_crtc_state *state;

	if (crtc->state)
		dm_crtc_destroy_state(crtc, crtc->state);

	state = kzalloc(sizeof(*state), GFP_KERNEL);
	if (WARN_ON(!state))
		return;

	__drm_atomic_helper_crtc_reset(crtc, &state->base);
}

static struct drm_crtc_state *
dm_crtc_duplicate_state(struct drm_crtc *crtc)
{
	struct dm_crtc_state *state, *cur;

	cur = to_dm_crtc_state(crtc->state);

	if (WARN_ON(!crtc->state))
		return NULL;

	state = kzalloc(sizeof(*state), GFP_KERNEL);
	if (!state)
		return NULL;

	__drm_atomic_helper_crtc_duplicate_state(crtc, &state->base);

	if (cur->stream) {
		state->stream = cur->stream;
		dc_stream_retain(state->stream);
	}

	state->active_planes = cur->active_planes;
	state->vrr_infopacket = cur->vrr_infopacket;
	state->abm_level = cur->abm_level;
	state->vrr_supported = cur->vrr_supported;
	state->freesync_config = cur->freesync_config;
	state->crc_src = cur->crc_src;
	state->cm_has_degamma = cur->cm_has_degamma;
	state->cm_is_degamma_srgb = cur->cm_is_degamma_srgb;

	/* TODO Duplicate dc_stream after objects are stream object is flattened */

	return &state->base;
}

<<<<<<< HEAD
#ifdef CONFIG_DEBUG_FS
static int amdgpu_dm_crtc_atomic_set_property(struct drm_crtc *crtc,
					    struct drm_crtc_state *crtc_state,
					    struct drm_property *property,
					    uint64_t val)
{
	struct drm_device *dev = crtc->dev;
	struct amdgpu_device *adev = drm_to_adev(dev);
	struct dm_crtc_state *dm_new_state =
		to_dm_crtc_state(crtc_state);

	if (property == adev->dm.crc_win_x_start_property)
		dm_new_state->crc_window.x_start = val;
	else if (property == adev->dm.crc_win_y_start_property)
		dm_new_state->crc_window.y_start = val;
	else if (property == adev->dm.crc_win_x_end_property)
		dm_new_state->crc_window.x_end = val;
	else if (property == adev->dm.crc_win_y_end_property)
		dm_new_state->crc_window.y_end = val;
	else
		return -EINVAL;

	return 0;
}

static int amdgpu_dm_crtc_atomic_get_property(struct drm_crtc *crtc,
					    const struct drm_crtc_state *state,
					    struct drm_property *property,
					    uint64_t *val)
{
	struct drm_device *dev = crtc->dev;
	struct amdgpu_device *adev = drm_to_adev(dev);
	struct dm_crtc_state *dm_state =
		to_dm_crtc_state(state);

	if (property == adev->dm.crc_win_x_start_property)
		*val = dm_state->crc_window.x_start;
	else if (property == adev->dm.crc_win_y_start_property)
		*val = dm_state->crc_window.y_start;
	else if (property == adev->dm.crc_win_x_end_property)
		*val = dm_state->crc_window.x_end;
	else if (property == adev->dm.crc_win_y_end_property)
		*val = dm_state->crc_window.y_end;
	else
		return -EINVAL;

	return 0;
}
#endif

=======
>>>>>>> df7b6229
static inline int dm_set_vupdate_irq(struct drm_crtc *crtc, bool enable)
{
	enum dc_irq_source irq_source;
	struct amdgpu_crtc *acrtc = to_amdgpu_crtc(crtc);
	struct amdgpu_device *adev = drm_to_adev(crtc->dev);
	int rc;

	irq_source = IRQ_TYPE_VUPDATE + acrtc->otg_inst;

	rc = dc_interrupt_set(adev->dm.dc, irq_source, enable) ? 0 : -EBUSY;

	DRM_DEBUG_DRIVER("crtc %d - vupdate irq %sabling: r=%d\n",
			 acrtc->crtc_id, enable ? "en" : "dis", rc);
	return rc;
}

static inline int dm_set_vblank(struct drm_crtc *crtc, bool enable)
{
	enum dc_irq_source irq_source;
	struct amdgpu_crtc *acrtc = to_amdgpu_crtc(crtc);
	struct amdgpu_device *adev = drm_to_adev(crtc->dev);
	struct dm_crtc_state *acrtc_state = to_dm_crtc_state(crtc->state);
	int rc = 0;

	if (enable) {
		/* vblank irq on -> Only need vupdate irq in vrr mode */
		if (amdgpu_dm_vrr_active(acrtc_state))
			rc = dm_set_vupdate_irq(crtc, true);
	} else {
		/* vblank irq off -> vupdate irq off */
		rc = dm_set_vupdate_irq(crtc, false);
	}

	if (rc)
		return rc;

	irq_source = IRQ_TYPE_VBLANK + acrtc->otg_inst;
	return dc_interrupt_set(adev->dm.dc, irq_source, enable) ? 0 : -EBUSY;
}

static int dm_enable_vblank(struct drm_crtc *crtc)
{
	return dm_set_vblank(crtc, true);
}

static void dm_disable_vblank(struct drm_crtc *crtc)
{
	dm_set_vblank(crtc, false);
}

/* Implemented only the options currently availible for the driver */
static const struct drm_crtc_funcs amdgpu_dm_crtc_funcs = {
	.reset = dm_crtc_reset_state,
	.destroy = amdgpu_dm_crtc_destroy,
	.gamma_set = drm_atomic_helper_legacy_gamma_set,
	.set_config = drm_atomic_helper_set_config,
	.page_flip = drm_atomic_helper_page_flip,
	.atomic_duplicate_state = dm_crtc_duplicate_state,
	.atomic_destroy_state = dm_crtc_destroy_state,
	.set_crc_source = amdgpu_dm_crtc_set_crc_source,
	.verify_crc_source = amdgpu_dm_crtc_verify_crc_source,
	.get_crc_sources = amdgpu_dm_crtc_get_crc_sources,
	.get_vblank_counter = amdgpu_get_vblank_counter_kms,
	.enable_vblank = dm_enable_vblank,
	.disable_vblank = dm_disable_vblank,
	.get_vblank_timestamp = drm_crtc_vblank_helper_get_vblank_timestamp,
};

static enum drm_connector_status
amdgpu_dm_connector_detect(struct drm_connector *connector, bool force)
{
	bool connected;
	struct amdgpu_dm_connector *aconnector = to_amdgpu_dm_connector(connector);

	/*
	 * Notes:
	 * 1. This interface is NOT called in context of HPD irq.
	 * 2. This interface *is called* in context of user-mode ioctl. Which
	 * makes it a bad place for *any* MST-related activity.
	 */

	if (aconnector->base.force == DRM_FORCE_UNSPECIFIED &&
	    !aconnector->fake_enable)
		connected = (aconnector->dc_sink != NULL);
	else
		connected = (aconnector->base.force == DRM_FORCE_ON);

	update_subconnector_property(aconnector);

	return (connected ? connector_status_connected :
			connector_status_disconnected);
}

int amdgpu_dm_connector_atomic_set_property(struct drm_connector *connector,
					    struct drm_connector_state *connector_state,
					    struct drm_property *property,
					    uint64_t val)
{
	struct drm_device *dev = connector->dev;
	struct amdgpu_device *adev = drm_to_adev(dev);
	struct dm_connector_state *dm_old_state =
		to_dm_connector_state(connector->state);
	struct dm_connector_state *dm_new_state =
		to_dm_connector_state(connector_state);

	int ret = -EINVAL;

	if (property == dev->mode_config.scaling_mode_property) {
		enum amdgpu_rmx_type rmx_type;

		switch (val) {
		case DRM_MODE_SCALE_CENTER:
			rmx_type = RMX_CENTER;
			break;
		case DRM_MODE_SCALE_ASPECT:
			rmx_type = RMX_ASPECT;
			break;
		case DRM_MODE_SCALE_FULLSCREEN:
			rmx_type = RMX_FULL;
			break;
		case DRM_MODE_SCALE_NONE:
		default:
			rmx_type = RMX_OFF;
			break;
		}

		if (dm_old_state->scaling == rmx_type)
			return 0;

		dm_new_state->scaling = rmx_type;
		ret = 0;
	} else if (property == adev->mode_info.underscan_hborder_property) {
		dm_new_state->underscan_hborder = val;
		ret = 0;
	} else if (property == adev->mode_info.underscan_vborder_property) {
		dm_new_state->underscan_vborder = val;
		ret = 0;
	} else if (property == adev->mode_info.underscan_property) {
		dm_new_state->underscan_enable = val;
		ret = 0;
	} else if (property == adev->mode_info.abm_level_property) {
		dm_new_state->abm_level = val;
		ret = 0;
	}

	return ret;
}

int amdgpu_dm_connector_atomic_get_property(struct drm_connector *connector,
					    const struct drm_connector_state *state,
					    struct drm_property *property,
					    uint64_t *val)
{
	struct drm_device *dev = connector->dev;
	struct amdgpu_device *adev = drm_to_adev(dev);
	struct dm_connector_state *dm_state =
		to_dm_connector_state(state);
	int ret = -EINVAL;

	if (property == dev->mode_config.scaling_mode_property) {
		switch (dm_state->scaling) {
		case RMX_CENTER:
			*val = DRM_MODE_SCALE_CENTER;
			break;
		case RMX_ASPECT:
			*val = DRM_MODE_SCALE_ASPECT;
			break;
		case RMX_FULL:
			*val = DRM_MODE_SCALE_FULLSCREEN;
			break;
		case RMX_OFF:
		default:
			*val = DRM_MODE_SCALE_NONE;
			break;
		}
		ret = 0;
	} else if (property == adev->mode_info.underscan_hborder_property) {
		*val = dm_state->underscan_hborder;
		ret = 0;
	} else if (property == adev->mode_info.underscan_vborder_property) {
		*val = dm_state->underscan_vborder;
		ret = 0;
	} else if (property == adev->mode_info.underscan_property) {
		*val = dm_state->underscan_enable;
		ret = 0;
	} else if (property == adev->mode_info.abm_level_property) {
		*val = dm_state->abm_level;
		ret = 0;
	}

	return ret;
}

static void amdgpu_dm_connector_unregister(struct drm_connector *connector)
{
	struct amdgpu_dm_connector *amdgpu_dm_connector = to_amdgpu_dm_connector(connector);

	drm_dp_aux_unregister(&amdgpu_dm_connector->dm_dp_aux.aux);
}

static void amdgpu_dm_connector_destroy(struct drm_connector *connector)
{
	struct amdgpu_dm_connector *aconnector = to_amdgpu_dm_connector(connector);
	const struct dc_link *link = aconnector->dc_link;
	struct amdgpu_device *adev = drm_to_adev(connector->dev);
	struct amdgpu_display_manager *dm = &adev->dm;

	/*
	 * Call only if mst_mgr was iniitalized before since it's not done
	 * for all connector types.
	 */
	if (aconnector->mst_mgr.dev)
		drm_dp_mst_topology_mgr_destroy(&aconnector->mst_mgr);

#if defined(CONFIG_BACKLIGHT_CLASS_DEVICE) ||\
	defined(CONFIG_BACKLIGHT_CLASS_DEVICE_MODULE)

	if ((link->connector_signal & (SIGNAL_TYPE_EDP | SIGNAL_TYPE_LVDS)) &&
	    link->type != dc_connection_none &&
	    dm->backlight_dev) {
		backlight_device_unregister(dm->backlight_dev);
		dm->backlight_dev = NULL;
	}
#endif

	if (aconnector->dc_em_sink)
		dc_sink_release(aconnector->dc_em_sink);
	aconnector->dc_em_sink = NULL;
	if (aconnector->dc_sink)
		dc_sink_release(aconnector->dc_sink);
	aconnector->dc_sink = NULL;

	drm_dp_cec_unregister_connector(&aconnector->dm_dp_aux.aux);
	drm_connector_unregister(connector);
	drm_connector_cleanup(connector);
	if (aconnector->i2c) {
		i2c_del_adapter(&aconnector->i2c->base);
		kfree(aconnector->i2c);
	}
	kfree(aconnector->dm_dp_aux.aux.name);

	kfree(connector);
}

void amdgpu_dm_connector_funcs_reset(struct drm_connector *connector)
{
	struct dm_connector_state *state =
		to_dm_connector_state(connector->state);

	if (connector->state)
		__drm_atomic_helper_connector_destroy_state(connector->state);

	kfree(state);

	state = kzalloc(sizeof(*state), GFP_KERNEL);

	if (state) {
		state->scaling = RMX_OFF;
		state->underscan_enable = false;
		state->underscan_hborder = 0;
		state->underscan_vborder = 0;
		state->base.max_requested_bpc = 8;
		state->vcpi_slots = 0;
		state->pbn = 0;
		if (connector->connector_type == DRM_MODE_CONNECTOR_eDP)
			state->abm_level = amdgpu_dm_abm_level;

		__drm_atomic_helper_connector_reset(connector, &state->base);
	}
}

struct drm_connector_state *
amdgpu_dm_connector_atomic_duplicate_state(struct drm_connector *connector)
{
	struct dm_connector_state *state =
		to_dm_connector_state(connector->state);

	struct dm_connector_state *new_state =
			kmemdup(state, sizeof(*state), GFP_KERNEL);

	if (!new_state)
		return NULL;

	__drm_atomic_helper_connector_duplicate_state(connector, &new_state->base);

	new_state->freesync_capable = state->freesync_capable;
	new_state->abm_level = state->abm_level;
	new_state->scaling = state->scaling;
	new_state->underscan_enable = state->underscan_enable;
	new_state->underscan_hborder = state->underscan_hborder;
	new_state->underscan_vborder = state->underscan_vborder;
	new_state->vcpi_slots = state->vcpi_slots;
	new_state->pbn = state->pbn;
	return &new_state->base;
}

static int
amdgpu_dm_connector_late_register(struct drm_connector *connector)
{
	struct amdgpu_dm_connector *amdgpu_dm_connector =
		to_amdgpu_dm_connector(connector);
	int r;

	if ((connector->connector_type == DRM_MODE_CONNECTOR_DisplayPort) ||
	    (connector->connector_type == DRM_MODE_CONNECTOR_eDP)) {
		amdgpu_dm_connector->dm_dp_aux.aux.dev = connector->kdev;
		r = drm_dp_aux_register(&amdgpu_dm_connector->dm_dp_aux.aux);
		if (r)
			return r;
	}

#if defined(CONFIG_DEBUG_FS)
	connector_debugfs_init(amdgpu_dm_connector);
#endif

	return 0;
}

static const struct drm_connector_funcs amdgpu_dm_connector_funcs = {
	.reset = amdgpu_dm_connector_funcs_reset,
	.detect = amdgpu_dm_connector_detect,
	.fill_modes = drm_helper_probe_single_connector_modes,
	.destroy = amdgpu_dm_connector_destroy,
	.atomic_duplicate_state = amdgpu_dm_connector_atomic_duplicate_state,
	.atomic_destroy_state = drm_atomic_helper_connector_destroy_state,
	.atomic_set_property = amdgpu_dm_connector_atomic_set_property,
	.atomic_get_property = amdgpu_dm_connector_atomic_get_property,
	.late_register = amdgpu_dm_connector_late_register,
	.early_unregister = amdgpu_dm_connector_unregister
};

static int get_modes(struct drm_connector *connector)
{
	return amdgpu_dm_connector_get_modes(connector);
}

static void create_eml_sink(struct amdgpu_dm_connector *aconnector)
{
	struct dc_sink_init_data init_params = {
			.link = aconnector->dc_link,
			.sink_signal = SIGNAL_TYPE_VIRTUAL
	};
	struct edid *edid;

	if (!aconnector->base.edid_blob_ptr) {
		DRM_ERROR("No EDID firmware found on connector: %s ,forcing to OFF!\n",
				aconnector->base.name);

		aconnector->base.force = DRM_FORCE_OFF;
		aconnector->base.override_edid = false;
		return;
	}

	edid = (struct edid *) aconnector->base.edid_blob_ptr->data;

	aconnector->edid = edid;

	aconnector->dc_em_sink = dc_link_add_remote_sink(
		aconnector->dc_link,
		(uint8_t *)edid,
		(edid->extensions + 1) * EDID_LENGTH,
		&init_params);

	if (aconnector->base.force == DRM_FORCE_ON) {
		aconnector->dc_sink = aconnector->dc_link->local_sink ?
		aconnector->dc_link->local_sink :
		aconnector->dc_em_sink;
		dc_sink_retain(aconnector->dc_sink);
	}
}

static void handle_edid_mgmt(struct amdgpu_dm_connector *aconnector)
{
	struct dc_link *link = (struct dc_link *)aconnector->dc_link;

	/*
	 * In case of headless boot with force on for DP managed connector
	 * Those settings have to be != 0 to get initial modeset
	 */
	if (link->connector_signal == SIGNAL_TYPE_DISPLAY_PORT) {
		link->verified_link_cap.lane_count = LANE_COUNT_FOUR;
		link->verified_link_cap.link_rate = LINK_RATE_HIGH2;
	}


	aconnector->base.override_edid = true;
	create_eml_sink(aconnector);
}

static struct dc_stream_state *
create_validate_stream_for_sink(struct amdgpu_dm_connector *aconnector,
				const struct drm_display_mode *drm_mode,
				const struct dm_connector_state *dm_state,
				const struct dc_stream_state *old_stream)
{
	struct drm_connector *connector = &aconnector->base;
	struct amdgpu_device *adev = drm_to_adev(connector->dev);
	struct dc_stream_state *stream;
	const struct drm_connector_state *drm_state = dm_state ? &dm_state->base : NULL;
	int requested_bpc = drm_state ? drm_state->max_requested_bpc : 8;
	enum dc_status dc_result = DC_OK;

	do {
		stream = create_stream_for_sink(aconnector, drm_mode,
						dm_state, old_stream,
						requested_bpc);
		if (stream == NULL) {
			DRM_ERROR("Failed to create stream for sink!\n");
			break;
		}

		dc_result = dc_validate_stream(adev->dm.dc, stream);

		if (dc_result != DC_OK) {
			DRM_DEBUG_KMS("Mode %dx%d (clk %d) failed DC validation with error %d (%s)\n",
				      drm_mode->hdisplay,
				      drm_mode->vdisplay,
				      drm_mode->clock,
				      dc_result,
				      dc_status_to_str(dc_result));

			dc_stream_release(stream);
			stream = NULL;
			requested_bpc -= 2; /* lower bpc to retry validation */
		}

	} while (stream == NULL && requested_bpc >= 6);

	return stream;
}

enum drm_mode_status amdgpu_dm_connector_mode_valid(struct drm_connector *connector,
				   struct drm_display_mode *mode)
{
	int result = MODE_ERROR;
	struct dc_sink *dc_sink;
	/* TODO: Unhardcode stream count */
	struct dc_stream_state *stream;
	struct amdgpu_dm_connector *aconnector = to_amdgpu_dm_connector(connector);

	if ((mode->flags & DRM_MODE_FLAG_INTERLACE) ||
			(mode->flags & DRM_MODE_FLAG_DBLSCAN))
		return result;

	/*
	 * Only run this the first time mode_valid is called to initilialize
	 * EDID mgmt
	 */
	if (aconnector->base.force != DRM_FORCE_UNSPECIFIED &&
		!aconnector->dc_em_sink)
		handle_edid_mgmt(aconnector);

	dc_sink = to_amdgpu_dm_connector(connector)->dc_sink;

	if (dc_sink == NULL && aconnector->base.force != DRM_FORCE_ON_DIGITAL &&
				aconnector->base.force != DRM_FORCE_ON) {
		DRM_ERROR("dc_sink is NULL!\n");
		goto fail;
	}

	stream = create_validate_stream_for_sink(aconnector, mode, NULL, NULL);
	if (stream) {
		dc_stream_release(stream);
		result = MODE_OK;
	}

fail:
	/* TODO: error handling*/
	return result;
}

static int fill_hdr_info_packet(const struct drm_connector_state *state,
				struct dc_info_packet *out)
{
	struct hdmi_drm_infoframe frame;
	unsigned char buf[30]; /* 26 + 4 */
	ssize_t len;
	int ret, i;

	memset(out, 0, sizeof(*out));

	if (!state->hdr_output_metadata)
		return 0;

	ret = drm_hdmi_infoframe_set_hdr_metadata(&frame, state);
	if (ret)
		return ret;

	len = hdmi_drm_infoframe_pack_only(&frame, buf, sizeof(buf));
	if (len < 0)
		return (int)len;

	/* Static metadata is a fixed 26 bytes + 4 byte header. */
	if (len != 30)
		return -EINVAL;

	/* Prepare the infopacket for DC. */
	switch (state->connector->connector_type) {
	case DRM_MODE_CONNECTOR_HDMIA:
		out->hb0 = 0x87; /* type */
		out->hb1 = 0x01; /* version */
		out->hb2 = 0x1A; /* length */
		out->sb[0] = buf[3]; /* checksum */
		i = 1;
		break;

	case DRM_MODE_CONNECTOR_DisplayPort:
	case DRM_MODE_CONNECTOR_eDP:
		out->hb0 = 0x00; /* sdp id, zero */
		out->hb1 = 0x87; /* type */
		out->hb2 = 0x1D; /* payload len - 1 */
		out->hb3 = (0x13 << 2); /* sdp version */
		out->sb[0] = 0x01; /* version */
		out->sb[1] = 0x1A; /* length */
		i = 2;
		break;

	default:
		return -EINVAL;
	}

	memcpy(&out->sb[i], &buf[4], 26);
	out->valid = true;

	print_hex_dump(KERN_DEBUG, "HDR SB:", DUMP_PREFIX_NONE, 16, 1, out->sb,
		       sizeof(out->sb), false);

	return 0;
}

static bool
is_hdr_metadata_different(const struct drm_connector_state *old_state,
			  const struct drm_connector_state *new_state)
{
	struct drm_property_blob *old_blob = old_state->hdr_output_metadata;
	struct drm_property_blob *new_blob = new_state->hdr_output_metadata;

	if (old_blob != new_blob) {
		if (old_blob && new_blob &&
		    old_blob->length == new_blob->length)
			return memcmp(old_blob->data, new_blob->data,
				      old_blob->length);

		return true;
	}

	return false;
}

static int
amdgpu_dm_connector_atomic_check(struct drm_connector *conn,
				 struct drm_atomic_state *state)
{
	struct drm_connector_state *new_con_state =
		drm_atomic_get_new_connector_state(state, conn);
	struct drm_connector_state *old_con_state =
		drm_atomic_get_old_connector_state(state, conn);
	struct drm_crtc *crtc = new_con_state->crtc;
	struct drm_crtc_state *new_crtc_state;
	int ret;

	trace_amdgpu_dm_connector_atomic_check(new_con_state);

	if (!crtc)
		return 0;

	if (is_hdr_metadata_different(old_con_state, new_con_state)) {
		struct dc_info_packet hdr_infopacket;

		ret = fill_hdr_info_packet(new_con_state, &hdr_infopacket);
		if (ret)
			return ret;

		new_crtc_state = drm_atomic_get_crtc_state(state, crtc);
		if (IS_ERR(new_crtc_state))
			return PTR_ERR(new_crtc_state);

		/*
		 * DC considers the stream backends changed if the
		 * static metadata changes. Forcing the modeset also
		 * gives a simple way for userspace to switch from
		 * 8bpc to 10bpc when setting the metadata to enter
		 * or exit HDR.
		 *
		 * Changing the static metadata after it's been
		 * set is permissible, however. So only force a
		 * modeset if we're entering or exiting HDR.
		 */
		new_crtc_state->mode_changed =
			!old_con_state->hdr_output_metadata ||
			!new_con_state->hdr_output_metadata;
	}

	return 0;
}

static const struct drm_connector_helper_funcs
amdgpu_dm_connector_helper_funcs = {
	/*
	 * If hotplugging a second bigger display in FB Con mode, bigger resolution
	 * modes will be filtered by drm_mode_validate_size(), and those modes
	 * are missing after user start lightdm. So we need to renew modes list.
	 * in get_modes call back, not just return the modes count
	 */
	.get_modes = get_modes,
	.mode_valid = amdgpu_dm_connector_mode_valid,
	.atomic_check = amdgpu_dm_connector_atomic_check,
};

static void dm_crtc_helper_disable(struct drm_crtc *crtc)
{
}

static int count_crtc_active_planes(struct drm_crtc_state *new_crtc_state)
{
	struct drm_atomic_state *state = new_crtc_state->state;
	struct drm_plane *plane;
	int num_active = 0;

	drm_for_each_plane_mask(plane, state->dev, new_crtc_state->plane_mask) {
		struct drm_plane_state *new_plane_state;

		/* Cursor planes are "fake". */
		if (plane->type == DRM_PLANE_TYPE_CURSOR)
			continue;

		new_plane_state = drm_atomic_get_new_plane_state(state, plane);

		if (!new_plane_state) {
			/*
			 * The plane is enable on the CRTC and hasn't changed
			 * state. This means that it previously passed
			 * validation and is therefore enabled.
			 */
			num_active += 1;
			continue;
		}

		/* We need a framebuffer to be considered enabled. */
		num_active += (new_plane_state->fb != NULL);
	}

	return num_active;
}

static void dm_update_crtc_active_planes(struct drm_crtc *crtc,
					 struct drm_crtc_state *new_crtc_state)
{
	struct dm_crtc_state *dm_new_crtc_state =
		to_dm_crtc_state(new_crtc_state);

	dm_new_crtc_state->active_planes = 0;

	if (!dm_new_crtc_state->stream)
		return;

	dm_new_crtc_state->active_planes =
		count_crtc_active_planes(new_crtc_state);
}

static int dm_crtc_helper_atomic_check(struct drm_crtc *crtc,
				       struct drm_atomic_state *state)
{
	struct drm_crtc_state *crtc_state = drm_atomic_get_new_crtc_state(state,
									  crtc);
	struct amdgpu_device *adev = drm_to_adev(crtc->dev);
	struct dc *dc = adev->dm.dc;
	struct dm_crtc_state *dm_crtc_state = to_dm_crtc_state(crtc_state);
	int ret = -EINVAL;

	trace_amdgpu_dm_crtc_atomic_check(crtc_state);

	dm_update_crtc_active_planes(crtc, crtc_state);

	if (unlikely(!dm_crtc_state->stream &&
		     modeset_required(crtc_state, NULL, dm_crtc_state->stream))) {
		WARN_ON(1);
		return ret;
	}

	/*
	 * We require the primary plane to be enabled whenever the CRTC is, otherwise
	 * drm_mode_cursor_universal may end up trying to enable the cursor plane while all other
	 * planes are disabled, which is not supported by the hardware. And there is legacy
	 * userspace which stops using the HW cursor altogether in response to the resulting EINVAL.
	 */
	if (crtc_state->enable &&
	    !(crtc_state->plane_mask & drm_plane_mask(crtc->primary))) {
		DRM_DEBUG_ATOMIC("Can't enable a CRTC without enabling the primary plane\n");
		return -EINVAL;
	}

	/* In some use cases, like reset, no stream is attached */
	if (!dm_crtc_state->stream)
		return 0;

	if (dc_validate_stream(dc, dm_crtc_state->stream) == DC_OK)
		return 0;

	DRM_DEBUG_ATOMIC("Failed DC stream validation\n");
	return ret;
}

static bool dm_crtc_helper_mode_fixup(struct drm_crtc *crtc,
				      const struct drm_display_mode *mode,
				      struct drm_display_mode *adjusted_mode)
{
	return true;
}

static const struct drm_crtc_helper_funcs amdgpu_dm_crtc_helper_funcs = {
	.disable = dm_crtc_helper_disable,
	.atomic_check = dm_crtc_helper_atomic_check,
	.mode_fixup = dm_crtc_helper_mode_fixup,
	.get_scanout_position = amdgpu_crtc_get_scanout_position,
};

static void dm_encoder_helper_disable(struct drm_encoder *encoder)
{

}

static int convert_dc_color_depth_into_bpc (enum dc_color_depth display_color_depth)
{
	switch (display_color_depth) {
		case COLOR_DEPTH_666:
			return 6;
		case COLOR_DEPTH_888:
			return 8;
		case COLOR_DEPTH_101010:
			return 10;
		case COLOR_DEPTH_121212:
			return 12;
		case COLOR_DEPTH_141414:
			return 14;
		case COLOR_DEPTH_161616:
			return 16;
		default:
			break;
		}
	return 0;
}

static int dm_encoder_helper_atomic_check(struct drm_encoder *encoder,
					  struct drm_crtc_state *crtc_state,
					  struct drm_connector_state *conn_state)
{
	struct drm_atomic_state *state = crtc_state->state;
	struct drm_connector *connector = conn_state->connector;
	struct amdgpu_dm_connector *aconnector = to_amdgpu_dm_connector(connector);
	struct dm_connector_state *dm_new_connector_state = to_dm_connector_state(conn_state);
	const struct drm_display_mode *adjusted_mode = &crtc_state->adjusted_mode;
	struct drm_dp_mst_topology_mgr *mst_mgr;
	struct drm_dp_mst_port *mst_port;
	enum dc_color_depth color_depth;
	int clock, bpp = 0;
	bool is_y420 = false;

	if (!aconnector->port || !aconnector->dc_sink)
		return 0;

	mst_port = aconnector->port;
	mst_mgr = &aconnector->mst_port->mst_mgr;

	if (!crtc_state->connectors_changed && !crtc_state->mode_changed)
		return 0;

	if (!state->duplicated) {
		int max_bpc = conn_state->max_requested_bpc;
		is_y420 = drm_mode_is_420_also(&connector->display_info, adjusted_mode) &&
				aconnector->force_yuv420_output;
		color_depth = convert_color_depth_from_display_info(connector,
								    is_y420,
								    max_bpc);
		bpp = convert_dc_color_depth_into_bpc(color_depth) * 3;
		clock = adjusted_mode->clock;
		dm_new_connector_state->pbn = drm_dp_calc_pbn_mode(clock, bpp, false);
	}
	dm_new_connector_state->vcpi_slots = drm_dp_atomic_find_vcpi_slots(state,
									   mst_mgr,
									   mst_port,
									   dm_new_connector_state->pbn,
									   dm_mst_get_pbn_divider(aconnector->dc_link));
	if (dm_new_connector_state->vcpi_slots < 0) {
		DRM_DEBUG_ATOMIC("failed finding vcpi slots: %d\n", (int)dm_new_connector_state->vcpi_slots);
		return dm_new_connector_state->vcpi_slots;
	}
	return 0;
}

const struct drm_encoder_helper_funcs amdgpu_dm_encoder_helper_funcs = {
	.disable = dm_encoder_helper_disable,
	.atomic_check = dm_encoder_helper_atomic_check
};

#if defined(CONFIG_DRM_AMD_DC_DCN)
static int dm_update_mst_vcpi_slots_for_dsc(struct drm_atomic_state *state,
					    struct dc_state *dc_state)
{
	struct dc_stream_state *stream = NULL;
	struct drm_connector *connector;
	struct drm_connector_state *new_con_state, *old_con_state;
	struct amdgpu_dm_connector *aconnector;
	struct dm_connector_state *dm_conn_state;
	int i, j, clock, bpp;
	int vcpi, pbn_div, pbn = 0;

	for_each_oldnew_connector_in_state(state, connector, old_con_state, new_con_state, i) {

		aconnector = to_amdgpu_dm_connector(connector);

		if (!aconnector->port)
			continue;

		if (!new_con_state || !new_con_state->crtc)
			continue;

		dm_conn_state = to_dm_connector_state(new_con_state);

		for (j = 0; j < dc_state->stream_count; j++) {
			stream = dc_state->streams[j];
			if (!stream)
				continue;

			if ((struct amdgpu_dm_connector*)stream->dm_stream_context == aconnector)
				break;

			stream = NULL;
		}

		if (!stream)
			continue;

		if (stream->timing.flags.DSC != 1) {
			drm_dp_mst_atomic_enable_dsc(state,
						     aconnector->port,
						     dm_conn_state->pbn,
						     0,
						     false);
			continue;
		}

		pbn_div = dm_mst_get_pbn_divider(stream->link);
		bpp = stream->timing.dsc_cfg.bits_per_pixel;
		clock = stream->timing.pix_clk_100hz / 10;
		pbn = drm_dp_calc_pbn_mode(clock, bpp, true);
		vcpi = drm_dp_mst_atomic_enable_dsc(state,
						    aconnector->port,
						    pbn, pbn_div,
						    true);
		if (vcpi < 0)
			return vcpi;

		dm_conn_state->pbn = pbn;
		dm_conn_state->vcpi_slots = vcpi;
	}
	return 0;
}
#endif

static void dm_drm_plane_reset(struct drm_plane *plane)
{
	struct dm_plane_state *amdgpu_state = NULL;

	if (plane->state)
		plane->funcs->atomic_destroy_state(plane, plane->state);

	amdgpu_state = kzalloc(sizeof(*amdgpu_state), GFP_KERNEL);
	WARN_ON(amdgpu_state == NULL);

	if (amdgpu_state)
		__drm_atomic_helper_plane_reset(plane, &amdgpu_state->base);
}

static struct drm_plane_state *
dm_drm_plane_duplicate_state(struct drm_plane *plane)
{
	struct dm_plane_state *dm_plane_state, *old_dm_plane_state;

	old_dm_plane_state = to_dm_plane_state(plane->state);
	dm_plane_state = kzalloc(sizeof(*dm_plane_state), GFP_KERNEL);
	if (!dm_plane_state)
		return NULL;

	__drm_atomic_helper_plane_duplicate_state(plane, &dm_plane_state->base);

	if (old_dm_plane_state->dc_state) {
		dm_plane_state->dc_state = old_dm_plane_state->dc_state;
		dc_plane_state_retain(dm_plane_state->dc_state);
	}

	return &dm_plane_state->base;
}

static void dm_drm_plane_destroy_state(struct drm_plane *plane,
				struct drm_plane_state *state)
{
	struct dm_plane_state *dm_plane_state = to_dm_plane_state(state);

	if (dm_plane_state->dc_state)
		dc_plane_state_release(dm_plane_state->dc_state);

	drm_atomic_helper_plane_destroy_state(plane, state);
}

static const struct drm_plane_funcs dm_plane_funcs = {
	.update_plane	= drm_atomic_helper_update_plane,
	.disable_plane	= drm_atomic_helper_disable_plane,
	.destroy	= drm_primary_helper_destroy,
	.reset = dm_drm_plane_reset,
	.atomic_duplicate_state = dm_drm_plane_duplicate_state,
	.atomic_destroy_state = dm_drm_plane_destroy_state,
	.format_mod_supported = dm_plane_format_mod_supported,
};

static int dm_plane_helper_prepare_fb(struct drm_plane *plane,
				      struct drm_plane_state *new_state)
{
	struct amdgpu_framebuffer *afb;
	struct drm_gem_object *obj;
	struct amdgpu_device *adev;
	struct amdgpu_bo *rbo;
	struct dm_plane_state *dm_plane_state_new, *dm_plane_state_old;
	struct list_head list;
	struct ttm_validate_buffer tv;
	struct ww_acquire_ctx ticket;
	uint32_t domain;
	int r;

	if (!new_state->fb) {
		DRM_DEBUG_DRIVER("No FB bound\n");
		return 0;
	}

	afb = to_amdgpu_framebuffer(new_state->fb);
	obj = new_state->fb->obj[0];
	rbo = gem_to_amdgpu_bo(obj);
	adev = amdgpu_ttm_adev(rbo->tbo.bdev);
	INIT_LIST_HEAD(&list);

	tv.bo = &rbo->tbo;
	tv.num_shared = 1;
	list_add(&tv.head, &list);

	r = ttm_eu_reserve_buffers(&ticket, &list, false, NULL);
	if (r) {
		dev_err(adev->dev, "fail to reserve bo (%d)\n", r);
		return r;
	}

	if (plane->type != DRM_PLANE_TYPE_CURSOR)
		domain = amdgpu_display_supported_domains(adev, rbo->flags);
	else
		domain = AMDGPU_GEM_DOMAIN_VRAM;

	r = amdgpu_bo_pin(rbo, domain);
	if (unlikely(r != 0)) {
		if (r != -ERESTARTSYS)
			DRM_ERROR("Failed to pin framebuffer with error %d\n", r);
		ttm_eu_backoff_reservation(&ticket, &list);
		return r;
	}

	r = amdgpu_ttm_alloc_gart(&rbo->tbo);
	if (unlikely(r != 0)) {
		amdgpu_bo_unpin(rbo);
		ttm_eu_backoff_reservation(&ticket, &list);
		DRM_ERROR("%p bind failed\n", rbo);
		return r;
	}

	ttm_eu_backoff_reservation(&ticket, &list);

	afb->address = amdgpu_bo_gpu_offset(rbo);

	amdgpu_bo_ref(rbo);

	/**
	 * We don't do surface updates on planes that have been newly created,
	 * but we also don't have the afb->address during atomic check.
	 *
	 * Fill in buffer attributes depending on the address here, but only on
	 * newly created planes since they're not being used by DC yet and this
	 * won't modify global state.
	 */
	dm_plane_state_old = to_dm_plane_state(plane->state);
	dm_plane_state_new = to_dm_plane_state(new_state);

	if (dm_plane_state_new->dc_state &&
	    dm_plane_state_old->dc_state != dm_plane_state_new->dc_state) {
		struct dc_plane_state *plane_state =
			dm_plane_state_new->dc_state;
		bool force_disable_dcc = !plane_state->dcc.enable;

		fill_plane_buffer_attributes(
			adev, afb, plane_state->format, plane_state->rotation,
			afb->tiling_flags,
			&plane_state->tiling_info, &plane_state->plane_size,
			&plane_state->dcc, &plane_state->address,
			afb->tmz_surface, force_disable_dcc);
	}

	return 0;
}

static void dm_plane_helper_cleanup_fb(struct drm_plane *plane,
				       struct drm_plane_state *old_state)
{
	struct amdgpu_bo *rbo;
	int r;

	if (!old_state->fb)
		return;

	rbo = gem_to_amdgpu_bo(old_state->fb->obj[0]);
	r = amdgpu_bo_reserve(rbo, false);
	if (unlikely(r)) {
		DRM_ERROR("failed to reserve rbo before unpin\n");
		return;
	}

	amdgpu_bo_unpin(rbo);
	amdgpu_bo_unreserve(rbo);
	amdgpu_bo_unref(&rbo);
}

static int dm_plane_helper_check_state(struct drm_plane_state *state,
				       struct drm_crtc_state *new_crtc_state)
{
	int max_downscale = 0;
	int max_upscale = INT_MAX;

	/* TODO: These should be checked against DC plane caps */
	return drm_atomic_helper_check_plane_state(
		state, new_crtc_state, max_downscale, max_upscale, true, true);
}

static int dm_plane_atomic_check(struct drm_plane *plane,
				 struct drm_plane_state *state)
{
	struct amdgpu_device *adev = drm_to_adev(plane->dev);
	struct dc *dc = adev->dm.dc;
	struct dm_plane_state *dm_plane_state;
	struct dc_scaling_info scaling_info;
	struct drm_crtc_state *new_crtc_state;
	int ret;

	trace_amdgpu_dm_plane_atomic_check(state);

	dm_plane_state = to_dm_plane_state(state);

	if (!dm_plane_state->dc_state)
		return 0;

	new_crtc_state =
		drm_atomic_get_new_crtc_state(state->state, state->crtc);
	if (!new_crtc_state)
		return -EINVAL;

	ret = dm_plane_helper_check_state(state, new_crtc_state);
	if (ret)
		return ret;

	ret = fill_dc_scaling_info(state, &scaling_info);
	if (ret)
		return ret;

	if (dc_validate_plane(dc, dm_plane_state->dc_state) == DC_OK)
		return 0;

	return -EINVAL;
}

static int dm_plane_atomic_async_check(struct drm_plane *plane,
				       struct drm_plane_state *new_plane_state)
{
	/* Only support async updates on cursor planes. */
	if (plane->type != DRM_PLANE_TYPE_CURSOR)
		return -EINVAL;

	return 0;
}

static void dm_plane_atomic_async_update(struct drm_plane *plane,
					 struct drm_plane_state *new_state)
{
	struct drm_plane_state *old_state =
		drm_atomic_get_old_plane_state(new_state->state, plane);

	trace_amdgpu_dm_atomic_update_cursor(new_state);

	swap(plane->state->fb, new_state->fb);

	plane->state->src_x = new_state->src_x;
	plane->state->src_y = new_state->src_y;
	plane->state->src_w = new_state->src_w;
	plane->state->src_h = new_state->src_h;
	plane->state->crtc_x = new_state->crtc_x;
	plane->state->crtc_y = new_state->crtc_y;
	plane->state->crtc_w = new_state->crtc_w;
	plane->state->crtc_h = new_state->crtc_h;

	handle_cursor_update(plane, old_state);
}

static const struct drm_plane_helper_funcs dm_plane_helper_funcs = {
	.prepare_fb = dm_plane_helper_prepare_fb,
	.cleanup_fb = dm_plane_helper_cleanup_fb,
	.atomic_check = dm_plane_atomic_check,
	.atomic_async_check = dm_plane_atomic_async_check,
	.atomic_async_update = dm_plane_atomic_async_update
};

/*
 * TODO: these are currently initialized to rgb formats only.
 * For future use cases we should either initialize them dynamically based on
 * plane capabilities, or initialize this array to all formats, so internal drm
 * check will succeed, and let DC implement proper check
 */
static const uint32_t rgb_formats[] = {
	DRM_FORMAT_XRGB8888,
	DRM_FORMAT_ARGB8888,
	DRM_FORMAT_RGBA8888,
	DRM_FORMAT_XRGB2101010,
	DRM_FORMAT_XBGR2101010,
	DRM_FORMAT_ARGB2101010,
	DRM_FORMAT_ABGR2101010,
	DRM_FORMAT_XBGR8888,
	DRM_FORMAT_ABGR8888,
	DRM_FORMAT_RGB565,
};

static const uint32_t overlay_formats[] = {
	DRM_FORMAT_XRGB8888,
	DRM_FORMAT_ARGB8888,
	DRM_FORMAT_RGBA8888,
	DRM_FORMAT_XBGR8888,
	DRM_FORMAT_ABGR8888,
	DRM_FORMAT_RGB565
};

static const u32 cursor_formats[] = {
	DRM_FORMAT_ARGB8888
};

static int get_plane_formats(const struct drm_plane *plane,
			     const struct dc_plane_cap *plane_cap,
			     uint32_t *formats, int max_formats)
{
	int i, num_formats = 0;

	/*
	 * TODO: Query support for each group of formats directly from
	 * DC plane caps. This will require adding more formats to the
	 * caps list.
	 */

	switch (plane->type) {
	case DRM_PLANE_TYPE_PRIMARY:
		for (i = 0; i < ARRAY_SIZE(rgb_formats); ++i) {
			if (num_formats >= max_formats)
				break;

			formats[num_formats++] = rgb_formats[i];
		}

		if (plane_cap && plane_cap->pixel_format_support.nv12)
			formats[num_formats++] = DRM_FORMAT_NV12;
		if (plane_cap && plane_cap->pixel_format_support.p010)
			formats[num_formats++] = DRM_FORMAT_P010;
		if (plane_cap && plane_cap->pixel_format_support.fp16) {
			formats[num_formats++] = DRM_FORMAT_XRGB16161616F;
			formats[num_formats++] = DRM_FORMAT_ARGB16161616F;
			formats[num_formats++] = DRM_FORMAT_XBGR16161616F;
			formats[num_formats++] = DRM_FORMAT_ABGR16161616F;
		}
		break;

	case DRM_PLANE_TYPE_OVERLAY:
		for (i = 0; i < ARRAY_SIZE(overlay_formats); ++i) {
			if (num_formats >= max_formats)
				break;

			formats[num_formats++] = overlay_formats[i];
		}
		break;

	case DRM_PLANE_TYPE_CURSOR:
		for (i = 0; i < ARRAY_SIZE(cursor_formats); ++i) {
			if (num_formats >= max_formats)
				break;

			formats[num_formats++] = cursor_formats[i];
		}
		break;
	}

	return num_formats;
}

static int amdgpu_dm_plane_init(struct amdgpu_display_manager *dm,
				struct drm_plane *plane,
				unsigned long possible_crtcs,
				const struct dc_plane_cap *plane_cap)
{
	uint32_t formats[32];
	int num_formats;
	int res = -EPERM;
	unsigned int supported_rotations;
	uint64_t *modifiers = NULL;

	num_formats = get_plane_formats(plane, plane_cap, formats,
					ARRAY_SIZE(formats));

	res = get_plane_modifiers(dm->adev, plane->type, &modifiers);
	if (res)
		return res;

	res = drm_universal_plane_init(adev_to_drm(dm->adev), plane, possible_crtcs,
				       &dm_plane_funcs, formats, num_formats,
				       modifiers, plane->type, NULL);
	kfree(modifiers);
	if (res)
		return res;

	if (plane->type == DRM_PLANE_TYPE_OVERLAY &&
	    plane_cap && plane_cap->per_pixel_alpha) {
		unsigned int blend_caps = BIT(DRM_MODE_BLEND_PIXEL_NONE) |
					  BIT(DRM_MODE_BLEND_PREMULTI);

		drm_plane_create_alpha_property(plane);
		drm_plane_create_blend_mode_property(plane, blend_caps);
	}

	if (plane->type == DRM_PLANE_TYPE_PRIMARY &&
	    plane_cap &&
	    (plane_cap->pixel_format_support.nv12 ||
	     plane_cap->pixel_format_support.p010)) {
		/* This only affects YUV formats. */
		drm_plane_create_color_properties(
			plane,
			BIT(DRM_COLOR_YCBCR_BT601) |
			BIT(DRM_COLOR_YCBCR_BT709) |
			BIT(DRM_COLOR_YCBCR_BT2020),
			BIT(DRM_COLOR_YCBCR_LIMITED_RANGE) |
			BIT(DRM_COLOR_YCBCR_FULL_RANGE),
			DRM_COLOR_YCBCR_BT709, DRM_COLOR_YCBCR_LIMITED_RANGE);
	}

	supported_rotations =
		DRM_MODE_ROTATE_0 | DRM_MODE_ROTATE_90 |
		DRM_MODE_ROTATE_180 | DRM_MODE_ROTATE_270;

	if (dm->adev->asic_type >= CHIP_BONAIRE &&
	    plane->type != DRM_PLANE_TYPE_CURSOR)
		drm_plane_create_rotation_property(plane, DRM_MODE_ROTATE_0,
						   supported_rotations);

	drm_plane_helper_add(plane, &dm_plane_helper_funcs);

	/* Create (reset) the plane state */
	if (plane->funcs->reset)
		plane->funcs->reset(plane);

	return 0;
}

static int amdgpu_dm_crtc_init(struct amdgpu_display_manager *dm,
			       struct drm_plane *plane,
			       uint32_t crtc_index)
{
	struct amdgpu_crtc *acrtc = NULL;
	struct drm_plane *cursor_plane;

	int res = -ENOMEM;

	cursor_plane = kzalloc(sizeof(*cursor_plane), GFP_KERNEL);
	if (!cursor_plane)
		goto fail;

	cursor_plane->type = DRM_PLANE_TYPE_CURSOR;
	res = amdgpu_dm_plane_init(dm, cursor_plane, 0, NULL);

	acrtc = kzalloc(sizeof(struct amdgpu_crtc), GFP_KERNEL);
	if (!acrtc)
		goto fail;

	res = drm_crtc_init_with_planes(
			dm->ddev,
			&acrtc->base,
			plane,
			cursor_plane,
			&amdgpu_dm_crtc_funcs, NULL);

	if (res)
		goto fail;

	drm_crtc_helper_add(&acrtc->base, &amdgpu_dm_crtc_helper_funcs);

	/* Create (reset) the plane state */
	if (acrtc->base.funcs->reset)
		acrtc->base.funcs->reset(&acrtc->base);

	acrtc->max_cursor_width = dm->adev->dm.dc->caps.max_cursor_size;
	acrtc->max_cursor_height = dm->adev->dm.dc->caps.max_cursor_size;

	acrtc->crtc_id = crtc_index;
	acrtc->base.enabled = false;
	acrtc->otg_inst = -1;

	dm->adev->mode_info.crtcs[crtc_index] = acrtc;
	drm_crtc_enable_color_mgmt(&acrtc->base, MAX_COLOR_LUT_ENTRIES,
				   true, MAX_COLOR_LUT_ENTRIES);
	drm_mode_crtc_set_gamma_size(&acrtc->base, MAX_COLOR_LEGACY_LUT_ENTRIES);

	return 0;

fail:
	kfree(acrtc);
	kfree(cursor_plane);
	return res;
}


static int to_drm_connector_type(enum signal_type st)
{
	switch (st) {
	case SIGNAL_TYPE_HDMI_TYPE_A:
		return DRM_MODE_CONNECTOR_HDMIA;
	case SIGNAL_TYPE_EDP:
		return DRM_MODE_CONNECTOR_eDP;
	case SIGNAL_TYPE_LVDS:
		return DRM_MODE_CONNECTOR_LVDS;
	case SIGNAL_TYPE_RGB:
		return DRM_MODE_CONNECTOR_VGA;
	case SIGNAL_TYPE_DISPLAY_PORT:
	case SIGNAL_TYPE_DISPLAY_PORT_MST:
		return DRM_MODE_CONNECTOR_DisplayPort;
	case SIGNAL_TYPE_DVI_DUAL_LINK:
	case SIGNAL_TYPE_DVI_SINGLE_LINK:
		return DRM_MODE_CONNECTOR_DVID;
	case SIGNAL_TYPE_VIRTUAL:
		return DRM_MODE_CONNECTOR_VIRTUAL;

	default:
		return DRM_MODE_CONNECTOR_Unknown;
	}
}

static struct drm_encoder *amdgpu_dm_connector_to_encoder(struct drm_connector *connector)
{
	struct drm_encoder *encoder;

	/* There is only one encoder per connector */
	drm_connector_for_each_possible_encoder(connector, encoder)
		return encoder;

	return NULL;
}

static void amdgpu_dm_get_native_mode(struct drm_connector *connector)
{
	struct drm_encoder *encoder;
	struct amdgpu_encoder *amdgpu_encoder;

	encoder = amdgpu_dm_connector_to_encoder(connector);

	if (encoder == NULL)
		return;

	amdgpu_encoder = to_amdgpu_encoder(encoder);

	amdgpu_encoder->native_mode.clock = 0;

	if (!list_empty(&connector->probed_modes)) {
		struct drm_display_mode *preferred_mode = NULL;

		list_for_each_entry(preferred_mode,
				    &connector->probed_modes,
				    head) {
			if (preferred_mode->type & DRM_MODE_TYPE_PREFERRED)
				amdgpu_encoder->native_mode = *preferred_mode;

			break;
		}

	}
}

static struct drm_display_mode *
amdgpu_dm_create_common_mode(struct drm_encoder *encoder,
			     char *name,
			     int hdisplay, int vdisplay)
{
	struct drm_device *dev = encoder->dev;
	struct amdgpu_encoder *amdgpu_encoder = to_amdgpu_encoder(encoder);
	struct drm_display_mode *mode = NULL;
	struct drm_display_mode *native_mode = &amdgpu_encoder->native_mode;

	mode = drm_mode_duplicate(dev, native_mode);

	if (mode == NULL)
		return NULL;

	mode->hdisplay = hdisplay;
	mode->vdisplay = vdisplay;
	mode->type &= ~DRM_MODE_TYPE_PREFERRED;
	strscpy(mode->name, name, DRM_DISPLAY_MODE_LEN);

	return mode;

}

static void amdgpu_dm_connector_add_common_modes(struct drm_encoder *encoder,
						 struct drm_connector *connector)
{
	struct amdgpu_encoder *amdgpu_encoder = to_amdgpu_encoder(encoder);
	struct drm_display_mode *mode = NULL;
	struct drm_display_mode *native_mode = &amdgpu_encoder->native_mode;
	struct amdgpu_dm_connector *amdgpu_dm_connector =
				to_amdgpu_dm_connector(connector);
	int i;
	int n;
	struct mode_size {
		char name[DRM_DISPLAY_MODE_LEN];
		int w;
		int h;
	} common_modes[] = {
		{  "640x480",  640,  480},
		{  "800x600",  800,  600},
		{ "1024x768", 1024,  768},
		{ "1280x720", 1280,  720},
		{ "1280x800", 1280,  800},
		{"1280x1024", 1280, 1024},
		{ "1440x900", 1440,  900},
		{"1680x1050", 1680, 1050},
		{"1600x1200", 1600, 1200},
		{"1920x1080", 1920, 1080},
		{"1920x1200", 1920, 1200}
	};

	n = ARRAY_SIZE(common_modes);

	for (i = 0; i < n; i++) {
		struct drm_display_mode *curmode = NULL;
		bool mode_existed = false;

		if (common_modes[i].w > native_mode->hdisplay ||
		    common_modes[i].h > native_mode->vdisplay ||
		   (common_modes[i].w == native_mode->hdisplay &&
		    common_modes[i].h == native_mode->vdisplay))
			continue;

		list_for_each_entry(curmode, &connector->probed_modes, head) {
			if (common_modes[i].w == curmode->hdisplay &&
			    common_modes[i].h == curmode->vdisplay) {
				mode_existed = true;
				break;
			}
		}

		if (mode_existed)
			continue;

		mode = amdgpu_dm_create_common_mode(encoder,
				common_modes[i].name, common_modes[i].w,
				common_modes[i].h);
		drm_mode_probed_add(connector, mode);
		amdgpu_dm_connector->num_modes++;
	}
}

static void amdgpu_dm_connector_ddc_get_modes(struct drm_connector *connector,
					      struct edid *edid)
{
	struct amdgpu_dm_connector *amdgpu_dm_connector =
			to_amdgpu_dm_connector(connector);

	if (edid) {
		/* empty probed_modes */
		INIT_LIST_HEAD(&connector->probed_modes);
		amdgpu_dm_connector->num_modes =
				drm_add_edid_modes(connector, edid);

		/* sorting the probed modes before calling function
		 * amdgpu_dm_get_native_mode() since EDID can have
		 * more than one preferred mode. The modes that are
		 * later in the probed mode list could be of higher
		 * and preferred resolution. For example, 3840x2160
		 * resolution in base EDID preferred timing and 4096x2160
		 * preferred resolution in DID extension block later.
		 */
		drm_mode_sort(&connector->probed_modes);
		amdgpu_dm_get_native_mode(connector);
	} else {
		amdgpu_dm_connector->num_modes = 0;
	}
}

static int amdgpu_dm_connector_get_modes(struct drm_connector *connector)
{
	struct amdgpu_dm_connector *amdgpu_dm_connector =
			to_amdgpu_dm_connector(connector);
	struct drm_encoder *encoder;
	struct edid *edid = amdgpu_dm_connector->edid;

	encoder = amdgpu_dm_connector_to_encoder(connector);

	if (!drm_edid_is_valid(edid)) {
		amdgpu_dm_connector->num_modes =
				drm_add_modes_noedid(connector, 640, 480);
	} else {
		amdgpu_dm_connector_ddc_get_modes(connector, edid);
		amdgpu_dm_connector_add_common_modes(encoder, connector);
	}
	amdgpu_dm_fbc_init(connector);

	return amdgpu_dm_connector->num_modes;
}

void amdgpu_dm_connector_init_helper(struct amdgpu_display_manager *dm,
				     struct amdgpu_dm_connector *aconnector,
				     int connector_type,
				     struct dc_link *link,
				     int link_index)
{
	struct amdgpu_device *adev = drm_to_adev(dm->ddev);

	/*
	 * Some of the properties below require access to state, like bpc.
	 * Allocate some default initial connector state with our reset helper.
	 */
	if (aconnector->base.funcs->reset)
		aconnector->base.funcs->reset(&aconnector->base);

	aconnector->connector_id = link_index;
	aconnector->dc_link = link;
	aconnector->base.interlace_allowed = false;
	aconnector->base.doublescan_allowed = false;
	aconnector->base.stereo_allowed = false;
	aconnector->base.dpms = DRM_MODE_DPMS_OFF;
	aconnector->hpd.hpd = AMDGPU_HPD_NONE; /* not used */
	aconnector->audio_inst = -1;
	mutex_init(&aconnector->hpd_lock);

	/*
	 * configure support HPD hot plug connector_>polled default value is 0
	 * which means HPD hot plug not supported
	 */
	switch (connector_type) {
	case DRM_MODE_CONNECTOR_HDMIA:
		aconnector->base.polled = DRM_CONNECTOR_POLL_HPD;
		aconnector->base.ycbcr_420_allowed =
			link->link_enc->features.hdmi_ycbcr420_supported ? true : false;
		break;
	case DRM_MODE_CONNECTOR_DisplayPort:
		aconnector->base.polled = DRM_CONNECTOR_POLL_HPD;
		aconnector->base.ycbcr_420_allowed =
			link->link_enc->features.dp_ycbcr420_supported ? true : false;
		break;
	case DRM_MODE_CONNECTOR_DVID:
		aconnector->base.polled = DRM_CONNECTOR_POLL_HPD;
		break;
	default:
		break;
	}

	drm_object_attach_property(&aconnector->base.base,
				dm->ddev->mode_config.scaling_mode_property,
				DRM_MODE_SCALE_NONE);

	drm_object_attach_property(&aconnector->base.base,
				adev->mode_info.underscan_property,
				UNDERSCAN_OFF);
	drm_object_attach_property(&aconnector->base.base,
				adev->mode_info.underscan_hborder_property,
				0);
	drm_object_attach_property(&aconnector->base.base,
				adev->mode_info.underscan_vborder_property,
				0);

	if (!aconnector->mst_port)
		drm_connector_attach_max_bpc_property(&aconnector->base, 8, 16);

	/* This defaults to the max in the range, but we want 8bpc for non-edp. */
	aconnector->base.state->max_bpc = (connector_type == DRM_MODE_CONNECTOR_eDP) ? 16 : 8;
	aconnector->base.state->max_requested_bpc = aconnector->base.state->max_bpc;

	if (connector_type == DRM_MODE_CONNECTOR_eDP &&
	    (dc_is_dmcu_initialized(adev->dm.dc) || adev->dm.dc->ctx->dmub_srv)) {
		drm_object_attach_property(&aconnector->base.base,
				adev->mode_info.abm_level_property, 0);
	}

	if (connector_type == DRM_MODE_CONNECTOR_HDMIA ||
	    connector_type == DRM_MODE_CONNECTOR_DisplayPort ||
	    connector_type == DRM_MODE_CONNECTOR_eDP) {
		drm_object_attach_property(
			&aconnector->base.base,
			dm->ddev->mode_config.hdr_output_metadata_property, 0);

		if (!aconnector->mst_port)
			drm_connector_attach_vrr_capable_property(&aconnector->base);

#ifdef CONFIG_DRM_AMD_DC_HDCP
		if (adev->dm.hdcp_workqueue)
			drm_connector_attach_content_protection_property(&aconnector->base, true);
#endif
	}
}

static int amdgpu_dm_i2c_xfer(struct i2c_adapter *i2c_adap,
			      struct i2c_msg *msgs, int num)
{
	struct amdgpu_i2c_adapter *i2c = i2c_get_adapdata(i2c_adap);
	struct ddc_service *ddc_service = i2c->ddc_service;
	struct i2c_command cmd;
	int i;
	int result = -EIO;

	cmd.payloads = kcalloc(num, sizeof(struct i2c_payload), GFP_KERNEL);

	if (!cmd.payloads)
		return result;

	cmd.number_of_payloads = num;
	cmd.engine = I2C_COMMAND_ENGINE_DEFAULT;
	cmd.speed = 100;

	for (i = 0; i < num; i++) {
		cmd.payloads[i].write = !(msgs[i].flags & I2C_M_RD);
		cmd.payloads[i].address = msgs[i].addr;
		cmd.payloads[i].length = msgs[i].len;
		cmd.payloads[i].data = msgs[i].buf;
	}

	if (dc_submit_i2c(
			ddc_service->ctx->dc,
			ddc_service->ddc_pin->hw_info.ddc_channel,
			&cmd))
		result = num;

	kfree(cmd.payloads);
	return result;
}

static u32 amdgpu_dm_i2c_func(struct i2c_adapter *adap)
{
	return I2C_FUNC_I2C | I2C_FUNC_SMBUS_EMUL;
}

static const struct i2c_algorithm amdgpu_dm_i2c_algo = {
	.master_xfer = amdgpu_dm_i2c_xfer,
	.functionality = amdgpu_dm_i2c_func,
};

static struct amdgpu_i2c_adapter *
create_i2c(struct ddc_service *ddc_service,
	   int link_index,
	   int *res)
{
	struct amdgpu_device *adev = ddc_service->ctx->driver_context;
	struct amdgpu_i2c_adapter *i2c;

	i2c = kzalloc(sizeof(struct amdgpu_i2c_adapter), GFP_KERNEL);
	if (!i2c)
		return NULL;
	i2c->base.owner = THIS_MODULE;
	i2c->base.class = I2C_CLASS_DDC;
	i2c->base.dev.parent = &adev->pdev->dev;
	i2c->base.algo = &amdgpu_dm_i2c_algo;
	snprintf(i2c->base.name, sizeof(i2c->base.name), "AMDGPU DM i2c hw bus %d", link_index);
	i2c_set_adapdata(&i2c->base, i2c);
	i2c->ddc_service = ddc_service;
	i2c->ddc_service->ddc_pin->hw_info.ddc_channel = link_index;

	return i2c;
}


/*
 * Note: this function assumes that dc_link_detect() was called for the
 * dc_link which will be represented by this aconnector.
 */
static int amdgpu_dm_connector_init(struct amdgpu_display_manager *dm,
				    struct amdgpu_dm_connector *aconnector,
				    uint32_t link_index,
				    struct amdgpu_encoder *aencoder)
{
	int res = 0;
	int connector_type;
	struct dc *dc = dm->dc;
	struct dc_link *link = dc_get_link_at_index(dc, link_index);
	struct amdgpu_i2c_adapter *i2c;

	link->priv = aconnector;

	DRM_DEBUG_DRIVER("%s()\n", __func__);

	i2c = create_i2c(link->ddc, link->link_index, &res);
	if (!i2c) {
		DRM_ERROR("Failed to create i2c adapter data\n");
		return -ENOMEM;
	}

	aconnector->i2c = i2c;
	res = i2c_add_adapter(&i2c->base);

	if (res) {
		DRM_ERROR("Failed to register hw i2c %d\n", link->link_index);
		goto out_free;
	}

	connector_type = to_drm_connector_type(link->connector_signal);

	res = drm_connector_init_with_ddc(
			dm->ddev,
			&aconnector->base,
			&amdgpu_dm_connector_funcs,
			connector_type,
			&i2c->base);

	if (res) {
		DRM_ERROR("connector_init failed\n");
		aconnector->connector_id = -1;
		goto out_free;
	}

	drm_connector_helper_add(
			&aconnector->base,
			&amdgpu_dm_connector_helper_funcs);

	amdgpu_dm_connector_init_helper(
		dm,
		aconnector,
		connector_type,
		link,
		link_index);

	drm_connector_attach_encoder(
		&aconnector->base, &aencoder->base);

	if (connector_type == DRM_MODE_CONNECTOR_DisplayPort
		|| connector_type == DRM_MODE_CONNECTOR_eDP)
		amdgpu_dm_initialize_dp_connector(dm, aconnector, link->link_index);

out_free:
	if (res) {
		kfree(i2c);
		aconnector->i2c = NULL;
	}
	return res;
}

int amdgpu_dm_get_encoder_crtc_mask(struct amdgpu_device *adev)
{
	switch (adev->mode_info.num_crtc) {
	case 1:
		return 0x1;
	case 2:
		return 0x3;
	case 3:
		return 0x7;
	case 4:
		return 0xf;
	case 5:
		return 0x1f;
	case 6:
	default:
		return 0x3f;
	}
}

static int amdgpu_dm_encoder_init(struct drm_device *dev,
				  struct amdgpu_encoder *aencoder,
				  uint32_t link_index)
{
	struct amdgpu_device *adev = drm_to_adev(dev);

	int res = drm_encoder_init(dev,
				   &aencoder->base,
				   &amdgpu_dm_encoder_funcs,
				   DRM_MODE_ENCODER_TMDS,
				   NULL);

	aencoder->base.possible_crtcs = amdgpu_dm_get_encoder_crtc_mask(adev);

	if (!res)
		aencoder->encoder_id = link_index;
	else
		aencoder->encoder_id = -1;

	drm_encoder_helper_add(&aencoder->base, &amdgpu_dm_encoder_helper_funcs);

	return res;
}

static void manage_dm_interrupts(struct amdgpu_device *adev,
				 struct amdgpu_crtc *acrtc,
				 bool enable)
{
	/*
	 * We have no guarantee that the frontend index maps to the same
	 * backend index - some even map to more than one.
	 *
	 * TODO: Use a different interrupt or check DC itself for the mapping.
	 */
	int irq_type =
		amdgpu_display_crtc_idx_to_irq_type(
			adev,
			acrtc->crtc_id);

	if (enable) {
		drm_crtc_vblank_on(&acrtc->base);
		amdgpu_irq_get(
			adev,
			&adev->pageflip_irq,
			irq_type);
	} else {

		amdgpu_irq_put(
			adev,
			&adev->pageflip_irq,
			irq_type);
		drm_crtc_vblank_off(&acrtc->base);
	}
}

static void dm_update_pflip_irq_state(struct amdgpu_device *adev,
				      struct amdgpu_crtc *acrtc)
{
	int irq_type =
		amdgpu_display_crtc_idx_to_irq_type(adev, acrtc->crtc_id);

	/**
	 * This reads the current state for the IRQ and force reapplies
	 * the setting to hardware.
	 */
	amdgpu_irq_update(adev, &adev->pageflip_irq, irq_type);
}

static bool
is_scaling_state_different(const struct dm_connector_state *dm_state,
			   const struct dm_connector_state *old_dm_state)
{
	if (dm_state->scaling != old_dm_state->scaling)
		return true;
	if (!dm_state->underscan_enable && old_dm_state->underscan_enable) {
		if (old_dm_state->underscan_hborder != 0 && old_dm_state->underscan_vborder != 0)
			return true;
	} else  if (dm_state->underscan_enable && !old_dm_state->underscan_enable) {
		if (dm_state->underscan_hborder != 0 && dm_state->underscan_vborder != 0)
			return true;
	} else if (dm_state->underscan_hborder != old_dm_state->underscan_hborder ||
		   dm_state->underscan_vborder != old_dm_state->underscan_vborder)
		return true;
	return false;
}

#ifdef CONFIG_DRM_AMD_DC_HDCP
static bool is_content_protection_different(struct drm_connector_state *state,
					    const struct drm_connector_state *old_state,
					    const struct drm_connector *connector, struct hdcp_workqueue *hdcp_w)
{
	struct amdgpu_dm_connector *aconnector = to_amdgpu_dm_connector(connector);
	struct dm_connector_state *dm_con_state = to_dm_connector_state(connector->state);

	/* Handle: Type0/1 change */
	if (old_state->hdcp_content_type != state->hdcp_content_type &&
	    state->content_protection != DRM_MODE_CONTENT_PROTECTION_UNDESIRED) {
		state->content_protection = DRM_MODE_CONTENT_PROTECTION_DESIRED;
		return true;
	}

	/* CP is being re enabled, ignore this
	 *
	 * Handles:	ENABLED -> DESIRED
	 */
	if (old_state->content_protection == DRM_MODE_CONTENT_PROTECTION_ENABLED &&
	    state->content_protection == DRM_MODE_CONTENT_PROTECTION_DESIRED) {
		state->content_protection = DRM_MODE_CONTENT_PROTECTION_ENABLED;
		return false;
	}

	/* S3 resume case, since old state will always be 0 (UNDESIRED) and the restored state will be ENABLED
	 *
	 * Handles:	UNDESIRED -> ENABLED
	 */
	if (old_state->content_protection == DRM_MODE_CONTENT_PROTECTION_UNDESIRED &&
	    state->content_protection == DRM_MODE_CONTENT_PROTECTION_ENABLED)
		state->content_protection = DRM_MODE_CONTENT_PROTECTION_DESIRED;

	/* Check if something is connected/enabled, otherwise we start hdcp but nothing is connected/enabled
	 * hot-plug, headless s3, dpms
	 *
	 * Handles:	DESIRED -> DESIRED (Special case)
	 */
	if (dm_con_state->update_hdcp && state->content_protection == DRM_MODE_CONTENT_PROTECTION_DESIRED &&
	    connector->dpms == DRM_MODE_DPMS_ON && aconnector->dc_sink != NULL) {
		dm_con_state->update_hdcp = false;
		return true;
	}

	/*
	 * Handles:	UNDESIRED -> UNDESIRED
	 *		DESIRED -> DESIRED
	 *		ENABLED -> ENABLED
	 */
	if (old_state->content_protection == state->content_protection)
		return false;

	/*
	 * Handles:	UNDESIRED -> DESIRED
	 *		DESIRED -> UNDESIRED
	 *		ENABLED -> UNDESIRED
	 */
	if (state->content_protection != DRM_MODE_CONTENT_PROTECTION_ENABLED)
		return true;

	/*
	 * Handles:	DESIRED -> ENABLED
	 */
	return false;
}

#endif
static void remove_stream(struct amdgpu_device *adev,
			  struct amdgpu_crtc *acrtc,
			  struct dc_stream_state *stream)
{
	/* this is the update mode case */

	acrtc->otg_inst = -1;
	acrtc->enabled = false;
}

static int get_cursor_position(struct drm_plane *plane, struct drm_crtc *crtc,
			       struct dc_cursor_position *position)
{
	struct amdgpu_crtc *amdgpu_crtc = to_amdgpu_crtc(crtc);
	int x, y;
	int xorigin = 0, yorigin = 0;

	position->enable = false;
	position->x = 0;
	position->y = 0;

	if (!crtc || !plane->state->fb)
		return 0;

	if ((plane->state->crtc_w > amdgpu_crtc->max_cursor_width) ||
	    (plane->state->crtc_h > amdgpu_crtc->max_cursor_height)) {
		DRM_ERROR("%s: bad cursor width or height %d x %d\n",
			  __func__,
			  plane->state->crtc_w,
			  plane->state->crtc_h);
		return -EINVAL;
	}

	x = plane->state->crtc_x;
	y = plane->state->crtc_y;

	if (x <= -amdgpu_crtc->max_cursor_width ||
	    y <= -amdgpu_crtc->max_cursor_height)
		return 0;

	if (x < 0) {
		xorigin = min(-x, amdgpu_crtc->max_cursor_width - 1);
		x = 0;
	}
	if (y < 0) {
		yorigin = min(-y, amdgpu_crtc->max_cursor_height - 1);
		y = 0;
	}
	position->enable = true;
	position->translate_by_source = true;
	position->x = x;
	position->y = y;
	position->x_hotspot = xorigin;
	position->y_hotspot = yorigin;

	return 0;
}

static void handle_cursor_update(struct drm_plane *plane,
				 struct drm_plane_state *old_plane_state)
{
	struct amdgpu_device *adev = drm_to_adev(plane->dev);
	struct amdgpu_framebuffer *afb = to_amdgpu_framebuffer(plane->state->fb);
	struct drm_crtc *crtc = afb ? plane->state->crtc : old_plane_state->crtc;
	struct dm_crtc_state *crtc_state = crtc ? to_dm_crtc_state(crtc->state) : NULL;
	struct amdgpu_crtc *amdgpu_crtc = to_amdgpu_crtc(crtc);
	uint64_t address = afb ? afb->address : 0;
	struct dc_cursor_position position;
	struct dc_cursor_attributes attributes;
	int ret;

	if (!plane->state->fb && !old_plane_state->fb)
		return;

	DRM_DEBUG_DRIVER("%s: crtc_id=%d with size %d to %d\n",
			 __func__,
			 amdgpu_crtc->crtc_id,
			 plane->state->crtc_w,
			 plane->state->crtc_h);

	ret = get_cursor_position(plane, crtc, &position);
	if (ret)
		return;

	if (!position.enable) {
		/* turn off cursor */
		if (crtc_state && crtc_state->stream) {
			mutex_lock(&adev->dm.dc_lock);
			dc_stream_set_cursor_position(crtc_state->stream,
						      &position);
			mutex_unlock(&adev->dm.dc_lock);
		}
		return;
	}

	amdgpu_crtc->cursor_width = plane->state->crtc_w;
	amdgpu_crtc->cursor_height = plane->state->crtc_h;

	memset(&attributes, 0, sizeof(attributes));
	attributes.address.high_part = upper_32_bits(address);
	attributes.address.low_part  = lower_32_bits(address);
	attributes.width             = plane->state->crtc_w;
	attributes.height            = plane->state->crtc_h;
	attributes.color_format      = CURSOR_MODE_COLOR_PRE_MULTIPLIED_ALPHA;
	attributes.rotation_angle    = 0;
	attributes.attribute_flags.value = 0;

	attributes.pitch = afb->base.pitches[0] / afb->base.format->cpp[0];

	if (crtc_state->stream) {
		mutex_lock(&adev->dm.dc_lock);
		if (!dc_stream_set_cursor_attributes(crtc_state->stream,
							 &attributes))
			DRM_ERROR("DC failed to set cursor attributes\n");

		if (!dc_stream_set_cursor_position(crtc_state->stream,
						   &position))
			DRM_ERROR("DC failed to set cursor position\n");
		mutex_unlock(&adev->dm.dc_lock);
	}
}

static void prepare_flip_isr(struct amdgpu_crtc *acrtc)
{

	assert_spin_locked(&acrtc->base.dev->event_lock);
	WARN_ON(acrtc->event);

	acrtc->event = acrtc->base.state->event;

	/* Set the flip status */
	acrtc->pflip_status = AMDGPU_FLIP_SUBMITTED;

	/* Mark this event as consumed */
	acrtc->base.state->event = NULL;

	DRM_DEBUG_DRIVER("crtc:%d, pflip_stat:AMDGPU_FLIP_SUBMITTED\n",
						 acrtc->crtc_id);
}

static void update_freesync_state_on_stream(
	struct amdgpu_display_manager *dm,
	struct dm_crtc_state *new_crtc_state,
	struct dc_stream_state *new_stream,
	struct dc_plane_state *surface,
	u32 flip_timestamp_in_us)
{
	struct mod_vrr_params vrr_params;
	struct dc_info_packet vrr_infopacket = {0};
	struct amdgpu_device *adev = dm->adev;
	struct amdgpu_crtc *acrtc = to_amdgpu_crtc(new_crtc_state->base.crtc);
	unsigned long flags;

	if (!new_stream)
		return;

	/*
	 * TODO: Determine why min/max totals and vrefresh can be 0 here.
	 * For now it's sufficient to just guard against these conditions.
	 */

	if (!new_stream->timing.h_total || !new_stream->timing.v_total)
		return;

	spin_lock_irqsave(&adev_to_drm(adev)->event_lock, flags);
        vrr_params = acrtc->dm_irq_params.vrr_params;

	if (surface) {
		mod_freesync_handle_preflip(
			dm->freesync_module,
			surface,
			new_stream,
			flip_timestamp_in_us,
			&vrr_params);

		if (adev->family < AMDGPU_FAMILY_AI &&
		    amdgpu_dm_vrr_active(new_crtc_state)) {
			mod_freesync_handle_v_update(dm->freesync_module,
						     new_stream, &vrr_params);

			/* Need to call this before the frame ends. */
			dc_stream_adjust_vmin_vmax(dm->dc,
						   new_crtc_state->stream,
						   &vrr_params.adjust);
		}
	}

	mod_freesync_build_vrr_infopacket(
		dm->freesync_module,
		new_stream,
		&vrr_params,
		PACKET_TYPE_VRR,
		TRANSFER_FUNC_UNKNOWN,
		&vrr_infopacket);

	new_crtc_state->freesync_timing_changed |=
		(memcmp(&acrtc->dm_irq_params.vrr_params.adjust,
			&vrr_params.adjust,
			sizeof(vrr_params.adjust)) != 0);

	new_crtc_state->freesync_vrr_info_changed |=
		(memcmp(&new_crtc_state->vrr_infopacket,
			&vrr_infopacket,
			sizeof(vrr_infopacket)) != 0);

	acrtc->dm_irq_params.vrr_params = vrr_params;
	new_crtc_state->vrr_infopacket = vrr_infopacket;

	new_stream->adjust = acrtc->dm_irq_params.vrr_params.adjust;
	new_stream->vrr_infopacket = vrr_infopacket;

	if (new_crtc_state->freesync_vrr_info_changed)
		DRM_DEBUG_KMS("VRR packet update: crtc=%u enabled=%d state=%d",
			      new_crtc_state->base.crtc->base.id,
			      (int)new_crtc_state->base.vrr_enabled,
			      (int)vrr_params.state);

	spin_unlock_irqrestore(&adev_to_drm(adev)->event_lock, flags);
}

static void update_stream_irq_parameters(
	struct amdgpu_display_manager *dm,
	struct dm_crtc_state *new_crtc_state)
{
	struct dc_stream_state *new_stream = new_crtc_state->stream;
	struct mod_vrr_params vrr_params;
	struct mod_freesync_config config = new_crtc_state->freesync_config;
	struct amdgpu_device *adev = dm->adev;
	struct amdgpu_crtc *acrtc = to_amdgpu_crtc(new_crtc_state->base.crtc);
	unsigned long flags;

	if (!new_stream)
		return;

	/*
	 * TODO: Determine why min/max totals and vrefresh can be 0 here.
	 * For now it's sufficient to just guard against these conditions.
	 */
	if (!new_stream->timing.h_total || !new_stream->timing.v_total)
		return;

	spin_lock_irqsave(&adev_to_drm(adev)->event_lock, flags);
	vrr_params = acrtc->dm_irq_params.vrr_params;

	if (new_crtc_state->vrr_supported &&
	    config.min_refresh_in_uhz &&
	    config.max_refresh_in_uhz) {
		config.state = new_crtc_state->base.vrr_enabled ?
			VRR_STATE_ACTIVE_VARIABLE :
			VRR_STATE_INACTIVE;
	} else {
		config.state = VRR_STATE_UNSUPPORTED;
	}

	mod_freesync_build_vrr_params(dm->freesync_module,
				      new_stream,
				      &config, &vrr_params);

	new_crtc_state->freesync_timing_changed |=
		(memcmp(&acrtc->dm_irq_params.vrr_params.adjust,
			&vrr_params.adjust, sizeof(vrr_params.adjust)) != 0);

	new_crtc_state->freesync_config = config;
	/* Copy state for access from DM IRQ handler */
	acrtc->dm_irq_params.freesync_config = config;
	acrtc->dm_irq_params.active_planes = new_crtc_state->active_planes;
	acrtc->dm_irq_params.vrr_params = vrr_params;
	spin_unlock_irqrestore(&adev_to_drm(adev)->event_lock, flags);
}

static void amdgpu_dm_handle_vrr_transition(struct dm_crtc_state *old_state,
					    struct dm_crtc_state *new_state)
{
	bool old_vrr_active = amdgpu_dm_vrr_active(old_state);
	bool new_vrr_active = amdgpu_dm_vrr_active(new_state);

	if (!old_vrr_active && new_vrr_active) {
		/* Transition VRR inactive -> active:
		 * While VRR is active, we must not disable vblank irq, as a
		 * reenable after disable would compute bogus vblank/pflip
		 * timestamps if it likely happened inside display front-porch.
		 *
		 * We also need vupdate irq for the actual core vblank handling
		 * at end of vblank.
		 */
		dm_set_vupdate_irq(new_state->base.crtc, true);
		drm_crtc_vblank_get(new_state->base.crtc);
		DRM_DEBUG_DRIVER("%s: crtc=%u VRR off->on: Get vblank ref\n",
				 __func__, new_state->base.crtc->base.id);
	} else if (old_vrr_active && !new_vrr_active) {
		/* Transition VRR active -> inactive:
		 * Allow vblank irq disable again for fixed refresh rate.
		 */
		dm_set_vupdate_irq(new_state->base.crtc, false);
		drm_crtc_vblank_put(new_state->base.crtc);
		DRM_DEBUG_DRIVER("%s: crtc=%u VRR on->off: Drop vblank ref\n",
				 __func__, new_state->base.crtc->base.id);
	}
}

static void amdgpu_dm_commit_cursors(struct drm_atomic_state *state)
{
	struct drm_plane *plane;
	struct drm_plane_state *old_plane_state, *new_plane_state;
	int i;

	/*
	 * TODO: Make this per-stream so we don't issue redundant updates for
	 * commits with multiple streams.
	 */
	for_each_oldnew_plane_in_state(state, plane, old_plane_state,
				       new_plane_state, i)
		if (plane->type == DRM_PLANE_TYPE_CURSOR)
			handle_cursor_update(plane, old_plane_state);
}

static void amdgpu_dm_commit_planes(struct drm_atomic_state *state,
				    struct dc_state *dc_state,
				    struct drm_device *dev,
				    struct amdgpu_display_manager *dm,
				    struct drm_crtc *pcrtc,
				    bool wait_for_vblank)
{
	uint32_t i;
	uint64_t timestamp_ns;
	struct drm_plane *plane;
	struct drm_plane_state *old_plane_state, *new_plane_state;
	struct amdgpu_crtc *acrtc_attach = to_amdgpu_crtc(pcrtc);
	struct drm_crtc_state *new_pcrtc_state =
			drm_atomic_get_new_crtc_state(state, pcrtc);
	struct dm_crtc_state *acrtc_state = to_dm_crtc_state(new_pcrtc_state);
	struct dm_crtc_state *dm_old_crtc_state =
			to_dm_crtc_state(drm_atomic_get_old_crtc_state(state, pcrtc));
	int planes_count = 0, vpos, hpos;
	long r;
	unsigned long flags;
	struct amdgpu_bo *abo;
	uint32_t target_vblank, last_flip_vblank;
	bool vrr_active = amdgpu_dm_vrr_active(acrtc_state);
	bool pflip_present = false;
	struct {
		struct dc_surface_update surface_updates[MAX_SURFACES];
		struct dc_plane_info plane_infos[MAX_SURFACES];
		struct dc_scaling_info scaling_infos[MAX_SURFACES];
		struct dc_flip_addrs flip_addrs[MAX_SURFACES];
		struct dc_stream_update stream_update;
	} *bundle;

	bundle = kzalloc(sizeof(*bundle), GFP_KERNEL);

	if (!bundle) {
		dm_error("Failed to allocate update bundle\n");
		goto cleanup;
	}

	/*
	 * Disable the cursor first if we're disabling all the planes.
	 * It'll remain on the screen after the planes are re-enabled
	 * if we don't.
	 */
	if (acrtc_state->active_planes == 0)
		amdgpu_dm_commit_cursors(state);

	/* update planes when needed */
	for_each_oldnew_plane_in_state(state, plane, old_plane_state, new_plane_state, i) {
		struct drm_crtc *crtc = new_plane_state->crtc;
		struct drm_crtc_state *new_crtc_state;
		struct drm_framebuffer *fb = new_plane_state->fb;
		struct amdgpu_framebuffer *afb = (struct amdgpu_framebuffer *)fb;
		bool plane_needs_flip;
		struct dc_plane_state *dc_plane;
		struct dm_plane_state *dm_new_plane_state = to_dm_plane_state(new_plane_state);

		/* Cursor plane is handled after stream updates */
		if (plane->type == DRM_PLANE_TYPE_CURSOR)
			continue;

		if (!fb || !crtc || pcrtc != crtc)
			continue;

		new_crtc_state = drm_atomic_get_new_crtc_state(state, crtc);
		if (!new_crtc_state->active)
			continue;

		dc_plane = dm_new_plane_state->dc_state;

		bundle->surface_updates[planes_count].surface = dc_plane;
		if (new_pcrtc_state->color_mgmt_changed) {
			bundle->surface_updates[planes_count].gamma = dc_plane->gamma_correction;
			bundle->surface_updates[planes_count].in_transfer_func = dc_plane->in_transfer_func;
			bundle->surface_updates[planes_count].gamut_remap_matrix = &dc_plane->gamut_remap_matrix;
		}

		fill_dc_scaling_info(new_plane_state,
				     &bundle->scaling_infos[planes_count]);

		bundle->surface_updates[planes_count].scaling_info =
			&bundle->scaling_infos[planes_count];

		plane_needs_flip = old_plane_state->fb && new_plane_state->fb;

		pflip_present = pflip_present || plane_needs_flip;

		if (!plane_needs_flip) {
			planes_count += 1;
			continue;
		}

		abo = gem_to_amdgpu_bo(fb->obj[0]);

		/*
		 * Wait for all fences on this FB. Do limited wait to avoid
		 * deadlock during GPU reset when this fence will not signal
		 * but we hold reservation lock for the BO.
		 */
		r = dma_resv_wait_timeout_rcu(abo->tbo.base.resv, true,
							false,
							msecs_to_jiffies(5000));
		if (unlikely(r <= 0))
			DRM_ERROR("Waiting for fences timed out!");

		fill_dc_plane_info_and_addr(
			dm->adev, new_plane_state,
			afb->tiling_flags,
			&bundle->plane_infos[planes_count],
			&bundle->flip_addrs[planes_count].address,
			afb->tmz_surface, false);

		DRM_DEBUG_DRIVER("plane: id=%d dcc_en=%d\n",
				 new_plane_state->plane->index,
				 bundle->plane_infos[planes_count].dcc.enable);

		bundle->surface_updates[planes_count].plane_info =
			&bundle->plane_infos[planes_count];

		/*
		 * Only allow immediate flips for fast updates that don't
		 * change FB pitch, DCC state, rotation or mirroing.
		 */
		bundle->flip_addrs[planes_count].flip_immediate =
			crtc->state->async_flip &&
			acrtc_state->update_type == UPDATE_TYPE_FAST;

		timestamp_ns = ktime_get_ns();
		bundle->flip_addrs[planes_count].flip_timestamp_in_us = div_u64(timestamp_ns, 1000);
		bundle->surface_updates[planes_count].flip_addr = &bundle->flip_addrs[planes_count];
		bundle->surface_updates[planes_count].surface = dc_plane;

		if (!bundle->surface_updates[planes_count].surface) {
			DRM_ERROR("No surface for CRTC: id=%d\n",
					acrtc_attach->crtc_id);
			continue;
		}

		if (plane == pcrtc->primary)
			update_freesync_state_on_stream(
				dm,
				acrtc_state,
				acrtc_state->stream,
				dc_plane,
				bundle->flip_addrs[planes_count].flip_timestamp_in_us);

		DRM_DEBUG_DRIVER("%s Flipping to hi: 0x%x, low: 0x%x\n",
				 __func__,
				 bundle->flip_addrs[planes_count].address.grph.addr.high_part,
				 bundle->flip_addrs[planes_count].address.grph.addr.low_part);

		planes_count += 1;

	}

	if (pflip_present) {
		if (!vrr_active) {
			/* Use old throttling in non-vrr fixed refresh rate mode
			 * to keep flip scheduling based on target vblank counts
			 * working in a backwards compatible way, e.g., for
			 * clients using the GLX_OML_sync_control extension or
			 * DRI3/Present extension with defined target_msc.
			 */
			last_flip_vblank = amdgpu_get_vblank_counter_kms(pcrtc);
		}
		else {
			/* For variable refresh rate mode only:
			 * Get vblank of last completed flip to avoid > 1 vrr
			 * flips per video frame by use of throttling, but allow
			 * flip programming anywhere in the possibly large
			 * variable vrr vblank interval for fine-grained flip
			 * timing control and more opportunity to avoid stutter
			 * on late submission of flips.
			 */
			spin_lock_irqsave(&pcrtc->dev->event_lock, flags);
			last_flip_vblank = acrtc_attach->dm_irq_params.last_flip_vblank;
			spin_unlock_irqrestore(&pcrtc->dev->event_lock, flags);
		}

		target_vblank = last_flip_vblank + wait_for_vblank;

		/*
		 * Wait until we're out of the vertical blank period before the one
		 * targeted by the flip
		 */
		while ((acrtc_attach->enabled &&
			(amdgpu_display_get_crtc_scanoutpos(dm->ddev, acrtc_attach->crtc_id,
							    0, &vpos, &hpos, NULL,
							    NULL, &pcrtc->hwmode)
			 & (DRM_SCANOUTPOS_VALID | DRM_SCANOUTPOS_IN_VBLANK)) ==
			(DRM_SCANOUTPOS_VALID | DRM_SCANOUTPOS_IN_VBLANK) &&
			(int)(target_vblank -
			  amdgpu_get_vblank_counter_kms(pcrtc)) > 0)) {
			usleep_range(1000, 1100);
		}

		/**
		 * Prepare the flip event for the pageflip interrupt to handle.
		 *
		 * This only works in the case where we've already turned on the
		 * appropriate hardware blocks (eg. HUBP) so in the transition case
		 * from 0 -> n planes we have to skip a hardware generated event
		 * and rely on sending it from software.
		 */
		if (acrtc_attach->base.state->event &&
		    acrtc_state->active_planes > 0) {
			drm_crtc_vblank_get(pcrtc);

			spin_lock_irqsave(&pcrtc->dev->event_lock, flags);

			WARN_ON(acrtc_attach->pflip_status != AMDGPU_FLIP_NONE);
			prepare_flip_isr(acrtc_attach);

			spin_unlock_irqrestore(&pcrtc->dev->event_lock, flags);
		}

		if (acrtc_state->stream) {
			if (acrtc_state->freesync_vrr_info_changed)
				bundle->stream_update.vrr_infopacket =
					&acrtc_state->stream->vrr_infopacket;
		}
	}

	/* Update the planes if changed or disable if we don't have any. */
	if ((planes_count || acrtc_state->active_planes == 0) &&
		acrtc_state->stream) {
		bundle->stream_update.stream = acrtc_state->stream;
		if (new_pcrtc_state->mode_changed) {
			bundle->stream_update.src = acrtc_state->stream->src;
			bundle->stream_update.dst = acrtc_state->stream->dst;
		}

		if (new_pcrtc_state->color_mgmt_changed) {
			/*
			 * TODO: This isn't fully correct since we've actually
			 * already modified the stream in place.
			 */
			bundle->stream_update.gamut_remap =
				&acrtc_state->stream->gamut_remap_matrix;
			bundle->stream_update.output_csc_transform =
				&acrtc_state->stream->csc_color_matrix;
			bundle->stream_update.out_transfer_func =
				acrtc_state->stream->out_transfer_func;
		}

		acrtc_state->stream->abm_level = acrtc_state->abm_level;
		if (acrtc_state->abm_level != dm_old_crtc_state->abm_level)
			bundle->stream_update.abm_level = &acrtc_state->abm_level;

		/*
		 * If FreeSync state on the stream has changed then we need to
		 * re-adjust the min/max bounds now that DC doesn't handle this
		 * as part of commit.
		 */
		if (amdgpu_dm_vrr_active(dm_old_crtc_state) !=
		    amdgpu_dm_vrr_active(acrtc_state)) {
			spin_lock_irqsave(&pcrtc->dev->event_lock, flags);
			dc_stream_adjust_vmin_vmax(
				dm->dc, acrtc_state->stream,
				&acrtc_attach->dm_irq_params.vrr_params.adjust);
			spin_unlock_irqrestore(&pcrtc->dev->event_lock, flags);
		}
		mutex_lock(&dm->dc_lock);
		if ((acrtc_state->update_type > UPDATE_TYPE_FAST) &&
				acrtc_state->stream->link->psr_settings.psr_allow_active)
			amdgpu_dm_psr_disable(acrtc_state->stream);

		dc_commit_updates_for_stream(dm->dc,
						     bundle->surface_updates,
						     planes_count,
						     acrtc_state->stream,
						     &bundle->stream_update,
						     dc_state);

		/**
		 * Enable or disable the interrupts on the backend.
		 *
		 * Most pipes are put into power gating when unused.
		 *
		 * When power gating is enabled on a pipe we lose the
		 * interrupt enablement state when power gating is disabled.
		 *
		 * So we need to update the IRQ control state in hardware
		 * whenever the pipe turns on (since it could be previously
		 * power gated) or off (since some pipes can't be power gated
		 * on some ASICs).
		 */
		if (dm_old_crtc_state->active_planes != acrtc_state->active_planes)
			dm_update_pflip_irq_state(drm_to_adev(dev),
						  acrtc_attach);

		if ((acrtc_state->update_type > UPDATE_TYPE_FAST) &&
				acrtc_state->stream->link->psr_settings.psr_version != DC_PSR_VERSION_UNSUPPORTED &&
				!acrtc_state->stream->link->psr_settings.psr_feature_enabled)
			amdgpu_dm_link_setup_psr(acrtc_state->stream);
		else if ((acrtc_state->update_type == UPDATE_TYPE_FAST) &&
				acrtc_state->stream->link->psr_settings.psr_feature_enabled &&
				!acrtc_state->stream->link->psr_settings.psr_allow_active) {
			amdgpu_dm_psr_enable(acrtc_state->stream);
		}

		mutex_unlock(&dm->dc_lock);
	}

	/*
	 * Update cursor state *after* programming all the planes.
	 * This avoids redundant programming in the case where we're going
	 * to be disabling a single plane - those pipes are being disabled.
	 */
	if (acrtc_state->active_planes)
		amdgpu_dm_commit_cursors(state);

cleanup:
	kfree(bundle);
}

static void amdgpu_dm_commit_audio(struct drm_device *dev,
				   struct drm_atomic_state *state)
{
	struct amdgpu_device *adev = drm_to_adev(dev);
	struct amdgpu_dm_connector *aconnector;
	struct drm_connector *connector;
	struct drm_connector_state *old_con_state, *new_con_state;
	struct drm_crtc_state *new_crtc_state;
	struct dm_crtc_state *new_dm_crtc_state;
	const struct dc_stream_status *status;
	int i, inst;

	/* Notify device removals. */
	for_each_oldnew_connector_in_state(state, connector, old_con_state, new_con_state, i) {
		if (old_con_state->crtc != new_con_state->crtc) {
			/* CRTC changes require notification. */
			goto notify;
		}

		if (!new_con_state->crtc)
			continue;

		new_crtc_state = drm_atomic_get_new_crtc_state(
			state, new_con_state->crtc);

		if (!new_crtc_state)
			continue;

		if (!drm_atomic_crtc_needs_modeset(new_crtc_state))
			continue;

	notify:
		aconnector = to_amdgpu_dm_connector(connector);

		mutex_lock(&adev->dm.audio_lock);
		inst = aconnector->audio_inst;
		aconnector->audio_inst = -1;
		mutex_unlock(&adev->dm.audio_lock);

		amdgpu_dm_audio_eld_notify(adev, inst);
	}

	/* Notify audio device additions. */
	for_each_new_connector_in_state(state, connector, new_con_state, i) {
		if (!new_con_state->crtc)
			continue;

		new_crtc_state = drm_atomic_get_new_crtc_state(
			state, new_con_state->crtc);

		if (!new_crtc_state)
			continue;

		if (!drm_atomic_crtc_needs_modeset(new_crtc_state))
			continue;

		new_dm_crtc_state = to_dm_crtc_state(new_crtc_state);
		if (!new_dm_crtc_state->stream)
			continue;

		status = dc_stream_get_status(new_dm_crtc_state->stream);
		if (!status)
			continue;

		aconnector = to_amdgpu_dm_connector(connector);

		mutex_lock(&adev->dm.audio_lock);
		inst = status->audio_inst;
		aconnector->audio_inst = inst;
		mutex_unlock(&adev->dm.audio_lock);

		amdgpu_dm_audio_eld_notify(adev, inst);
	}
}

/*
 * amdgpu_dm_crtc_copy_transient_flags - copy mirrored flags from DRM to DC
 * @crtc_state: the DRM CRTC state
 * @stream_state: the DC stream state.
 *
 * Copy the mirrored transient state flags from DRM, to DC. It is used to bring
 * a dc_stream_state's flags in sync with a drm_crtc_state's flags.
 */
static void amdgpu_dm_crtc_copy_transient_flags(struct drm_crtc_state *crtc_state,
						struct dc_stream_state *stream_state)
{
	stream_state->mode_changed = drm_atomic_crtc_needs_modeset(crtc_state);
}

/**
 * amdgpu_dm_atomic_commit_tail() - AMDgpu DM's commit tail implementation.
 * @state: The atomic state to commit
 *
 * This will tell DC to commit the constructed DC state from atomic_check,
 * programming the hardware. Any failures here implies a hardware failure, since
 * atomic check should have filtered anything non-kosher.
 */
static void amdgpu_dm_atomic_commit_tail(struct drm_atomic_state *state)
{
	struct drm_device *dev = state->dev;
	struct amdgpu_device *adev = drm_to_adev(dev);
	struct amdgpu_display_manager *dm = &adev->dm;
	struct dm_atomic_state *dm_state;
	struct dc_state *dc_state = NULL, *dc_state_temp = NULL;
	uint32_t i, j;
	struct drm_crtc *crtc;
	struct drm_crtc_state *old_crtc_state, *new_crtc_state;
	unsigned long flags;
	bool wait_for_vblank = true;
	struct drm_connector *connector;
	struct drm_connector_state *old_con_state, *new_con_state;
	struct dm_crtc_state *dm_old_crtc_state, *dm_new_crtc_state;
	int crtc_disable_count = 0;
	bool mode_set_reset_required = false;

	trace_amdgpu_dm_atomic_commit_tail_begin(state);

	drm_atomic_helper_update_legacy_modeset_state(dev, state);

	dm_state = dm_atomic_get_new_state(state);
	if (dm_state && dm_state->context) {
		dc_state = dm_state->context;
	} else {
		/* No state changes, retain current state. */
		dc_state_temp = dc_create_state(dm->dc);
		ASSERT(dc_state_temp);
		dc_state = dc_state_temp;
		dc_resource_state_copy_construct_current(dm->dc, dc_state);
	}

	for_each_oldnew_crtc_in_state (state, crtc, old_crtc_state,
				       new_crtc_state, i) {
		struct amdgpu_crtc *acrtc = to_amdgpu_crtc(crtc);

		dm_old_crtc_state = to_dm_crtc_state(old_crtc_state);

		if (old_crtc_state->active &&
		    (!new_crtc_state->active ||
		     drm_atomic_crtc_needs_modeset(new_crtc_state))) {
			manage_dm_interrupts(adev, acrtc, false);
			dc_stream_release(dm_old_crtc_state->stream);
		}
	}

	drm_atomic_helper_calc_timestamping_constants(state);

	/* update changed items */
	for_each_oldnew_crtc_in_state(state, crtc, old_crtc_state, new_crtc_state, i) {
		struct amdgpu_crtc *acrtc = to_amdgpu_crtc(crtc);

		dm_new_crtc_state = to_dm_crtc_state(new_crtc_state);
		dm_old_crtc_state = to_dm_crtc_state(old_crtc_state);

		DRM_DEBUG_DRIVER(
			"amdgpu_crtc id:%d crtc_state_flags: enable:%d, active:%d, "
			"planes_changed:%d, mode_changed:%d,active_changed:%d,"
			"connectors_changed:%d\n",
			acrtc->crtc_id,
			new_crtc_state->enable,
			new_crtc_state->active,
			new_crtc_state->planes_changed,
			new_crtc_state->mode_changed,
			new_crtc_state->active_changed,
			new_crtc_state->connectors_changed);

		/* Disable cursor if disabling crtc */
		if (old_crtc_state->active && !new_crtc_state->active) {
			struct dc_cursor_position position;

			memset(&position, 0, sizeof(position));
			mutex_lock(&dm->dc_lock);
			dc_stream_set_cursor_position(dm_old_crtc_state->stream, &position);
			mutex_unlock(&dm->dc_lock);
		}

		/* Copy all transient state flags into dc state */
		if (dm_new_crtc_state->stream) {
			amdgpu_dm_crtc_copy_transient_flags(&dm_new_crtc_state->base,
							    dm_new_crtc_state->stream);
		}

		/* handles headless hotplug case, updating new_state and
		 * aconnector as needed
		 */

		if (modeset_required(new_crtc_state, dm_new_crtc_state->stream, dm_old_crtc_state->stream)) {

			DRM_DEBUG_DRIVER("Atomic commit: SET crtc id %d: [%p]\n", acrtc->crtc_id, acrtc);

			if (!dm_new_crtc_state->stream) {
				/*
				 * this could happen because of issues with
				 * userspace notifications delivery.
				 * In this case userspace tries to set mode on
				 * display which is disconnected in fact.
				 * dc_sink is NULL in this case on aconnector.
				 * We expect reset mode will come soon.
				 *
				 * This can also happen when unplug is done
				 * during resume sequence ended
				 *
				 * In this case, we want to pretend we still
				 * have a sink to keep the pipe running so that
				 * hw state is consistent with the sw state
				 */
				DRM_DEBUG_DRIVER("%s: Failed to create new stream for crtc %d\n",
						__func__, acrtc->base.base.id);
				continue;
			}

			if (dm_old_crtc_state->stream)
				remove_stream(adev, acrtc, dm_old_crtc_state->stream);

			pm_runtime_get_noresume(dev->dev);

			acrtc->enabled = true;
			acrtc->hw_mode = new_crtc_state->mode;
			crtc->hwmode = new_crtc_state->mode;
			mode_set_reset_required = true;
		} else if (modereset_required(new_crtc_state)) {
			DRM_DEBUG_DRIVER("Atomic commit: RESET. crtc id %d:[%p]\n", acrtc->crtc_id, acrtc);
			/* i.e. reset mode */
			if (dm_old_crtc_state->stream)
				remove_stream(adev, acrtc, dm_old_crtc_state->stream);
			mode_set_reset_required = true;
		}
	} /* for_each_crtc_in_state() */

	if (dc_state) {
		/* if there mode set or reset, disable eDP PSR */
		if (mode_set_reset_required)
			amdgpu_dm_psr_disable_all(dm);

		dm_enable_per_frame_crtc_master_sync(dc_state);
		mutex_lock(&dm->dc_lock);
		WARN_ON(!dc_commit_state(dm->dc, dc_state));
		mutex_unlock(&dm->dc_lock);
	}

	for_each_new_crtc_in_state(state, crtc, new_crtc_state, i) {
		struct amdgpu_crtc *acrtc = to_amdgpu_crtc(crtc);

		dm_new_crtc_state = to_dm_crtc_state(new_crtc_state);

		if (dm_new_crtc_state->stream != NULL) {
			const struct dc_stream_status *status =
					dc_stream_get_status(dm_new_crtc_state->stream);

			if (!status)
				status = dc_stream_get_status_from_state(dc_state,
									 dm_new_crtc_state->stream);
			if (!status)
				DC_ERR("got no status for stream %p on acrtc%p\n", dm_new_crtc_state->stream, acrtc);
			else
				acrtc->otg_inst = status->primary_otg_inst;
		}
	}
#ifdef CONFIG_DRM_AMD_DC_HDCP
	for_each_oldnew_connector_in_state(state, connector, old_con_state, new_con_state, i) {
		struct dm_connector_state *dm_new_con_state = to_dm_connector_state(new_con_state);
		struct amdgpu_crtc *acrtc = to_amdgpu_crtc(dm_new_con_state->base.crtc);
		struct amdgpu_dm_connector *aconnector = to_amdgpu_dm_connector(connector);

		new_crtc_state = NULL;

		if (acrtc)
			new_crtc_state = drm_atomic_get_new_crtc_state(state, &acrtc->base);

		dm_new_crtc_state = to_dm_crtc_state(new_crtc_state);

		if (dm_new_crtc_state && dm_new_crtc_state->stream == NULL &&
		    connector->state->content_protection == DRM_MODE_CONTENT_PROTECTION_ENABLED) {
			hdcp_reset_display(adev->dm.hdcp_workqueue, aconnector->dc_link->link_index);
			new_con_state->content_protection = DRM_MODE_CONTENT_PROTECTION_DESIRED;
			dm_new_con_state->update_hdcp = true;
			continue;
		}

		if (is_content_protection_different(new_con_state, old_con_state, connector, adev->dm.hdcp_workqueue))
			hdcp_update_display(
				adev->dm.hdcp_workqueue, aconnector->dc_link->link_index, aconnector,
				new_con_state->hdcp_content_type,
				new_con_state->content_protection == DRM_MODE_CONTENT_PROTECTION_DESIRED ? true
													 : false);
	}
#endif

	/* Handle connector state changes */
	for_each_oldnew_connector_in_state(state, connector, old_con_state, new_con_state, i) {
		struct dm_connector_state *dm_new_con_state = to_dm_connector_state(new_con_state);
		struct dm_connector_state *dm_old_con_state = to_dm_connector_state(old_con_state);
		struct amdgpu_crtc *acrtc = to_amdgpu_crtc(dm_new_con_state->base.crtc);
		struct dc_surface_update dummy_updates[MAX_SURFACES];
		struct dc_stream_update stream_update;
		struct dc_info_packet hdr_packet;
		struct dc_stream_status *status = NULL;
		bool abm_changed, hdr_changed, scaling_changed;

		memset(&dummy_updates, 0, sizeof(dummy_updates));
		memset(&stream_update, 0, sizeof(stream_update));

		if (acrtc) {
			new_crtc_state = drm_atomic_get_new_crtc_state(state, &acrtc->base);
			old_crtc_state = drm_atomic_get_old_crtc_state(state, &acrtc->base);
		}

		/* Skip any modesets/resets */
		if (!acrtc || drm_atomic_crtc_needs_modeset(new_crtc_state))
			continue;

		dm_new_crtc_state = to_dm_crtc_state(new_crtc_state);
		dm_old_crtc_state = to_dm_crtc_state(old_crtc_state);

		scaling_changed = is_scaling_state_different(dm_new_con_state,
							     dm_old_con_state);

		abm_changed = dm_new_crtc_state->abm_level !=
			      dm_old_crtc_state->abm_level;

		hdr_changed =
			is_hdr_metadata_different(old_con_state, new_con_state);

		if (!scaling_changed && !abm_changed && !hdr_changed)
			continue;

		stream_update.stream = dm_new_crtc_state->stream;
		if (scaling_changed) {
			update_stream_scaling_settings(&dm_new_con_state->base.crtc->mode,
					dm_new_con_state, dm_new_crtc_state->stream);

			stream_update.src = dm_new_crtc_state->stream->src;
			stream_update.dst = dm_new_crtc_state->stream->dst;
		}

		if (abm_changed) {
			dm_new_crtc_state->stream->abm_level = dm_new_crtc_state->abm_level;

			stream_update.abm_level = &dm_new_crtc_state->abm_level;
		}

		if (hdr_changed) {
			fill_hdr_info_packet(new_con_state, &hdr_packet);
			stream_update.hdr_static_metadata = &hdr_packet;
		}

		status = dc_stream_get_status(dm_new_crtc_state->stream);
		WARN_ON(!status);
		WARN_ON(!status->plane_count);

		/*
		 * TODO: DC refuses to perform stream updates without a dc_surface_update.
		 * Here we create an empty update on each plane.
		 * To fix this, DC should permit updating only stream properties.
		 */
		for (j = 0; j < status->plane_count; j++)
			dummy_updates[j].surface = status->plane_states[0];


		mutex_lock(&dm->dc_lock);
		dc_commit_updates_for_stream(dm->dc,
						     dummy_updates,
						     status->plane_count,
						     dm_new_crtc_state->stream,
						     &stream_update,
						     dc_state);
		mutex_unlock(&dm->dc_lock);
	}

	/* Count number of newly disabled CRTCs for dropping PM refs later. */
	for_each_oldnew_crtc_in_state(state, crtc, old_crtc_state,
				      new_crtc_state, i) {
		if (old_crtc_state->active && !new_crtc_state->active)
			crtc_disable_count++;

		dm_new_crtc_state = to_dm_crtc_state(new_crtc_state);
		dm_old_crtc_state = to_dm_crtc_state(old_crtc_state);

		/* For freesync config update on crtc state and params for irq */
		update_stream_irq_parameters(dm, dm_new_crtc_state);

		/* Handle vrr on->off / off->on transitions */
		amdgpu_dm_handle_vrr_transition(dm_old_crtc_state,
						dm_new_crtc_state);
	}

	/**
	 * Enable interrupts for CRTCs that are newly enabled or went through
	 * a modeset. It was intentionally deferred until after the front end
	 * state was modified to wait until the OTG was on and so the IRQ
	 * handlers didn't access stale or invalid state.
	 */
	for_each_oldnew_crtc_in_state(state, crtc, old_crtc_state, new_crtc_state, i) {
		struct amdgpu_crtc *acrtc = to_amdgpu_crtc(crtc);

		dm_new_crtc_state = to_dm_crtc_state(new_crtc_state);

		if (new_crtc_state->active &&
		    (!old_crtc_state->active ||
		     drm_atomic_crtc_needs_modeset(new_crtc_state))) {
			dc_stream_retain(dm_new_crtc_state->stream);
			acrtc->dm_irq_params.stream = dm_new_crtc_state->stream;
			manage_dm_interrupts(adev, acrtc, true);
<<<<<<< HEAD
		}
		if (IS_ENABLED(CONFIG_DEBUG_FS) && new_crtc_state->active &&
			amdgpu_dm_is_valid_crc_source(dm_new_crtc_state->crc_src)) {
=======

#ifdef CONFIG_DEBUG_FS
>>>>>>> df7b6229
			/**
			 * Frontend may have changed so reapply the CRC capture
			 * settings for the stream.
			 */
			dm_new_crtc_state = to_dm_crtc_state(new_crtc_state);

			if (amdgpu_dm_is_valid_crc_source(dm_new_crtc_state->crc_src)) {
				amdgpu_dm_crtc_configure_crc_source(
<<<<<<< HEAD
					crtc, dm_new_crtc_state, dm_new_crtc_state->crc_src);
=======
					crtc, dm_new_crtc_state,
					dm_new_crtc_state->crc_src);
			}
#endif
>>>>>>> df7b6229
		}
	}

	for_each_new_crtc_in_state(state, crtc, new_crtc_state, j)
		if (new_crtc_state->async_flip)
			wait_for_vblank = false;

	/* update planes when needed per crtc*/
	for_each_new_crtc_in_state(state, crtc, new_crtc_state, j) {
		dm_new_crtc_state = to_dm_crtc_state(new_crtc_state);

		if (dm_new_crtc_state->stream)
			amdgpu_dm_commit_planes(state, dc_state, dev,
						dm, crtc, wait_for_vblank);
	}

	/* Update audio instances for each connector. */
	amdgpu_dm_commit_audio(dev, state);

	/*
	 * send vblank event on all events not handled in flip and
	 * mark consumed event for drm_atomic_helper_commit_hw_done
	 */
	spin_lock_irqsave(&adev_to_drm(adev)->event_lock, flags);
	for_each_new_crtc_in_state(state, crtc, new_crtc_state, i) {

		if (new_crtc_state->event)
			drm_send_event_locked(dev, &new_crtc_state->event->base);

		new_crtc_state->event = NULL;
	}
	spin_unlock_irqrestore(&adev_to_drm(adev)->event_lock, flags);

	/* Signal HW programming completion */
	drm_atomic_helper_commit_hw_done(state);

	if (wait_for_vblank)
		drm_atomic_helper_wait_for_flip_done(dev, state);

	drm_atomic_helper_cleanup_planes(dev, state);

	/* return the stolen vga memory back to VRAM */
	if (!adev->mman.keep_stolen_vga_memory)
		amdgpu_bo_free_kernel(&adev->mman.stolen_vga_memory, NULL, NULL);
	amdgpu_bo_free_kernel(&adev->mman.stolen_extended_memory, NULL, NULL);

	/*
	 * Finally, drop a runtime PM reference for each newly disabled CRTC,
	 * so we can put the GPU into runtime suspend if we're not driving any
	 * displays anymore
	 */
	for (i = 0; i < crtc_disable_count; i++)
		pm_runtime_put_autosuspend(dev->dev);
	pm_runtime_mark_last_busy(dev->dev);

	if (dc_state_temp)
		dc_release_state(dc_state_temp);
}


static int dm_force_atomic_commit(struct drm_connector *connector)
{
	int ret = 0;
	struct drm_device *ddev = connector->dev;
	struct drm_atomic_state *state = drm_atomic_state_alloc(ddev);
	struct amdgpu_crtc *disconnected_acrtc = to_amdgpu_crtc(connector->encoder->crtc);
	struct drm_plane *plane = disconnected_acrtc->base.primary;
	struct drm_connector_state *conn_state;
	struct drm_crtc_state *crtc_state;
	struct drm_plane_state *plane_state;

	if (!state)
		return -ENOMEM;

	state->acquire_ctx = ddev->mode_config.acquire_ctx;

	/* Construct an atomic state to restore previous display setting */

	/*
	 * Attach connectors to drm_atomic_state
	 */
	conn_state = drm_atomic_get_connector_state(state, connector);

	ret = PTR_ERR_OR_ZERO(conn_state);
	if (ret)
		goto err;

	/* Attach crtc to drm_atomic_state*/
	crtc_state = drm_atomic_get_crtc_state(state, &disconnected_acrtc->base);

	ret = PTR_ERR_OR_ZERO(crtc_state);
	if (ret)
		goto err;

	/* force a restore */
	crtc_state->mode_changed = true;

	/* Attach plane to drm_atomic_state */
	plane_state = drm_atomic_get_plane_state(state, plane);

	ret = PTR_ERR_OR_ZERO(plane_state);
	if (ret)
		goto err;


	/* Call commit internally with the state we just constructed */
	ret = drm_atomic_commit(state);
	if (!ret)
		return 0;

err:
	DRM_ERROR("Restoring old state failed with %i\n", ret);
	drm_atomic_state_put(state);

	return ret;
}

/*
 * This function handles all cases when set mode does not come upon hotplug.
 * This includes when a display is unplugged then plugged back into the
 * same port and when running without usermode desktop manager supprot
 */
void dm_restore_drm_connector_state(struct drm_device *dev,
				    struct drm_connector *connector)
{
	struct amdgpu_dm_connector *aconnector = to_amdgpu_dm_connector(connector);
	struct amdgpu_crtc *disconnected_acrtc;
	struct dm_crtc_state *acrtc_state;

	if (!aconnector->dc_sink || !connector->state || !connector->encoder)
		return;

	disconnected_acrtc = to_amdgpu_crtc(connector->encoder->crtc);
	if (!disconnected_acrtc)
		return;

	acrtc_state = to_dm_crtc_state(disconnected_acrtc->base.state);
	if (!acrtc_state->stream)
		return;

	/*
	 * If the previous sink is not released and different from the current,
	 * we deduce we are in a state where we can not rely on usermode call
	 * to turn on the display, so we do it here
	 */
	if (acrtc_state->stream->sink != aconnector->dc_sink)
		dm_force_atomic_commit(&aconnector->base);
}

/*
 * Grabs all modesetting locks to serialize against any blocking commits,
 * Waits for completion of all non blocking commits.
 */
static int do_aquire_global_lock(struct drm_device *dev,
				 struct drm_atomic_state *state)
{
	struct drm_crtc *crtc;
	struct drm_crtc_commit *commit;
	long ret;

	/*
	 * Adding all modeset locks to aquire_ctx will
	 * ensure that when the framework release it the
	 * extra locks we are locking here will get released to
	 */
	ret = drm_modeset_lock_all_ctx(dev, state->acquire_ctx);
	if (ret)
		return ret;

	list_for_each_entry(crtc, &dev->mode_config.crtc_list, head) {
		spin_lock(&crtc->commit_lock);
		commit = list_first_entry_or_null(&crtc->commit_list,
				struct drm_crtc_commit, commit_entry);
		if (commit)
			drm_crtc_commit_get(commit);
		spin_unlock(&crtc->commit_lock);

		if (!commit)
			continue;

		/*
		 * Make sure all pending HW programming completed and
		 * page flips done
		 */
		ret = wait_for_completion_interruptible_timeout(&commit->hw_done, 10*HZ);

		if (ret > 0)
			ret = wait_for_completion_interruptible_timeout(
					&commit->flip_done, 10*HZ);

		if (ret == 0)
			DRM_ERROR("[CRTC:%d:%s] hw_done or flip_done "
				  "timed out\n", crtc->base.id, crtc->name);

		drm_crtc_commit_put(commit);
	}

	return ret < 0 ? ret : 0;
}

static void get_freesync_config_for_crtc(
	struct dm_crtc_state *new_crtc_state,
	struct dm_connector_state *new_con_state)
{
	struct mod_freesync_config config = {0};
	struct amdgpu_dm_connector *aconnector =
			to_amdgpu_dm_connector(new_con_state->base.connector);
	struct drm_display_mode *mode = &new_crtc_state->base.mode;
	int vrefresh = drm_mode_vrefresh(mode);

	new_crtc_state->vrr_supported = new_con_state->freesync_capable &&
					vrefresh >= aconnector->min_vfreq &&
					vrefresh <= aconnector->max_vfreq;

	if (new_crtc_state->vrr_supported) {
		new_crtc_state->stream->ignore_msa_timing_param = true;
		config.state = new_crtc_state->base.vrr_enabled ?
				VRR_STATE_ACTIVE_VARIABLE :
				VRR_STATE_INACTIVE;
		config.min_refresh_in_uhz =
				aconnector->min_vfreq * 1000000;
		config.max_refresh_in_uhz =
				aconnector->max_vfreq * 1000000;
		config.vsif_supported = true;
		config.btr = true;
	}

	new_crtc_state->freesync_config = config;
}

static void reset_freesync_config_for_crtc(
	struct dm_crtc_state *new_crtc_state)
{
	new_crtc_state->vrr_supported = false;

	memset(&new_crtc_state->vrr_infopacket, 0,
	       sizeof(new_crtc_state->vrr_infopacket));
}

static int dm_update_crtc_state(struct amdgpu_display_manager *dm,
				struct drm_atomic_state *state,
				struct drm_crtc *crtc,
				struct drm_crtc_state *old_crtc_state,
				struct drm_crtc_state *new_crtc_state,
				bool enable,
				bool *lock_and_validation_needed)
{
	struct dm_atomic_state *dm_state = NULL;
	struct dm_crtc_state *dm_old_crtc_state, *dm_new_crtc_state;
	struct dc_stream_state *new_stream;
	int ret = 0;

	/*
	 * TODO Move this code into dm_crtc_atomic_check once we get rid of dc_validation_set
	 * update changed items
	 */
	struct amdgpu_crtc *acrtc = NULL;
	struct amdgpu_dm_connector *aconnector = NULL;
	struct drm_connector_state *drm_new_conn_state = NULL, *drm_old_conn_state = NULL;
	struct dm_connector_state *dm_new_conn_state = NULL, *dm_old_conn_state = NULL;

	new_stream = NULL;

	dm_old_crtc_state = to_dm_crtc_state(old_crtc_state);
	dm_new_crtc_state = to_dm_crtc_state(new_crtc_state);
	acrtc = to_amdgpu_crtc(crtc);
	aconnector = amdgpu_dm_find_first_crtc_matching_connector(state, crtc);

	/* TODO This hack should go away */
	if (aconnector && enable) {
		/* Make sure fake sink is created in plug-in scenario */
		drm_new_conn_state = drm_atomic_get_new_connector_state(state,
							    &aconnector->base);
		drm_old_conn_state = drm_atomic_get_old_connector_state(state,
							    &aconnector->base);

		if (IS_ERR(drm_new_conn_state)) {
			ret = PTR_ERR_OR_ZERO(drm_new_conn_state);
			goto fail;
		}

		dm_new_conn_state = to_dm_connector_state(drm_new_conn_state);
		dm_old_conn_state = to_dm_connector_state(drm_old_conn_state);

		if (!drm_atomic_crtc_needs_modeset(new_crtc_state))
			goto skip_modeset;

		new_stream = create_validate_stream_for_sink(aconnector,
							     &new_crtc_state->mode,
							     dm_new_conn_state,
							     dm_old_crtc_state->stream);

		/*
		 * we can have no stream on ACTION_SET if a display
		 * was disconnected during S3, in this case it is not an
		 * error, the OS will be updated after detection, and
		 * will do the right thing on next atomic commit
		 */

		if (!new_stream) {
			DRM_DEBUG_DRIVER("%s: Failed to create new stream for crtc %d\n",
					__func__, acrtc->base.base.id);
			ret = -ENOMEM;
			goto fail;
		}

		/*
		 * TODO: Check VSDB bits to decide whether this should
		 * be enabled or not.
		 */
		new_stream->triggered_crtc_reset.enabled =
			dm->force_timing_sync;

		dm_new_crtc_state->abm_level = dm_new_conn_state->abm_level;

		ret = fill_hdr_info_packet(drm_new_conn_state,
					   &new_stream->hdr_static_metadata);
		if (ret)
			goto fail;

		/*
		 * If we already removed the old stream from the context
		 * (and set the new stream to NULL) then we can't reuse
		 * the old stream even if the stream and scaling are unchanged.
		 * We'll hit the BUG_ON and black screen.
		 *
		 * TODO: Refactor this function to allow this check to work
		 * in all conditions.
		 */
		if (dm_new_crtc_state->stream &&
		    dc_is_stream_unchanged(new_stream, dm_old_crtc_state->stream) &&
		    dc_is_stream_scaling_unchanged(new_stream, dm_old_crtc_state->stream)) {
			new_crtc_state->mode_changed = false;
			DRM_DEBUG_DRIVER("Mode change not required, setting mode_changed to %d",
					 new_crtc_state->mode_changed);
		}
	}

	/* mode_changed flag may get updated above, need to check again */
	if (!drm_atomic_crtc_needs_modeset(new_crtc_state))
		goto skip_modeset;

	DRM_DEBUG_DRIVER(
		"amdgpu_crtc id:%d crtc_state_flags: enable:%d, active:%d, "
		"planes_changed:%d, mode_changed:%d,active_changed:%d,"
		"connectors_changed:%d\n",
		acrtc->crtc_id,
		new_crtc_state->enable,
		new_crtc_state->active,
		new_crtc_state->planes_changed,
		new_crtc_state->mode_changed,
		new_crtc_state->active_changed,
		new_crtc_state->connectors_changed);

	/* Remove stream for any changed/disabled CRTC */
	if (!enable) {

		if (!dm_old_crtc_state->stream)
			goto skip_modeset;

		ret = dm_atomic_get_state(state, &dm_state);
		if (ret)
			goto fail;

		DRM_DEBUG_DRIVER("Disabling DRM crtc: %d\n",
				crtc->base.id);

		/* i.e. reset mode */
		if (dc_remove_stream_from_ctx(
				dm->dc,
				dm_state->context,
				dm_old_crtc_state->stream) != DC_OK) {
			ret = -EINVAL;
			goto fail;
		}

		dc_stream_release(dm_old_crtc_state->stream);
		dm_new_crtc_state->stream = NULL;

		reset_freesync_config_for_crtc(dm_new_crtc_state);

		*lock_and_validation_needed = true;

	} else {/* Add stream for any updated/enabled CRTC */
		/*
		 * Quick fix to prevent NULL pointer on new_stream when
		 * added MST connectors not found in existing crtc_state in the chained mode
		 * TODO: need to dig out the root cause of that
		 */
		if (!aconnector || (!aconnector->dc_sink && aconnector->mst_port))
			goto skip_modeset;

		if (modereset_required(new_crtc_state))
			goto skip_modeset;

		if (modeset_required(new_crtc_state, new_stream,
				     dm_old_crtc_state->stream)) {

			WARN_ON(dm_new_crtc_state->stream);

			ret = dm_atomic_get_state(state, &dm_state);
			if (ret)
				goto fail;

			dm_new_crtc_state->stream = new_stream;

			dc_stream_retain(new_stream);

			DRM_DEBUG_DRIVER("Enabling DRM crtc: %d\n",
						crtc->base.id);

			if (dc_add_stream_to_ctx(
					dm->dc,
					dm_state->context,
					dm_new_crtc_state->stream) != DC_OK) {
				ret = -EINVAL;
				goto fail;
			}

			*lock_and_validation_needed = true;
		}
	}

skip_modeset:
	/* Release extra reference */
	if (new_stream)
		 dc_stream_release(new_stream);

	/*
	 * We want to do dc stream updates that do not require a
	 * full modeset below.
	 */
	if (!(enable && aconnector && new_crtc_state->active))
		return 0;
	/*
	 * Given above conditions, the dc state cannot be NULL because:
	 * 1. We're in the process of enabling CRTCs (just been added
	 *    to the dc context, or already is on the context)
	 * 2. Has a valid connector attached, and
	 * 3. Is currently active and enabled.
	 * => The dc stream state currently exists.
	 */
	BUG_ON(dm_new_crtc_state->stream == NULL);

	/* Scaling or underscan settings */
	if (is_scaling_state_different(dm_old_conn_state, dm_new_conn_state))
		update_stream_scaling_settings(
			&new_crtc_state->mode, dm_new_conn_state, dm_new_crtc_state->stream);

	/* ABM settings */
	dm_new_crtc_state->abm_level = dm_new_conn_state->abm_level;

	/*
	 * Color management settings. We also update color properties
	 * when a modeset is needed, to ensure it gets reprogrammed.
	 */
	if (dm_new_crtc_state->base.color_mgmt_changed ||
	    drm_atomic_crtc_needs_modeset(new_crtc_state)) {
		ret = amdgpu_dm_update_crtc_color_mgmt(dm_new_crtc_state);
		if (ret)
			goto fail;
	}

	/* Update Freesync settings. */
	get_freesync_config_for_crtc(dm_new_crtc_state,
				     dm_new_conn_state);

	return ret;

fail:
	if (new_stream)
		dc_stream_release(new_stream);
	return ret;
}

static bool should_reset_plane(struct drm_atomic_state *state,
			       struct drm_plane *plane,
			       struct drm_plane_state *old_plane_state,
			       struct drm_plane_state *new_plane_state)
{
	struct drm_plane *other;
	struct drm_plane_state *old_other_state, *new_other_state;
	struct drm_crtc_state *new_crtc_state;
	int i;

	/*
	 * TODO: Remove this hack once the checks below are sufficient
	 * enough to determine when we need to reset all the planes on
	 * the stream.
	 */
	if (state->allow_modeset)
		return true;

	/* Exit early if we know that we're adding or removing the plane. */
	if (old_plane_state->crtc != new_plane_state->crtc)
		return true;

	/* old crtc == new_crtc == NULL, plane not in context. */
	if (!new_plane_state->crtc)
		return false;

	new_crtc_state =
		drm_atomic_get_new_crtc_state(state, new_plane_state->crtc);

	if (!new_crtc_state)
		return true;

	/* CRTC Degamma changes currently require us to recreate planes. */
	if (new_crtc_state->color_mgmt_changed)
		return true;

	if (drm_atomic_crtc_needs_modeset(new_crtc_state))
		return true;

	/*
	 * If there are any new primary or overlay planes being added or
	 * removed then the z-order can potentially change. To ensure
	 * correct z-order and pipe acquisition the current DC architecture
	 * requires us to remove and recreate all existing planes.
	 *
	 * TODO: Come up with a more elegant solution for this.
	 */
	for_each_oldnew_plane_in_state(state, other, old_other_state, new_other_state, i) {
		struct amdgpu_framebuffer *old_afb, *new_afb;
		if (other->type == DRM_PLANE_TYPE_CURSOR)
			continue;

		if (old_other_state->crtc != new_plane_state->crtc &&
		    new_other_state->crtc != new_plane_state->crtc)
			continue;

		if (old_other_state->crtc != new_other_state->crtc)
			return true;

		/* Src/dst size and scaling updates. */
		if (old_other_state->src_w != new_other_state->src_w ||
		    old_other_state->src_h != new_other_state->src_h ||
		    old_other_state->crtc_w != new_other_state->crtc_w ||
		    old_other_state->crtc_h != new_other_state->crtc_h)
			return true;

		/* Rotation / mirroring updates. */
		if (old_other_state->rotation != new_other_state->rotation)
			return true;

		/* Blending updates. */
		if (old_other_state->pixel_blend_mode !=
		    new_other_state->pixel_blend_mode)
			return true;

		/* Alpha updates. */
		if (old_other_state->alpha != new_other_state->alpha)
			return true;

		/* Colorspace changes. */
		if (old_other_state->color_range != new_other_state->color_range ||
		    old_other_state->color_encoding != new_other_state->color_encoding)
			return true;

		/* Framebuffer checks fall at the end. */
		if (!old_other_state->fb || !new_other_state->fb)
			continue;

		/* Pixel format changes can require bandwidth updates. */
		if (old_other_state->fb->format != new_other_state->fb->format)
			return true;

		old_afb = (struct amdgpu_framebuffer *)old_other_state->fb;
		new_afb = (struct amdgpu_framebuffer *)new_other_state->fb;

		/* Tiling and DCC changes also require bandwidth updates. */
		if (old_afb->tiling_flags != new_afb->tiling_flags ||
		    old_afb->base.modifier != new_afb->base.modifier)
			return true;
	}

	return false;
}

static int dm_check_cursor_fb(struct amdgpu_crtc *new_acrtc,
			      struct drm_plane_state *new_plane_state,
			      struct drm_framebuffer *fb)
{
	struct amdgpu_device *adev = drm_to_adev(new_acrtc->base.dev);
	struct amdgpu_framebuffer *afb = to_amdgpu_framebuffer(fb);
	unsigned int pitch;
	bool linear;

	if (fb->width > new_acrtc->max_cursor_width ||
	    fb->height > new_acrtc->max_cursor_height) {
		DRM_DEBUG_ATOMIC("Bad cursor FB size %dx%d\n",
				 new_plane_state->fb->width,
				 new_plane_state->fb->height);
		return -EINVAL;
	}
	if (new_plane_state->src_w != fb->width << 16 ||
	    new_plane_state->src_h != fb->height << 16) {
		DRM_DEBUG_ATOMIC("Cropping not supported for cursor plane\n");
		return -EINVAL;
	}

	/* Pitch in pixels */
	pitch = fb->pitches[0] / fb->format->cpp[0];

	if (fb->width != pitch) {
		DRM_DEBUG_ATOMIC("Cursor FB width %d doesn't match pitch %d",
				 fb->width, pitch);
		return -EINVAL;
	}

	switch (pitch) {
	case 64:
	case 128:
	case 256:
		/* FB pitch is supported by cursor plane */
		break;
	default:
		DRM_DEBUG_ATOMIC("Bad cursor FB pitch %d px\n", pitch);
		return -EINVAL;
	}

	/* Core DRM takes care of checking FB modifiers, so we only need to
	 * check tiling flags when the FB doesn't have a modifier. */
	if (!(fb->flags & DRM_MODE_FB_MODIFIERS)) {
		if (adev->family < AMDGPU_FAMILY_AI) {
			linear = AMDGPU_TILING_GET(afb->tiling_flags, ARRAY_MODE) != DC_ARRAY_2D_TILED_THIN1 &&
			         AMDGPU_TILING_GET(afb->tiling_flags, ARRAY_MODE) != DC_ARRAY_1D_TILED_THIN1 &&
				 AMDGPU_TILING_GET(afb->tiling_flags, MICRO_TILE_MODE) == 0;
		} else {
			linear = AMDGPU_TILING_GET(afb->tiling_flags, SWIZZLE_MODE) == 0;
		}
		if (!linear) {
			DRM_DEBUG_ATOMIC("Cursor FB not linear");
			return -EINVAL;
		}
	}

	return 0;
}

static int dm_update_plane_state(struct dc *dc,
				 struct drm_atomic_state *state,
				 struct drm_plane *plane,
				 struct drm_plane_state *old_plane_state,
				 struct drm_plane_state *new_plane_state,
				 bool enable,
				 bool *lock_and_validation_needed)
{

	struct dm_atomic_state *dm_state = NULL;
	struct drm_crtc *new_plane_crtc, *old_plane_crtc;
	struct drm_crtc_state *old_crtc_state, *new_crtc_state;
	struct dm_crtc_state *dm_new_crtc_state, *dm_old_crtc_state;
	struct dm_plane_state *dm_new_plane_state, *dm_old_plane_state;
	struct amdgpu_crtc *new_acrtc;
	bool needs_reset;
	int ret = 0;


	new_plane_crtc = new_plane_state->crtc;
	old_plane_crtc = old_plane_state->crtc;
	dm_new_plane_state = to_dm_plane_state(new_plane_state);
	dm_old_plane_state = to_dm_plane_state(old_plane_state);

	if (plane->type == DRM_PLANE_TYPE_CURSOR) {
		if (!enable || !new_plane_crtc ||
			drm_atomic_plane_disabling(plane->state, new_plane_state))
			return 0;

		new_acrtc = to_amdgpu_crtc(new_plane_crtc);

		if (new_plane_state->src_x != 0 || new_plane_state->src_y != 0) {
			DRM_DEBUG_ATOMIC("Cropping not supported for cursor plane\n");
			return -EINVAL;
		}

		if (new_plane_state->fb) {
			ret = dm_check_cursor_fb(new_acrtc, new_plane_state,
						 new_plane_state->fb);
			if (ret)
				return ret;
		}

		return 0;
	}

	needs_reset = should_reset_plane(state, plane, old_plane_state,
					 new_plane_state);

	/* Remove any changed/removed planes */
	if (!enable) {
		if (!needs_reset)
			return 0;

		if (!old_plane_crtc)
			return 0;

		old_crtc_state = drm_atomic_get_old_crtc_state(
				state, old_plane_crtc);
		dm_old_crtc_state = to_dm_crtc_state(old_crtc_state);

		if (!dm_old_crtc_state->stream)
			return 0;

		DRM_DEBUG_ATOMIC("Disabling DRM plane: %d on DRM crtc %d\n",
				plane->base.id, old_plane_crtc->base.id);

		ret = dm_atomic_get_state(state, &dm_state);
		if (ret)
			return ret;

		if (!dc_remove_plane_from_context(
				dc,
				dm_old_crtc_state->stream,
				dm_old_plane_state->dc_state,
				dm_state->context)) {

			return -EINVAL;
		}


		dc_plane_state_release(dm_old_plane_state->dc_state);
		dm_new_plane_state->dc_state = NULL;

		*lock_and_validation_needed = true;

	} else { /* Add new planes */
		struct dc_plane_state *dc_new_plane_state;

		if (drm_atomic_plane_disabling(plane->state, new_plane_state))
			return 0;

		if (!new_plane_crtc)
			return 0;

		new_crtc_state = drm_atomic_get_new_crtc_state(state, new_plane_crtc);
		dm_new_crtc_state = to_dm_crtc_state(new_crtc_state);

		if (!dm_new_crtc_state->stream)
			return 0;

		if (!needs_reset)
			return 0;

		ret = dm_plane_helper_check_state(new_plane_state, new_crtc_state);
		if (ret)
			return ret;

		WARN_ON(dm_new_plane_state->dc_state);

		dc_new_plane_state = dc_create_plane_state(dc);
		if (!dc_new_plane_state)
			return -ENOMEM;

		DRM_DEBUG_DRIVER("Enabling DRM plane: %d on DRM crtc %d\n",
				plane->base.id, new_plane_crtc->base.id);

		ret = fill_dc_plane_attributes(
			drm_to_adev(new_plane_crtc->dev),
			dc_new_plane_state,
			new_plane_state,
			new_crtc_state);
		if (ret) {
			dc_plane_state_release(dc_new_plane_state);
			return ret;
		}

		ret = dm_atomic_get_state(state, &dm_state);
		if (ret) {
			dc_plane_state_release(dc_new_plane_state);
			return ret;
		}

		/*
		 * Any atomic check errors that occur after this will
		 * not need a release. The plane state will be attached
		 * to the stream, and therefore part of the atomic
		 * state. It'll be released when the atomic state is
		 * cleaned.
		 */
		if (!dc_add_plane_to_context(
				dc,
				dm_new_crtc_state->stream,
				dc_new_plane_state,
				dm_state->context)) {

			dc_plane_state_release(dc_new_plane_state);
			return -EINVAL;
		}

		dm_new_plane_state->dc_state = dc_new_plane_state;

		/* Tell DC to do a full surface update every time there
		 * is a plane change. Inefficient, but works for now.
		 */
		dm_new_plane_state->dc_state->update_flags.bits.full_update = 1;

		*lock_and_validation_needed = true;
	}


	return ret;
}

static int dm_check_crtc_cursor(struct drm_atomic_state *state,
				struct drm_crtc *crtc,
				struct drm_crtc_state *new_crtc_state)
{
	struct drm_plane_state *new_cursor_state, *new_primary_state;
	int cursor_scale_w, cursor_scale_h, primary_scale_w, primary_scale_h;

	/* On DCE and DCN there is no dedicated hardware cursor plane. We get a
	 * cursor per pipe but it's going to inherit the scaling and
	 * positioning from the underlying pipe. Check the cursor plane's
	 * blending properties match the primary plane's. */

	new_cursor_state = drm_atomic_get_new_plane_state(state, crtc->cursor);
	new_primary_state = drm_atomic_get_new_plane_state(state, crtc->primary);
	if (!new_cursor_state || !new_primary_state || !new_cursor_state->fb) {
		return 0;
	}

	cursor_scale_w = new_cursor_state->crtc_w * 1000 /
			 (new_cursor_state->src_w >> 16);
	cursor_scale_h = new_cursor_state->crtc_h * 1000 /
			 (new_cursor_state->src_h >> 16);

	primary_scale_w = new_primary_state->crtc_w * 1000 /
			 (new_primary_state->src_w >> 16);
	primary_scale_h = new_primary_state->crtc_h * 1000 /
			 (new_primary_state->src_h >> 16);

	if (cursor_scale_w != primary_scale_w ||
	    cursor_scale_h != primary_scale_h) {
		DRM_DEBUG_ATOMIC("Cursor plane scaling doesn't match primary plane\n");
		return -EINVAL;
	}

	return 0;
}

#if defined(CONFIG_DRM_AMD_DC_DCN)
static int add_affected_mst_dsc_crtcs(struct drm_atomic_state *state, struct drm_crtc *crtc)
{
	struct drm_connector *connector;
	struct drm_connector_state *conn_state;
	struct amdgpu_dm_connector *aconnector = NULL;
	int i;
	for_each_new_connector_in_state(state, connector, conn_state, i) {
		if (conn_state->crtc != crtc)
			continue;

		aconnector = to_amdgpu_dm_connector(connector);
		if (!aconnector->port || !aconnector->mst_port)
			aconnector = NULL;
		else
			break;
	}

	if (!aconnector)
		return 0;

	return drm_dp_mst_add_affected_dsc_crtcs(state, &aconnector->mst_port->mst_mgr);
}
#endif

/**
 * amdgpu_dm_atomic_check() - Atomic check implementation for AMDgpu DM.
 * @dev: The DRM device
 * @state: The atomic state to commit
 *
 * Validate that the given atomic state is programmable by DC into hardware.
 * This involves constructing a &struct dc_state reflecting the new hardware
 * state we wish to commit, then querying DC to see if it is programmable. It's
 * important not to modify the existing DC state. Otherwise, atomic_check
 * may unexpectedly commit hardware changes.
 *
 * When validating the DC state, it's important that the right locks are
 * acquired. For full updates case which removes/adds/updates streams on one
 * CRTC while flipping on another CRTC, acquiring global lock will guarantee
 * that any such full update commit will wait for completion of any outstanding
 * flip using DRMs synchronization events.
 *
 * Note that DM adds the affected connectors for all CRTCs in state, when that
 * might not seem necessary. This is because DC stream creation requires the
 * DC sink, which is tied to the DRM connector state. Cleaning this up should
 * be possible but non-trivial - a possible TODO item.
 *
 * Return: -Error code if validation failed.
 */
static int amdgpu_dm_atomic_check(struct drm_device *dev,
				  struct drm_atomic_state *state)
{
	struct amdgpu_device *adev = drm_to_adev(dev);
	struct dm_atomic_state *dm_state = NULL;
	struct dc *dc = adev->dm.dc;
	struct drm_connector *connector;
	struct drm_connector_state *old_con_state, *new_con_state;
	struct drm_crtc *crtc;
	struct drm_crtc_state *old_crtc_state, *new_crtc_state;
	struct drm_plane *plane;
	struct drm_plane_state *old_plane_state, *new_plane_state;
	enum dc_status status;
	int ret, i;
	bool lock_and_validation_needed = false;
	struct dm_crtc_state *dm_old_crtc_state;

	trace_amdgpu_dm_atomic_check_begin(state);

	ret = drm_atomic_helper_check_modeset(dev, state);
	if (ret)
		goto fail;

	/* Check connector changes */
	for_each_oldnew_connector_in_state(state, connector, old_con_state, new_con_state, i) {
		struct dm_connector_state *dm_old_con_state = to_dm_connector_state(old_con_state);
		struct dm_connector_state *dm_new_con_state = to_dm_connector_state(new_con_state);

		/* Skip connectors that are disabled or part of modeset already. */
		if (!old_con_state->crtc && !new_con_state->crtc)
			continue;

		if (!new_con_state->crtc)
			continue;

		new_crtc_state = drm_atomic_get_crtc_state(state, new_con_state->crtc);
		if (IS_ERR(new_crtc_state)) {
			ret = PTR_ERR(new_crtc_state);
			goto fail;
		}

		if (dm_old_con_state->abm_level !=
		    dm_new_con_state->abm_level)
			new_crtc_state->connectors_changed = true;
	}

#if defined(CONFIG_DRM_AMD_DC_DCN)
	if (adev->asic_type >= CHIP_NAVI10) {
		for_each_oldnew_crtc_in_state(state, crtc, old_crtc_state, new_crtc_state, i) {
			if (drm_atomic_crtc_needs_modeset(new_crtc_state)) {
				ret = add_affected_mst_dsc_crtcs(state, crtc);
				if (ret)
					goto fail;
			}
		}
	}
#endif
	for_each_oldnew_crtc_in_state(state, crtc, old_crtc_state, new_crtc_state, i) {
		dm_old_crtc_state = to_dm_crtc_state(old_crtc_state);

		if (!drm_atomic_crtc_needs_modeset(new_crtc_state) &&
		    !new_crtc_state->color_mgmt_changed &&
		    old_crtc_state->vrr_enabled == new_crtc_state->vrr_enabled &&
			dm_old_crtc_state->dsc_force_changed == false)
			continue;

		if (!new_crtc_state->enable)
			continue;

		ret = drm_atomic_add_affected_connectors(state, crtc);
		if (ret)
			return ret;

		ret = drm_atomic_add_affected_planes(state, crtc);
		if (ret)
			goto fail;

		if (dm_old_crtc_state->dsc_force_changed)
			new_crtc_state->mode_changed = true;
	}

	/*
	 * Add all primary and overlay planes on the CRTC to the state
	 * whenever a plane is enabled to maintain correct z-ordering
	 * and to enable fast surface updates.
	 */
	drm_for_each_crtc(crtc, dev) {
		bool modified = false;

		for_each_oldnew_plane_in_state(state, plane, old_plane_state, new_plane_state, i) {
			if (plane->type == DRM_PLANE_TYPE_CURSOR)
				continue;

			if (new_plane_state->crtc == crtc ||
			    old_plane_state->crtc == crtc) {
				modified = true;
				break;
			}
		}

		if (!modified)
			continue;

		drm_for_each_plane_mask(plane, state->dev, crtc->state->plane_mask) {
			if (plane->type == DRM_PLANE_TYPE_CURSOR)
				continue;

			new_plane_state =
				drm_atomic_get_plane_state(state, plane);

			if (IS_ERR(new_plane_state)) {
				ret = PTR_ERR(new_plane_state);
				goto fail;
			}
		}
	}

	/* Remove exiting planes if they are modified */
	for_each_oldnew_plane_in_state_reverse(state, plane, old_plane_state, new_plane_state, i) {
		ret = dm_update_plane_state(dc, state, plane,
					    old_plane_state,
					    new_plane_state,
					    false,
					    &lock_and_validation_needed);
		if (ret)
			goto fail;
	}

	/* Disable all crtcs which require disable */
	for_each_oldnew_crtc_in_state(state, crtc, old_crtc_state, new_crtc_state, i) {
		ret = dm_update_crtc_state(&adev->dm, state, crtc,
					   old_crtc_state,
					   new_crtc_state,
					   false,
					   &lock_and_validation_needed);
		if (ret)
			goto fail;
	}

	/* Enable all crtcs which require enable */
	for_each_oldnew_crtc_in_state(state, crtc, old_crtc_state, new_crtc_state, i) {
		ret = dm_update_crtc_state(&adev->dm, state, crtc,
					   old_crtc_state,
					   new_crtc_state,
					   true,
					   &lock_and_validation_needed);
		if (ret)
			goto fail;
	}

	/* Add new/modified planes */
	for_each_oldnew_plane_in_state_reverse(state, plane, old_plane_state, new_plane_state, i) {
		ret = dm_update_plane_state(dc, state, plane,
					    old_plane_state,
					    new_plane_state,
					    true,
					    &lock_and_validation_needed);
		if (ret)
			goto fail;
	}

	/* Run this here since we want to validate the streams we created */
	ret = drm_atomic_helper_check_planes(dev, state);
	if (ret)
		goto fail;

	/* Check cursor planes scaling */
	for_each_new_crtc_in_state(state, crtc, new_crtc_state, i) {
		ret = dm_check_crtc_cursor(state, crtc, new_crtc_state);
		if (ret)
			goto fail;
	}

	if (state->legacy_cursor_update) {
		/*
		 * This is a fast cursor update coming from the plane update
		 * helper, check if it can be done asynchronously for better
		 * performance.
		 */
		state->async_update =
			!drm_atomic_helper_async_check(dev, state);

		/*
		 * Skip the remaining global validation if this is an async
		 * update. Cursor updates can be done without affecting
		 * state or bandwidth calcs and this avoids the performance
		 * penalty of locking the private state object and
		 * allocating a new dc_state.
		 */
		if (state->async_update)
			return 0;
	}

	/* Check scaling and underscan changes*/
	/* TODO Removed scaling changes validation due to inability to commit
	 * new stream into context w\o causing full reset. Need to
	 * decide how to handle.
	 */
	for_each_oldnew_connector_in_state(state, connector, old_con_state, new_con_state, i) {
		struct dm_connector_state *dm_old_con_state = to_dm_connector_state(old_con_state);
		struct dm_connector_state *dm_new_con_state = to_dm_connector_state(new_con_state);
		struct amdgpu_crtc *acrtc = to_amdgpu_crtc(dm_new_con_state->base.crtc);

		/* Skip any modesets/resets */
		if (!acrtc || drm_atomic_crtc_needs_modeset(
				drm_atomic_get_new_crtc_state(state, &acrtc->base)))
			continue;

		/* Skip any thing not scale or underscan changes */
		if (!is_scaling_state_different(dm_new_con_state, dm_old_con_state))
			continue;

		lock_and_validation_needed = true;
	}

	/**
	 * Streams and planes are reset when there are changes that affect
	 * bandwidth. Anything that affects bandwidth needs to go through
	 * DC global validation to ensure that the configuration can be applied
	 * to hardware.
	 *
	 * We have to currently stall out here in atomic_check for outstanding
	 * commits to finish in this case because our IRQ handlers reference
	 * DRM state directly - we can end up disabling interrupts too early
	 * if we don't.
	 *
	 * TODO: Remove this stall and drop DM state private objects.
	 */
	if (lock_and_validation_needed) {
		ret = dm_atomic_get_state(state, &dm_state);
		if (ret)
			goto fail;

		ret = do_aquire_global_lock(dev, state);
		if (ret)
			goto fail;

#if defined(CONFIG_DRM_AMD_DC_DCN)
		if (!compute_mst_dsc_configs_for_state(state, dm_state->context))
			goto fail;

		ret = dm_update_mst_vcpi_slots_for_dsc(state, dm_state->context);
		if (ret)
			goto fail;
#endif

		/*
		 * Perform validation of MST topology in the state:
		 * We need to perform MST atomic check before calling
		 * dc_validate_global_state(), or there is a chance
		 * to get stuck in an infinite loop and hang eventually.
		 */
		ret = drm_dp_mst_atomic_check(state);
		if (ret)
			goto fail;
		status = dc_validate_global_state(dc, dm_state->context, false);
		if (status != DC_OK) {
			DC_LOG_WARNING("DC global validation failure: %s (%d)",
				       dc_status_to_str(status), status);
			ret = -EINVAL;
			goto fail;
		}
	} else {
		/*
		 * The commit is a fast update. Fast updates shouldn't change
		 * the DC context, affect global validation, and can have their
		 * commit work done in parallel with other commits not touching
		 * the same resource. If we have a new DC context as part of
		 * the DM atomic state from validation we need to free it and
		 * retain the existing one instead.
		 *
		 * Furthermore, since the DM atomic state only contains the DC
		 * context and can safely be annulled, we can free the state
		 * and clear the associated private object now to free
		 * some memory and avoid a possible use-after-free later.
		 */

		for (i = 0; i < state->num_private_objs; i++) {
			struct drm_private_obj *obj = state->private_objs[i].ptr;

			if (obj->funcs == adev->dm.atomic_obj.funcs) {
				int j = state->num_private_objs-1;

				dm_atomic_destroy_state(obj,
						state->private_objs[i].state);

				/* If i is not at the end of the array then the
				 * last element needs to be moved to where i was
				 * before the array can safely be truncated.
				 */
				if (i != j)
					state->private_objs[i] =
						state->private_objs[j];

				state->private_objs[j].ptr = NULL;
				state->private_objs[j].state = NULL;
				state->private_objs[j].old_state = NULL;
				state->private_objs[j].new_state = NULL;

				state->num_private_objs = j;
				break;
			}
		}
	}

	/* Store the overall update type for use later in atomic check. */
	for_each_new_crtc_in_state (state, crtc, new_crtc_state, i) {
		struct dm_crtc_state *dm_new_crtc_state =
			to_dm_crtc_state(new_crtc_state);

		dm_new_crtc_state->update_type = lock_and_validation_needed ?
							 UPDATE_TYPE_FULL :
							 UPDATE_TYPE_FAST;
	}

	/* Must be success */
	WARN_ON(ret);

	trace_amdgpu_dm_atomic_check_finish(state, ret);

	return ret;

fail:
	if (ret == -EDEADLK)
		DRM_DEBUG_DRIVER("Atomic check stopped to avoid deadlock.\n");
	else if (ret == -EINTR || ret == -EAGAIN || ret == -ERESTARTSYS)
		DRM_DEBUG_DRIVER("Atomic check stopped due to signal.\n");
	else
		DRM_DEBUG_DRIVER("Atomic check failed with err: %d \n", ret);

	trace_amdgpu_dm_atomic_check_finish(state, ret);

	return ret;
}

static bool is_dp_capable_without_timing_msa(struct dc *dc,
					     struct amdgpu_dm_connector *amdgpu_dm_connector)
{
	uint8_t dpcd_data;
	bool capable = false;

	if (amdgpu_dm_connector->dc_link &&
		dm_helpers_dp_read_dpcd(
				NULL,
				amdgpu_dm_connector->dc_link,
				DP_DOWN_STREAM_PORT_COUNT,
				&dpcd_data,
				sizeof(dpcd_data))) {
		capable = (dpcd_data & DP_MSA_TIMING_PAR_IGNORED) ? true:false;
	}

	return capable;
}
void amdgpu_dm_update_freesync_caps(struct drm_connector *connector,
					struct edid *edid)
{
	int i;
	bool edid_check_required;
	struct detailed_timing *timing;
	struct detailed_non_pixel *data;
	struct detailed_data_monitor_range *range;
	struct amdgpu_dm_connector *amdgpu_dm_connector =
			to_amdgpu_dm_connector(connector);
	struct dm_connector_state *dm_con_state = NULL;

	struct drm_device *dev = connector->dev;
	struct amdgpu_device *adev = drm_to_adev(dev);
	bool freesync_capable = false;

	if (!connector->state) {
		DRM_ERROR("%s - Connector has no state", __func__);
		goto update;
	}

	if (!edid) {
		dm_con_state = to_dm_connector_state(connector->state);

		amdgpu_dm_connector->min_vfreq = 0;
		amdgpu_dm_connector->max_vfreq = 0;
		amdgpu_dm_connector->pixel_clock_mhz = 0;

		goto update;
	}

	dm_con_state = to_dm_connector_state(connector->state);

	edid_check_required = false;
	if (!amdgpu_dm_connector->dc_sink) {
		DRM_ERROR("dc_sink NULL, could not add free_sync module.\n");
		goto update;
	}
	if (!adev->dm.freesync_module)
		goto update;
	/*
	 * if edid non zero restrict freesync only for dp and edp
	 */
	if (edid) {
		if (amdgpu_dm_connector->dc_sink->sink_signal == SIGNAL_TYPE_DISPLAY_PORT
			|| amdgpu_dm_connector->dc_sink->sink_signal == SIGNAL_TYPE_EDP) {
			edid_check_required = is_dp_capable_without_timing_msa(
						adev->dm.dc,
						amdgpu_dm_connector);
		}
	}
	if (edid_check_required == true && (edid->version > 1 ||
	   (edid->version == 1 && edid->revision > 1))) {
		for (i = 0; i < 4; i++) {

			timing	= &edid->detailed_timings[i];
			data	= &timing->data.other_data;
			range	= &data->data.range;
			/*
			 * Check if monitor has continuous frequency mode
			 */
			if (data->type != EDID_DETAIL_MONITOR_RANGE)
				continue;
			/*
			 * Check for flag range limits only. If flag == 1 then
			 * no additional timing information provided.
			 * Default GTF, GTF Secondary curve and CVT are not
			 * supported
			 */
			if (range->flags != 1)
				continue;

			amdgpu_dm_connector->min_vfreq = range->min_vfreq;
			amdgpu_dm_connector->max_vfreq = range->max_vfreq;
			amdgpu_dm_connector->pixel_clock_mhz =
				range->pixel_clock_mhz * 10;
			break;
		}

		if (amdgpu_dm_connector->max_vfreq -
		    amdgpu_dm_connector->min_vfreq > 10) {

			freesync_capable = true;
		}
	}

update:
	if (dm_con_state)
		dm_con_state->freesync_capable = freesync_capable;

	if (connector->vrr_capable_property)
		drm_connector_set_vrr_capable_property(connector,
						       freesync_capable);
}

static void amdgpu_dm_set_psr_caps(struct dc_link *link)
{
	uint8_t dpcd_data[EDP_PSR_RECEIVER_CAP_SIZE];

	if (!(link->connector_signal & SIGNAL_TYPE_EDP))
		return;
	if (link->type == dc_connection_none)
		return;
	if (dm_helpers_dp_read_dpcd(NULL, link, DP_PSR_SUPPORT,
					dpcd_data, sizeof(dpcd_data))) {
		link->dpcd_caps.psr_caps.psr_version = dpcd_data[0];

		if (dpcd_data[0] == 0) {
			link->psr_settings.psr_version = DC_PSR_VERSION_UNSUPPORTED;
			link->psr_settings.psr_feature_enabled = false;
		} else {
			link->psr_settings.psr_version = DC_PSR_VERSION_1;
			link->psr_settings.psr_feature_enabled = true;
		}

		DRM_INFO("PSR support:%d\n", link->psr_settings.psr_feature_enabled);
	}
}

/*
 * amdgpu_dm_link_setup_psr() - configure psr link
 * @stream: stream state
 *
 * Return: true if success
 */
static bool amdgpu_dm_link_setup_psr(struct dc_stream_state *stream)
{
	struct dc_link *link = NULL;
	struct psr_config psr_config = {0};
	struct psr_context psr_context = {0};
	bool ret = false;

	if (stream == NULL)
		return false;

	link = stream->link;

	psr_config.psr_version = link->dpcd_caps.psr_caps.psr_version;

	if (psr_config.psr_version > 0) {
		psr_config.psr_exit_link_training_required = 0x1;
		psr_config.psr_frame_capture_indication_req = 0;
		psr_config.psr_rfb_setup_time = 0x37;
		psr_config.psr_sdp_transmit_line_num_deadline = 0x20;
		psr_config.allow_smu_optimizations = 0x0;

		ret = dc_link_setup_psr(link, stream, &psr_config, &psr_context);

	}
	DRM_DEBUG_DRIVER("PSR link: %d\n",	link->psr_settings.psr_feature_enabled);

	return ret;
}

/*
 * amdgpu_dm_psr_enable() - enable psr f/w
 * @stream: stream state
 *
 * Return: true if success
 */
bool amdgpu_dm_psr_enable(struct dc_stream_state *stream)
{
	struct dc_link *link = stream->link;
	unsigned int vsync_rate_hz = 0;
	struct dc_static_screen_params params = {0};
	/* Calculate number of static frames before generating interrupt to
	 * enter PSR.
	 */
	// Init fail safe of 2 frames static
	unsigned int num_frames_static = 2;

	DRM_DEBUG_DRIVER("Enabling psr...\n");

	vsync_rate_hz = div64_u64(div64_u64((
			stream->timing.pix_clk_100hz * 100),
			stream->timing.v_total),
			stream->timing.h_total);

	/* Round up
	 * Calculate number of frames such that at least 30 ms of time has
	 * passed.
	 */
	if (vsync_rate_hz != 0) {
		unsigned int frame_time_microsec = 1000000 / vsync_rate_hz;
		num_frames_static = (30000 / frame_time_microsec) + 1;
	}

	params.triggers.cursor_update = true;
	params.triggers.overlay_update = true;
	params.triggers.surface_update = true;
	params.num_frames = num_frames_static;

	dc_stream_set_static_screen_params(link->ctx->dc,
					   &stream, 1,
					   &params);

	return dc_link_set_psr_allow_active(link, true, false, false);
}

/*
 * amdgpu_dm_psr_disable() - disable psr f/w
 * @stream:  stream state
 *
 * Return: true if success
 */
static bool amdgpu_dm_psr_disable(struct dc_stream_state *stream)
{

	DRM_DEBUG_DRIVER("Disabling psr...\n");

	return dc_link_set_psr_allow_active(stream->link, false, true, false);
}

/*
 * amdgpu_dm_psr_disable() - disable psr f/w
 * if psr is enabled on any stream
 *
 * Return: true if success
 */
static bool amdgpu_dm_psr_disable_all(struct amdgpu_display_manager *dm)
{
	DRM_DEBUG_DRIVER("Disabling psr if psr is enabled on any stream\n");
	return dc_set_psr_allow_active(dm->dc, false);
}

void amdgpu_dm_trigger_timing_sync(struct drm_device *dev)
{
	struct amdgpu_device *adev = drm_to_adev(dev);
	struct dc *dc = adev->dm.dc;
	int i;

	mutex_lock(&adev->dm.dc_lock);
	if (dc->current_state) {
		for (i = 0; i < dc->current_state->stream_count; ++i)
			dc->current_state->streams[i]
				->triggered_crtc_reset.enabled =
				adev->dm.force_timing_sync;

		dm_enable_per_frame_crtc_master_sync(dc->current_state);
		dc_trigger_sync(dc, dc->current_state);
	}
	mutex_unlock(&adev->dm.dc_lock);
}

void dm_write_reg_func(const struct dc_context *ctx, uint32_t address,
		       uint32_t value, const char *func_name)
{
#ifdef DM_CHECK_ADDR_0
	if (address == 0) {
		DC_ERR("invalid register write. address = 0");
		return;
	}
#endif
	cgs_write_register(ctx->cgs_device, address, value);
	trace_amdgpu_dc_wreg(&ctx->perf_trace->write_count, address, value);
}

uint32_t dm_read_reg_func(const struct dc_context *ctx, uint32_t address,
			  const char *func_name)
{
	uint32_t value;
#ifdef DM_CHECK_ADDR_0
	if (address == 0) {
		DC_ERR("invalid register read; address = 0\n");
		return 0;
	}
#endif

	if (ctx->dmub_srv &&
	    ctx->dmub_srv->reg_helper_offload.gather_in_progress &&
	    !ctx->dmub_srv->reg_helper_offload.should_burst_write) {
		ASSERT(false);
		return 0;
	}

	value = cgs_read_register(ctx->cgs_device, address);

	trace_amdgpu_dc_rreg(&ctx->perf_trace->read_count, address, value);

	return value;
}<|MERGE_RESOLUTION|>--- conflicted
+++ resolved
@@ -5300,59 +5300,6 @@
 	return &state->base;
 }
 
-<<<<<<< HEAD
-#ifdef CONFIG_DEBUG_FS
-static int amdgpu_dm_crtc_atomic_set_property(struct drm_crtc *crtc,
-					    struct drm_crtc_state *crtc_state,
-					    struct drm_property *property,
-					    uint64_t val)
-{
-	struct drm_device *dev = crtc->dev;
-	struct amdgpu_device *adev = drm_to_adev(dev);
-	struct dm_crtc_state *dm_new_state =
-		to_dm_crtc_state(crtc_state);
-
-	if (property == adev->dm.crc_win_x_start_property)
-		dm_new_state->crc_window.x_start = val;
-	else if (property == adev->dm.crc_win_y_start_property)
-		dm_new_state->crc_window.y_start = val;
-	else if (property == adev->dm.crc_win_x_end_property)
-		dm_new_state->crc_window.x_end = val;
-	else if (property == adev->dm.crc_win_y_end_property)
-		dm_new_state->crc_window.y_end = val;
-	else
-		return -EINVAL;
-
-	return 0;
-}
-
-static int amdgpu_dm_crtc_atomic_get_property(struct drm_crtc *crtc,
-					    const struct drm_crtc_state *state,
-					    struct drm_property *property,
-					    uint64_t *val)
-{
-	struct drm_device *dev = crtc->dev;
-	struct amdgpu_device *adev = drm_to_adev(dev);
-	struct dm_crtc_state *dm_state =
-		to_dm_crtc_state(state);
-
-	if (property == adev->dm.crc_win_x_start_property)
-		*val = dm_state->crc_window.x_start;
-	else if (property == adev->dm.crc_win_y_start_property)
-		*val = dm_state->crc_window.y_start;
-	else if (property == adev->dm.crc_win_x_end_property)
-		*val = dm_state->crc_window.x_end;
-	else if (property == adev->dm.crc_win_y_end_property)
-		*val = dm_state->crc_window.y_end;
-	else
-		return -EINVAL;
-
-	return 0;
-}
-#endif
-
-=======
->>>>>>> df7b6229
 static inline int dm_set_vupdate_irq(struct drm_crtc *crtc, bool enable)
 {
 	enum dc_irq_source irq_source;
@@ -8313,14 +8260,8 @@
 			dc_stream_retain(dm_new_crtc_state->stream);
 			acrtc->dm_irq_params.stream = dm_new_crtc_state->stream;
 			manage_dm_interrupts(adev, acrtc, true);
-<<<<<<< HEAD
-		}
-		if (IS_ENABLED(CONFIG_DEBUG_FS) && new_crtc_state->active &&
-			amdgpu_dm_is_valid_crc_source(dm_new_crtc_state->crc_src)) {
-=======
 
 #ifdef CONFIG_DEBUG_FS
->>>>>>> df7b6229
 			/**
 			 * Frontend may have changed so reapply the CRC capture
 			 * settings for the stream.
@@ -8329,14 +8270,10 @@
 
 			if (amdgpu_dm_is_valid_crc_source(dm_new_crtc_state->crc_src)) {
 				amdgpu_dm_crtc_configure_crc_source(
-<<<<<<< HEAD
-					crtc, dm_new_crtc_state, dm_new_crtc_state->crc_src);
-=======
 					crtc, dm_new_crtc_state,
 					dm_new_crtc_state->crc_src);
 			}
 #endif
->>>>>>> df7b6229
 		}
 	}
 
