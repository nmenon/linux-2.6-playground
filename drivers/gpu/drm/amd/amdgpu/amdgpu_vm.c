/*
 * Copyright 2008 Advanced Micro Devices, Inc.
 * Copyright 2008 Red Hat Inc.
 * Copyright 2009 Jerome Glisse.
 *
 * Permission is hereby granted, free of charge, to any person obtaining a
 * copy of this software and associated documentation files (the "Software"),
 * to deal in the Software without restriction, including without limitation
 * the rights to use, copy, modify, merge, publish, distribute, sublicense,
 * and/or sell copies of the Software, and to permit persons to whom the
 * Software is furnished to do so, subject to the following conditions:
 *
 * The above copyright notice and this permission notice shall be included in
 * all copies or substantial portions of the Software.
 *
 * THE SOFTWARE IS PROVIDED "AS IS", WITHOUT WARRANTY OF ANY KIND, EXPRESS OR
 * IMPLIED, INCLUDING BUT NOT LIMITED TO THE WARRANTIES OF MERCHANTABILITY,
 * FITNESS FOR A PARTICULAR PURPOSE AND NONINFRINGEMENT.  IN NO EVENT SHALL
 * THE COPYRIGHT HOLDER(S) OR AUTHOR(S) BE LIABLE FOR ANY CLAIM, DAMAGES OR
 * OTHER LIABILITY, WHETHER IN AN ACTION OF CONTRACT, TORT OR OTHERWISE,
 * ARISING FROM, OUT OF OR IN CONNECTION WITH THE SOFTWARE OR THE USE OR
 * OTHER DEALINGS IN THE SOFTWARE.
 *
 * Authors: Dave Airlie
 *          Alex Deucher
 *          Jerome Glisse
 */

#include <linux/dma-fence-array.h>
#include <linux/interval_tree_generic.h>
#include <linux/idr.h>
#include <linux/dma-buf.h>

#include <drm/amdgpu_drm.h>
#include <drm/drm_drv.h>
#include "amdgpu.h"
#include "amdgpu_trace.h"
#include "amdgpu_amdkfd.h"
#include "amdgpu_gmc.h"
#include "amdgpu_xgmi.h"
#include "amdgpu_dma_buf.h"
#include "amdgpu_res_cursor.h"
#include "kfd_svm.h"

/**
 * DOC: GPUVM
 *
 * GPUVM is similar to the legacy gart on older asics, however
 * rather than there being a single global gart table
 * for the entire GPU, there are multiple VM page tables active
 * at any given time.  The VM page tables can contain a mix
 * vram pages and system memory pages and system memory pages
 * can be mapped as snooped (cached system pages) or unsnooped
 * (uncached system pages).
 * Each VM has an ID associated with it and there is a page table
 * associated with each VMID.  When executing a command buffer,
 * the kernel tells the the ring what VMID to use for that command
 * buffer.  VMIDs are allocated dynamically as commands are submitted.
 * The userspace drivers maintain their own address space and the kernel
 * sets up their pages tables accordingly when they submit their
 * command buffers and a VMID is assigned.
 * Cayman/Trinity support up to 8 active VMs at any given time;
 * SI supports 16.
 */

#define START(node) ((node)->start)
#define LAST(node) ((node)->last)

INTERVAL_TREE_DEFINE(struct amdgpu_bo_va_mapping, rb, uint64_t, __subtree_last,
		     START, LAST, static, amdgpu_vm_it)

#undef START
#undef LAST

/**
 * struct amdgpu_prt_cb - Helper to disable partial resident texture feature from a fence callback
 */
struct amdgpu_prt_cb {

	/**
	 * @adev: amdgpu device
	 */
	struct amdgpu_device *adev;

	/**
	 * @cb: callback
	 */
	struct dma_fence_cb cb;
};

/**
 * struct amdgpu_vm_tlb_seq_cb - Helper to increment the TLB flush sequence
 */
struct amdgpu_vm_tlb_seq_cb {
	/**
	 * @vm: pointer to the amdgpu_vm structure to set the fence sequence on
	 */
	struct amdgpu_vm *vm;

	/**
	 * @cb: callback
	 */
	struct dma_fence_cb cb;
};

/**
 * amdgpu_vm_set_pasid - manage pasid and vm ptr mapping
 *
 * @adev: amdgpu_device pointer
 * @vm: amdgpu_vm pointer
 * @pasid: the pasid the VM is using on this GPU
 *
 * Set the pasid this VM is using on this GPU, can also be used to remove the
 * pasid by passing in zero.
 *
 */
int amdgpu_vm_set_pasid(struct amdgpu_device *adev, struct amdgpu_vm *vm,
			u32 pasid)
{
	int r;

	if (vm->pasid == pasid)
		return 0;

	if (vm->pasid) {
		r = xa_err(xa_erase_irq(&adev->vm_manager.pasids, vm->pasid));
		if (r < 0)
			return r;

		vm->pasid = 0;
	}

	if (pasid) {
		r = xa_err(xa_store_irq(&adev->vm_manager.pasids, pasid, vm,
					GFP_KERNEL));
		if (r < 0)
			return r;

		vm->pasid = pasid;
	}


	return 0;
}

/*
 * vm eviction_lock can be taken in MMU notifiers. Make sure no reclaim-FS
 * happens while holding this lock anywhere to prevent deadlocks when
 * an MMU notifier runs in reclaim-FS context.
 */
static inline void amdgpu_vm_eviction_lock(struct amdgpu_vm *vm)
{
	mutex_lock(&vm->eviction_lock);
	vm->saved_flags = memalloc_noreclaim_save();
}

static inline int amdgpu_vm_eviction_trylock(struct amdgpu_vm *vm)
{
	if (mutex_trylock(&vm->eviction_lock)) {
		vm->saved_flags = memalloc_noreclaim_save();
		return 1;
	}
	return 0;
}

static inline void amdgpu_vm_eviction_unlock(struct amdgpu_vm *vm)
{
	memalloc_noreclaim_restore(vm->saved_flags);
	mutex_unlock(&vm->eviction_lock);
}

/**
 * amdgpu_vm_bo_evicted - vm_bo is evicted
 *
 * @vm_bo: vm_bo which is evicted
 *
 * State for PDs/PTs and per VM BOs which are not at the location they should
 * be.
 */
static void amdgpu_vm_bo_evicted(struct amdgpu_vm_bo_base *vm_bo)
{
	struct amdgpu_vm *vm = vm_bo->vm;
	struct amdgpu_bo *bo = vm_bo->bo;

	vm_bo->moved = true;
	if (bo->tbo.type == ttm_bo_type_kernel)
		list_move(&vm_bo->vm_status, &vm->evicted);
	else
		list_move_tail(&vm_bo->vm_status, &vm->evicted);
}
/**
 * amdgpu_vm_bo_moved - vm_bo is moved
 *
 * @vm_bo: vm_bo which is moved
 *
 * State for per VM BOs which are moved, but that change is not yet reflected
 * in the page tables.
 */
static void amdgpu_vm_bo_moved(struct amdgpu_vm_bo_base *vm_bo)
{
	list_move(&vm_bo->vm_status, &vm_bo->vm->moved);
}

/**
 * amdgpu_vm_bo_idle - vm_bo is idle
 *
 * @vm_bo: vm_bo which is now idle
 *
 * State for PDs/PTs and per VM BOs which have gone through the state machine
 * and are now idle.
 */
static void amdgpu_vm_bo_idle(struct amdgpu_vm_bo_base *vm_bo)
{
	list_move(&vm_bo->vm_status, &vm_bo->vm->idle);
	vm_bo->moved = false;
}

/**
 * amdgpu_vm_bo_invalidated - vm_bo is invalidated
 *
 * @vm_bo: vm_bo which is now invalidated
 *
 * State for normal BOs which are invalidated and that change not yet reflected
 * in the PTs.
 */
static void amdgpu_vm_bo_invalidated(struct amdgpu_vm_bo_base *vm_bo)
{
	spin_lock(&vm_bo->vm->invalidated_lock);
	list_move(&vm_bo->vm_status, &vm_bo->vm->invalidated);
	spin_unlock(&vm_bo->vm->invalidated_lock);
}

/**
 * amdgpu_vm_bo_relocated - vm_bo is reloacted
 *
 * @vm_bo: vm_bo which is relocated
 *
 * State for PDs/PTs which needs to update their parent PD.
 * For the root PD, just move to idle state.
 */
static void amdgpu_vm_bo_relocated(struct amdgpu_vm_bo_base *vm_bo)
{
	if (vm_bo->bo->parent)
		list_move(&vm_bo->vm_status, &vm_bo->vm->relocated);
	else
		amdgpu_vm_bo_idle(vm_bo);
}

/**
 * amdgpu_vm_bo_done - vm_bo is done
 *
 * @vm_bo: vm_bo which is now done
 *
 * State for normal BOs which are invalidated and that change has been updated
 * in the PTs.
 */
static void amdgpu_vm_bo_done(struct amdgpu_vm_bo_base *vm_bo)
{
	spin_lock(&vm_bo->vm->invalidated_lock);
	list_move(&vm_bo->vm_status, &vm_bo->vm->done);
	spin_unlock(&vm_bo->vm->invalidated_lock);
}

/**
 * amdgpu_vm_bo_base_init - Adds bo to the list of bos associated with the vm
 *
 * @base: base structure for tracking BO usage in a VM
 * @vm: vm to which bo is to be added
 * @bo: amdgpu buffer object
 *
 * Initialize a bo_va_base structure and add it to the appropriate lists
 *
 */
void amdgpu_vm_bo_base_init(struct amdgpu_vm_bo_base *base,
			    struct amdgpu_vm *vm, struct amdgpu_bo *bo)
{
	base->vm = vm;
	base->bo = bo;
	base->next = NULL;
	INIT_LIST_HEAD(&base->vm_status);

	if (!bo)
		return;
	base->next = bo->vm_bo;
	bo->vm_bo = base;

	if (bo->tbo.base.resv != vm->root.bo->tbo.base.resv)
		return;

	dma_resv_assert_held(vm->root.bo->tbo.base.resv);

	ttm_bo_set_bulk_move(&bo->tbo, &vm->lru_bulk_move);
	if (bo->tbo.type == ttm_bo_type_kernel && bo->parent)
		amdgpu_vm_bo_relocated(base);
	else
		amdgpu_vm_bo_idle(base);

	if (bo->preferred_domains &
	    amdgpu_mem_type_to_domain(bo->tbo.resource->mem_type))
		return;

	/*
	 * we checked all the prerequisites, but it looks like this per vm bo
	 * is currently evicted. add the bo to the evicted list to make sure it
	 * is validated on next vm use to avoid fault.
	 * */
	amdgpu_vm_bo_evicted(base);
}

/**
 * amdgpu_vm_get_pd_bo - add the VM PD to a validation list
 *
 * @vm: vm providing the BOs
 * @validated: head of validation list
 * @entry: entry to add
 *
 * Add the page directory to the list of BOs to
 * validate for command submission.
 */
void amdgpu_vm_get_pd_bo(struct amdgpu_vm *vm,
			 struct list_head *validated,
			 struct amdgpu_bo_list_entry *entry)
{
	entry->priority = 0;
	entry->tv.bo = &vm->root.bo->tbo;
	/* Two for VM updates, one for TTM and one for the CS job */
	entry->tv.num_shared = 4;
	entry->user_pages = NULL;
	list_add(&entry->tv.head, validated);
}

/**
 * amdgpu_vm_move_to_lru_tail - move all BOs to the end of LRU
 *
 * @adev: amdgpu device pointer
 * @vm: vm providing the BOs
 *
 * Move all BOs to the end of LRU and remember their positions to put them
 * together.
 */
void amdgpu_vm_move_to_lru_tail(struct amdgpu_device *adev,
				struct amdgpu_vm *vm)
{
	spin_lock(&adev->mman.bdev.lru_lock);
	ttm_lru_bulk_move_tail(&vm->lru_bulk_move);
	spin_unlock(&adev->mman.bdev.lru_lock);
}

/**
 * amdgpu_vm_validate_pt_bos - validate the page table BOs
 *
 * @adev: amdgpu device pointer
 * @vm: vm providing the BOs
 * @validate: callback to do the validation
 * @param: parameter for the validation callback
 *
 * Validate the page table BOs on command submission if neccessary.
 *
 * Returns:
 * Validation result.
 */
int amdgpu_vm_validate_pt_bos(struct amdgpu_device *adev, struct amdgpu_vm *vm,
			      int (*validate)(void *p, struct amdgpu_bo *bo),
			      void *param)
{
	struct amdgpu_vm_bo_base *bo_base, *tmp;
	int r;

	list_for_each_entry_safe(bo_base, tmp, &vm->evicted, vm_status) {
		struct amdgpu_bo *bo = bo_base->bo;
		struct amdgpu_bo *shadow = amdgpu_bo_shadowed(bo);

		r = validate(param, bo);
		if (r)
			return r;
		if (shadow) {
			r = validate(param, shadow);
			if (r)
				return r;
		}

		if (bo->tbo.type != ttm_bo_type_kernel) {
			amdgpu_vm_bo_moved(bo_base);
		} else {
			vm->update_funcs->map_table(to_amdgpu_bo_vm(bo));
			amdgpu_vm_bo_relocated(bo_base);
		}
	}

	amdgpu_vm_eviction_lock(vm);
	vm->evicting = false;
	amdgpu_vm_eviction_unlock(vm);

	return 0;
}

/**
 * amdgpu_vm_ready - check VM is ready for updates
 *
 * @vm: VM to check
 *
 * Check if all VM PDs/PTs are ready for updates
 *
 * Returns:
 * True if VM is not evicting.
 */
bool amdgpu_vm_ready(struct amdgpu_vm *vm)
{
	bool ret;

	amdgpu_vm_eviction_lock(vm);
	ret = !vm->evicting;
	amdgpu_vm_eviction_unlock(vm);

	return ret && list_empty(&vm->evicted);
}

/**
<<<<<<< HEAD
 * amdgpu_vm_clear_bo - initially clear the PDs/PTs
 *
 * @adev: amdgpu_device pointer
 * @vm: VM to clear BO from
 * @vmbo: BO to clear
 * @immediate: use an immediate update
 *
 * Root PD needs to be reserved when calling this.
 *
 * Returns:
 * 0 on success, errno otherwise.
 */
static int amdgpu_vm_clear_bo(struct amdgpu_device *adev,
			      struct amdgpu_vm *vm,
			      struct amdgpu_bo_vm *vmbo,
			      bool immediate)
{
	struct ttm_operation_ctx ctx = { true, false };
	unsigned level = adev->vm_manager.root_level;
	struct amdgpu_vm_update_params params;
	struct amdgpu_bo *ancestor = &vmbo->bo;
	struct amdgpu_bo *bo = &vmbo->bo;
	unsigned entries, ats_entries;
	uint64_t addr;
	int r, idx;

	/* Figure out our place in the hierarchy */
	if (ancestor->parent) {
		++level;
		while (ancestor->parent->parent) {
			++level;
			ancestor = ancestor->parent;
		}
	}

	entries = amdgpu_bo_size(bo) / 8;
	if (!vm->pte_support_ats) {
		ats_entries = 0;

	} else if (!bo->parent) {
		ats_entries = amdgpu_vm_num_ats_entries(adev);
		ats_entries = min(ats_entries, entries);
		entries -= ats_entries;

	} else {
		struct amdgpu_vm_bo_base *pt;

		pt = ancestor->vm_bo;
		ats_entries = amdgpu_vm_num_ats_entries(adev);
		if ((pt - to_amdgpu_bo_vm(vm->root.bo)->entries) >= ats_entries) {
			ats_entries = 0;
		} else {
			ats_entries = entries;
			entries = 0;
		}
	}

	r = ttm_bo_validate(&bo->tbo, &bo->placement, &ctx);
	if (r)
		return r;

	if (vmbo->shadow) {
		struct amdgpu_bo *shadow = vmbo->shadow;

		r = ttm_bo_validate(&shadow->tbo, &shadow->placement, &ctx);
		if (r)
			return r;
	}

	if (!drm_dev_enter(adev_to_drm(adev), &idx))
		return -ENODEV;

	r = vm->update_funcs->map_table(vmbo);
	if (r)
		goto exit;

	memset(&params, 0, sizeof(params));
	params.adev = adev;
	params.vm = vm;
	params.immediate = immediate;

	r = vm->update_funcs->prepare(&params, NULL, AMDGPU_SYNC_EXPLICIT);
	if (r)
		goto exit;

	addr = 0;
	if (ats_entries) {
		uint64_t value = 0, flags;

		flags = AMDGPU_PTE_DEFAULT_ATC;
		if (level != AMDGPU_VM_PTB) {
			/* Handle leaf PDEs as PTEs */
			flags |= AMDGPU_PDE_PTE;
			amdgpu_gmc_get_vm_pde(adev, level, &value, &flags);
		}

		r = vm->update_funcs->update(&params, vmbo, addr, 0, ats_entries,
					     value, flags);
		if (r)
			goto exit;

		addr += ats_entries * 8;
	}

	if (entries) {
		uint64_t value = 0, flags = 0;

		if (adev->asic_type >= CHIP_VEGA10) {
			if (level != AMDGPU_VM_PTB) {
				/* Handle leaf PDEs as PTEs */
				flags |= AMDGPU_PDE_PTE;
				amdgpu_gmc_get_vm_pde(adev, level,
						      &value, &flags);
			} else {
				/* Workaround for fault priority problem on GMC9 */
				flags = AMDGPU_PTE_EXECUTABLE;
			}
		}

		r = vm->update_funcs->update(&params, vmbo, addr, 0, entries,
					     value, flags);
		if (r)
			goto exit;
	}

	r = vm->update_funcs->commit(&params, NULL);
exit:
	drm_dev_exit(idx);
	return r;
}

/**
 * amdgpu_vm_pt_create - create bo for PD/PT
 *
 * @adev: amdgpu_device pointer
 * @vm: requesting vm
 * @level: the page table level
 * @immediate: use a immediate update
 * @vmbo: pointer to the buffer object pointer
 */
static int amdgpu_vm_pt_create(struct amdgpu_device *adev,
			       struct amdgpu_vm *vm,
			       int level, bool immediate,
			       struct amdgpu_bo_vm **vmbo)
{
	struct amdgpu_bo_param bp;
	struct amdgpu_bo *bo;
	struct dma_resv *resv;
	unsigned int num_entries;
	int r;

	memset(&bp, 0, sizeof(bp));

	bp.size = amdgpu_vm_bo_size(adev, level);
	bp.byte_align = AMDGPU_GPU_PAGE_SIZE;
	bp.domain = AMDGPU_GEM_DOMAIN_VRAM;
	bp.domain = amdgpu_bo_get_preferred_domain(adev, bp.domain);
	bp.flags = AMDGPU_GEM_CREATE_VRAM_CONTIGUOUS |
		AMDGPU_GEM_CREATE_CPU_GTT_USWC;

	if (level < AMDGPU_VM_PTB)
		num_entries = amdgpu_vm_num_entries(adev, level);
	else
		num_entries = 0;

	bp.bo_ptr_size = struct_size((*vmbo), entries, num_entries);

	if (vm->use_cpu_for_update)
		bp.flags |= AMDGPU_GEM_CREATE_CPU_ACCESS_REQUIRED;

	bp.type = ttm_bo_type_kernel;
	bp.no_wait_gpu = immediate;
	if (vm->root.bo)
		bp.resv = vm->root.bo->tbo.base.resv;

	r = amdgpu_bo_create_vm(adev, &bp, vmbo);
	if (r)
		return r;

	bo = &(*vmbo)->bo;
	if (vm->is_compute_context || (adev->flags & AMD_IS_APU)) {
		(*vmbo)->shadow = NULL;
		return 0;
	}

	if (!bp.resv)
		WARN_ON(dma_resv_lock(bo->tbo.base.resv,
				      NULL));
	resv = bp.resv;
	memset(&bp, 0, sizeof(bp));
	bp.size = amdgpu_vm_bo_size(adev, level);
	bp.domain = AMDGPU_GEM_DOMAIN_GTT;
	bp.flags = AMDGPU_GEM_CREATE_CPU_GTT_USWC;
	bp.type = ttm_bo_type_kernel;
	bp.resv = bo->tbo.base.resv;
	bp.bo_ptr_size = sizeof(struct amdgpu_bo);

	r = amdgpu_bo_create(adev, &bp, &(*vmbo)->shadow);

	if (!resv)
		dma_resv_unlock(bo->tbo.base.resv);

	if (r) {
		amdgpu_bo_unref(&bo);
		return r;
	}

	(*vmbo)->shadow->parent = amdgpu_bo_ref(bo);
	amdgpu_bo_add_to_shadow_list(*vmbo);

	return 0;
}

/**
 * amdgpu_vm_alloc_pts - Allocate a specific page table
 *
 * @adev: amdgpu_device pointer
 * @vm: VM to allocate page tables for
 * @cursor: Which page table to allocate
 * @immediate: use an immediate update
 *
 * Make sure a specific page table or directory is allocated.
 *
 * Returns:
 * 1 if page table needed to be allocated, 0 if page table was already
 * allocated, negative errno if an error occurred.
 */
static int amdgpu_vm_alloc_pts(struct amdgpu_device *adev,
			       struct amdgpu_vm *vm,
			       struct amdgpu_vm_pt_cursor *cursor,
			       bool immediate)
{
	struct amdgpu_vm_bo_base *entry = cursor->entry;
	struct amdgpu_bo *pt_bo;
	struct amdgpu_bo_vm *pt;
	int r;

	if (entry->bo)
		return 0;

	r = amdgpu_vm_pt_create(adev, vm, cursor->level, immediate, &pt);
	if (r)
		return r;

	/* Keep a reference to the root directory to avoid
	 * freeing them up in the wrong order.
	 */
	pt_bo = &pt->bo;
	pt_bo->parent = amdgpu_bo_ref(cursor->parent->bo);
	amdgpu_vm_bo_base_init(entry, vm, pt_bo);
	r = amdgpu_vm_clear_bo(adev, vm, pt, immediate);
	if (r)
		goto error_free_pt;

	return 0;

error_free_pt:
	amdgpu_bo_unref(&pt->shadow);
	amdgpu_bo_unref(&pt_bo);
	return r;
}

/**
 * amdgpu_vm_free_table - fre one PD/PT
 *
 * @entry: PDE to free
 */
static void amdgpu_vm_free_table(struct amdgpu_vm_bo_base *entry)
{
	struct amdgpu_bo *shadow;

	if (!entry->bo)
		return;

	shadow = amdgpu_bo_shadowed(entry->bo);
	if (shadow) {
		ttm_bo_set_bulk_move(&shadow->tbo, NULL);
		amdgpu_bo_unref(&shadow);
	}

	ttm_bo_set_bulk_move(&entry->bo->tbo, NULL);
	entry->bo->vm_bo = NULL;
	list_del(&entry->vm_status);
	amdgpu_bo_unref(&entry->bo);
}

/**
 * amdgpu_vm_free_pts - free PD/PT levels
 *
 * @adev: amdgpu device structure
 * @vm: amdgpu vm structure
 * @start: optional cursor where to start freeing PDs/PTs
 *
 * Free the page directory or page table level and all sub levels.
 */
static void amdgpu_vm_free_pts(struct amdgpu_device *adev,
			       struct amdgpu_vm *vm,
			       struct amdgpu_vm_pt_cursor *start)
{
	struct amdgpu_vm_pt_cursor cursor;
	struct amdgpu_vm_bo_base *entry;

	for_each_amdgpu_vm_pt_dfs_safe(adev, vm, start, cursor, entry)
		amdgpu_vm_free_table(entry);

	if (start)
		amdgpu_vm_free_table(start->entry);
}

/**
=======
>>>>>>> d68cf992
 * amdgpu_vm_check_compute_bug - check whether asic has compute vm bug
 *
 * @adev: amdgpu_device pointer
 */
void amdgpu_vm_check_compute_bug(struct amdgpu_device *adev)
{
	const struct amdgpu_ip_block *ip_block;
	bool has_compute_vm_bug;
	struct amdgpu_ring *ring;
	int i;

	has_compute_vm_bug = false;

	ip_block = amdgpu_device_ip_get_ip_block(adev, AMD_IP_BLOCK_TYPE_GFX);
	if (ip_block) {
		/* Compute has a VM bug for GFX version < 7.
		   Compute has a VM bug for GFX 8 MEC firmware version < 673.*/
		if (ip_block->version->major <= 7)
			has_compute_vm_bug = true;
		else if (ip_block->version->major == 8)
			if (adev->gfx.mec_fw_version < 673)
				has_compute_vm_bug = true;
	}

	for (i = 0; i < adev->num_rings; i++) {
		ring = adev->rings[i];
		if (ring->funcs->type == AMDGPU_RING_TYPE_COMPUTE)
			/* only compute rings */
			ring->has_compute_vm_bug = has_compute_vm_bug;
		else
			ring->has_compute_vm_bug = false;
	}
}

/**
 * amdgpu_vm_need_pipeline_sync - Check if pipe sync is needed for job.
 *
 * @ring: ring on which the job will be submitted
 * @job: job to submit
 *
 * Returns:
 * True if sync is needed.
 */
bool amdgpu_vm_need_pipeline_sync(struct amdgpu_ring *ring,
				  struct amdgpu_job *job)
{
	struct amdgpu_device *adev = ring->adev;
	unsigned vmhub = ring->funcs->vmhub;
	struct amdgpu_vmid_mgr *id_mgr = &adev->vm_manager.id_mgr[vmhub];
	struct amdgpu_vmid *id;
	bool gds_switch_needed;
	bool vm_flush_needed = job->vm_needs_flush || ring->has_compute_vm_bug;

	if (job->vmid == 0)
		return false;
	id = &id_mgr->ids[job->vmid];
	gds_switch_needed = ring->funcs->emit_gds_switch && (
		id->gds_base != job->gds_base ||
		id->gds_size != job->gds_size ||
		id->gws_base != job->gws_base ||
		id->gws_size != job->gws_size ||
		id->oa_base != job->oa_base ||
		id->oa_size != job->oa_size);

	if (amdgpu_vmid_had_gpu_reset(adev, id))
		return true;

	return vm_flush_needed || gds_switch_needed;
}

/**
 * amdgpu_vm_flush - hardware flush the vm
 *
 * @ring: ring to use for flush
 * @job:  related job
 * @need_pipe_sync: is pipe sync needed
 *
 * Emit a VM flush when it is necessary.
 *
 * Returns:
 * 0 on success, errno otherwise.
 */
int amdgpu_vm_flush(struct amdgpu_ring *ring, struct amdgpu_job *job,
		    bool need_pipe_sync)
{
	struct amdgpu_device *adev = ring->adev;
	unsigned vmhub = ring->funcs->vmhub;
	struct amdgpu_vmid_mgr *id_mgr = &adev->vm_manager.id_mgr[vmhub];
	struct amdgpu_vmid *id = &id_mgr->ids[job->vmid];
	bool gds_switch_needed = ring->funcs->emit_gds_switch && (
		id->gds_base != job->gds_base ||
		id->gds_size != job->gds_size ||
		id->gws_base != job->gws_base ||
		id->gws_size != job->gws_size ||
		id->oa_base != job->oa_base ||
		id->oa_size != job->oa_size);
	bool vm_flush_needed = job->vm_needs_flush;
	struct dma_fence *fence = NULL;
	bool pasid_mapping_needed = false;
	unsigned patch_offset = 0;
	bool update_spm_vmid_needed = (job->vm && (job->vm->reserved_vmid[vmhub] != NULL));
	int r;

	if (update_spm_vmid_needed && adev->gfx.rlc.funcs->update_spm_vmid)
		adev->gfx.rlc.funcs->update_spm_vmid(adev, job->vmid);

	if (amdgpu_vmid_had_gpu_reset(adev, id)) {
		gds_switch_needed = true;
		vm_flush_needed = true;
		pasid_mapping_needed = true;
	}

	mutex_lock(&id_mgr->lock);
	if (id->pasid != job->pasid || !id->pasid_mapping ||
	    !dma_fence_is_signaled(id->pasid_mapping))
		pasid_mapping_needed = true;
	mutex_unlock(&id_mgr->lock);

	gds_switch_needed &= !!ring->funcs->emit_gds_switch;
	vm_flush_needed &= !!ring->funcs->emit_vm_flush  &&
			job->vm_pd_addr != AMDGPU_BO_INVALID_OFFSET;
	pasid_mapping_needed &= adev->gmc.gmc_funcs->emit_pasid_mapping &&
		ring->funcs->emit_wreg;

	if (!vm_flush_needed && !gds_switch_needed && !need_pipe_sync)
		return 0;

	if (ring->funcs->init_cond_exec)
		patch_offset = amdgpu_ring_init_cond_exec(ring);

	if (need_pipe_sync)
		amdgpu_ring_emit_pipeline_sync(ring);

	if (vm_flush_needed) {
		trace_amdgpu_vm_flush(ring, job->vmid, job->vm_pd_addr);
		amdgpu_ring_emit_vm_flush(ring, job->vmid, job->vm_pd_addr);
	}

	if (pasid_mapping_needed)
		amdgpu_gmc_emit_pasid_mapping(ring, job->vmid, job->pasid);

	if (vm_flush_needed || pasid_mapping_needed) {
		r = amdgpu_fence_emit(ring, &fence, NULL, 0);
		if (r)
			return r;
	}

	if (vm_flush_needed) {
		mutex_lock(&id_mgr->lock);
		dma_fence_put(id->last_flush);
		id->last_flush = dma_fence_get(fence);
		id->current_gpu_reset_count =
			atomic_read(&adev->gpu_reset_counter);
		mutex_unlock(&id_mgr->lock);
	}

	if (pasid_mapping_needed) {
		mutex_lock(&id_mgr->lock);
		id->pasid = job->pasid;
		dma_fence_put(id->pasid_mapping);
		id->pasid_mapping = dma_fence_get(fence);
		mutex_unlock(&id_mgr->lock);
	}
	dma_fence_put(fence);

	if (ring->funcs->emit_gds_switch && gds_switch_needed) {
		id->gds_base = job->gds_base;
		id->gds_size = job->gds_size;
		id->gws_base = job->gws_base;
		id->gws_size = job->gws_size;
		id->oa_base = job->oa_base;
		id->oa_size = job->oa_size;
		amdgpu_ring_emit_gds_switch(ring, job->vmid, job->gds_base,
					    job->gds_size, job->gws_base,
					    job->gws_size, job->oa_base,
					    job->oa_size);
	}

	if (ring->funcs->patch_cond_exec)
		amdgpu_ring_patch_cond_exec(ring, patch_offset);

	/* the double SWITCH_BUFFER here *cannot* be skipped by COND_EXEC */
	if (ring->funcs->emit_switch_buffer) {
		amdgpu_ring_emit_switch_buffer(ring);
		amdgpu_ring_emit_switch_buffer(ring);
	}
	return 0;
}

/**
 * amdgpu_vm_bo_find - find the bo_va for a specific vm & bo
 *
 * @vm: requested vm
 * @bo: requested buffer object
 *
 * Find @bo inside the requested vm.
 * Search inside the @bos vm list for the requested vm
 * Returns the found bo_va or NULL if none is found
 *
 * Object has to be reserved!
 *
 * Returns:
 * Found bo_va or NULL.
 */
struct amdgpu_bo_va *amdgpu_vm_bo_find(struct amdgpu_vm *vm,
				       struct amdgpu_bo *bo)
{
	struct amdgpu_vm_bo_base *base;

	for (base = bo->vm_bo; base; base = base->next) {
		if (base->vm != vm)
			continue;

		return container_of(base, struct amdgpu_bo_va, base);
	}
	return NULL;
}

/**
 * amdgpu_vm_map_gart - Resolve gart mapping of addr
 *
 * @pages_addr: optional DMA address to use for lookup
 * @addr: the unmapped addr
 *
 * Look up the physical address of the page that the pte resolves
 * to.
 *
 * Returns:
 * The pointer for the page table entry.
 */
uint64_t amdgpu_vm_map_gart(const dma_addr_t *pages_addr, uint64_t addr)
{
	uint64_t result;

	/* page table offset */
	result = pages_addr[addr >> PAGE_SHIFT];

	/* in case cpu page size != gpu page size*/
	result |= addr & (~PAGE_MASK);

	result &= 0xFFFFFFFFFFFFF000ULL;

	return result;
}

/**
 * amdgpu_vm_update_pdes - make sure that all directories are valid
 *
 * @adev: amdgpu_device pointer
 * @vm: requested vm
 * @immediate: submit immediately to the paging queue
 *
 * Makes sure all directories are up to date.
 *
 * Returns:
 * 0 for success, error for failure.
 */
int amdgpu_vm_update_pdes(struct amdgpu_device *adev,
			  struct amdgpu_vm *vm, bool immediate)
{
	struct amdgpu_vm_update_params params;
	struct amdgpu_vm_bo_base *entry;
	int r, idx;

	if (list_empty(&vm->relocated))
		return 0;

	if (!drm_dev_enter(adev_to_drm(adev), &idx))
		return -ENODEV;

	memset(&params, 0, sizeof(params));
	params.adev = adev;
	params.vm = vm;
	params.immediate = immediate;

	r = vm->update_funcs->prepare(&params, NULL, AMDGPU_SYNC_EXPLICIT);
	if (r)
		goto error;

	list_for_each_entry(entry, &vm->relocated, vm_status) {
		r = amdgpu_vm_pde_update(&params, entry);
		if (r)
			goto error;
	}

	r = vm->update_funcs->commit(&params, &vm->last_update);
	if (r)
		goto error;

	while (!list_empty(&vm->relocated)) {
		entry = list_first_entry(&vm->relocated,
					 struct amdgpu_vm_bo_base,
					 vm_status);
		amdgpu_vm_bo_idle(entry);
	}

error:
	drm_dev_exit(idx);
	return r;
}

/**
 * amdgpu_vm_tlb_seq_cb - make sure to increment tlb sequence
 * @fence: unused
 * @cb: the callback structure
 *
 * Increments the tlb sequence to make sure that future CS execute a VM flush.
 */
static void amdgpu_vm_tlb_seq_cb(struct dma_fence *fence,
				 struct dma_fence_cb *cb)
{
	struct amdgpu_vm_tlb_seq_cb *tlb_cb;

	tlb_cb = container_of(cb, typeof(*tlb_cb), cb);
	atomic64_inc(&tlb_cb->vm->tlb_seq);
	kfree(tlb_cb);
}

/**
 * amdgpu_vm_update_range - update a range in the vm page table
 *
 * @adev: amdgpu_device pointer to use for commands
 * @vm: the VM to update the range
 * @immediate: immediate submission in a page fault
 * @unlocked: unlocked invalidation during MM callback
 * @flush_tlb: trigger tlb invalidation after update completed
 * @resv: fences we need to sync to
 * @start: start of mapped range
 * @last: last mapped entry
 * @flags: flags for the entries
 * @offset: offset into nodes and pages_addr
 * @vram_base: base for vram mappings
 * @res: ttm_resource to map
 * @pages_addr: DMA addresses to use for mapping
 * @fence: optional resulting fence
 *
 * Fill in the page table entries between @start and @last.
 *
 * Returns:
 * 0 for success, negative erro code for failure.
 */
int amdgpu_vm_update_range(struct amdgpu_device *adev, struct amdgpu_vm *vm,
			   bool immediate, bool unlocked, bool flush_tlb,
			   struct dma_resv *resv, uint64_t start, uint64_t last,
			   uint64_t flags, uint64_t offset, uint64_t vram_base,
			   struct ttm_resource *res, dma_addr_t *pages_addr,
			   struct dma_fence **fence)
{
	struct amdgpu_vm_update_params params;
	struct amdgpu_vm_tlb_seq_cb *tlb_cb;
	struct amdgpu_res_cursor cursor;
	enum amdgpu_sync_mode sync_mode;
	int r, idx;

	if (!drm_dev_enter(adev_to_drm(adev), &idx))
		return -ENODEV;

	tlb_cb = kmalloc(sizeof(*tlb_cb), GFP_KERNEL);
	if (!tlb_cb) {
		r = -ENOMEM;
		goto error_unlock;
	}

	/* Vega20+XGMI where PTEs get inadvertently cached in L2 texture cache,
	 * heavy-weight flush TLB unconditionally.
	 */
	flush_tlb |= adev->gmc.xgmi.num_physical_nodes &&
		     adev->ip_versions[GC_HWIP][0] == IP_VERSION(9, 4, 0);

	memset(&params, 0, sizeof(params));
	params.adev = adev;
	params.vm = vm;
	params.immediate = immediate;
	params.pages_addr = pages_addr;
	params.unlocked = unlocked;

	/* Implicitly sync to command submissions in the same VM before
	 * unmapping. Sync to moving fences before mapping.
	 */
	if (!(flags & AMDGPU_PTE_VALID))
		sync_mode = AMDGPU_SYNC_EQ_OWNER;
	else
		sync_mode = AMDGPU_SYNC_EXPLICIT;

	amdgpu_vm_eviction_lock(vm);
	if (vm->evicting) {
		r = -EBUSY;
		goto error_free;
	}

	if (!unlocked && !dma_fence_is_signaled(vm->last_unlocked)) {
		struct dma_fence *tmp = dma_fence_get_stub();

		amdgpu_bo_fence(vm->root.bo, vm->last_unlocked, true);
		swap(vm->last_unlocked, tmp);
		dma_fence_put(tmp);
	}

	r = vm->update_funcs->prepare(&params, resv, sync_mode);
	if (r)
		goto error_free;

	amdgpu_res_first(pages_addr ? NULL : res, offset,
			 (last - start + 1) * AMDGPU_GPU_PAGE_SIZE, &cursor);
	while (cursor.remaining) {
		uint64_t tmp, num_entries, addr;

		num_entries = cursor.size >> AMDGPU_GPU_PAGE_SHIFT;
		if (pages_addr) {
			bool contiguous = true;

			if (num_entries > AMDGPU_GPU_PAGES_IN_CPU_PAGE) {
				uint64_t pfn = cursor.start >> PAGE_SHIFT;
				uint64_t count;

				contiguous = pages_addr[pfn + 1] ==
					pages_addr[pfn] + PAGE_SIZE;

				tmp = num_entries /
					AMDGPU_GPU_PAGES_IN_CPU_PAGE;
				for (count = 2; count < tmp; ++count) {
					uint64_t idx = pfn + count;

					if (contiguous != (pages_addr[idx] ==
					    pages_addr[idx - 1] + PAGE_SIZE))
						break;
				}
				num_entries = count *
					AMDGPU_GPU_PAGES_IN_CPU_PAGE;
			}

			if (!contiguous) {
				addr = cursor.start;
				params.pages_addr = pages_addr;
			} else {
				addr = pages_addr[cursor.start >> PAGE_SHIFT];
				params.pages_addr = NULL;
			}

		} else if (flags & (AMDGPU_PTE_VALID | AMDGPU_PTE_PRT)) {
			addr = vram_base + cursor.start;
		} else {
			addr = 0;
		}

		tmp = start + num_entries;
		r = amdgpu_vm_ptes_update(&params, start, tmp, addr, flags);
		if (r)
			goto error_free;

		amdgpu_res_next(&cursor, num_entries * AMDGPU_GPU_PAGE_SIZE);
		start = tmp;
	}

	r = vm->update_funcs->commit(&params, fence);

	if (flush_tlb || params.table_freed) {
		tlb_cb->vm = vm;
		if (fence && *fence &&
		    !dma_fence_add_callback(*fence, &tlb_cb->cb,
					   amdgpu_vm_tlb_seq_cb)) {
			dma_fence_put(vm->last_tlb_flush);
			vm->last_tlb_flush = dma_fence_get(*fence);
		} else {
			amdgpu_vm_tlb_seq_cb(NULL, &tlb_cb->cb);
		}
		tlb_cb = NULL;
	}

error_free:
	kfree(tlb_cb);

error_unlock:
	amdgpu_vm_eviction_unlock(vm);
	drm_dev_exit(idx);
	return r;
}

void amdgpu_vm_get_memory(struct amdgpu_vm *vm, uint64_t *vram_mem,
				uint64_t *gtt_mem, uint64_t *cpu_mem)
{
	struct amdgpu_bo_va *bo_va, *tmp;

	list_for_each_entry_safe(bo_va, tmp, &vm->idle, base.vm_status) {
		if (!bo_va->base.bo)
			continue;
		amdgpu_bo_get_memory(bo_va->base.bo, vram_mem,
				gtt_mem, cpu_mem);
	}
	list_for_each_entry_safe(bo_va, tmp, &vm->evicted, base.vm_status) {
		if (!bo_va->base.bo)
			continue;
		amdgpu_bo_get_memory(bo_va->base.bo, vram_mem,
				gtt_mem, cpu_mem);
	}
	list_for_each_entry_safe(bo_va, tmp, &vm->relocated, base.vm_status) {
		if (!bo_va->base.bo)
			continue;
		amdgpu_bo_get_memory(bo_va->base.bo, vram_mem,
				gtt_mem, cpu_mem);
	}
	list_for_each_entry_safe(bo_va, tmp, &vm->moved, base.vm_status) {
		if (!bo_va->base.bo)
			continue;
		amdgpu_bo_get_memory(bo_va->base.bo, vram_mem,
				gtt_mem, cpu_mem);
	}
	spin_lock(&vm->invalidated_lock);
	list_for_each_entry_safe(bo_va, tmp, &vm->invalidated, base.vm_status) {
		if (!bo_va->base.bo)
			continue;
		amdgpu_bo_get_memory(bo_va->base.bo, vram_mem,
				gtt_mem, cpu_mem);
	}
	list_for_each_entry_safe(bo_va, tmp, &vm->done, base.vm_status) {
		if (!bo_va->base.bo)
			continue;
		amdgpu_bo_get_memory(bo_va->base.bo, vram_mem,
				gtt_mem, cpu_mem);
	}
	spin_unlock(&vm->invalidated_lock);
}
/**
 * amdgpu_vm_bo_update - update all BO mappings in the vm page table
 *
 * @adev: amdgpu_device pointer
 * @bo_va: requested BO and VM object
 * @clear: if true clear the entries
 *
 * Fill in the page table entries for @bo_va.
 *
 * Returns:
 * 0 for success, -EINVAL for failure.
 */
int amdgpu_vm_bo_update(struct amdgpu_device *adev, struct amdgpu_bo_va *bo_va,
			bool clear)
{
	struct amdgpu_bo *bo = bo_va->base.bo;
	struct amdgpu_vm *vm = bo_va->base.vm;
	struct amdgpu_bo_va_mapping *mapping;
	dma_addr_t *pages_addr = NULL;
	struct ttm_resource *mem;
	struct dma_fence **last_update;
	bool flush_tlb = clear;
	struct dma_resv *resv;
	uint64_t vram_base;
	uint64_t flags;
	int r;

	if (clear || !bo) {
		mem = NULL;
		resv = vm->root.bo->tbo.base.resv;
	} else {
		struct drm_gem_object *obj = &bo->tbo.base;

		resv = bo->tbo.base.resv;
		if (obj->import_attach && bo_va->is_xgmi) {
			struct dma_buf *dma_buf = obj->import_attach->dmabuf;
			struct drm_gem_object *gobj = dma_buf->priv;
			struct amdgpu_bo *abo = gem_to_amdgpu_bo(gobj);

			if (abo->tbo.resource->mem_type == TTM_PL_VRAM)
				bo = gem_to_amdgpu_bo(gobj);
		}
		mem = bo->tbo.resource;
		if (mem->mem_type == TTM_PL_TT ||
		    mem->mem_type == AMDGPU_PL_PREEMPT)
			pages_addr = bo->tbo.ttm->dma_address;
	}

	if (bo) {
		struct amdgpu_device *bo_adev;

		flags = amdgpu_ttm_tt_pte_flags(adev, bo->tbo.ttm, mem);

		if (amdgpu_bo_encrypted(bo))
			flags |= AMDGPU_PTE_TMZ;

		bo_adev = amdgpu_ttm_adev(bo->tbo.bdev);
		vram_base = bo_adev->vm_manager.vram_base_offset;
	} else {
		flags = 0x0;
		vram_base = 0;
	}

	if (clear || (bo && bo->tbo.base.resv ==
		      vm->root.bo->tbo.base.resv))
		last_update = &vm->last_update;
	else
		last_update = &bo_va->last_pt_update;

	if (!clear && bo_va->base.moved) {
		flush_tlb = true;
		list_splice_init(&bo_va->valids, &bo_va->invalids);

	} else if (bo_va->cleared != clear) {
		list_splice_init(&bo_va->valids, &bo_va->invalids);
	}

	list_for_each_entry(mapping, &bo_va->invalids, list) {
		uint64_t update_flags = flags;

		/* normally,bo_va->flags only contians READABLE and WIRTEABLE bit go here
		 * but in case of something, we filter the flags in first place
		 */
		if (!(mapping->flags & AMDGPU_PTE_READABLE))
			update_flags &= ~AMDGPU_PTE_READABLE;
		if (!(mapping->flags & AMDGPU_PTE_WRITEABLE))
			update_flags &= ~AMDGPU_PTE_WRITEABLE;

		/* Apply ASIC specific mapping flags */
		amdgpu_gmc_get_vm_pte(adev, mapping, &update_flags);

		trace_amdgpu_vm_bo_update(mapping);

		r = amdgpu_vm_update_range(adev, vm, false, false, flush_tlb,
					   resv, mapping->start, mapping->last,
					   update_flags, mapping->offset,
					   vram_base, mem, pages_addr,
					   last_update);
		if (r)
			return r;
	}

	/* If the BO is not in its preferred location add it back to
	 * the evicted list so that it gets validated again on the
	 * next command submission.
	 */
	if (bo && bo->tbo.base.resv == vm->root.bo->tbo.base.resv) {
		uint32_t mem_type = bo->tbo.resource->mem_type;

		if (!(bo->preferred_domains &
		      amdgpu_mem_type_to_domain(mem_type)))
			amdgpu_vm_bo_evicted(&bo_va->base);
		else
			amdgpu_vm_bo_idle(&bo_va->base);
	} else {
		amdgpu_vm_bo_done(&bo_va->base);
	}

	list_splice_init(&bo_va->invalids, &bo_va->valids);
	bo_va->cleared = clear;
	bo_va->base.moved = false;

	if (trace_amdgpu_vm_bo_mapping_enabled()) {
		list_for_each_entry(mapping, &bo_va->valids, list)
			trace_amdgpu_vm_bo_mapping(mapping);
	}

	return 0;
}

/**
 * amdgpu_vm_update_prt_state - update the global PRT state
 *
 * @adev: amdgpu_device pointer
 */
static void amdgpu_vm_update_prt_state(struct amdgpu_device *adev)
{
	unsigned long flags;
	bool enable;

	spin_lock_irqsave(&adev->vm_manager.prt_lock, flags);
	enable = !!atomic_read(&adev->vm_manager.num_prt_users);
	adev->gmc.gmc_funcs->set_prt(adev, enable);
	spin_unlock_irqrestore(&adev->vm_manager.prt_lock, flags);
}

/**
 * amdgpu_vm_prt_get - add a PRT user
 *
 * @adev: amdgpu_device pointer
 */
static void amdgpu_vm_prt_get(struct amdgpu_device *adev)
{
	if (!adev->gmc.gmc_funcs->set_prt)
		return;

	if (atomic_inc_return(&adev->vm_manager.num_prt_users) == 1)
		amdgpu_vm_update_prt_state(adev);
}

/**
 * amdgpu_vm_prt_put - drop a PRT user
 *
 * @adev: amdgpu_device pointer
 */
static void amdgpu_vm_prt_put(struct amdgpu_device *adev)
{
	if (atomic_dec_return(&adev->vm_manager.num_prt_users) == 0)
		amdgpu_vm_update_prt_state(adev);
}

/**
 * amdgpu_vm_prt_cb - callback for updating the PRT status
 *
 * @fence: fence for the callback
 * @_cb: the callback function
 */
static void amdgpu_vm_prt_cb(struct dma_fence *fence, struct dma_fence_cb *_cb)
{
	struct amdgpu_prt_cb *cb = container_of(_cb, struct amdgpu_prt_cb, cb);

	amdgpu_vm_prt_put(cb->adev);
	kfree(cb);
}

/**
 * amdgpu_vm_add_prt_cb - add callback for updating the PRT status
 *
 * @adev: amdgpu_device pointer
 * @fence: fence for the callback
 */
static void amdgpu_vm_add_prt_cb(struct amdgpu_device *adev,
				 struct dma_fence *fence)
{
	struct amdgpu_prt_cb *cb;

	if (!adev->gmc.gmc_funcs->set_prt)
		return;

	cb = kmalloc(sizeof(struct amdgpu_prt_cb), GFP_KERNEL);
	if (!cb) {
		/* Last resort when we are OOM */
		if (fence)
			dma_fence_wait(fence, false);

		amdgpu_vm_prt_put(adev);
	} else {
		cb->adev = adev;
		if (!fence || dma_fence_add_callback(fence, &cb->cb,
						     amdgpu_vm_prt_cb))
			amdgpu_vm_prt_cb(fence, &cb->cb);
	}
}

/**
 * amdgpu_vm_free_mapping - free a mapping
 *
 * @adev: amdgpu_device pointer
 * @vm: requested vm
 * @mapping: mapping to be freed
 * @fence: fence of the unmap operation
 *
 * Free a mapping and make sure we decrease the PRT usage count if applicable.
 */
static void amdgpu_vm_free_mapping(struct amdgpu_device *adev,
				   struct amdgpu_vm *vm,
				   struct amdgpu_bo_va_mapping *mapping,
				   struct dma_fence *fence)
{
	if (mapping->flags & AMDGPU_PTE_PRT)
		amdgpu_vm_add_prt_cb(adev, fence);
	kfree(mapping);
}

/**
 * amdgpu_vm_prt_fini - finish all prt mappings
 *
 * @adev: amdgpu_device pointer
 * @vm: requested vm
 *
 * Register a cleanup callback to disable PRT support after VM dies.
 */
static void amdgpu_vm_prt_fini(struct amdgpu_device *adev, struct amdgpu_vm *vm)
{
	struct dma_resv *resv = vm->root.bo->tbo.base.resv;
	struct dma_resv_iter cursor;
	struct dma_fence *fence;

	dma_resv_for_each_fence(&cursor, resv, DMA_RESV_USAGE_BOOKKEEP, fence) {
		/* Add a callback for each fence in the reservation object */
		amdgpu_vm_prt_get(adev);
		amdgpu_vm_add_prt_cb(adev, fence);
	}
}

/**
 * amdgpu_vm_clear_freed - clear freed BOs in the PT
 *
 * @adev: amdgpu_device pointer
 * @vm: requested vm
 * @fence: optional resulting fence (unchanged if no work needed to be done
 * or if an error occurred)
 *
 * Make sure all freed BOs are cleared in the PT.
 * PTs have to be reserved and mutex must be locked!
 *
 * Returns:
 * 0 for success.
 *
 */
int amdgpu_vm_clear_freed(struct amdgpu_device *adev,
			  struct amdgpu_vm *vm,
			  struct dma_fence **fence)
{
	struct dma_resv *resv = vm->root.bo->tbo.base.resv;
	struct amdgpu_bo_va_mapping *mapping;
	uint64_t init_pte_value = 0;
	struct dma_fence *f = NULL;
	int r;

	while (!list_empty(&vm->freed)) {
		mapping = list_first_entry(&vm->freed,
			struct amdgpu_bo_va_mapping, list);
		list_del(&mapping->list);

		if (vm->pte_support_ats &&
		    mapping->start < AMDGPU_GMC_HOLE_START)
			init_pte_value = AMDGPU_PTE_DEFAULT_ATC;

		r = amdgpu_vm_update_range(adev, vm, false, false, true, resv,
					   mapping->start, mapping->last,
					   init_pte_value, 0, 0, NULL, NULL,
					   &f);
		amdgpu_vm_free_mapping(adev, vm, mapping, f);
		if (r) {
			dma_fence_put(f);
			return r;
		}
	}

	if (fence && f) {
		dma_fence_put(*fence);
		*fence = f;
	} else {
		dma_fence_put(f);
	}

	return 0;

}

/**
 * amdgpu_vm_handle_moved - handle moved BOs in the PT
 *
 * @adev: amdgpu_device pointer
 * @vm: requested vm
 *
 * Make sure all BOs which are moved are updated in the PTs.
 *
 * Returns:
 * 0 for success.
 *
 * PTs have to be reserved!
 */
int amdgpu_vm_handle_moved(struct amdgpu_device *adev,
			   struct amdgpu_vm *vm)
{
	struct amdgpu_bo_va *bo_va, *tmp;
	struct dma_resv *resv;
	bool clear;
	int r;

	list_for_each_entry_safe(bo_va, tmp, &vm->moved, base.vm_status) {
		/* Per VM BOs never need to bo cleared in the page tables */
		r = amdgpu_vm_bo_update(adev, bo_va, false);
		if (r)
			return r;
	}

	spin_lock(&vm->invalidated_lock);
	while (!list_empty(&vm->invalidated)) {
		bo_va = list_first_entry(&vm->invalidated, struct amdgpu_bo_va,
					 base.vm_status);
		resv = bo_va->base.bo->tbo.base.resv;
		spin_unlock(&vm->invalidated_lock);

		/* Try to reserve the BO to avoid clearing its ptes */
		if (!amdgpu_vm_debug && dma_resv_trylock(resv))
			clear = false;
		/* Somebody else is using the BO right now */
		else
			clear = true;

		r = amdgpu_vm_bo_update(adev, bo_va, clear);
		if (r)
			return r;

		if (!clear)
			dma_resv_unlock(resv);
		spin_lock(&vm->invalidated_lock);
	}
	spin_unlock(&vm->invalidated_lock);

	return 0;
}

/**
 * amdgpu_vm_bo_add - add a bo to a specific vm
 *
 * @adev: amdgpu_device pointer
 * @vm: requested vm
 * @bo: amdgpu buffer object
 *
 * Add @bo into the requested vm.
 * Add @bo to the list of bos associated with the vm
 *
 * Returns:
 * Newly added bo_va or NULL for failure
 *
 * Object has to be reserved!
 */
struct amdgpu_bo_va *amdgpu_vm_bo_add(struct amdgpu_device *adev,
				      struct amdgpu_vm *vm,
				      struct amdgpu_bo *bo)
{
	struct amdgpu_bo_va *bo_va;

	bo_va = kzalloc(sizeof(struct amdgpu_bo_va), GFP_KERNEL);
	if (bo_va == NULL) {
		return NULL;
	}
	amdgpu_vm_bo_base_init(&bo_va->base, vm, bo);

	bo_va->ref_count = 1;
	INIT_LIST_HEAD(&bo_va->valids);
	INIT_LIST_HEAD(&bo_va->invalids);

	if (!bo)
		return bo_va;

	dma_resv_assert_held(bo->tbo.base.resv);
	if (amdgpu_dmabuf_is_xgmi_accessible(adev, bo)) {
		bo_va->is_xgmi = true;
		/* Power up XGMI if it can be potentially used */
		amdgpu_xgmi_set_pstate(adev, AMDGPU_XGMI_PSTATE_MAX_VEGA20);
	}

	return bo_va;
}


/**
 * amdgpu_vm_bo_insert_map - insert a new mapping
 *
 * @adev: amdgpu_device pointer
 * @bo_va: bo_va to store the address
 * @mapping: the mapping to insert
 *
 * Insert a new mapping into all structures.
 */
static void amdgpu_vm_bo_insert_map(struct amdgpu_device *adev,
				    struct amdgpu_bo_va *bo_va,
				    struct amdgpu_bo_va_mapping *mapping)
{
	struct amdgpu_vm *vm = bo_va->base.vm;
	struct amdgpu_bo *bo = bo_va->base.bo;

	mapping->bo_va = bo_va;
	list_add(&mapping->list, &bo_va->invalids);
	amdgpu_vm_it_insert(mapping, &vm->va);

	if (mapping->flags & AMDGPU_PTE_PRT)
		amdgpu_vm_prt_get(adev);

	if (bo && bo->tbo.base.resv == vm->root.bo->tbo.base.resv &&
	    !bo_va->base.moved) {
		list_move(&bo_va->base.vm_status, &vm->moved);
	}
	trace_amdgpu_vm_bo_map(bo_va, mapping);
}

/**
 * amdgpu_vm_bo_map - map bo inside a vm
 *
 * @adev: amdgpu_device pointer
 * @bo_va: bo_va to store the address
 * @saddr: where to map the BO
 * @offset: requested offset in the BO
 * @size: BO size in bytes
 * @flags: attributes of pages (read/write/valid/etc.)
 *
 * Add a mapping of the BO at the specefied addr into the VM.
 *
 * Returns:
 * 0 for success, error for failure.
 *
 * Object has to be reserved and unreserved outside!
 */
int amdgpu_vm_bo_map(struct amdgpu_device *adev,
		     struct amdgpu_bo_va *bo_va,
		     uint64_t saddr, uint64_t offset,
		     uint64_t size, uint64_t flags)
{
	struct amdgpu_bo_va_mapping *mapping, *tmp;
	struct amdgpu_bo *bo = bo_va->base.bo;
	struct amdgpu_vm *vm = bo_va->base.vm;
	uint64_t eaddr;

	/* validate the parameters */
	if (saddr & ~PAGE_MASK || offset & ~PAGE_MASK ||
	    size == 0 || size & ~PAGE_MASK)
		return -EINVAL;

	/* make sure object fit at this offset */
	eaddr = saddr + size - 1;
	if (saddr >= eaddr ||
	    (bo && offset + size > amdgpu_bo_size(bo)) ||
	    (eaddr >= adev->vm_manager.max_pfn << AMDGPU_GPU_PAGE_SHIFT))
		return -EINVAL;

	saddr /= AMDGPU_GPU_PAGE_SIZE;
	eaddr /= AMDGPU_GPU_PAGE_SIZE;

	tmp = amdgpu_vm_it_iter_first(&vm->va, saddr, eaddr);
	if (tmp) {
		/* bo and tmp overlap, invalid addr */
		dev_err(adev->dev, "bo %p va 0x%010Lx-0x%010Lx conflict with "
			"0x%010Lx-0x%010Lx\n", bo, saddr, eaddr,
			tmp->start, tmp->last + 1);
		return -EINVAL;
	}

	mapping = kmalloc(sizeof(*mapping), GFP_KERNEL);
	if (!mapping)
		return -ENOMEM;

	mapping->start = saddr;
	mapping->last = eaddr;
	mapping->offset = offset;
	mapping->flags = flags;

	amdgpu_vm_bo_insert_map(adev, bo_va, mapping);

	return 0;
}

/**
 * amdgpu_vm_bo_replace_map - map bo inside a vm, replacing existing mappings
 *
 * @adev: amdgpu_device pointer
 * @bo_va: bo_va to store the address
 * @saddr: where to map the BO
 * @offset: requested offset in the BO
 * @size: BO size in bytes
 * @flags: attributes of pages (read/write/valid/etc.)
 *
 * Add a mapping of the BO at the specefied addr into the VM. Replace existing
 * mappings as we do so.
 *
 * Returns:
 * 0 for success, error for failure.
 *
 * Object has to be reserved and unreserved outside!
 */
int amdgpu_vm_bo_replace_map(struct amdgpu_device *adev,
			     struct amdgpu_bo_va *bo_va,
			     uint64_t saddr, uint64_t offset,
			     uint64_t size, uint64_t flags)
{
	struct amdgpu_bo_va_mapping *mapping;
	struct amdgpu_bo *bo = bo_va->base.bo;
	uint64_t eaddr;
	int r;

	/* validate the parameters */
	if (saddr & ~PAGE_MASK || offset & ~PAGE_MASK ||
	    size == 0 || size & ~PAGE_MASK)
		return -EINVAL;

	/* make sure object fit at this offset */
	eaddr = saddr + size - 1;
	if (saddr >= eaddr ||
	    (bo && offset + size > amdgpu_bo_size(bo)) ||
	    (eaddr >= adev->vm_manager.max_pfn << AMDGPU_GPU_PAGE_SHIFT))
		return -EINVAL;

	/* Allocate all the needed memory */
	mapping = kmalloc(sizeof(*mapping), GFP_KERNEL);
	if (!mapping)
		return -ENOMEM;

	r = amdgpu_vm_bo_clear_mappings(adev, bo_va->base.vm, saddr, size);
	if (r) {
		kfree(mapping);
		return r;
	}

	saddr /= AMDGPU_GPU_PAGE_SIZE;
	eaddr /= AMDGPU_GPU_PAGE_SIZE;

	mapping->start = saddr;
	mapping->last = eaddr;
	mapping->offset = offset;
	mapping->flags = flags;

	amdgpu_vm_bo_insert_map(adev, bo_va, mapping);

	return 0;
}

/**
 * amdgpu_vm_bo_unmap - remove bo mapping from vm
 *
 * @adev: amdgpu_device pointer
 * @bo_va: bo_va to remove the address from
 * @saddr: where to the BO is mapped
 *
 * Remove a mapping of the BO at the specefied addr from the VM.
 *
 * Returns:
 * 0 for success, error for failure.
 *
 * Object has to be reserved and unreserved outside!
 */
int amdgpu_vm_bo_unmap(struct amdgpu_device *adev,
		       struct amdgpu_bo_va *bo_va,
		       uint64_t saddr)
{
	struct amdgpu_bo_va_mapping *mapping;
	struct amdgpu_vm *vm = bo_va->base.vm;
	bool valid = true;

	saddr /= AMDGPU_GPU_PAGE_SIZE;

	list_for_each_entry(mapping, &bo_va->valids, list) {
		if (mapping->start == saddr)
			break;
	}

	if (&mapping->list == &bo_va->valids) {
		valid = false;

		list_for_each_entry(mapping, &bo_va->invalids, list) {
			if (mapping->start == saddr)
				break;
		}

		if (&mapping->list == &bo_va->invalids)
			return -ENOENT;
	}

	list_del(&mapping->list);
	amdgpu_vm_it_remove(mapping, &vm->va);
	mapping->bo_va = NULL;
	trace_amdgpu_vm_bo_unmap(bo_va, mapping);

	if (valid)
		list_add(&mapping->list, &vm->freed);
	else
		amdgpu_vm_free_mapping(adev, vm, mapping,
				       bo_va->last_pt_update);

	return 0;
}

/**
 * amdgpu_vm_bo_clear_mappings - remove all mappings in a specific range
 *
 * @adev: amdgpu_device pointer
 * @vm: VM structure to use
 * @saddr: start of the range
 * @size: size of the range
 *
 * Remove all mappings in a range, split them as appropriate.
 *
 * Returns:
 * 0 for success, error for failure.
 */
int amdgpu_vm_bo_clear_mappings(struct amdgpu_device *adev,
				struct amdgpu_vm *vm,
				uint64_t saddr, uint64_t size)
{
	struct amdgpu_bo_va_mapping *before, *after, *tmp, *next;
	LIST_HEAD(removed);
	uint64_t eaddr;

	eaddr = saddr + size - 1;
	saddr /= AMDGPU_GPU_PAGE_SIZE;
	eaddr /= AMDGPU_GPU_PAGE_SIZE;

	/* Allocate all the needed memory */
	before = kzalloc(sizeof(*before), GFP_KERNEL);
	if (!before)
		return -ENOMEM;
	INIT_LIST_HEAD(&before->list);

	after = kzalloc(sizeof(*after), GFP_KERNEL);
	if (!after) {
		kfree(before);
		return -ENOMEM;
	}
	INIT_LIST_HEAD(&after->list);

	/* Now gather all removed mappings */
	tmp = amdgpu_vm_it_iter_first(&vm->va, saddr, eaddr);
	while (tmp) {
		/* Remember mapping split at the start */
		if (tmp->start < saddr) {
			before->start = tmp->start;
			before->last = saddr - 1;
			before->offset = tmp->offset;
			before->flags = tmp->flags;
			before->bo_va = tmp->bo_va;
			list_add(&before->list, &tmp->bo_va->invalids);
		}

		/* Remember mapping split at the end */
		if (tmp->last > eaddr) {
			after->start = eaddr + 1;
			after->last = tmp->last;
			after->offset = tmp->offset;
			after->offset += (after->start - tmp->start) << PAGE_SHIFT;
			after->flags = tmp->flags;
			after->bo_va = tmp->bo_va;
			list_add(&after->list, &tmp->bo_va->invalids);
		}

		list_del(&tmp->list);
		list_add(&tmp->list, &removed);

		tmp = amdgpu_vm_it_iter_next(tmp, saddr, eaddr);
	}

	/* And free them up */
	list_for_each_entry_safe(tmp, next, &removed, list) {
		amdgpu_vm_it_remove(tmp, &vm->va);
		list_del(&tmp->list);

		if (tmp->start < saddr)
		    tmp->start = saddr;
		if (tmp->last > eaddr)
		    tmp->last = eaddr;

		tmp->bo_va = NULL;
		list_add(&tmp->list, &vm->freed);
		trace_amdgpu_vm_bo_unmap(NULL, tmp);
	}

	/* Insert partial mapping before the range */
	if (!list_empty(&before->list)) {
		amdgpu_vm_it_insert(before, &vm->va);
		if (before->flags & AMDGPU_PTE_PRT)
			amdgpu_vm_prt_get(adev);
	} else {
		kfree(before);
	}

	/* Insert partial mapping after the range */
	if (!list_empty(&after->list)) {
		amdgpu_vm_it_insert(after, &vm->va);
		if (after->flags & AMDGPU_PTE_PRT)
			amdgpu_vm_prt_get(adev);
	} else {
		kfree(after);
	}

	return 0;
}

/**
 * amdgpu_vm_bo_lookup_mapping - find mapping by address
 *
 * @vm: the requested VM
 * @addr: the address
 *
 * Find a mapping by it's address.
 *
 * Returns:
 * The amdgpu_bo_va_mapping matching for addr or NULL
 *
 */
struct amdgpu_bo_va_mapping *amdgpu_vm_bo_lookup_mapping(struct amdgpu_vm *vm,
							 uint64_t addr)
{
	return amdgpu_vm_it_iter_first(&vm->va, addr, addr);
}

/**
 * amdgpu_vm_bo_trace_cs - trace all reserved mappings
 *
 * @vm: the requested vm
 * @ticket: CS ticket
 *
 * Trace all mappings of BOs reserved during a command submission.
 */
void amdgpu_vm_bo_trace_cs(struct amdgpu_vm *vm, struct ww_acquire_ctx *ticket)
{
	struct amdgpu_bo_va_mapping *mapping;

	if (!trace_amdgpu_vm_bo_cs_enabled())
		return;

	for (mapping = amdgpu_vm_it_iter_first(&vm->va, 0, U64_MAX); mapping;
	     mapping = amdgpu_vm_it_iter_next(mapping, 0, U64_MAX)) {
		if (mapping->bo_va && mapping->bo_va->base.bo) {
			struct amdgpu_bo *bo;

			bo = mapping->bo_va->base.bo;
			if (dma_resv_locking_ctx(bo->tbo.base.resv) !=
			    ticket)
				continue;
		}

		trace_amdgpu_vm_bo_cs(mapping);
	}
}

/**
 * amdgpu_vm_bo_del - remove a bo from a specific vm
 *
 * @adev: amdgpu_device pointer
 * @bo_va: requested bo_va
 *
 * Remove @bo_va->bo from the requested vm.
 *
 * Object have to be reserved!
 */
void amdgpu_vm_bo_del(struct amdgpu_device *adev,
		      struct amdgpu_bo_va *bo_va)
{
	struct amdgpu_bo_va_mapping *mapping, *next;
	struct amdgpu_bo *bo = bo_va->base.bo;
	struct amdgpu_vm *vm = bo_va->base.vm;
	struct amdgpu_vm_bo_base **base;

	dma_resv_assert_held(vm->root.bo->tbo.base.resv);

	if (bo) {
		dma_resv_assert_held(bo->tbo.base.resv);
		if (bo->tbo.base.resv == vm->root.bo->tbo.base.resv)
			ttm_bo_set_bulk_move(&bo->tbo, NULL);

		for (base = &bo_va->base.bo->vm_bo; *base;
		     base = &(*base)->next) {
			if (*base != &bo_va->base)
				continue;

			*base = bo_va->base.next;
			break;
		}
	}

	spin_lock(&vm->invalidated_lock);
	list_del(&bo_va->base.vm_status);
	spin_unlock(&vm->invalidated_lock);

	list_for_each_entry_safe(mapping, next, &bo_va->valids, list) {
		list_del(&mapping->list);
		amdgpu_vm_it_remove(mapping, &vm->va);
		mapping->bo_va = NULL;
		trace_amdgpu_vm_bo_unmap(bo_va, mapping);
		list_add(&mapping->list, &vm->freed);
	}
	list_for_each_entry_safe(mapping, next, &bo_va->invalids, list) {
		list_del(&mapping->list);
		amdgpu_vm_it_remove(mapping, &vm->va);
		amdgpu_vm_free_mapping(adev, vm, mapping,
				       bo_va->last_pt_update);
	}

	dma_fence_put(bo_va->last_pt_update);

	if (bo && bo_va->is_xgmi)
		amdgpu_xgmi_set_pstate(adev, AMDGPU_XGMI_PSTATE_MIN);

	kfree(bo_va);
}

/**
 * amdgpu_vm_evictable - check if we can evict a VM
 *
 * @bo: A page table of the VM.
 *
 * Check if it is possible to evict a VM.
 */
bool amdgpu_vm_evictable(struct amdgpu_bo *bo)
{
	struct amdgpu_vm_bo_base *bo_base = bo->vm_bo;

	/* Page tables of a destroyed VM can go away immediately */
	if (!bo_base || !bo_base->vm)
		return true;

	/* Don't evict VM page tables while they are busy */
	if (!dma_resv_test_signaled(bo->tbo.base.resv, DMA_RESV_USAGE_BOOKKEEP))
		return false;

	/* Try to block ongoing updates */
	if (!amdgpu_vm_eviction_trylock(bo_base->vm))
		return false;

	/* Don't evict VM page tables while they are updated */
	if (!dma_fence_is_signaled(bo_base->vm->last_unlocked)) {
		amdgpu_vm_eviction_unlock(bo_base->vm);
		return false;
	}

	bo_base->vm->evicting = true;
	amdgpu_vm_eviction_unlock(bo_base->vm);
	return true;
}

/**
 * amdgpu_vm_bo_invalidate - mark the bo as invalid
 *
 * @adev: amdgpu_device pointer
 * @bo: amdgpu buffer object
 * @evicted: is the BO evicted
 *
 * Mark @bo as invalid.
 */
void amdgpu_vm_bo_invalidate(struct amdgpu_device *adev,
			     struct amdgpu_bo *bo, bool evicted)
{
	struct amdgpu_vm_bo_base *bo_base;

	/* shadow bo doesn't have bo base, its validation needs its parent */
	if (bo->parent && (amdgpu_bo_shadowed(bo->parent) == bo))
		bo = bo->parent;

	for (bo_base = bo->vm_bo; bo_base; bo_base = bo_base->next) {
		struct amdgpu_vm *vm = bo_base->vm;

		if (evicted && bo->tbo.base.resv == vm->root.bo->tbo.base.resv) {
			amdgpu_vm_bo_evicted(bo_base);
			continue;
		}

		if (bo_base->moved)
			continue;
		bo_base->moved = true;

		if (bo->tbo.type == ttm_bo_type_kernel)
			amdgpu_vm_bo_relocated(bo_base);
		else if (bo->tbo.base.resv == vm->root.bo->tbo.base.resv)
			amdgpu_vm_bo_moved(bo_base);
		else
			amdgpu_vm_bo_invalidated(bo_base);
	}
}

/**
 * amdgpu_vm_get_block_size - calculate VM page table size as power of two
 *
 * @vm_size: VM size
 *
 * Returns:
 * VM page table as power of two
 */
static uint32_t amdgpu_vm_get_block_size(uint64_t vm_size)
{
	/* Total bits covered by PD + PTs */
	unsigned bits = ilog2(vm_size) + 18;

	/* Make sure the PD is 4K in size up to 8GB address space.
	   Above that split equal between PD and PTs */
	if (vm_size <= 8)
		return (bits - 9);
	else
		return ((bits + 3) / 2);
}

/**
 * amdgpu_vm_adjust_size - adjust vm size, block size and fragment size
 *
 * @adev: amdgpu_device pointer
 * @min_vm_size: the minimum vm size in GB if it's set auto
 * @fragment_size_default: Default PTE fragment size
 * @max_level: max VMPT level
 * @max_bits: max address space size in bits
 *
 */
void amdgpu_vm_adjust_size(struct amdgpu_device *adev, uint32_t min_vm_size,
			   uint32_t fragment_size_default, unsigned max_level,
			   unsigned max_bits)
{
	unsigned int max_size = 1 << (max_bits - 30);
	unsigned int vm_size;
	uint64_t tmp;

	/* adjust vm size first */
	if (amdgpu_vm_size != -1) {
		vm_size = amdgpu_vm_size;
		if (vm_size > max_size) {
			dev_warn(adev->dev, "VM size (%d) too large, max is %u GB\n",
				 amdgpu_vm_size, max_size);
			vm_size = max_size;
		}
	} else {
		struct sysinfo si;
		unsigned int phys_ram_gb;

		/* Optimal VM size depends on the amount of physical
		 * RAM available. Underlying requirements and
		 * assumptions:
		 *
		 *  - Need to map system memory and VRAM from all GPUs
		 *     - VRAM from other GPUs not known here
		 *     - Assume VRAM <= system memory
		 *  - On GFX8 and older, VM space can be segmented for
		 *    different MTYPEs
		 *  - Need to allow room for fragmentation, guard pages etc.
		 *
		 * This adds up to a rough guess of system memory x3.
		 * Round up to power of two to maximize the available
		 * VM size with the given page table size.
		 */
		si_meminfo(&si);
		phys_ram_gb = ((uint64_t)si.totalram * si.mem_unit +
			       (1 << 30) - 1) >> 30;
		vm_size = roundup_pow_of_two(
			min(max(phys_ram_gb * 3, min_vm_size), max_size));
	}

	adev->vm_manager.max_pfn = (uint64_t)vm_size << 18;

	tmp = roundup_pow_of_two(adev->vm_manager.max_pfn);
	if (amdgpu_vm_block_size != -1)
		tmp >>= amdgpu_vm_block_size - 9;
	tmp = DIV_ROUND_UP(fls64(tmp) - 1, 9) - 1;
	adev->vm_manager.num_level = min(max_level, (unsigned)tmp);
	switch (adev->vm_manager.num_level) {
	case 3:
		adev->vm_manager.root_level = AMDGPU_VM_PDB2;
		break;
	case 2:
		adev->vm_manager.root_level = AMDGPU_VM_PDB1;
		break;
	case 1:
		adev->vm_manager.root_level = AMDGPU_VM_PDB0;
		break;
	default:
		dev_err(adev->dev, "VMPT only supports 2~4+1 levels\n");
	}
	/* block size depends on vm size and hw setup*/
	if (amdgpu_vm_block_size != -1)
		adev->vm_manager.block_size =
			min((unsigned)amdgpu_vm_block_size, max_bits
			    - AMDGPU_GPU_PAGE_SHIFT
			    - 9 * adev->vm_manager.num_level);
	else if (adev->vm_manager.num_level > 1)
		adev->vm_manager.block_size = 9;
	else
		adev->vm_manager.block_size = amdgpu_vm_get_block_size(tmp);

	if (amdgpu_vm_fragment_size == -1)
		adev->vm_manager.fragment_size = fragment_size_default;
	else
		adev->vm_manager.fragment_size = amdgpu_vm_fragment_size;

	DRM_INFO("vm size is %u GB, %u levels, block size is %u-bit, fragment size is %u-bit\n",
		 vm_size, adev->vm_manager.num_level + 1,
		 adev->vm_manager.block_size,
		 adev->vm_manager.fragment_size);
}

/**
 * amdgpu_vm_wait_idle - wait for the VM to become idle
 *
 * @vm: VM object to wait for
 * @timeout: timeout to wait for VM to become idle
 */
long amdgpu_vm_wait_idle(struct amdgpu_vm *vm, long timeout)
{
	timeout = dma_resv_wait_timeout(vm->root.bo->tbo.base.resv,
					DMA_RESV_USAGE_BOOKKEEP,
					true, timeout);
	if (timeout <= 0)
		return timeout;

	return dma_fence_wait_timeout(vm->last_unlocked, true, timeout);
}

/**
 * amdgpu_vm_init - initialize a vm instance
 *
 * @adev: amdgpu_device pointer
 * @vm: requested vm
 *
 * Init @vm fields.
 *
 * Returns:
 * 0 for success, error for failure.
 */
int amdgpu_vm_init(struct amdgpu_device *adev, struct amdgpu_vm *vm)
{
	struct amdgpu_bo *root_bo;
	struct amdgpu_bo_vm *root;
	int r, i;

	vm->va = RB_ROOT_CACHED;
	for (i = 0; i < AMDGPU_MAX_VMHUBS; i++)
		vm->reserved_vmid[i] = NULL;
	INIT_LIST_HEAD(&vm->evicted);
	INIT_LIST_HEAD(&vm->relocated);
	INIT_LIST_HEAD(&vm->moved);
	INIT_LIST_HEAD(&vm->idle);
	INIT_LIST_HEAD(&vm->invalidated);
	spin_lock_init(&vm->invalidated_lock);
	INIT_LIST_HEAD(&vm->freed);
	INIT_LIST_HEAD(&vm->done);

	/* create scheduler entities for page table updates */
	r = drm_sched_entity_init(&vm->immediate, DRM_SCHED_PRIORITY_NORMAL,
				  adev->vm_manager.vm_pte_scheds,
				  adev->vm_manager.vm_pte_num_scheds, NULL);
	if (r)
		return r;

	r = drm_sched_entity_init(&vm->delayed, DRM_SCHED_PRIORITY_NORMAL,
				  adev->vm_manager.vm_pte_scheds,
				  adev->vm_manager.vm_pte_num_scheds, NULL);
	if (r)
		goto error_free_immediate;

	vm->pte_support_ats = false;
	vm->is_compute_context = false;

	vm->use_cpu_for_update = !!(adev->vm_manager.vm_update_mode &
				    AMDGPU_VM_USE_CPU_FOR_GFX);

	DRM_DEBUG_DRIVER("VM update mode is %s\n",
			 vm->use_cpu_for_update ? "CPU" : "SDMA");
	WARN_ONCE((vm->use_cpu_for_update &&
		   !amdgpu_gmc_vram_full_visible(&adev->gmc)),
		  "CPU update of VM recommended only for large BAR system\n");

	if (vm->use_cpu_for_update)
		vm->update_funcs = &amdgpu_vm_cpu_funcs;
	else
		vm->update_funcs = &amdgpu_vm_sdma_funcs;
	vm->last_update = NULL;
	vm->last_unlocked = dma_fence_get_stub();
	vm->last_tlb_flush = dma_fence_get_stub();

	mutex_init(&vm->eviction_lock);
	vm->evicting = false;

	r = amdgpu_vm_pt_create(adev, vm, adev->vm_manager.root_level,
				false, &root);
	if (r)
		goto error_free_delayed;
	root_bo = &root->bo;
	r = amdgpu_bo_reserve(root_bo, true);
	if (r)
		goto error_free_root;

	r = dma_resv_reserve_fences(root_bo->tbo.base.resv, 1);
	if (r)
		goto error_unreserve;

	amdgpu_vm_bo_base_init(&vm->root, vm, root_bo);

	r = amdgpu_vm_pt_clear(adev, vm, root, false);
	if (r)
		goto error_unreserve;

	amdgpu_bo_unreserve(vm->root.bo);

	INIT_KFIFO(vm->faults);

	return 0;

error_unreserve:
	amdgpu_bo_unreserve(vm->root.bo);

error_free_root:
	amdgpu_bo_unref(&root->shadow);
	amdgpu_bo_unref(&root_bo);
	vm->root.bo = NULL;

error_free_delayed:
	dma_fence_put(vm->last_tlb_flush);
	dma_fence_put(vm->last_unlocked);
	drm_sched_entity_destroy(&vm->delayed);

error_free_immediate:
	drm_sched_entity_destroy(&vm->immediate);

	return r;
}

/**
 * amdgpu_vm_make_compute - Turn a GFX VM into a compute VM
 *
 * @adev: amdgpu_device pointer
 * @vm: requested vm
 *
 * This only works on GFX VMs that don't have any BOs added and no
 * page tables allocated yet.
 *
 * Changes the following VM parameters:
 * - use_cpu_for_update
 * - pte_supports_ats
 *
 * Reinitializes the page directory to reflect the changed ATS
 * setting.
 *
 * Returns:
 * 0 for success, -errno for errors.
 */
int amdgpu_vm_make_compute(struct amdgpu_device *adev, struct amdgpu_vm *vm)
{
	bool pte_support_ats = (adev->asic_type == CHIP_RAVEN);
	int r;

	r = amdgpu_bo_reserve(vm->root.bo, true);
	if (r)
		return r;

	/* Sanity checks */
	if (!amdgpu_vm_pt_is_root_clean(adev, vm)) {
		r = -EINVAL;
		goto unreserve_bo;
	}

	/* Check if PD needs to be reinitialized and do it before
	 * changing any other state, in case it fails.
	 */
	if (pte_support_ats != vm->pte_support_ats) {
		vm->pte_support_ats = pte_support_ats;
		r = amdgpu_vm_pt_clear(adev, vm, to_amdgpu_bo_vm(vm->root.bo),
				       false);
		if (r)
			goto unreserve_bo;
	}

	/* Update VM state */
	vm->use_cpu_for_update = !!(adev->vm_manager.vm_update_mode &
				    AMDGPU_VM_USE_CPU_FOR_COMPUTE);
	DRM_DEBUG_DRIVER("VM update mode is %s\n",
			 vm->use_cpu_for_update ? "CPU" : "SDMA");
	WARN_ONCE((vm->use_cpu_for_update &&
		   !amdgpu_gmc_vram_full_visible(&adev->gmc)),
		  "CPU update of VM recommended only for large BAR system\n");

	if (vm->use_cpu_for_update) {
		/* Sync with last SDMA update/clear before switching to CPU */
		r = amdgpu_bo_sync_wait(vm->root.bo,
					AMDGPU_FENCE_OWNER_UNDEFINED, true);
		if (r)
			goto unreserve_bo;

		vm->update_funcs = &amdgpu_vm_cpu_funcs;
	} else {
		vm->update_funcs = &amdgpu_vm_sdma_funcs;
	}
	dma_fence_put(vm->last_update);
	vm->last_update = NULL;
	vm->is_compute_context = true;

	/* Free the shadow bo for compute VM */
	amdgpu_bo_unref(&to_amdgpu_bo_vm(vm->root.bo)->shadow);

	goto unreserve_bo;

unreserve_bo:
	amdgpu_bo_unreserve(vm->root.bo);
	return r;
}

/**
 * amdgpu_vm_release_compute - release a compute vm
 * @adev: amdgpu_device pointer
 * @vm: a vm turned into compute vm by calling amdgpu_vm_make_compute
 *
 * This is a correspondant of amdgpu_vm_make_compute. It decouples compute
 * pasid from vm. Compute should stop use of vm after this call.
 */
void amdgpu_vm_release_compute(struct amdgpu_device *adev, struct amdgpu_vm *vm)
{
	amdgpu_vm_set_pasid(adev, vm, 0);
	vm->is_compute_context = false;
}

/**
 * amdgpu_vm_fini - tear down a vm instance
 *
 * @adev: amdgpu_device pointer
 * @vm: requested vm
 *
 * Tear down @vm.
 * Unbind the VM and remove all bos from the vm bo list
 */
void amdgpu_vm_fini(struct amdgpu_device *adev, struct amdgpu_vm *vm)
{
	struct amdgpu_bo_va_mapping *mapping, *tmp;
	bool prt_fini_needed = !!adev->gmc.gmc_funcs->set_prt;
	struct amdgpu_bo *root;
	unsigned long flags;
	int i;

	amdgpu_amdkfd_gpuvm_destroy_cb(adev, vm);

	root = amdgpu_bo_ref(vm->root.bo);
	amdgpu_bo_reserve(root, true);
	amdgpu_vm_set_pasid(adev, vm, 0);
	dma_fence_wait(vm->last_unlocked, false);
	dma_fence_put(vm->last_unlocked);
	dma_fence_wait(vm->last_tlb_flush, false);
	/* Make sure that all fence callbacks have completed */
	spin_lock_irqsave(vm->last_tlb_flush->lock, flags);
	spin_unlock_irqrestore(vm->last_tlb_flush->lock, flags);
	dma_fence_put(vm->last_tlb_flush);

	list_for_each_entry_safe(mapping, tmp, &vm->freed, list) {
		if (mapping->flags & AMDGPU_PTE_PRT && prt_fini_needed) {
			amdgpu_vm_prt_fini(adev, vm);
			prt_fini_needed = false;
		}

		list_del(&mapping->list);
		amdgpu_vm_free_mapping(adev, vm, mapping, NULL);
	}

	amdgpu_vm_pt_free_root(adev, vm);
	amdgpu_bo_unreserve(root);
	amdgpu_bo_unref(&root);
	WARN_ON(vm->root.bo);

	drm_sched_entity_destroy(&vm->immediate);
	drm_sched_entity_destroy(&vm->delayed);

	if (!RB_EMPTY_ROOT(&vm->va.rb_root)) {
		dev_err(adev->dev, "still active bo inside vm\n");
	}
	rbtree_postorder_for_each_entry_safe(mapping, tmp,
					     &vm->va.rb_root, rb) {
		/* Don't remove the mapping here, we don't want to trigger a
		 * rebalance and the tree is about to be destroyed anyway.
		 */
		list_del(&mapping->list);
		kfree(mapping);
	}

	dma_fence_put(vm->last_update);
	for (i = 0; i < AMDGPU_MAX_VMHUBS; i++)
		amdgpu_vmid_free_reserved(adev, vm, i);
}

/**
 * amdgpu_vm_manager_init - init the VM manager
 *
 * @adev: amdgpu_device pointer
 *
 * Initialize the VM manager structures
 */
void amdgpu_vm_manager_init(struct amdgpu_device *adev)
{
	unsigned i;

	/* Concurrent flushes are only possible starting with Vega10 and
	 * are broken on Navi10 and Navi14.
	 */
	adev->vm_manager.concurrent_flush = !(adev->asic_type < CHIP_VEGA10 ||
					      adev->asic_type == CHIP_NAVI10 ||
					      adev->asic_type == CHIP_NAVI14);
	amdgpu_vmid_mgr_init(adev);

	adev->vm_manager.fence_context =
		dma_fence_context_alloc(AMDGPU_MAX_RINGS);
	for (i = 0; i < AMDGPU_MAX_RINGS; ++i)
		adev->vm_manager.seqno[i] = 0;

	spin_lock_init(&adev->vm_manager.prt_lock);
	atomic_set(&adev->vm_manager.num_prt_users, 0);

	/* If not overridden by the user, by default, only in large BAR systems
	 * Compute VM tables will be updated by CPU
	 */
#ifdef CONFIG_X86_64
	if (amdgpu_vm_update_mode == -1) {
		if (amdgpu_gmc_vram_full_visible(&adev->gmc))
			adev->vm_manager.vm_update_mode =
				AMDGPU_VM_USE_CPU_FOR_COMPUTE;
		else
			adev->vm_manager.vm_update_mode = 0;
	} else
		adev->vm_manager.vm_update_mode = amdgpu_vm_update_mode;
#else
	adev->vm_manager.vm_update_mode = 0;
#endif

	xa_init_flags(&adev->vm_manager.pasids, XA_FLAGS_LOCK_IRQ);
}

/**
 * amdgpu_vm_manager_fini - cleanup VM manager
 *
 * @adev: amdgpu_device pointer
 *
 * Cleanup the VM manager and free resources.
 */
void amdgpu_vm_manager_fini(struct amdgpu_device *adev)
{
	WARN_ON(!xa_empty(&adev->vm_manager.pasids));
	xa_destroy(&adev->vm_manager.pasids);

	amdgpu_vmid_mgr_fini(adev);
}

/**
 * amdgpu_vm_ioctl - Manages VMID reservation for vm hubs.
 *
 * @dev: drm device pointer
 * @data: drm_amdgpu_vm
 * @filp: drm file pointer
 *
 * Returns:
 * 0 for success, -errno for errors.
 */
int amdgpu_vm_ioctl(struct drm_device *dev, void *data, struct drm_file *filp)
{
	union drm_amdgpu_vm *args = data;
	struct amdgpu_device *adev = drm_to_adev(dev);
	struct amdgpu_fpriv *fpriv = filp->driver_priv;
	long timeout = msecs_to_jiffies(2000);
	int r;

	switch (args->in.op) {
	case AMDGPU_VM_OP_RESERVE_VMID:
		/* We only have requirement to reserve vmid from gfxhub */
		r = amdgpu_vmid_alloc_reserved(adev, &fpriv->vm,
					       AMDGPU_GFXHUB_0);
		if (r)
			return r;
		break;
	case AMDGPU_VM_OP_UNRESERVE_VMID:
		if (amdgpu_sriov_runtime(adev))
			timeout = 8 * timeout;

		/* Wait vm idle to make sure the vmid set in SPM_VMID is
		 * not referenced anymore.
		 */
		r = amdgpu_bo_reserve(fpriv->vm.root.bo, true);
		if (r)
			return r;

		r = amdgpu_vm_wait_idle(&fpriv->vm, timeout);
		if (r < 0)
			return r;

		amdgpu_bo_unreserve(fpriv->vm.root.bo);
		amdgpu_vmid_free_reserved(adev, &fpriv->vm, AMDGPU_GFXHUB_0);
		break;
	default:
		return -EINVAL;
	}

	return 0;
}

/**
 * amdgpu_vm_get_task_info - Extracts task info for a PASID.
 *
 * @adev: drm device pointer
 * @pasid: PASID identifier for VM
 * @task_info: task_info to fill.
 */
void amdgpu_vm_get_task_info(struct amdgpu_device *adev, u32 pasid,
			 struct amdgpu_task_info *task_info)
{
	struct amdgpu_vm *vm;
	unsigned long flags;

	xa_lock_irqsave(&adev->vm_manager.pasids, flags);

	vm = xa_load(&adev->vm_manager.pasids, pasid);
	if (vm)
		*task_info = vm->task_info;

	xa_unlock_irqrestore(&adev->vm_manager.pasids, flags);
}

/**
 * amdgpu_vm_set_task_info - Sets VMs task info.
 *
 * @vm: vm for which to set the info
 */
void amdgpu_vm_set_task_info(struct amdgpu_vm *vm)
{
	if (vm->task_info.pid)
		return;

	vm->task_info.pid = current->pid;
	get_task_comm(vm->task_info.task_name, current);

	if (current->group_leader->mm != current->mm)
		return;

	vm->task_info.tgid = current->group_leader->pid;
	get_task_comm(vm->task_info.process_name, current->group_leader);
}

/**
 * amdgpu_vm_handle_fault - graceful handling of VM faults.
 * @adev: amdgpu device pointer
 * @pasid: PASID of the VM
 * @addr: Address of the fault
 * @write_fault: true is write fault, false is read fault
 *
 * Try to gracefully handle a VM fault. Return true if the fault was handled and
 * shouldn't be reported any more.
 */
bool amdgpu_vm_handle_fault(struct amdgpu_device *adev, u32 pasid,
			    uint64_t addr, bool write_fault)
{
	bool is_compute_context = false;
	struct amdgpu_bo *root;
	unsigned long irqflags;
	uint64_t value, flags;
	struct amdgpu_vm *vm;
	int r;

	xa_lock_irqsave(&adev->vm_manager.pasids, irqflags);
	vm = xa_load(&adev->vm_manager.pasids, pasid);
	if (vm) {
		root = amdgpu_bo_ref(vm->root.bo);
		is_compute_context = vm->is_compute_context;
	} else {
		root = NULL;
	}
	xa_unlock_irqrestore(&adev->vm_manager.pasids, irqflags);

	if (!root)
		return false;

	addr /= AMDGPU_GPU_PAGE_SIZE;

	if (is_compute_context &&
	    !svm_range_restore_pages(adev, pasid, addr, write_fault)) {
		amdgpu_bo_unref(&root);
		return true;
	}

	r = amdgpu_bo_reserve(root, true);
	if (r)
		goto error_unref;

	/* Double check that the VM still exists */
	xa_lock_irqsave(&adev->vm_manager.pasids, irqflags);
	vm = xa_load(&adev->vm_manager.pasids, pasid);
	if (vm && vm->root.bo != root)
		vm = NULL;
	xa_unlock_irqrestore(&adev->vm_manager.pasids, irqflags);
	if (!vm)
		goto error_unlock;

	flags = AMDGPU_PTE_VALID | AMDGPU_PTE_SNOOPED |
		AMDGPU_PTE_SYSTEM;

	if (is_compute_context) {
		/* Intentionally setting invalid PTE flag
		 * combination to force a no-retry-fault
		 */
		flags = AMDGPU_PTE_EXECUTABLE | AMDGPU_PDE_PTE |
			AMDGPU_PTE_TF;
		value = 0;
	} else if (amdgpu_vm_fault_stop == AMDGPU_VM_FAULT_STOP_NEVER) {
		/* Redirect the access to the dummy page */
		value = adev->dummy_page_addr;
		flags |= AMDGPU_PTE_EXECUTABLE | AMDGPU_PTE_READABLE |
			AMDGPU_PTE_WRITEABLE;

	} else {
		/* Let the hw retry silently on the PTE */
		value = 0;
	}

	r = dma_resv_reserve_fences(root->tbo.base.resv, 1);
	if (r) {
		pr_debug("failed %d to reserve fence slot\n", r);
		goto error_unlock;
	}

	r = amdgpu_vm_update_range(adev, vm, true, false, false, NULL, addr,
				   addr, flags, value, 0, NULL, NULL, NULL);
	if (r)
		goto error_unlock;

	r = amdgpu_vm_update_pdes(adev, vm, true);

error_unlock:
	amdgpu_bo_unreserve(root);
	if (r < 0)
		DRM_ERROR("Can't handle page fault (%d)\n", r);

error_unref:
	amdgpu_bo_unref(&root);

	return false;
}

#if defined(CONFIG_DEBUG_FS)
/**
 * amdgpu_debugfs_vm_bo_info  - print BO info for the VM
 *
 * @vm: Requested VM for printing BO info
 * @m: debugfs file
 *
 * Print BO information in debugfs file for the VM
 */
void amdgpu_debugfs_vm_bo_info(struct amdgpu_vm *vm, struct seq_file *m)
{
	struct amdgpu_bo_va *bo_va, *tmp;
	u64 total_idle = 0;
	u64 total_evicted = 0;
	u64 total_relocated = 0;
	u64 total_moved = 0;
	u64 total_invalidated = 0;
	u64 total_done = 0;
	unsigned int total_idle_objs = 0;
	unsigned int total_evicted_objs = 0;
	unsigned int total_relocated_objs = 0;
	unsigned int total_moved_objs = 0;
	unsigned int total_invalidated_objs = 0;
	unsigned int total_done_objs = 0;
	unsigned int id = 0;

	seq_puts(m, "\tIdle BOs:\n");
	list_for_each_entry_safe(bo_va, tmp, &vm->idle, base.vm_status) {
		if (!bo_va->base.bo)
			continue;
		total_idle += amdgpu_bo_print_info(id++, bo_va->base.bo, m);
	}
	total_idle_objs = id;
	id = 0;

	seq_puts(m, "\tEvicted BOs:\n");
	list_for_each_entry_safe(bo_va, tmp, &vm->evicted, base.vm_status) {
		if (!bo_va->base.bo)
			continue;
		total_evicted += amdgpu_bo_print_info(id++, bo_va->base.bo, m);
	}
	total_evicted_objs = id;
	id = 0;

	seq_puts(m, "\tRelocated BOs:\n");
	list_for_each_entry_safe(bo_va, tmp, &vm->relocated, base.vm_status) {
		if (!bo_va->base.bo)
			continue;
		total_relocated += amdgpu_bo_print_info(id++, bo_va->base.bo, m);
	}
	total_relocated_objs = id;
	id = 0;

	seq_puts(m, "\tMoved BOs:\n");
	list_for_each_entry_safe(bo_va, tmp, &vm->moved, base.vm_status) {
		if (!bo_va->base.bo)
			continue;
		total_moved += amdgpu_bo_print_info(id++, bo_va->base.bo, m);
	}
	total_moved_objs = id;
	id = 0;

	seq_puts(m, "\tInvalidated BOs:\n");
	spin_lock(&vm->invalidated_lock);
	list_for_each_entry_safe(bo_va, tmp, &vm->invalidated, base.vm_status) {
		if (!bo_va->base.bo)
			continue;
		total_invalidated += amdgpu_bo_print_info(id++,	bo_va->base.bo, m);
	}
	total_invalidated_objs = id;
	id = 0;

	seq_puts(m, "\tDone BOs:\n");
	list_for_each_entry_safe(bo_va, tmp, &vm->done, base.vm_status) {
		if (!bo_va->base.bo)
			continue;
		total_done += amdgpu_bo_print_info(id++, bo_va->base.bo, m);
	}
	spin_unlock(&vm->invalidated_lock);
	total_done_objs = id;

	seq_printf(m, "\tTotal idle size:        %12lld\tobjs:\t%d\n", total_idle,
		   total_idle_objs);
	seq_printf(m, "\tTotal evicted size:     %12lld\tobjs:\t%d\n", total_evicted,
		   total_evicted_objs);
	seq_printf(m, "\tTotal relocated size:   %12lld\tobjs:\t%d\n", total_relocated,
		   total_relocated_objs);
	seq_printf(m, "\tTotal moved size:       %12lld\tobjs:\t%d\n", total_moved,
		   total_moved_objs);
	seq_printf(m, "\tTotal invalidated size: %12lld\tobjs:\t%d\n", total_invalidated,
		   total_invalidated_objs);
	seq_printf(m, "\tTotal done size:        %12lld\tobjs:\t%d\n", total_done,
		   total_done_objs);
}
#endif<|MERGE_RESOLUTION|>--- conflicted
+++ resolved
@@ -416,319 +416,6 @@
 }
 
 /**
-<<<<<<< HEAD
- * amdgpu_vm_clear_bo - initially clear the PDs/PTs
- *
- * @adev: amdgpu_device pointer
- * @vm: VM to clear BO from
- * @vmbo: BO to clear
- * @immediate: use an immediate update
- *
- * Root PD needs to be reserved when calling this.
- *
- * Returns:
- * 0 on success, errno otherwise.
- */
-static int amdgpu_vm_clear_bo(struct amdgpu_device *adev,
-			      struct amdgpu_vm *vm,
-			      struct amdgpu_bo_vm *vmbo,
-			      bool immediate)
-{
-	struct ttm_operation_ctx ctx = { true, false };
-	unsigned level = adev->vm_manager.root_level;
-	struct amdgpu_vm_update_params params;
-	struct amdgpu_bo *ancestor = &vmbo->bo;
-	struct amdgpu_bo *bo = &vmbo->bo;
-	unsigned entries, ats_entries;
-	uint64_t addr;
-	int r, idx;
-
-	/* Figure out our place in the hierarchy */
-	if (ancestor->parent) {
-		++level;
-		while (ancestor->parent->parent) {
-			++level;
-			ancestor = ancestor->parent;
-		}
-	}
-
-	entries = amdgpu_bo_size(bo) / 8;
-	if (!vm->pte_support_ats) {
-		ats_entries = 0;
-
-	} else if (!bo->parent) {
-		ats_entries = amdgpu_vm_num_ats_entries(adev);
-		ats_entries = min(ats_entries, entries);
-		entries -= ats_entries;
-
-	} else {
-		struct amdgpu_vm_bo_base *pt;
-
-		pt = ancestor->vm_bo;
-		ats_entries = amdgpu_vm_num_ats_entries(adev);
-		if ((pt - to_amdgpu_bo_vm(vm->root.bo)->entries) >= ats_entries) {
-			ats_entries = 0;
-		} else {
-			ats_entries = entries;
-			entries = 0;
-		}
-	}
-
-	r = ttm_bo_validate(&bo->tbo, &bo->placement, &ctx);
-	if (r)
-		return r;
-
-	if (vmbo->shadow) {
-		struct amdgpu_bo *shadow = vmbo->shadow;
-
-		r = ttm_bo_validate(&shadow->tbo, &shadow->placement, &ctx);
-		if (r)
-			return r;
-	}
-
-	if (!drm_dev_enter(adev_to_drm(adev), &idx))
-		return -ENODEV;
-
-	r = vm->update_funcs->map_table(vmbo);
-	if (r)
-		goto exit;
-
-	memset(&params, 0, sizeof(params));
-	params.adev = adev;
-	params.vm = vm;
-	params.immediate = immediate;
-
-	r = vm->update_funcs->prepare(&params, NULL, AMDGPU_SYNC_EXPLICIT);
-	if (r)
-		goto exit;
-
-	addr = 0;
-	if (ats_entries) {
-		uint64_t value = 0, flags;
-
-		flags = AMDGPU_PTE_DEFAULT_ATC;
-		if (level != AMDGPU_VM_PTB) {
-			/* Handle leaf PDEs as PTEs */
-			flags |= AMDGPU_PDE_PTE;
-			amdgpu_gmc_get_vm_pde(adev, level, &value, &flags);
-		}
-
-		r = vm->update_funcs->update(&params, vmbo, addr, 0, ats_entries,
-					     value, flags);
-		if (r)
-			goto exit;
-
-		addr += ats_entries * 8;
-	}
-
-	if (entries) {
-		uint64_t value = 0, flags = 0;
-
-		if (adev->asic_type >= CHIP_VEGA10) {
-			if (level != AMDGPU_VM_PTB) {
-				/* Handle leaf PDEs as PTEs */
-				flags |= AMDGPU_PDE_PTE;
-				amdgpu_gmc_get_vm_pde(adev, level,
-						      &value, &flags);
-			} else {
-				/* Workaround for fault priority problem on GMC9 */
-				flags = AMDGPU_PTE_EXECUTABLE;
-			}
-		}
-
-		r = vm->update_funcs->update(&params, vmbo, addr, 0, entries,
-					     value, flags);
-		if (r)
-			goto exit;
-	}
-
-	r = vm->update_funcs->commit(&params, NULL);
-exit:
-	drm_dev_exit(idx);
-	return r;
-}
-
-/**
- * amdgpu_vm_pt_create - create bo for PD/PT
- *
- * @adev: amdgpu_device pointer
- * @vm: requesting vm
- * @level: the page table level
- * @immediate: use a immediate update
- * @vmbo: pointer to the buffer object pointer
- */
-static int amdgpu_vm_pt_create(struct amdgpu_device *adev,
-			       struct amdgpu_vm *vm,
-			       int level, bool immediate,
-			       struct amdgpu_bo_vm **vmbo)
-{
-	struct amdgpu_bo_param bp;
-	struct amdgpu_bo *bo;
-	struct dma_resv *resv;
-	unsigned int num_entries;
-	int r;
-
-	memset(&bp, 0, sizeof(bp));
-
-	bp.size = amdgpu_vm_bo_size(adev, level);
-	bp.byte_align = AMDGPU_GPU_PAGE_SIZE;
-	bp.domain = AMDGPU_GEM_DOMAIN_VRAM;
-	bp.domain = amdgpu_bo_get_preferred_domain(adev, bp.domain);
-	bp.flags = AMDGPU_GEM_CREATE_VRAM_CONTIGUOUS |
-		AMDGPU_GEM_CREATE_CPU_GTT_USWC;
-
-	if (level < AMDGPU_VM_PTB)
-		num_entries = amdgpu_vm_num_entries(adev, level);
-	else
-		num_entries = 0;
-
-	bp.bo_ptr_size = struct_size((*vmbo), entries, num_entries);
-
-	if (vm->use_cpu_for_update)
-		bp.flags |= AMDGPU_GEM_CREATE_CPU_ACCESS_REQUIRED;
-
-	bp.type = ttm_bo_type_kernel;
-	bp.no_wait_gpu = immediate;
-	if (vm->root.bo)
-		bp.resv = vm->root.bo->tbo.base.resv;
-
-	r = amdgpu_bo_create_vm(adev, &bp, vmbo);
-	if (r)
-		return r;
-
-	bo = &(*vmbo)->bo;
-	if (vm->is_compute_context || (adev->flags & AMD_IS_APU)) {
-		(*vmbo)->shadow = NULL;
-		return 0;
-	}
-
-	if (!bp.resv)
-		WARN_ON(dma_resv_lock(bo->tbo.base.resv,
-				      NULL));
-	resv = bp.resv;
-	memset(&bp, 0, sizeof(bp));
-	bp.size = amdgpu_vm_bo_size(adev, level);
-	bp.domain = AMDGPU_GEM_DOMAIN_GTT;
-	bp.flags = AMDGPU_GEM_CREATE_CPU_GTT_USWC;
-	bp.type = ttm_bo_type_kernel;
-	bp.resv = bo->tbo.base.resv;
-	bp.bo_ptr_size = sizeof(struct amdgpu_bo);
-
-	r = amdgpu_bo_create(adev, &bp, &(*vmbo)->shadow);
-
-	if (!resv)
-		dma_resv_unlock(bo->tbo.base.resv);
-
-	if (r) {
-		amdgpu_bo_unref(&bo);
-		return r;
-	}
-
-	(*vmbo)->shadow->parent = amdgpu_bo_ref(bo);
-	amdgpu_bo_add_to_shadow_list(*vmbo);
-
-	return 0;
-}
-
-/**
- * amdgpu_vm_alloc_pts - Allocate a specific page table
- *
- * @adev: amdgpu_device pointer
- * @vm: VM to allocate page tables for
- * @cursor: Which page table to allocate
- * @immediate: use an immediate update
- *
- * Make sure a specific page table or directory is allocated.
- *
- * Returns:
- * 1 if page table needed to be allocated, 0 if page table was already
- * allocated, negative errno if an error occurred.
- */
-static int amdgpu_vm_alloc_pts(struct amdgpu_device *adev,
-			       struct amdgpu_vm *vm,
-			       struct amdgpu_vm_pt_cursor *cursor,
-			       bool immediate)
-{
-	struct amdgpu_vm_bo_base *entry = cursor->entry;
-	struct amdgpu_bo *pt_bo;
-	struct amdgpu_bo_vm *pt;
-	int r;
-
-	if (entry->bo)
-		return 0;
-
-	r = amdgpu_vm_pt_create(adev, vm, cursor->level, immediate, &pt);
-	if (r)
-		return r;
-
-	/* Keep a reference to the root directory to avoid
-	 * freeing them up in the wrong order.
-	 */
-	pt_bo = &pt->bo;
-	pt_bo->parent = amdgpu_bo_ref(cursor->parent->bo);
-	amdgpu_vm_bo_base_init(entry, vm, pt_bo);
-	r = amdgpu_vm_clear_bo(adev, vm, pt, immediate);
-	if (r)
-		goto error_free_pt;
-
-	return 0;
-
-error_free_pt:
-	amdgpu_bo_unref(&pt->shadow);
-	amdgpu_bo_unref(&pt_bo);
-	return r;
-}
-
-/**
- * amdgpu_vm_free_table - fre one PD/PT
- *
- * @entry: PDE to free
- */
-static void amdgpu_vm_free_table(struct amdgpu_vm_bo_base *entry)
-{
-	struct amdgpu_bo *shadow;
-
-	if (!entry->bo)
-		return;
-
-	shadow = amdgpu_bo_shadowed(entry->bo);
-	if (shadow) {
-		ttm_bo_set_bulk_move(&shadow->tbo, NULL);
-		amdgpu_bo_unref(&shadow);
-	}
-
-	ttm_bo_set_bulk_move(&entry->bo->tbo, NULL);
-	entry->bo->vm_bo = NULL;
-	list_del(&entry->vm_status);
-	amdgpu_bo_unref(&entry->bo);
-}
-
-/**
- * amdgpu_vm_free_pts - free PD/PT levels
- *
- * @adev: amdgpu device structure
- * @vm: amdgpu vm structure
- * @start: optional cursor where to start freeing PDs/PTs
- *
- * Free the page directory or page table level and all sub levels.
- */
-static void amdgpu_vm_free_pts(struct amdgpu_device *adev,
-			       struct amdgpu_vm *vm,
-			       struct amdgpu_vm_pt_cursor *start)
-{
-	struct amdgpu_vm_pt_cursor cursor;
-	struct amdgpu_vm_bo_base *entry;
-
-	for_each_amdgpu_vm_pt_dfs_safe(adev, vm, start, cursor, entry)
-		amdgpu_vm_free_table(entry);
-
-	if (start)
-		amdgpu_vm_free_table(start->entry);
-}
-
-/**
-=======
->>>>>>> d68cf992
  * amdgpu_vm_check_compute_bug - check whether asic has compute vm bug
  *
  * @adev: amdgpu_device pointer
