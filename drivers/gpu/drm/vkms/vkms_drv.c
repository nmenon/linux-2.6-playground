// SPDX-License-Identifier: GPL-2.0+

/**
 * DOC: vkms (Virtual Kernel Modesetting)
 *
 * VKMS is a software-only model of a KMS driver that is useful for testing
 * and for running X (or similar) on headless machines. VKMS aims to enable
 * a virtual display with no need of a hardware display capability, releasing
 * the GPU in DRM API tests.
 */

#include <linux/module.h>
#include <linux/platform_device.h>
#include <linux/dma-mapping.h>

#include <drm/drm_gem.h>
#include <drm/drm_atomic.h>
#include <drm/drm_atomic_helper.h>
#include <drm/drm_drv.h>
#include <drm/drm_fb_helper.h>
#include <drm/drm_file.h>
#include <drm/drm_gem_framebuffer_helper.h>
#include <drm/drm_ioctl.h>
#include <drm/drm_managed.h>
#include <drm/drm_probe_helper.h>
#include <drm/drm_gem_shmem_helper.h>
#include <drm/drm_vblank.h>

#include "vkms_drv.h"

#define DRIVER_NAME	"vkms"
#define DRIVER_DESC	"Virtual Kernel Mode Setting"
#define DRIVER_DATE	"20180514"
#define DRIVER_MAJOR	1
#define DRIVER_MINOR	0

static struct vkms_device *vkms_device;

bool enable_cursor = true;
module_param_named(enable_cursor, enable_cursor, bool, 0444);
MODULE_PARM_DESC(enable_cursor, "Enable/Disable cursor support");

DEFINE_DRM_GEM_FOPS(vkms_driver_fops);

static void vkms_release(struct drm_device *dev)
{
	struct vkms_device *vkms = container_of(dev, struct vkms_device, drm);

	destroy_workqueue(vkms->output.composer_workq);
}

static void vkms_atomic_commit_tail(struct drm_atomic_state *old_state)
{
	struct drm_device *dev = old_state->dev;
	struct drm_crtc *crtc;
	struct drm_crtc_state *old_crtc_state;
	int i;

	drm_atomic_helper_commit_modeset_disables(dev, old_state);

	drm_atomic_helper_commit_planes(dev, old_state, 0);

	drm_atomic_helper_commit_modeset_enables(dev, old_state);

	drm_atomic_helper_fake_vblank(old_state);

	drm_atomic_helper_commit_hw_done(old_state);

	drm_atomic_helper_wait_for_flip_done(dev, old_state);

	for_each_old_crtc_in_state(old_state, crtc, old_crtc_state, i) {
		struct vkms_crtc_state *vkms_state =
			to_vkms_crtc_state(old_crtc_state);

		flush_work(&vkms_state->composer_work);
	}

	drm_atomic_helper_cleanup_planes(dev, old_state);
}

static const struct drm_driver vkms_driver = {
	.driver_features	= DRIVER_MODESET | DRIVER_ATOMIC | DRIVER_GEM,
	.release		= vkms_release,
	.fops			= &vkms_driver_fops,
<<<<<<< HEAD
	.gem_create_object = drm_gem_shmem_create_object_cached,
=======
>>>>>>> 8a8109f3
	DRM_GEM_SHMEM_DRIVER_OPS,

	.name			= DRIVER_NAME,
	.desc			= DRIVER_DESC,
	.date			= DRIVER_DATE,
	.major			= DRIVER_MAJOR,
	.minor			= DRIVER_MINOR,
};

static const struct drm_mode_config_funcs vkms_mode_funcs = {
	.fb_create = drm_gem_fb_create,
	.atomic_check = drm_atomic_helper_check,
	.atomic_commit = drm_atomic_helper_commit,
};

static const struct drm_mode_config_helper_funcs vkms_mode_config_helpers = {
	.atomic_commit_tail = vkms_atomic_commit_tail,
};

static int vkms_modeset_init(struct vkms_device *vkmsdev)
{
	struct drm_device *dev = &vkmsdev->drm;

	drm_mode_config_init(dev);
	dev->mode_config.funcs = &vkms_mode_funcs;
	dev->mode_config.min_width = XRES_MIN;
	dev->mode_config.min_height = YRES_MIN;
	dev->mode_config.max_width = XRES_MAX;
	dev->mode_config.max_height = YRES_MAX;
	dev->mode_config.cursor_width = 512;
	dev->mode_config.cursor_height = 512;
	dev->mode_config.preferred_depth = 32;
	dev->mode_config.helper_private = &vkms_mode_config_helpers;

	return vkms_output_init(vkmsdev, 0);
}

static int __init vkms_init(void)
{
	int ret;
	struct platform_device *pdev;

	pdev = platform_device_register_simple(DRIVER_NAME, -1, NULL, 0);
	if (IS_ERR(pdev))
		return PTR_ERR(pdev);

	if (!devres_open_group(&pdev->dev, NULL, GFP_KERNEL)) {
		ret = -ENOMEM;
		goto out_unregister;
	}

	vkms_device = devm_drm_dev_alloc(&pdev->dev, &vkms_driver,
					 struct vkms_device, drm);
	if (IS_ERR(vkms_device)) {
		ret = PTR_ERR(vkms_device);
		goto out_devres;
	}
	vkms_device->platform = pdev;

	ret = dma_coerce_mask_and_coherent(vkms_device->drm.dev,
					   DMA_BIT_MASK(64));

	if (ret) {
		DRM_ERROR("Could not initialize DMA support\n");
		goto out_devres;
	}

	vkms_device->drm.irq_enabled = true;

	ret = drm_vblank_init(&vkms_device->drm, 1);
	if (ret) {
		DRM_ERROR("Failed to vblank\n");
		goto out_devres;
	}

	ret = vkms_modeset_init(vkms_device);
	if (ret)
		goto out_devres;

	ret = drm_dev_register(&vkms_device->drm, 0);
	if (ret)
		goto out_devres;

	drm_fbdev_generic_setup(&vkms_device->drm, 0);

	return 0;

out_devres:
	devres_release_group(&pdev->dev, NULL);
out_unregister:
	platform_device_unregister(pdev);
	return ret;
}

static void __exit vkms_exit(void)
{
	struct platform_device *pdev;

	if (!vkms_device) {
		DRM_INFO("vkms_device is NULL.\n");
		return;
	}

	pdev = vkms_device->platform;

	drm_dev_unregister(&vkms_device->drm);
	drm_atomic_helper_shutdown(&vkms_device->drm);
	devres_release_group(&pdev->dev, NULL);
	platform_device_unregister(pdev);
}

module_init(vkms_init);
module_exit(vkms_exit);

MODULE_AUTHOR("Haneen Mohammed <hamohammed.sa@gmail.com>");
MODULE_AUTHOR("Rodrigo Siqueira <rodrigosiqueiramelo@gmail.com>");
MODULE_DESCRIPTION(DRIVER_DESC);
MODULE_LICENSE("GPL");<|MERGE_RESOLUTION|>--- conflicted
+++ resolved
@@ -82,10 +82,6 @@
 	.driver_features	= DRIVER_MODESET | DRIVER_ATOMIC | DRIVER_GEM,
 	.release		= vkms_release,
 	.fops			= &vkms_driver_fops,
-<<<<<<< HEAD
-	.gem_create_object = drm_gem_shmem_create_object_cached,
-=======
->>>>>>> 8a8109f3
 	DRM_GEM_SHMEM_DRIVER_OPS,
 
 	.name			= DRIVER_NAME,
