--- conflicted
+++ resolved
@@ -1438,16 +1438,12 @@
 	if (!guc_submission_initialized(guc))
 		return;
 
-<<<<<<< HEAD
-	cancel_delayed_work(&guc->timestamp.work);
-=======
 	/*
 	 * There is a race with suspend flow where the worker runs after suspend
 	 * and causes an unclaimed register access warning. Cancel the worker
 	 * synchronously here.
 	 */
 	cancel_delayed_work_sync(&guc->timestamp.work);
->>>>>>> 7365df19
 
 	/*
 	 * Before parking, we should sample engine busyness stats if we need to.
@@ -1877,11 +1873,7 @@
 	if (guc->submission_initialized)
 		return 0;
 
-<<<<<<< HEAD
-	if (guc->fw.major_ver_found < 70) {
-=======
 	if (GET_UC_VER(guc) < MAKE_UC_VER(70, 0, 0)) {
->>>>>>> 7365df19
 		ret = guc_lrc_desc_pool_create_v69(guc);
 		if (ret)
 			return ret;
@@ -2316,11 +2308,7 @@
 	GEM_BUG_ON(intel_context_is_child(ce));
 	trace_intel_context_register(ce);
 
-<<<<<<< HEAD
-	if (guc->fw.major_ver_found >= 70)
-=======
 	if (GET_UC_VER(guc) >= MAKE_UC_VER(70, 0, 0))
->>>>>>> 7365df19
 		ret = register_context_v70(guc, ce, loop);
 	else
 		ret = register_context_v69(guc, ce, loop);
@@ -2332,11 +2320,7 @@
 		set_context_registered(ce);
 		spin_unlock_irqrestore(&ce->guc_state.lock, flags);
 
-<<<<<<< HEAD
-		if (guc->fw.major_ver_found >= 70)
-=======
 		if (GET_UC_VER(guc) >= MAKE_UC_VER(70, 0, 0))
->>>>>>> 7365df19
 			guc_context_policy_init_v70(ce, loop);
 	}
 
@@ -2441,10 +2425,6 @@
 	struct context_policy policy;
 	u32 execution_quantum;
 	u32 preemption_timeout;
-<<<<<<< HEAD
-	bool missing = false;
-=======
->>>>>>> 7365df19
 	unsigned long flags;
 	int ret;
 
@@ -2462,38 +2442,9 @@
 		__guc_context_policy_add_preempt_to_idle(&policy, 1);
 
 	ret = __guc_context_set_context_policies(guc, &policy, loop);
-<<<<<<< HEAD
-	missing = ret != 0;
-
-	if (!missing && intel_context_is_parent(ce)) {
-		struct intel_context *child;
-
-		for_each_child(ce, child) {
-			__guc_context_policy_start_klv(&policy, child->guc_id.id);
-
-			if (engine->flags & I915_ENGINE_WANT_FORCED_PREEMPTION)
-				__guc_context_policy_add_preempt_to_idle(&policy, 1);
-
-			child->guc_state.prio = ce->guc_state.prio;
-			__guc_context_policy_add_priority(&policy, ce->guc_state.prio);
-			__guc_context_policy_add_execution_quantum(&policy, execution_quantum);
-			__guc_context_policy_add_preemption_timeout(&policy, preemption_timeout);
-
-			ret = __guc_context_set_context_policies(guc, &policy, loop);
-			if (ret) {
-				missing = true;
-				break;
-			}
-		}
-	}
-
-	spin_lock_irqsave(&ce->guc_state.lock, flags);
-	if (missing)
-=======
 
 	spin_lock_irqsave(&ce->guc_state.lock, flags);
 	if (ret != 0)
->>>>>>> 7365df19
 		set_context_policy_required(ce);
 	else
 		clr_context_policy_required(ce);
@@ -2975,8 +2926,7 @@
 						 u16 guc_id,
 						 u32 preemption_timeout)
 {
-<<<<<<< HEAD
-	if (guc->fw.major_ver_found >= 70) {
+	if (GET_UC_VER(guc) >= MAKE_UC_VER(70, 0, 0)) {
 		struct context_policy policy;
 
 		__guc_context_policy_start_klv(&policy, guc_id);
@@ -2989,21 +2939,6 @@
 			preemption_timeout
 		};
 
-=======
-	if (GET_UC_VER(guc) >= MAKE_UC_VER(70, 0, 0)) {
-		struct context_policy policy;
-
-		__guc_context_policy_start_klv(&policy, guc_id);
-		__guc_context_policy_add_preemption_timeout(&policy, preemption_timeout);
-		__guc_context_set_context_policies(guc, &policy, true);
-	} else {
-		u32 action[] = {
-			INTEL_GUC_ACTION_V69_SET_CONTEXT_PREEMPTION_TIMEOUT,
-			guc_id,
-			preemption_timeout
-		};
-
->>>>>>> 7365df19
 		intel_guc_send_busy_loop(guc, action, ARRAY_SIZE(action), 0, true);
 	}
 }
@@ -3256,11 +3191,7 @@
 static void __guc_context_set_prio(struct intel_guc *guc,
 				   struct intel_context *ce)
 {
-<<<<<<< HEAD
-	if (guc->fw.major_ver_found >= 70) {
-=======
 	if (GET_UC_VER(guc) >= MAKE_UC_VER(70, 0, 0)) {
->>>>>>> 7365df19
 		struct context_policy policy;
 
 		__guc_context_policy_start_klv(&policy, ce->guc_id.id);
