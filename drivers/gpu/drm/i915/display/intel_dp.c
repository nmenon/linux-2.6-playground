/*
 * Copyright © 2008 Intel Corporation
 *
 * Permission is hereby granted, free of charge, to any person obtaining a
 * copy of this software and associated documentation files (the "Software"),
 * to deal in the Software without restriction, including without limitation
 * the rights to use, copy, modify, merge, publish, distribute, sublicense,
 * and/or sell copies of the Software, and to permit persons to whom the
 * Software is furnished to do so, subject to the following conditions:
 *
 * The above copyright notice and this permission notice (including the next
 * paragraph) shall be included in all copies or substantial portions of the
 * Software.
 *
 * THE SOFTWARE IS PROVIDED "AS IS", WITHOUT WARRANTY OF ANY KIND, EXPRESS OR
 * IMPLIED, INCLUDING BUT NOT LIMITED TO THE WARRANTIES OF MERCHANTABILITY,
 * FITNESS FOR A PARTICULAR PURPOSE AND NONINFRINGEMENT.  IN NO EVENT SHALL
 * THE AUTHORS OR COPYRIGHT HOLDERS BE LIABLE FOR ANY CLAIM, DAMAGES OR OTHER
 * LIABILITY, WHETHER IN AN ACTION OF CONTRACT, TORT OR OTHERWISE, ARISING
 * FROM, OUT OF OR IN CONNECTION WITH THE SOFTWARE OR THE USE OR OTHER DEALINGS
 * IN THE SOFTWARE.
 *
 * Authors:
 *    Keith Packard <keithp@keithp.com>
 *
 */

#include <linux/export.h>
#include <linux/i2c.h>
#include <linux/notifier.h>
#include <linux/reboot.h>
#include <linux/slab.h>
#include <linux/types.h>

#include <asm/byteorder.h>

#include <drm/drm_atomic_helper.h>
#include <drm/drm_crtc.h>
#include <drm/drm_dp_helper.h>
#include <drm/drm_edid.h>
#include <drm/drm_hdcp.h>
#include <drm/drm_probe_helper.h>
#include <drm/i915_drm.h>

#include "i915_debugfs.h"
#include "i915_drv.h"
#include "intel_atomic.h"
#include "intel_audio.h"
#include "intel_connector.h"
#include "intel_ddi.h"
#include "intel_dp.h"
#include "intel_dp_link_training.h"
#include "intel_dp_mst.h"
#include "intel_dpio_phy.h"
#include "intel_drv.h"
#include "intel_fifo_underrun.h"
#include "intel_hdcp.h"
#include "intel_hdmi.h"
#include "intel_hotplug.h"
#include "intel_lspcon.h"
#include "intel_lvds.h"
#include "intel_panel.h"
#include "intel_psr.h"
#include "intel_sideband.h"
#include "intel_tc.h"
#include "intel_vdsc.h"

#define DP_DPRX_ESI_LEN 14

/* DP DSC small joiner has 2 FIFOs each of 640 x 6 bytes */
#define DP_DSC_MAX_SMALL_JOINER_RAM_BUFFER	61440
#define DP_DSC_MIN_SUPPORTED_BPC		8
#define DP_DSC_MAX_SUPPORTED_BPC		10

/* DP DSC throughput values used for slice count calculations KPixels/s */
#define DP_DSC_PEAK_PIXEL_RATE			2720000
#define DP_DSC_MAX_ENC_THROUGHPUT_0		340000
#define DP_DSC_MAX_ENC_THROUGHPUT_1		400000

/* DP DSC FEC Overhead factor = (100 - 2.4)/100 */
#define DP_DSC_FEC_OVERHEAD_FACTOR		976

/* Compliance test status bits  */
#define INTEL_DP_RESOLUTION_SHIFT_MASK	0
#define INTEL_DP_RESOLUTION_PREFERRED	(1 << INTEL_DP_RESOLUTION_SHIFT_MASK)
#define INTEL_DP_RESOLUTION_STANDARD	(2 << INTEL_DP_RESOLUTION_SHIFT_MASK)
#define INTEL_DP_RESOLUTION_FAILSAFE	(3 << INTEL_DP_RESOLUTION_SHIFT_MASK)

struct dp_link_dpll {
	int clock;
	struct dpll dpll;
};

static const struct dp_link_dpll g4x_dpll[] = {
	{ 162000,
		{ .p1 = 2, .p2 = 10, .n = 2, .m1 = 23, .m2 = 8 } },
	{ 270000,
		{ .p1 = 1, .p2 = 10, .n = 1, .m1 = 14, .m2 = 2 } }
};

static const struct dp_link_dpll pch_dpll[] = {
	{ 162000,
		{ .p1 = 2, .p2 = 10, .n = 1, .m1 = 12, .m2 = 9 } },
	{ 270000,
		{ .p1 = 1, .p2 = 10, .n = 2, .m1 = 14, .m2 = 8 } }
};

static const struct dp_link_dpll vlv_dpll[] = {
	{ 162000,
		{ .p1 = 3, .p2 = 2, .n = 5, .m1 = 3, .m2 = 81 } },
	{ 270000,
		{ .p1 = 2, .p2 = 2, .n = 1, .m1 = 2, .m2 = 27 } }
};

/*
 * CHV supports eDP 1.4 that have  more link rates.
 * Below only provides the fixed rate but exclude variable rate.
 */
static const struct dp_link_dpll chv_dpll[] = {
	/*
	 * CHV requires to program fractional division for m2.
	 * m2 is stored in fixed point format using formula below
	 * (m2_int << 22) | m2_fraction
	 */
	{ 162000,	/* m2_int = 32, m2_fraction = 1677722 */
		{ .p1 = 4, .p2 = 2, .n = 1, .m1 = 2, .m2 = 0x819999a } },
	{ 270000,	/* m2_int = 27, m2_fraction = 0 */
		{ .p1 = 4, .p2 = 1, .n = 1, .m1 = 2, .m2 = 0x6c00000 } },
};

/* Constants for DP DSC configurations */
static const u8 valid_dsc_bpp[] = {6, 8, 10, 12, 15};

/* With Single pipe configuration, HW is capable of supporting maximum
 * of 4 slices per line.
 */
static const u8 valid_dsc_slicecount[] = {1, 2, 4};

/**
 * intel_dp_is_edp - is the given port attached to an eDP panel (either CPU or PCH)
 * @intel_dp: DP struct
 *
 * If a CPU or PCH DP output is attached to an eDP panel, this function
 * will return true, and false otherwise.
 */
bool intel_dp_is_edp(struct intel_dp *intel_dp)
{
	struct intel_digital_port *intel_dig_port = dp_to_dig_port(intel_dp);

	return intel_dig_port->base.type == INTEL_OUTPUT_EDP;
}

static struct intel_dp *intel_attached_dp(struct drm_connector *connector)
{
	return enc_to_intel_dp(&intel_attached_encoder(connector)->base);
}

static void intel_dp_link_down(struct intel_encoder *encoder,
			       const struct intel_crtc_state *old_crtc_state);
static bool edp_panel_vdd_on(struct intel_dp *intel_dp);
static void edp_panel_vdd_off(struct intel_dp *intel_dp, bool sync);
static void vlv_init_panel_power_sequencer(struct intel_encoder *encoder,
					   const struct intel_crtc_state *crtc_state);
static void vlv_steal_power_sequencer(struct drm_i915_private *dev_priv,
				      enum pipe pipe);
static void intel_dp_unset_edid(struct intel_dp *intel_dp);

/* update sink rates from dpcd */
static void intel_dp_set_sink_rates(struct intel_dp *intel_dp)
{
	static const int dp_rates[] = {
		162000, 270000, 540000, 810000
	};
	int i, max_rate;

	max_rate = drm_dp_bw_code_to_link_rate(intel_dp->dpcd[DP_MAX_LINK_RATE]);

	for (i = 0; i < ARRAY_SIZE(dp_rates); i++) {
		if (dp_rates[i] > max_rate)
			break;
		intel_dp->sink_rates[i] = dp_rates[i];
	}

	intel_dp->num_sink_rates = i;
}

/* Get length of rates array potentially limited by max_rate. */
static int intel_dp_rate_limit_len(const int *rates, int len, int max_rate)
{
	int i;

	/* Limit results by potentially reduced max rate */
	for (i = 0; i < len; i++) {
		if (rates[len - i - 1] <= max_rate)
			return len - i;
	}

	return 0;
}

/* Get length of common rates array potentially limited by max_rate. */
static int intel_dp_common_len_rate_limit(const struct intel_dp *intel_dp,
					  int max_rate)
{
	return intel_dp_rate_limit_len(intel_dp->common_rates,
				       intel_dp->num_common_rates, max_rate);
}

/* Theoretical max between source and sink */
static int intel_dp_max_common_rate(struct intel_dp *intel_dp)
{
	return intel_dp->common_rates[intel_dp->num_common_rates - 1];
}

<<<<<<< HEAD
static int intel_dp_get_fia_supported_lane_count(struct intel_dp *intel_dp)
{
	struct intel_digital_port *dig_port = dp_to_dig_port(intel_dp);
	struct drm_i915_private *dev_priv = to_i915(dig_port->base.base.dev);
	enum tc_port tc_port = intel_port_to_tc(dev_priv, dig_port->base.port);
	intel_wakeref_t wakeref;
	u32 lane_info;

	if (tc_port == PORT_TC_NONE || dig_port->tc_type != TC_PORT_TYPEC)
		return 4;

	lane_info = 0;
	with_intel_display_power(dev_priv, POWER_DOMAIN_DISPLAY_CORE, wakeref)
		lane_info = (I915_READ(PORT_TX_DFLEXDPSP) &
			     DP_LANE_ASSIGNMENT_MASK(tc_port)) >>
				DP_LANE_ASSIGNMENT_SHIFT(tc_port);

	switch (lane_info) {
	default:
		MISSING_CASE(lane_info);
		/* fall through */
	case 1:
	case 2:
	case 4:
	case 8:
		return 1;
	case 3:
	case 12:
		return 2;
	case 15:
		return 4;
	}
}

=======
>>>>>>> e0e712fe
/* Theoretical max between source and sink */
static int intel_dp_max_common_lane_count(struct intel_dp *intel_dp)
{
	struct intel_digital_port *intel_dig_port = dp_to_dig_port(intel_dp);
	int source_max = intel_dig_port->max_lanes;
	int sink_max = drm_dp_max_lane_count(intel_dp->dpcd);
	int fia_max = intel_tc_port_fia_max_lane_count(intel_dig_port);

	return min3(source_max, sink_max, fia_max);
}

int intel_dp_max_lane_count(struct intel_dp *intel_dp)
{
	return intel_dp->max_link_lane_count;
}

int
intel_dp_link_required(int pixel_clock, int bpp)
{
	/* pixel_clock is in kHz, divide bpp by 8 for bit to Byte conversion */
	return DIV_ROUND_UP(pixel_clock * bpp, 8);
}

int
intel_dp_max_data_rate(int max_link_clock, int max_lanes)
{
	/* max_link_clock is the link symbol clock (LS_Clk) in kHz and not the
	 * link rate that is generally expressed in Gbps. Since, 8 bits of data
	 * is transmitted every LS_Clk per lane, there is no need to account for
	 * the channel encoding that is done in the PHY layer here.
	 */

	return max_link_clock * max_lanes;
}

static int
intel_dp_downstream_max_dotclock(struct intel_dp *intel_dp)
{
	struct intel_digital_port *intel_dig_port = dp_to_dig_port(intel_dp);
	struct intel_encoder *encoder = &intel_dig_port->base;
	struct drm_i915_private *dev_priv = to_i915(encoder->base.dev);
	int max_dotclk = dev_priv->max_dotclk_freq;
	int ds_max_dotclk;

	int type = intel_dp->downstream_ports[0] & DP_DS_PORT_TYPE_MASK;

	if (type != DP_DS_PORT_TYPE_VGA)
		return max_dotclk;

	ds_max_dotclk = drm_dp_downstream_max_clock(intel_dp->dpcd,
						    intel_dp->downstream_ports);

	if (ds_max_dotclk != 0)
		max_dotclk = min(max_dotclk, ds_max_dotclk);

	return max_dotclk;
}

static int cnl_max_source_rate(struct intel_dp *intel_dp)
{
	struct intel_digital_port *dig_port = dp_to_dig_port(intel_dp);
	struct drm_i915_private *dev_priv = to_i915(dig_port->base.base.dev);
	enum port port = dig_port->base.port;

	u32 voltage = I915_READ(CNL_PORT_COMP_DW3) & VOLTAGE_INFO_MASK;

	/* Low voltage SKUs are limited to max of 5.4G */
	if (voltage == VOLTAGE_INFO_0_85V)
		return 540000;

	/* For this SKU 8.1G is supported in all ports */
	if (IS_CNL_WITH_PORT_F(dev_priv))
		return 810000;

	/* For other SKUs, max rate on ports A and D is 5.4G */
	if (port == PORT_A || port == PORT_D)
		return 540000;

	return 810000;
}

static int icl_max_source_rate(struct intel_dp *intel_dp)
{
	struct intel_digital_port *dig_port = dp_to_dig_port(intel_dp);
	struct drm_i915_private *dev_priv = to_i915(dig_port->base.base.dev);
	enum phy phy = intel_port_to_phy(dev_priv, dig_port->base.port);

	if (intel_phy_is_combo(dev_priv, phy) &&
	    !IS_ELKHARTLAKE(dev_priv) &&
	    !intel_dp_is_edp(intel_dp))
		return 540000;

	return 810000;
}

static void
intel_dp_set_source_rates(struct intel_dp *intel_dp)
{
	/* The values must be in increasing order */
	static const int cnl_rates[] = {
		162000, 216000, 270000, 324000, 432000, 540000, 648000, 810000
	};
	static const int bxt_rates[] = {
		162000, 216000, 243000, 270000, 324000, 432000, 540000
	};
	static const int skl_rates[] = {
		162000, 216000, 270000, 324000, 432000, 540000
	};
	static const int hsw_rates[] = {
		162000, 270000, 540000
	};
	static const int g4x_rates[] = {
		162000, 270000
	};
	struct intel_digital_port *dig_port = dp_to_dig_port(intel_dp);
	struct drm_i915_private *dev_priv = to_i915(dig_port->base.base.dev);
	const struct ddi_vbt_port_info *info =
		&dev_priv->vbt.ddi_port_info[dig_port->base.port];
	const int *source_rates;
	int size, max_rate = 0, vbt_max_rate = info->dp_max_link_rate;

	/* This should only be done once */
	WARN_ON(intel_dp->source_rates || intel_dp->num_source_rates);

	if (INTEL_GEN(dev_priv) >= 10) {
		source_rates = cnl_rates;
		size = ARRAY_SIZE(cnl_rates);
		if (IS_GEN(dev_priv, 10))
			max_rate = cnl_max_source_rate(intel_dp);
		else
			max_rate = icl_max_source_rate(intel_dp);
	} else if (IS_GEN9_LP(dev_priv)) {
		source_rates = bxt_rates;
		size = ARRAY_SIZE(bxt_rates);
	} else if (IS_GEN9_BC(dev_priv)) {
		source_rates = skl_rates;
		size = ARRAY_SIZE(skl_rates);
	} else if ((IS_HASWELL(dev_priv) && !IS_HSW_ULX(dev_priv)) ||
		   IS_BROADWELL(dev_priv)) {
		source_rates = hsw_rates;
		size = ARRAY_SIZE(hsw_rates);
	} else {
		source_rates = g4x_rates;
		size = ARRAY_SIZE(g4x_rates);
	}

	if (max_rate && vbt_max_rate)
		max_rate = min(max_rate, vbt_max_rate);
	else if (vbt_max_rate)
		max_rate = vbt_max_rate;

	if (max_rate)
		size = intel_dp_rate_limit_len(source_rates, size, max_rate);

	intel_dp->source_rates = source_rates;
	intel_dp->num_source_rates = size;
}

static int intersect_rates(const int *source_rates, int source_len,
			   const int *sink_rates, int sink_len,
			   int *common_rates)
{
	int i = 0, j = 0, k = 0;

	while (i < source_len && j < sink_len) {
		if (source_rates[i] == sink_rates[j]) {
			if (WARN_ON(k >= DP_MAX_SUPPORTED_RATES))
				return k;
			common_rates[k] = source_rates[i];
			++k;
			++i;
			++j;
		} else if (source_rates[i] < sink_rates[j]) {
			++i;
		} else {
			++j;
		}
	}
	return k;
}

/* return index of rate in rates array, or -1 if not found */
static int intel_dp_rate_index(const int *rates, int len, int rate)
{
	int i;

	for (i = 0; i < len; i++)
		if (rate == rates[i])
			return i;

	return -1;
}

static void intel_dp_set_common_rates(struct intel_dp *intel_dp)
{
	WARN_ON(!intel_dp->num_source_rates || !intel_dp->num_sink_rates);

	intel_dp->num_common_rates = intersect_rates(intel_dp->source_rates,
						     intel_dp->num_source_rates,
						     intel_dp->sink_rates,
						     intel_dp->num_sink_rates,
						     intel_dp->common_rates);

	/* Paranoia, there should always be something in common. */
	if (WARN_ON(intel_dp->num_common_rates == 0)) {
		intel_dp->common_rates[0] = 162000;
		intel_dp->num_common_rates = 1;
	}
}

static bool intel_dp_link_params_valid(struct intel_dp *intel_dp, int link_rate,
				       u8 lane_count)
{
	/*
	 * FIXME: we need to synchronize the current link parameters with
	 * hardware readout. Currently fast link training doesn't work on
	 * boot-up.
	 */
	if (link_rate == 0 ||
	    link_rate > intel_dp->max_link_rate)
		return false;

	if (lane_count == 0 ||
	    lane_count > intel_dp_max_lane_count(intel_dp))
		return false;

	return true;
}

static bool intel_dp_can_link_train_fallback_for_edp(struct intel_dp *intel_dp,
						     int link_rate,
						     u8 lane_count)
{
	const struct drm_display_mode *fixed_mode =
		intel_dp->attached_connector->panel.fixed_mode;
	int mode_rate, max_rate;

	mode_rate = intel_dp_link_required(fixed_mode->clock, 18);
	max_rate = intel_dp_max_data_rate(link_rate, lane_count);
	if (mode_rate > max_rate)
		return false;

	return true;
}

int intel_dp_get_link_train_fallback_values(struct intel_dp *intel_dp,
					    int link_rate, u8 lane_count)
{
	int index;

	index = intel_dp_rate_index(intel_dp->common_rates,
				    intel_dp->num_common_rates,
				    link_rate);
	if (index > 0) {
		if (intel_dp_is_edp(intel_dp) &&
		    !intel_dp_can_link_train_fallback_for_edp(intel_dp,
							      intel_dp->common_rates[index - 1],
							      lane_count)) {
			DRM_DEBUG_KMS("Retrying Link training for eDP with same parameters\n");
			return 0;
		}
		intel_dp->max_link_rate = intel_dp->common_rates[index - 1];
		intel_dp->max_link_lane_count = lane_count;
	} else if (lane_count > 1) {
		if (intel_dp_is_edp(intel_dp) &&
		    !intel_dp_can_link_train_fallback_for_edp(intel_dp,
							      intel_dp_max_common_rate(intel_dp),
							      lane_count >> 1)) {
			DRM_DEBUG_KMS("Retrying Link training for eDP with same parameters\n");
			return 0;
		}
		intel_dp->max_link_rate = intel_dp_max_common_rate(intel_dp);
		intel_dp->max_link_lane_count = lane_count >> 1;
	} else {
		DRM_ERROR("Link Training Unsuccessful\n");
		return -1;
	}

	return 0;
}

static enum drm_mode_status
intel_dp_mode_valid(struct drm_connector *connector,
		    struct drm_display_mode *mode)
{
	struct intel_dp *intel_dp = intel_attached_dp(connector);
	struct intel_connector *intel_connector = to_intel_connector(connector);
	struct drm_display_mode *fixed_mode = intel_connector->panel.fixed_mode;
	struct drm_i915_private *dev_priv = to_i915(connector->dev);
	int target_clock = mode->clock;
	int max_rate, mode_rate, max_lanes, max_link_clock;
	int max_dotclk;
	u16 dsc_max_output_bpp = 0;
	u8 dsc_slice_count = 0;

	if (mode->flags & DRM_MODE_FLAG_DBLSCAN)
		return MODE_NO_DBLESCAN;

	max_dotclk = intel_dp_downstream_max_dotclock(intel_dp);

	if (intel_dp_is_edp(intel_dp) && fixed_mode) {
		if (mode->hdisplay > fixed_mode->hdisplay)
			return MODE_PANEL;

		if (mode->vdisplay > fixed_mode->vdisplay)
			return MODE_PANEL;

		target_clock = fixed_mode->clock;
	}

	max_link_clock = intel_dp_max_link_rate(intel_dp);
	max_lanes = intel_dp_max_lane_count(intel_dp);

	max_rate = intel_dp_max_data_rate(max_link_clock, max_lanes);
	mode_rate = intel_dp_link_required(target_clock, 18);

	/*
	 * Output bpp is stored in 6.4 format so right shift by 4 to get the
	 * integer value since we support only integer values of bpp.
	 */
	if ((INTEL_GEN(dev_priv) >= 10 || IS_GEMINILAKE(dev_priv)) &&
	    drm_dp_sink_supports_dsc(intel_dp->dsc_dpcd)) {
		if (intel_dp_is_edp(intel_dp)) {
			dsc_max_output_bpp =
				drm_edp_dsc_sink_output_bpp(intel_dp->dsc_dpcd) >> 4;
			dsc_slice_count =
				drm_dp_dsc_sink_max_slice_count(intel_dp->dsc_dpcd,
								true);
		} else if (drm_dp_sink_supports_fec(intel_dp->fec_capable)) {
			dsc_max_output_bpp =
				intel_dp_dsc_get_output_bpp(max_link_clock,
							    max_lanes,
							    target_clock,
							    mode->hdisplay) >> 4;
			dsc_slice_count =
				intel_dp_dsc_get_slice_count(intel_dp,
							     target_clock,
							     mode->hdisplay);
		}
	}

	if ((mode_rate > max_rate && !(dsc_max_output_bpp && dsc_slice_count)) ||
	    target_clock > max_dotclk)
		return MODE_CLOCK_HIGH;

	if (mode->clock < 10000)
		return MODE_CLOCK_LOW;

	if (mode->flags & DRM_MODE_FLAG_DBLCLK)
		return MODE_H_ILLEGAL;

	return MODE_OK;
}

u32 intel_dp_pack_aux(const u8 *src, int src_bytes)
{
	int i;
	u32 v = 0;

	if (src_bytes > 4)
		src_bytes = 4;
	for (i = 0; i < src_bytes; i++)
		v |= ((u32)src[i]) << ((3 - i) * 8);
	return v;
}

static void intel_dp_unpack_aux(u32 src, u8 *dst, int dst_bytes)
{
	int i;
	if (dst_bytes > 4)
		dst_bytes = 4;
	for (i = 0; i < dst_bytes; i++)
		dst[i] = src >> ((3-i) * 8);
}

static void
intel_dp_init_panel_power_sequencer(struct intel_dp *intel_dp);
static void
intel_dp_init_panel_power_sequencer_registers(struct intel_dp *intel_dp,
					      bool force_disable_vdd);
static void
intel_dp_pps_init(struct intel_dp *intel_dp);

static intel_wakeref_t
pps_lock(struct intel_dp *intel_dp)
{
	struct drm_i915_private *dev_priv = dp_to_i915(intel_dp);
	intel_wakeref_t wakeref;

	/*
	 * See intel_power_sequencer_reset() why we need
	 * a power domain reference here.
	 */
	wakeref = intel_display_power_get(dev_priv,
					  intel_aux_power_domain(dp_to_dig_port(intel_dp)));

	mutex_lock(&dev_priv->pps_mutex);

	return wakeref;
}

static intel_wakeref_t
pps_unlock(struct intel_dp *intel_dp, intel_wakeref_t wakeref)
{
	struct drm_i915_private *dev_priv = dp_to_i915(intel_dp);

	mutex_unlock(&dev_priv->pps_mutex);
	intel_display_power_put(dev_priv,
				intel_aux_power_domain(dp_to_dig_port(intel_dp)),
				wakeref);
	return 0;
}

#define with_pps_lock(dp, wf) \
	for ((wf) = pps_lock(dp); (wf); (wf) = pps_unlock((dp), (wf)))

static void
vlv_power_sequencer_kick(struct intel_dp *intel_dp)
{
	struct drm_i915_private *dev_priv = dp_to_i915(intel_dp);
	struct intel_digital_port *intel_dig_port = dp_to_dig_port(intel_dp);
	enum pipe pipe = intel_dp->pps_pipe;
	bool pll_enabled, release_cl_override = false;
	enum dpio_phy phy = DPIO_PHY(pipe);
	enum dpio_channel ch = vlv_pipe_to_channel(pipe);
	u32 DP;

	if (WARN(I915_READ(intel_dp->output_reg) & DP_PORT_EN,
		 "skipping pipe %c power sequencer kick due to port %c being active\n",
		 pipe_name(pipe), port_name(intel_dig_port->base.port)))
		return;

	DRM_DEBUG_KMS("kicking pipe %c power sequencer for port %c\n",
		      pipe_name(pipe), port_name(intel_dig_port->base.port));

	/* Preserve the BIOS-computed detected bit. This is
	 * supposed to be read-only.
	 */
	DP = I915_READ(intel_dp->output_reg) & DP_DETECTED;
	DP |= DP_VOLTAGE_0_4 | DP_PRE_EMPHASIS_0;
	DP |= DP_PORT_WIDTH(1);
	DP |= DP_LINK_TRAIN_PAT_1;

	if (IS_CHERRYVIEW(dev_priv))
		DP |= DP_PIPE_SEL_CHV(pipe);
	else
		DP |= DP_PIPE_SEL(pipe);

	pll_enabled = I915_READ(DPLL(pipe)) & DPLL_VCO_ENABLE;

	/*
	 * The DPLL for the pipe must be enabled for this to work.
	 * So enable temporarily it if it's not already enabled.
	 */
	if (!pll_enabled) {
		release_cl_override = IS_CHERRYVIEW(dev_priv) &&
			!chv_phy_powergate_ch(dev_priv, phy, ch, true);

		if (vlv_force_pll_on(dev_priv, pipe, IS_CHERRYVIEW(dev_priv) ?
				     &chv_dpll[0].dpll : &vlv_dpll[0].dpll)) {
			DRM_ERROR("Failed to force on pll for pipe %c!\n",
				  pipe_name(pipe));
			return;
		}
	}

	/*
	 * Similar magic as in intel_dp_enable_port().
	 * We _must_ do this port enable + disable trick
	 * to make this power sequencer lock onto the port.
	 * Otherwise even VDD force bit won't work.
	 */
	I915_WRITE(intel_dp->output_reg, DP);
	POSTING_READ(intel_dp->output_reg);

	I915_WRITE(intel_dp->output_reg, DP | DP_PORT_EN);
	POSTING_READ(intel_dp->output_reg);

	I915_WRITE(intel_dp->output_reg, DP & ~DP_PORT_EN);
	POSTING_READ(intel_dp->output_reg);

	if (!pll_enabled) {
		vlv_force_pll_off(dev_priv, pipe);

		if (release_cl_override)
			chv_phy_powergate_ch(dev_priv, phy, ch, false);
	}
}

static enum pipe vlv_find_free_pps(struct drm_i915_private *dev_priv)
{
	struct intel_encoder *encoder;
	unsigned int pipes = (1 << PIPE_A) | (1 << PIPE_B);

	/*
	 * We don't have power sequencer currently.
	 * Pick one that's not used by other ports.
	 */
	for_each_intel_dp(&dev_priv->drm, encoder) {
		struct intel_dp *intel_dp = enc_to_intel_dp(&encoder->base);

		if (encoder->type == INTEL_OUTPUT_EDP) {
			WARN_ON(intel_dp->active_pipe != INVALID_PIPE &&
				intel_dp->active_pipe != intel_dp->pps_pipe);

			if (intel_dp->pps_pipe != INVALID_PIPE)
				pipes &= ~(1 << intel_dp->pps_pipe);
		} else {
			WARN_ON(intel_dp->pps_pipe != INVALID_PIPE);

			if (intel_dp->active_pipe != INVALID_PIPE)
				pipes &= ~(1 << intel_dp->active_pipe);
		}
	}

	if (pipes == 0)
		return INVALID_PIPE;

	return ffs(pipes) - 1;
}

static enum pipe
vlv_power_sequencer_pipe(struct intel_dp *intel_dp)
{
	struct drm_i915_private *dev_priv = dp_to_i915(intel_dp);
	struct intel_digital_port *intel_dig_port = dp_to_dig_port(intel_dp);
	enum pipe pipe;

	lockdep_assert_held(&dev_priv->pps_mutex);

	/* We should never land here with regular DP ports */
	WARN_ON(!intel_dp_is_edp(intel_dp));

	WARN_ON(intel_dp->active_pipe != INVALID_PIPE &&
		intel_dp->active_pipe != intel_dp->pps_pipe);

	if (intel_dp->pps_pipe != INVALID_PIPE)
		return intel_dp->pps_pipe;

	pipe = vlv_find_free_pps(dev_priv);

	/*
	 * Didn't find one. This should not happen since there
	 * are two power sequencers and up to two eDP ports.
	 */
	if (WARN_ON(pipe == INVALID_PIPE))
		pipe = PIPE_A;

	vlv_steal_power_sequencer(dev_priv, pipe);
	intel_dp->pps_pipe = pipe;

	DRM_DEBUG_KMS("picked pipe %c power sequencer for port %c\n",
		      pipe_name(intel_dp->pps_pipe),
		      port_name(intel_dig_port->base.port));

	/* init power sequencer on this pipe and port */
	intel_dp_init_panel_power_sequencer(intel_dp);
	intel_dp_init_panel_power_sequencer_registers(intel_dp, true);

	/*
	 * Even vdd force doesn't work until we've made
	 * the power sequencer lock in on the port.
	 */
	vlv_power_sequencer_kick(intel_dp);

	return intel_dp->pps_pipe;
}

static int
bxt_power_sequencer_idx(struct intel_dp *intel_dp)
{
	struct drm_i915_private *dev_priv = dp_to_i915(intel_dp);
	int backlight_controller = dev_priv->vbt.backlight.controller;

	lockdep_assert_held(&dev_priv->pps_mutex);

	/* We should never land here with regular DP ports */
	WARN_ON(!intel_dp_is_edp(intel_dp));

	if (!intel_dp->pps_reset)
		return backlight_controller;

	intel_dp->pps_reset = false;

	/*
	 * Only the HW needs to be reprogrammed, the SW state is fixed and
	 * has been setup during connector init.
	 */
	intel_dp_init_panel_power_sequencer_registers(intel_dp, false);

	return backlight_controller;
}

typedef bool (*vlv_pipe_check)(struct drm_i915_private *dev_priv,
			       enum pipe pipe);

static bool vlv_pipe_has_pp_on(struct drm_i915_private *dev_priv,
			       enum pipe pipe)
{
	return I915_READ(PP_STATUS(pipe)) & PP_ON;
}

static bool vlv_pipe_has_vdd_on(struct drm_i915_private *dev_priv,
				enum pipe pipe)
{
	return I915_READ(PP_CONTROL(pipe)) & EDP_FORCE_VDD;
}

static bool vlv_pipe_any(struct drm_i915_private *dev_priv,
			 enum pipe pipe)
{
	return true;
}

static enum pipe
vlv_initial_pps_pipe(struct drm_i915_private *dev_priv,
		     enum port port,
		     vlv_pipe_check pipe_check)
{
	enum pipe pipe;

	for (pipe = PIPE_A; pipe <= PIPE_B; pipe++) {
		u32 port_sel = I915_READ(PP_ON_DELAYS(pipe)) &
			PANEL_PORT_SELECT_MASK;

		if (port_sel != PANEL_PORT_SELECT_VLV(port))
			continue;

		if (!pipe_check(dev_priv, pipe))
			continue;

		return pipe;
	}

	return INVALID_PIPE;
}

static void
vlv_initial_power_sequencer_setup(struct intel_dp *intel_dp)
{
	struct drm_i915_private *dev_priv = dp_to_i915(intel_dp);
	struct intel_digital_port *intel_dig_port = dp_to_dig_port(intel_dp);
	enum port port = intel_dig_port->base.port;

	lockdep_assert_held(&dev_priv->pps_mutex);

	/* try to find a pipe with this port selected */
	/* first pick one where the panel is on */
	intel_dp->pps_pipe = vlv_initial_pps_pipe(dev_priv, port,
						  vlv_pipe_has_pp_on);
	/* didn't find one? pick one where vdd is on */
	if (intel_dp->pps_pipe == INVALID_PIPE)
		intel_dp->pps_pipe = vlv_initial_pps_pipe(dev_priv, port,
							  vlv_pipe_has_vdd_on);
	/* didn't find one? pick one with just the correct port */
	if (intel_dp->pps_pipe == INVALID_PIPE)
		intel_dp->pps_pipe = vlv_initial_pps_pipe(dev_priv, port,
							  vlv_pipe_any);

	/* didn't find one? just let vlv_power_sequencer_pipe() pick one when needed */
	if (intel_dp->pps_pipe == INVALID_PIPE) {
		DRM_DEBUG_KMS("no initial power sequencer for port %c\n",
			      port_name(port));
		return;
	}

	DRM_DEBUG_KMS("initial power sequencer for port %c: pipe %c\n",
		      port_name(port), pipe_name(intel_dp->pps_pipe));

	intel_dp_init_panel_power_sequencer(intel_dp);
	intel_dp_init_panel_power_sequencer_registers(intel_dp, false);
}

void intel_power_sequencer_reset(struct drm_i915_private *dev_priv)
{
	struct intel_encoder *encoder;

	if (WARN_ON(!IS_VALLEYVIEW(dev_priv) && !IS_CHERRYVIEW(dev_priv) &&
		    !IS_GEN9_LP(dev_priv)))
		return;

	/*
	 * We can't grab pps_mutex here due to deadlock with power_domain
	 * mutex when power_domain functions are called while holding pps_mutex.
	 * That also means that in order to use pps_pipe the code needs to
	 * hold both a power domain reference and pps_mutex, and the power domain
	 * reference get/put must be done while _not_ holding pps_mutex.
	 * pps_{lock,unlock}() do these steps in the correct order, so one
	 * should use them always.
	 */

	for_each_intel_dp(&dev_priv->drm, encoder) {
		struct intel_dp *intel_dp = enc_to_intel_dp(&encoder->base);

		WARN_ON(intel_dp->active_pipe != INVALID_PIPE);

		if (encoder->type != INTEL_OUTPUT_EDP)
			continue;

		if (IS_GEN9_LP(dev_priv))
			intel_dp->pps_reset = true;
		else
			intel_dp->pps_pipe = INVALID_PIPE;
	}
}

struct pps_registers {
	i915_reg_t pp_ctrl;
	i915_reg_t pp_stat;
	i915_reg_t pp_on;
	i915_reg_t pp_off;
	i915_reg_t pp_div;
};

static void intel_pps_get_registers(struct intel_dp *intel_dp,
				    struct pps_registers *regs)
{
	struct drm_i915_private *dev_priv = dp_to_i915(intel_dp);
	int pps_idx = 0;

	memset(regs, 0, sizeof(*regs));

	if (IS_GEN9_LP(dev_priv))
		pps_idx = bxt_power_sequencer_idx(intel_dp);
	else if (IS_VALLEYVIEW(dev_priv) || IS_CHERRYVIEW(dev_priv))
		pps_idx = vlv_power_sequencer_pipe(intel_dp);

	regs->pp_ctrl = PP_CONTROL(pps_idx);
	regs->pp_stat = PP_STATUS(pps_idx);
	regs->pp_on = PP_ON_DELAYS(pps_idx);
	regs->pp_off = PP_OFF_DELAYS(pps_idx);

	/* Cycle delay moved from PP_DIVISOR to PP_CONTROL */
	if (IS_GEN9_LP(dev_priv) || INTEL_PCH_TYPE(dev_priv) >= PCH_CNP)
		regs->pp_div = INVALID_MMIO_REG;
	else
		regs->pp_div = PP_DIVISOR(pps_idx);
}

static i915_reg_t
_pp_ctrl_reg(struct intel_dp *intel_dp)
{
	struct pps_registers regs;

	intel_pps_get_registers(intel_dp, &regs);

	return regs.pp_ctrl;
}

static i915_reg_t
_pp_stat_reg(struct intel_dp *intel_dp)
{
	struct pps_registers regs;

	intel_pps_get_registers(intel_dp, &regs);

	return regs.pp_stat;
}

/* Reboot notifier handler to shutdown panel power to guarantee T12 timing
   This function only applicable when panel PM state is not to be tracked */
static int edp_notify_handler(struct notifier_block *this, unsigned long code,
			      void *unused)
{
	struct intel_dp *intel_dp = container_of(this, typeof(* intel_dp),
						 edp_notifier);
	struct drm_i915_private *dev_priv = dp_to_i915(intel_dp);
	intel_wakeref_t wakeref;

	if (!intel_dp_is_edp(intel_dp) || code != SYS_RESTART)
		return 0;

	with_pps_lock(intel_dp, wakeref) {
		if (IS_VALLEYVIEW(dev_priv) || IS_CHERRYVIEW(dev_priv)) {
			enum pipe pipe = vlv_power_sequencer_pipe(intel_dp);
			i915_reg_t pp_ctrl_reg, pp_div_reg;
			u32 pp_div;

			pp_ctrl_reg = PP_CONTROL(pipe);
			pp_div_reg  = PP_DIVISOR(pipe);
			pp_div = I915_READ(pp_div_reg);
			pp_div &= PP_REFERENCE_DIVIDER_MASK;

			/* 0x1F write to PP_DIV_REG sets max cycle delay */
			I915_WRITE(pp_div_reg, pp_div | 0x1F);
			I915_WRITE(pp_ctrl_reg, PANEL_UNLOCK_REGS);
			msleep(intel_dp->panel_power_cycle_delay);
		}
	}

	return 0;
}

static bool edp_have_panel_power(struct intel_dp *intel_dp)
{
	struct drm_i915_private *dev_priv = dp_to_i915(intel_dp);

	lockdep_assert_held(&dev_priv->pps_mutex);

	if ((IS_VALLEYVIEW(dev_priv) || IS_CHERRYVIEW(dev_priv)) &&
	    intel_dp->pps_pipe == INVALID_PIPE)
		return false;

	return (I915_READ(_pp_stat_reg(intel_dp)) & PP_ON) != 0;
}

static bool edp_have_panel_vdd(struct intel_dp *intel_dp)
{
	struct drm_i915_private *dev_priv = dp_to_i915(intel_dp);

	lockdep_assert_held(&dev_priv->pps_mutex);

	if ((IS_VALLEYVIEW(dev_priv) || IS_CHERRYVIEW(dev_priv)) &&
	    intel_dp->pps_pipe == INVALID_PIPE)
		return false;

	return I915_READ(_pp_ctrl_reg(intel_dp)) & EDP_FORCE_VDD;
}

static void
intel_dp_check_edp(struct intel_dp *intel_dp)
{
	struct drm_i915_private *dev_priv = dp_to_i915(intel_dp);

	if (!intel_dp_is_edp(intel_dp))
		return;

	if (!edp_have_panel_power(intel_dp) && !edp_have_panel_vdd(intel_dp)) {
		WARN(1, "eDP powered off while attempting aux channel communication.\n");
		DRM_DEBUG_KMS("Status 0x%08x Control 0x%08x\n",
			      I915_READ(_pp_stat_reg(intel_dp)),
			      I915_READ(_pp_ctrl_reg(intel_dp)));
	}
}

static u32
intel_dp_aux_wait_done(struct intel_dp *intel_dp)
{
	struct drm_i915_private *i915 = dp_to_i915(intel_dp);
	i915_reg_t ch_ctl = intel_dp->aux_ch_ctl_reg(intel_dp);
	u32 status;
	bool done;

#define C (((status = intel_uncore_read_notrace(&i915->uncore, ch_ctl)) & DP_AUX_CH_CTL_SEND_BUSY) == 0)
	done = wait_event_timeout(i915->gmbus_wait_queue, C,
				  msecs_to_jiffies_timeout(10));

	/* just trace the final value */
	trace_i915_reg_rw(false, ch_ctl, status, sizeof(status), true);

	if (!done)
		DRM_ERROR("dp aux hw did not signal timeout!\n");
#undef C

	return status;
}

static u32 g4x_get_aux_clock_divider(struct intel_dp *intel_dp, int index)
{
	struct drm_i915_private *dev_priv = dp_to_i915(intel_dp);

	if (index)
		return 0;

	/*
	 * The clock divider is based off the hrawclk, and would like to run at
	 * 2MHz.  So, take the hrawclk value and divide by 2000 and use that
	 */
	return DIV_ROUND_CLOSEST(dev_priv->rawclk_freq, 2000);
}

static u32 ilk_get_aux_clock_divider(struct intel_dp *intel_dp, int index)
{
	struct drm_i915_private *dev_priv = dp_to_i915(intel_dp);
	struct intel_digital_port *dig_port = dp_to_dig_port(intel_dp);

	if (index)
		return 0;

	/*
	 * The clock divider is based off the cdclk or PCH rawclk, and would
	 * like to run at 2MHz.  So, take the cdclk or PCH rawclk value and
	 * divide by 2000 and use that
	 */
	if (dig_port->aux_ch == AUX_CH_A)
		return DIV_ROUND_CLOSEST(dev_priv->cdclk.hw.cdclk, 2000);
	else
		return DIV_ROUND_CLOSEST(dev_priv->rawclk_freq, 2000);
}

static u32 hsw_get_aux_clock_divider(struct intel_dp *intel_dp, int index)
{
	struct drm_i915_private *dev_priv = dp_to_i915(intel_dp);
	struct intel_digital_port *dig_port = dp_to_dig_port(intel_dp);

	if (dig_port->aux_ch != AUX_CH_A && HAS_PCH_LPT_H(dev_priv)) {
		/* Workaround for non-ULT HSW */
		switch (index) {
		case 0: return 63;
		case 1: return 72;
		default: return 0;
		}
	}

	return ilk_get_aux_clock_divider(intel_dp, index);
}

static u32 skl_get_aux_clock_divider(struct intel_dp *intel_dp, int index)
{
	/*
	 * SKL doesn't need us to program the AUX clock divider (Hardware will
	 * derive the clock from CDCLK automatically). We still implement the
	 * get_aux_clock_divider vfunc to plug-in into the existing code.
	 */
	return index ? 0 : 1;
}

static u32 g4x_get_aux_send_ctl(struct intel_dp *intel_dp,
				int send_bytes,
				u32 aux_clock_divider)
{
	struct intel_digital_port *intel_dig_port = dp_to_dig_port(intel_dp);
	struct drm_i915_private *dev_priv =
			to_i915(intel_dig_port->base.base.dev);
	u32 precharge, timeout;

	if (IS_GEN(dev_priv, 6))
		precharge = 3;
	else
		precharge = 5;

	if (IS_BROADWELL(dev_priv))
		timeout = DP_AUX_CH_CTL_TIME_OUT_600us;
	else
		timeout = DP_AUX_CH_CTL_TIME_OUT_400us;

	return DP_AUX_CH_CTL_SEND_BUSY |
	       DP_AUX_CH_CTL_DONE |
	       DP_AUX_CH_CTL_INTERRUPT |
	       DP_AUX_CH_CTL_TIME_OUT_ERROR |
	       timeout |
	       DP_AUX_CH_CTL_RECEIVE_ERROR |
	       (send_bytes << DP_AUX_CH_CTL_MESSAGE_SIZE_SHIFT) |
	       (precharge << DP_AUX_CH_CTL_PRECHARGE_2US_SHIFT) |
	       (aux_clock_divider << DP_AUX_CH_CTL_BIT_CLOCK_2X_SHIFT);
}

static u32 skl_get_aux_send_ctl(struct intel_dp *intel_dp,
				int send_bytes,
				u32 unused)
{
	struct intel_digital_port *intel_dig_port = dp_to_dig_port(intel_dp);
	u32 ret;

	ret = DP_AUX_CH_CTL_SEND_BUSY |
	      DP_AUX_CH_CTL_DONE |
	      DP_AUX_CH_CTL_INTERRUPT |
	      DP_AUX_CH_CTL_TIME_OUT_ERROR |
	      DP_AUX_CH_CTL_TIME_OUT_MAX |
	      DP_AUX_CH_CTL_RECEIVE_ERROR |
	      (send_bytes << DP_AUX_CH_CTL_MESSAGE_SIZE_SHIFT) |
	      DP_AUX_CH_CTL_FW_SYNC_PULSE_SKL(32) |
	      DP_AUX_CH_CTL_SYNC_PULSE_SKL(32);

	if (intel_dig_port->tc_mode == TC_PORT_TBT_ALT)
		ret |= DP_AUX_CH_CTL_TBT_IO;

	return ret;
}

static int
intel_dp_aux_xfer(struct intel_dp *intel_dp,
		  const u8 *send, int send_bytes,
		  u8 *recv, int recv_size,
		  u32 aux_send_ctl_flags)
{
	struct intel_digital_port *intel_dig_port = dp_to_dig_port(intel_dp);
	struct drm_i915_private *i915 =
			to_i915(intel_dig_port->base.base.dev);
	struct intel_uncore *uncore = &i915->uncore;
	enum phy phy = intel_port_to_phy(i915, intel_dig_port->base.port);
	bool is_tc_port = intel_phy_is_tc(i915, phy);
	i915_reg_t ch_ctl, ch_data[5];
	u32 aux_clock_divider;
	enum intel_display_power_domain aux_domain =
		intel_aux_power_domain(intel_dig_port);
	intel_wakeref_t aux_wakeref;
	intel_wakeref_t pps_wakeref;
	int i, ret, recv_bytes;
	int try, clock = 0;
	u32 status;
	bool vdd;

	ch_ctl = intel_dp->aux_ch_ctl_reg(intel_dp);
	for (i = 0; i < ARRAY_SIZE(ch_data); i++)
		ch_data[i] = intel_dp->aux_ch_data_reg(intel_dp, i);

	if (is_tc_port)
		intel_tc_port_lock(intel_dig_port);

	aux_wakeref = intel_display_power_get(i915, aux_domain);
	pps_wakeref = pps_lock(intel_dp);

	/*
	 * We will be called with VDD already enabled for dpcd/edid/oui reads.
	 * In such cases we want to leave VDD enabled and it's up to upper layers
	 * to turn it off. But for eg. i2c-dev access we need to turn it on/off
	 * ourselves.
	 */
	vdd = edp_panel_vdd_on(intel_dp);

	/* dp aux is extremely sensitive to irq latency, hence request the
	 * lowest possible wakeup latency and so prevent the cpu from going into
	 * deep sleep states.
	 */
	pm_qos_update_request(&i915->pm_qos, 0);

	intel_dp_check_edp(intel_dp);

	/* Try to wait for any previous AUX channel activity */
	for (try = 0; try < 3; try++) {
		status = intel_uncore_read_notrace(uncore, ch_ctl);
		if ((status & DP_AUX_CH_CTL_SEND_BUSY) == 0)
			break;
		msleep(1);
	}
	/* just trace the final value */
	trace_i915_reg_rw(false, ch_ctl, status, sizeof(status), true);

	if (try == 3) {
		static u32 last_status = -1;
		const u32 status = intel_uncore_read(uncore, ch_ctl);

		if (status != last_status) {
			WARN(1, "dp_aux_ch not started status 0x%08x\n",
			     status);
			last_status = status;
		}

		ret = -EBUSY;
		goto out;
	}

	/* Only 5 data registers! */
	if (WARN_ON(send_bytes > 20 || recv_size > 20)) {
		ret = -E2BIG;
		goto out;
	}

	while ((aux_clock_divider = intel_dp->get_aux_clock_divider(intel_dp, clock++))) {
		u32 send_ctl = intel_dp->get_aux_send_ctl(intel_dp,
							  send_bytes,
							  aux_clock_divider);

		send_ctl |= aux_send_ctl_flags;

		/* Must try at least 3 times according to DP spec */
		for (try = 0; try < 5; try++) {
			/* Load the send data into the aux channel data registers */
			for (i = 0; i < send_bytes; i += 4)
				intel_uncore_write(uncore,
						   ch_data[i >> 2],
						   intel_dp_pack_aux(send + i,
								     send_bytes - i));

			/* Send the command and wait for it to complete */
			intel_uncore_write(uncore, ch_ctl, send_ctl);

			status = intel_dp_aux_wait_done(intel_dp);

			/* Clear done status and any errors */
			intel_uncore_write(uncore,
					   ch_ctl,
					   status |
					   DP_AUX_CH_CTL_DONE |
					   DP_AUX_CH_CTL_TIME_OUT_ERROR |
					   DP_AUX_CH_CTL_RECEIVE_ERROR);

			/* DP CTS 1.2 Core Rev 1.1, 4.2.1.1 & 4.2.1.2
			 *   400us delay required for errors and timeouts
			 *   Timeout errors from the HW already meet this
			 *   requirement so skip to next iteration
			 */
			if (status & DP_AUX_CH_CTL_TIME_OUT_ERROR)
				continue;

			if (status & DP_AUX_CH_CTL_RECEIVE_ERROR) {
				usleep_range(400, 500);
				continue;
			}
			if (status & DP_AUX_CH_CTL_DONE)
				goto done;
		}
	}

	if ((status & DP_AUX_CH_CTL_DONE) == 0) {
		DRM_ERROR("dp_aux_ch not done status 0x%08x\n", status);
		ret = -EBUSY;
		goto out;
	}

done:
	/* Check for timeout or receive error.
	 * Timeouts occur when the sink is not connected
	 */
	if (status & DP_AUX_CH_CTL_RECEIVE_ERROR) {
		DRM_ERROR("dp_aux_ch receive error status 0x%08x\n", status);
		ret = -EIO;
		goto out;
	}

	/* Timeouts occur when the device isn't connected, so they're
	 * "normal" -- don't fill the kernel log with these */
	if (status & DP_AUX_CH_CTL_TIME_OUT_ERROR) {
		DRM_DEBUG_KMS("dp_aux_ch timeout status 0x%08x\n", status);
		ret = -ETIMEDOUT;
		goto out;
	}

	/* Unload any bytes sent back from the other side */
	recv_bytes = ((status & DP_AUX_CH_CTL_MESSAGE_SIZE_MASK) >>
		      DP_AUX_CH_CTL_MESSAGE_SIZE_SHIFT);

	/*
	 * By BSpec: "Message sizes of 0 or >20 are not allowed."
	 * We have no idea of what happened so we return -EBUSY so
	 * drm layer takes care for the necessary retries.
	 */
	if (recv_bytes == 0 || recv_bytes > 20) {
		DRM_DEBUG_KMS("Forbidden recv_bytes = %d on aux transaction\n",
			      recv_bytes);
		ret = -EBUSY;
		goto out;
	}

	if (recv_bytes > recv_size)
		recv_bytes = recv_size;

	for (i = 0; i < recv_bytes; i += 4)
		intel_dp_unpack_aux(intel_uncore_read(uncore, ch_data[i >> 2]),
				    recv + i, recv_bytes - i);

	ret = recv_bytes;
out:
	pm_qos_update_request(&i915->pm_qos, PM_QOS_DEFAULT_VALUE);

	if (vdd)
		edp_panel_vdd_off(intel_dp, false);

	pps_unlock(intel_dp, pps_wakeref);
	intel_display_power_put_async(i915, aux_domain, aux_wakeref);

	if (is_tc_port)
		intel_tc_port_unlock(intel_dig_port);

	return ret;
}

#define BARE_ADDRESS_SIZE	3
#define HEADER_SIZE		(BARE_ADDRESS_SIZE + 1)

static void
intel_dp_aux_header(u8 txbuf[HEADER_SIZE],
		    const struct drm_dp_aux_msg *msg)
{
	txbuf[0] = (msg->request << 4) | ((msg->address >> 16) & 0xf);
	txbuf[1] = (msg->address >> 8) & 0xff;
	txbuf[2] = msg->address & 0xff;
	txbuf[3] = msg->size - 1;
}

static ssize_t
intel_dp_aux_transfer(struct drm_dp_aux *aux, struct drm_dp_aux_msg *msg)
{
	struct intel_dp *intel_dp = container_of(aux, struct intel_dp, aux);
	u8 txbuf[20], rxbuf[20];
	size_t txsize, rxsize;
	int ret;

	intel_dp_aux_header(txbuf, msg);

	switch (msg->request & ~DP_AUX_I2C_MOT) {
	case DP_AUX_NATIVE_WRITE:
	case DP_AUX_I2C_WRITE:
	case DP_AUX_I2C_WRITE_STATUS_UPDATE:
		txsize = msg->size ? HEADER_SIZE + msg->size : BARE_ADDRESS_SIZE;
		rxsize = 2; /* 0 or 1 data bytes */

		if (WARN_ON(txsize > 20))
			return -E2BIG;

		WARN_ON(!msg->buffer != !msg->size);

		if (msg->buffer)
			memcpy(txbuf + HEADER_SIZE, msg->buffer, msg->size);

		ret = intel_dp_aux_xfer(intel_dp, txbuf, txsize,
					rxbuf, rxsize, 0);
		if (ret > 0) {
			msg->reply = rxbuf[0] >> 4;

			if (ret > 1) {
				/* Number of bytes written in a short write. */
				ret = clamp_t(int, rxbuf[1], 0, msg->size);
			} else {
				/* Return payload size. */
				ret = msg->size;
			}
		}
		break;

	case DP_AUX_NATIVE_READ:
	case DP_AUX_I2C_READ:
		txsize = msg->size ? HEADER_SIZE : BARE_ADDRESS_SIZE;
		rxsize = msg->size + 1;

		if (WARN_ON(rxsize > 20))
			return -E2BIG;

		ret = intel_dp_aux_xfer(intel_dp, txbuf, txsize,
					rxbuf, rxsize, 0);
		if (ret > 0) {
			msg->reply = rxbuf[0] >> 4;
			/*
			 * Assume happy day, and copy the data. The caller is
			 * expected to check msg->reply before touching it.
			 *
			 * Return payload size.
			 */
			ret--;
			memcpy(msg->buffer, rxbuf + 1, ret);
		}
		break;

	default:
		ret = -EINVAL;
		break;
	}

	return ret;
}


static i915_reg_t g4x_aux_ctl_reg(struct intel_dp *intel_dp)
{
	struct drm_i915_private *dev_priv = dp_to_i915(intel_dp);
	struct intel_digital_port *dig_port = dp_to_dig_port(intel_dp);
	enum aux_ch aux_ch = dig_port->aux_ch;

	switch (aux_ch) {
	case AUX_CH_B:
	case AUX_CH_C:
	case AUX_CH_D:
		return DP_AUX_CH_CTL(aux_ch);
	default:
		MISSING_CASE(aux_ch);
		return DP_AUX_CH_CTL(AUX_CH_B);
	}
}

static i915_reg_t g4x_aux_data_reg(struct intel_dp *intel_dp, int index)
{
	struct drm_i915_private *dev_priv = dp_to_i915(intel_dp);
	struct intel_digital_port *dig_port = dp_to_dig_port(intel_dp);
	enum aux_ch aux_ch = dig_port->aux_ch;

	switch (aux_ch) {
	case AUX_CH_B:
	case AUX_CH_C:
	case AUX_CH_D:
		return DP_AUX_CH_DATA(aux_ch, index);
	default:
		MISSING_CASE(aux_ch);
		return DP_AUX_CH_DATA(AUX_CH_B, index);
	}
}

static i915_reg_t ilk_aux_ctl_reg(struct intel_dp *intel_dp)
{
	struct drm_i915_private *dev_priv = dp_to_i915(intel_dp);
	struct intel_digital_port *dig_port = dp_to_dig_port(intel_dp);
	enum aux_ch aux_ch = dig_port->aux_ch;

	switch (aux_ch) {
	case AUX_CH_A:
		return DP_AUX_CH_CTL(aux_ch);
	case AUX_CH_B:
	case AUX_CH_C:
	case AUX_CH_D:
		return PCH_DP_AUX_CH_CTL(aux_ch);
	default:
		MISSING_CASE(aux_ch);
		return DP_AUX_CH_CTL(AUX_CH_A);
	}
}

static i915_reg_t ilk_aux_data_reg(struct intel_dp *intel_dp, int index)
{
	struct drm_i915_private *dev_priv = dp_to_i915(intel_dp);
	struct intel_digital_port *dig_port = dp_to_dig_port(intel_dp);
	enum aux_ch aux_ch = dig_port->aux_ch;

	switch (aux_ch) {
	case AUX_CH_A:
		return DP_AUX_CH_DATA(aux_ch, index);
	case AUX_CH_B:
	case AUX_CH_C:
	case AUX_CH_D:
		return PCH_DP_AUX_CH_DATA(aux_ch, index);
	default:
		MISSING_CASE(aux_ch);
		return DP_AUX_CH_DATA(AUX_CH_A, index);
	}
}

static i915_reg_t skl_aux_ctl_reg(struct intel_dp *intel_dp)
{
	struct drm_i915_private *dev_priv = dp_to_i915(intel_dp);
	struct intel_digital_port *dig_port = dp_to_dig_port(intel_dp);
	enum aux_ch aux_ch = dig_port->aux_ch;

	switch (aux_ch) {
	case AUX_CH_A:
	case AUX_CH_B:
	case AUX_CH_C:
	case AUX_CH_D:
	case AUX_CH_E:
	case AUX_CH_F:
		return DP_AUX_CH_CTL(aux_ch);
	default:
		MISSING_CASE(aux_ch);
		return DP_AUX_CH_CTL(AUX_CH_A);
	}
}

static i915_reg_t skl_aux_data_reg(struct intel_dp *intel_dp, int index)
{
	struct drm_i915_private *dev_priv = dp_to_i915(intel_dp);
	struct intel_digital_port *dig_port = dp_to_dig_port(intel_dp);
	enum aux_ch aux_ch = dig_port->aux_ch;

	switch (aux_ch) {
	case AUX_CH_A:
	case AUX_CH_B:
	case AUX_CH_C:
	case AUX_CH_D:
	case AUX_CH_E:
	case AUX_CH_F:
		return DP_AUX_CH_DATA(aux_ch, index);
	default:
		MISSING_CASE(aux_ch);
		return DP_AUX_CH_DATA(AUX_CH_A, index);
	}
}

static void
intel_dp_aux_fini(struct intel_dp *intel_dp)
{
	kfree(intel_dp->aux.name);
}

static void
intel_dp_aux_init(struct intel_dp *intel_dp)
{
	struct drm_i915_private *dev_priv = dp_to_i915(intel_dp);
	struct intel_digital_port *dig_port = dp_to_dig_port(intel_dp);
	struct intel_encoder *encoder = &dig_port->base;

	if (INTEL_GEN(dev_priv) >= 9) {
		intel_dp->aux_ch_ctl_reg = skl_aux_ctl_reg;
		intel_dp->aux_ch_data_reg = skl_aux_data_reg;
	} else if (HAS_PCH_SPLIT(dev_priv)) {
		intel_dp->aux_ch_ctl_reg = ilk_aux_ctl_reg;
		intel_dp->aux_ch_data_reg = ilk_aux_data_reg;
	} else {
		intel_dp->aux_ch_ctl_reg = g4x_aux_ctl_reg;
		intel_dp->aux_ch_data_reg = g4x_aux_data_reg;
	}

	if (INTEL_GEN(dev_priv) >= 9)
		intel_dp->get_aux_clock_divider = skl_get_aux_clock_divider;
	else if (IS_BROADWELL(dev_priv) || IS_HASWELL(dev_priv))
		intel_dp->get_aux_clock_divider = hsw_get_aux_clock_divider;
	else if (HAS_PCH_SPLIT(dev_priv))
		intel_dp->get_aux_clock_divider = ilk_get_aux_clock_divider;
	else
		intel_dp->get_aux_clock_divider = g4x_get_aux_clock_divider;

	if (INTEL_GEN(dev_priv) >= 9)
		intel_dp->get_aux_send_ctl = skl_get_aux_send_ctl;
	else
		intel_dp->get_aux_send_ctl = g4x_get_aux_send_ctl;

	drm_dp_aux_init(&intel_dp->aux);

	/* Failure to allocate our preferred name is not critical */
	intel_dp->aux.name = kasprintf(GFP_KERNEL, "DPDDC-%c",
				       port_name(encoder->port));
	intel_dp->aux.transfer = intel_dp_aux_transfer;
}

bool intel_dp_source_supports_hbr2(struct intel_dp *intel_dp)
{
	int max_rate = intel_dp->source_rates[intel_dp->num_source_rates - 1];

	return max_rate >= 540000;
}

bool intel_dp_source_supports_hbr3(struct intel_dp *intel_dp)
{
	int max_rate = intel_dp->source_rates[intel_dp->num_source_rates - 1];

	return max_rate >= 810000;
}

static void
intel_dp_set_clock(struct intel_encoder *encoder,
		   struct intel_crtc_state *pipe_config)
{
	struct drm_i915_private *dev_priv = to_i915(encoder->base.dev);
	const struct dp_link_dpll *divisor = NULL;
	int i, count = 0;

	if (IS_G4X(dev_priv)) {
		divisor = g4x_dpll;
		count = ARRAY_SIZE(g4x_dpll);
	} else if (HAS_PCH_SPLIT(dev_priv)) {
		divisor = pch_dpll;
		count = ARRAY_SIZE(pch_dpll);
	} else if (IS_CHERRYVIEW(dev_priv)) {
		divisor = chv_dpll;
		count = ARRAY_SIZE(chv_dpll);
	} else if (IS_VALLEYVIEW(dev_priv)) {
		divisor = vlv_dpll;
		count = ARRAY_SIZE(vlv_dpll);
	}

	if (divisor && count) {
		for (i = 0; i < count; i++) {
			if (pipe_config->port_clock == divisor[i].clock) {
				pipe_config->dpll = divisor[i].dpll;
				pipe_config->clock_set = true;
				break;
			}
		}
	}
}

static void snprintf_int_array(char *str, size_t len,
			       const int *array, int nelem)
{
	int i;

	str[0] = '\0';

	for (i = 0; i < nelem; i++) {
		int r = snprintf(str, len, "%s%d", i ? ", " : "", array[i]);
		if (r >= len)
			return;
		str += r;
		len -= r;
	}
}

static void intel_dp_print_rates(struct intel_dp *intel_dp)
{
	char str[128]; /* FIXME: too big for stack? */

	if ((drm_debug & DRM_UT_KMS) == 0)
		return;

	snprintf_int_array(str, sizeof(str),
			   intel_dp->source_rates, intel_dp->num_source_rates);
	DRM_DEBUG_KMS("source rates: %s\n", str);

	snprintf_int_array(str, sizeof(str),
			   intel_dp->sink_rates, intel_dp->num_sink_rates);
	DRM_DEBUG_KMS("sink rates: %s\n", str);

	snprintf_int_array(str, sizeof(str),
			   intel_dp->common_rates, intel_dp->num_common_rates);
	DRM_DEBUG_KMS("common rates: %s\n", str);
}

int
intel_dp_max_link_rate(struct intel_dp *intel_dp)
{
	int len;

	len = intel_dp_common_len_rate_limit(intel_dp, intel_dp->max_link_rate);
	if (WARN_ON(len <= 0))
		return 162000;

	return intel_dp->common_rates[len - 1];
}

int intel_dp_rate_select(struct intel_dp *intel_dp, int rate)
{
	int i = intel_dp_rate_index(intel_dp->sink_rates,
				    intel_dp->num_sink_rates, rate);

	if (WARN_ON(i < 0))
		i = 0;

	return i;
}

void intel_dp_compute_rate(struct intel_dp *intel_dp, int port_clock,
			   u8 *link_bw, u8 *rate_select)
{
	/* eDP 1.4 rate select method. */
	if (intel_dp->use_rate_select) {
		*link_bw = 0;
		*rate_select =
			intel_dp_rate_select(intel_dp, port_clock);
	} else {
		*link_bw = drm_dp_link_rate_to_bw_code(port_clock);
		*rate_select = 0;
	}
}

static bool intel_dp_source_supports_fec(struct intel_dp *intel_dp,
					 const struct intel_crtc_state *pipe_config)
{
	struct drm_i915_private *dev_priv = dp_to_i915(intel_dp);

	return INTEL_GEN(dev_priv) >= 11 &&
		pipe_config->cpu_transcoder != TRANSCODER_A;
}

static bool intel_dp_supports_fec(struct intel_dp *intel_dp,
				  const struct intel_crtc_state *pipe_config)
{
	return intel_dp_source_supports_fec(intel_dp, pipe_config) &&
		drm_dp_sink_supports_fec(intel_dp->fec_capable);
}

static bool intel_dp_source_supports_dsc(struct intel_dp *intel_dp,
					 const struct intel_crtc_state *pipe_config)
{
	struct drm_i915_private *dev_priv = dp_to_i915(intel_dp);

	return INTEL_GEN(dev_priv) >= 10 &&
		pipe_config->cpu_transcoder != TRANSCODER_A;
}

static bool intel_dp_supports_dsc(struct intel_dp *intel_dp,
				  const struct intel_crtc_state *pipe_config)
{
	if (!intel_dp_is_edp(intel_dp) && !pipe_config->fec_enable)
		return false;

	return intel_dp_source_supports_dsc(intel_dp, pipe_config) &&
		drm_dp_sink_supports_dsc(intel_dp->dsc_dpcd);
}

static int intel_dp_compute_bpp(struct intel_dp *intel_dp,
				struct intel_crtc_state *pipe_config)
{
	struct drm_i915_private *dev_priv = dp_to_i915(intel_dp);
	struct intel_connector *intel_connector = intel_dp->attached_connector;
	int bpp, bpc;

	bpp = pipe_config->pipe_bpp;
	bpc = drm_dp_downstream_max_bpc(intel_dp->dpcd, intel_dp->downstream_ports);

	if (bpc > 0)
		bpp = min(bpp, 3*bpc);

	if (intel_dp_is_edp(intel_dp)) {
		/* Get bpp from vbt only for panels that dont have bpp in edid */
		if (intel_connector->base.display_info.bpc == 0 &&
		    dev_priv->vbt.edp.bpp && dev_priv->vbt.edp.bpp < bpp) {
			DRM_DEBUG_KMS("clamping bpp for eDP panel to BIOS-provided %i\n",
				      dev_priv->vbt.edp.bpp);
			bpp = dev_priv->vbt.edp.bpp;
		}
	}

	return bpp;
}

/* Adjust link config limits based on compliance test requests. */
void
intel_dp_adjust_compliance_config(struct intel_dp *intel_dp,
				  struct intel_crtc_state *pipe_config,
				  struct link_config_limits *limits)
{
	/* For DP Compliance we override the computed bpp for the pipe */
	if (intel_dp->compliance.test_data.bpc != 0) {
		int bpp = 3 * intel_dp->compliance.test_data.bpc;

		limits->min_bpp = limits->max_bpp = bpp;
		pipe_config->dither_force_disable = bpp == 6 * 3;

		DRM_DEBUG_KMS("Setting pipe_bpp to %d\n", bpp);
	}

	/* Use values requested by Compliance Test Request */
	if (intel_dp->compliance.test_type == DP_TEST_LINK_TRAINING) {
		int index;

		/* Validate the compliance test data since max values
		 * might have changed due to link train fallback.
		 */
		if (intel_dp_link_params_valid(intel_dp, intel_dp->compliance.test_link_rate,
					       intel_dp->compliance.test_lane_count)) {
			index = intel_dp_rate_index(intel_dp->common_rates,
						    intel_dp->num_common_rates,
						    intel_dp->compliance.test_link_rate);
			if (index >= 0)
				limits->min_clock = limits->max_clock = index;
			limits->min_lane_count = limits->max_lane_count =
				intel_dp->compliance.test_lane_count;
		}
	}
}

static int intel_dp_output_bpp(const struct intel_crtc_state *crtc_state, int bpp)
{
	/*
	 * bpp value was assumed to RGB format. And YCbCr 4:2:0 output
	 * format of the number of bytes per pixel will be half the number
	 * of bytes of RGB pixel.
	 */
	if (crtc_state->output_format == INTEL_OUTPUT_FORMAT_YCBCR420)
		bpp /= 2;

	return bpp;
}

/* Optimize link config in order: max bpp, min clock, min lanes */
static int
intel_dp_compute_link_config_wide(struct intel_dp *intel_dp,
				  struct intel_crtc_state *pipe_config,
				  const struct link_config_limits *limits)
{
	struct drm_display_mode *adjusted_mode = &pipe_config->base.adjusted_mode;
	int bpp, clock, lane_count;
	int mode_rate, link_clock, link_avail;

	for (bpp = limits->max_bpp; bpp >= limits->min_bpp; bpp -= 2 * 3) {
		int output_bpp = intel_dp_output_bpp(pipe_config, bpp);

		mode_rate = intel_dp_link_required(adjusted_mode->crtc_clock,
						   output_bpp);

		for (clock = limits->min_clock; clock <= limits->max_clock; clock++) {
			for (lane_count = limits->min_lane_count;
			     lane_count <= limits->max_lane_count;
			     lane_count <<= 1) {
				link_clock = intel_dp->common_rates[clock];
				link_avail = intel_dp_max_data_rate(link_clock,
								    lane_count);

				if (mode_rate <= link_avail) {
					pipe_config->lane_count = lane_count;
					pipe_config->pipe_bpp = bpp;
					pipe_config->port_clock = link_clock;

					return 0;
				}
			}
		}
	}

	return -EINVAL;
}

static int intel_dp_dsc_compute_bpp(struct intel_dp *intel_dp, u8 dsc_max_bpc)
{
	int i, num_bpc;
	u8 dsc_bpc[3] = {0};

	num_bpc = drm_dp_dsc_sink_supported_input_bpcs(intel_dp->dsc_dpcd,
						       dsc_bpc);
	for (i = 0; i < num_bpc; i++) {
		if (dsc_max_bpc >= dsc_bpc[i])
			return dsc_bpc[i] * 3;
	}

	return 0;
}

static int intel_dp_dsc_compute_config(struct intel_dp *intel_dp,
				       struct intel_crtc_state *pipe_config,
				       struct drm_connector_state *conn_state,
				       struct link_config_limits *limits)
{
	struct intel_digital_port *dig_port = dp_to_dig_port(intel_dp);
	struct drm_i915_private *dev_priv = to_i915(dig_port->base.base.dev);
	struct drm_display_mode *adjusted_mode = &pipe_config->base.adjusted_mode;
	u8 dsc_max_bpc;
	int pipe_bpp;
	int ret;

	pipe_config->fec_enable = !intel_dp_is_edp(intel_dp) &&
		intel_dp_supports_fec(intel_dp, pipe_config);

	if (!intel_dp_supports_dsc(intel_dp, pipe_config))
		return -EINVAL;

	dsc_max_bpc = min_t(u8, DP_DSC_MAX_SUPPORTED_BPC,
			    conn_state->max_requested_bpc);

	pipe_bpp = intel_dp_dsc_compute_bpp(intel_dp, dsc_max_bpc);
	if (pipe_bpp < DP_DSC_MIN_SUPPORTED_BPC * 3) {
		DRM_DEBUG_KMS("No DSC support for less than 8bpc\n");
		return -EINVAL;
	}

	/*
	 * For now enable DSC for max bpp, max link rate, max lane count.
	 * Optimize this later for the minimum possible link rate/lane count
	 * with DSC enabled for the requested mode.
	 */
	pipe_config->pipe_bpp = pipe_bpp;
	pipe_config->port_clock = intel_dp->common_rates[limits->max_clock];
	pipe_config->lane_count = limits->max_lane_count;

	if (intel_dp_is_edp(intel_dp)) {
		pipe_config->dsc_params.compressed_bpp =
			min_t(u16, drm_edp_dsc_sink_output_bpp(intel_dp->dsc_dpcd) >> 4,
			      pipe_config->pipe_bpp);
		pipe_config->dsc_params.slice_count =
			drm_dp_dsc_sink_max_slice_count(intel_dp->dsc_dpcd,
							true);
	} else {
		u16 dsc_max_output_bpp;
		u8 dsc_dp_slice_count;

		dsc_max_output_bpp =
			intel_dp_dsc_get_output_bpp(pipe_config->port_clock,
						    pipe_config->lane_count,
						    adjusted_mode->crtc_clock,
						    adjusted_mode->crtc_hdisplay);
		dsc_dp_slice_count =
			intel_dp_dsc_get_slice_count(intel_dp,
						     adjusted_mode->crtc_clock,
						     adjusted_mode->crtc_hdisplay);
		if (!dsc_max_output_bpp || !dsc_dp_slice_count) {
			DRM_DEBUG_KMS("Compressed BPP/Slice Count not supported\n");
			return -EINVAL;
		}
		pipe_config->dsc_params.compressed_bpp = min_t(u16,
							       dsc_max_output_bpp >> 4,
							       pipe_config->pipe_bpp);
		pipe_config->dsc_params.slice_count = dsc_dp_slice_count;
	}
	/*
	 * VDSC engine operates at 1 Pixel per clock, so if peak pixel rate
	 * is greater than the maximum Cdclock and if slice count is even
	 * then we need to use 2 VDSC instances.
	 */
	if (adjusted_mode->crtc_clock > dev_priv->max_cdclk_freq) {
		if (pipe_config->dsc_params.slice_count > 1) {
			pipe_config->dsc_params.dsc_split = true;
		} else {
			DRM_DEBUG_KMS("Cannot split stream to use 2 VDSC instances\n");
			return -EINVAL;
		}
	}

	ret = intel_dp_compute_dsc_params(intel_dp, pipe_config);
	if (ret < 0) {
		DRM_DEBUG_KMS("Cannot compute valid DSC parameters for Input Bpp = %d "
			      "Compressed BPP = %d\n",
			      pipe_config->pipe_bpp,
			      pipe_config->dsc_params.compressed_bpp);
		return ret;
	}

	pipe_config->dsc_params.compression_enable = true;
	DRM_DEBUG_KMS("DP DSC computed with Input Bpp = %d "
		      "Compressed Bpp = %d Slice Count = %d\n",
		      pipe_config->pipe_bpp,
		      pipe_config->dsc_params.compressed_bpp,
		      pipe_config->dsc_params.slice_count);

	return 0;
}

int intel_dp_min_bpp(const struct intel_crtc_state *crtc_state)
{
	if (crtc_state->output_format == INTEL_OUTPUT_FORMAT_RGB)
		return 6 * 3;
	else
		return 8 * 3;
}

static int
intel_dp_compute_link_config(struct intel_encoder *encoder,
			     struct intel_crtc_state *pipe_config,
			     struct drm_connector_state *conn_state)
{
	struct drm_display_mode *adjusted_mode = &pipe_config->base.adjusted_mode;
	struct intel_dp *intel_dp = enc_to_intel_dp(&encoder->base);
	struct link_config_limits limits;
	int common_len;
	int ret;

	common_len = intel_dp_common_len_rate_limit(intel_dp,
						    intel_dp->max_link_rate);

	/* No common link rates between source and sink */
	WARN_ON(common_len <= 0);

	limits.min_clock = 0;
	limits.max_clock = common_len - 1;

	limits.min_lane_count = 1;
	limits.max_lane_count = intel_dp_max_lane_count(intel_dp);

	limits.min_bpp = intel_dp_min_bpp(pipe_config);
	limits.max_bpp = intel_dp_compute_bpp(intel_dp, pipe_config);

	if (intel_dp_is_edp(intel_dp)) {
		/*
		 * Use the maximum clock and number of lanes the eDP panel
		 * advertizes being capable of. The panels are generally
		 * designed to support only a single clock and lane
		 * configuration, and typically these values correspond to the
		 * native resolution of the panel.
		 */
		limits.min_lane_count = limits.max_lane_count;
		limits.min_clock = limits.max_clock;
	}

	intel_dp_adjust_compliance_config(intel_dp, pipe_config, &limits);

	DRM_DEBUG_KMS("DP link computation with max lane count %i "
		      "max rate %d max bpp %d pixel clock %iKHz\n",
		      limits.max_lane_count,
		      intel_dp->common_rates[limits.max_clock],
		      limits.max_bpp, adjusted_mode->crtc_clock);

	/*
	 * Optimize for slow and wide. This is the place to add alternative
	 * optimization policy.
	 */
	ret = intel_dp_compute_link_config_wide(intel_dp, pipe_config, &limits);

	/* enable compression if the mode doesn't fit available BW */
	DRM_DEBUG_KMS("Force DSC en = %d\n", intel_dp->force_dsc_en);
	if (ret || intel_dp->force_dsc_en) {
		ret = intel_dp_dsc_compute_config(intel_dp, pipe_config,
						  conn_state, &limits);
		if (ret < 0)
			return ret;
	}

	if (pipe_config->dsc_params.compression_enable) {
		DRM_DEBUG_KMS("DP lane count %d clock %d Input bpp %d Compressed bpp %d\n",
			      pipe_config->lane_count, pipe_config->port_clock,
			      pipe_config->pipe_bpp,
			      pipe_config->dsc_params.compressed_bpp);

		DRM_DEBUG_KMS("DP link rate required %i available %i\n",
			      intel_dp_link_required(adjusted_mode->crtc_clock,
						     pipe_config->dsc_params.compressed_bpp),
			      intel_dp_max_data_rate(pipe_config->port_clock,
						     pipe_config->lane_count));
	} else {
		DRM_DEBUG_KMS("DP lane count %d clock %d bpp %d\n",
			      pipe_config->lane_count, pipe_config->port_clock,
			      pipe_config->pipe_bpp);

		DRM_DEBUG_KMS("DP link rate required %i available %i\n",
			      intel_dp_link_required(adjusted_mode->crtc_clock,
						     pipe_config->pipe_bpp),
			      intel_dp_max_data_rate(pipe_config->port_clock,
						     pipe_config->lane_count));
	}
	return 0;
}

static int
intel_dp_ycbcr420_config(struct intel_dp *intel_dp,
			 struct drm_connector *connector,
			 struct intel_crtc_state *crtc_state)
{
	const struct drm_display_info *info = &connector->display_info;
	const struct drm_display_mode *adjusted_mode =
		&crtc_state->base.adjusted_mode;
	struct intel_crtc *crtc = to_intel_crtc(crtc_state->base.crtc);
	int ret;

	if (!drm_mode_is_420_only(info, adjusted_mode) ||
	    !intel_dp_get_colorimetry_status(intel_dp) ||
	    !connector->ycbcr_420_allowed)
		return 0;

	crtc_state->output_format = INTEL_OUTPUT_FORMAT_YCBCR420;

	/* YCBCR 420 output conversion needs a scaler */
	ret = skl_update_scaler_crtc(crtc_state);
	if (ret) {
		DRM_DEBUG_KMS("Scaler allocation for output failed\n");
		return ret;
	}

	intel_pch_panel_fitting(crtc, crtc_state, DRM_MODE_SCALE_FULLSCREEN);

	return 0;
}

bool intel_dp_limited_color_range(const struct intel_crtc_state *crtc_state,
				  const struct drm_connector_state *conn_state)
{
	const struct intel_digital_connector_state *intel_conn_state =
		to_intel_digital_connector_state(conn_state);
	const struct drm_display_mode *adjusted_mode =
		&crtc_state->base.adjusted_mode;

	if (intel_conn_state->broadcast_rgb == INTEL_BROADCAST_RGB_AUTO) {
		/*
		 * See:
		 * CEA-861-E - 5.1 Default Encoding Parameters
		 * VESA DisplayPort Ver.1.2a - 5.1.1.1 Video Colorimetry
		 */
		return crtc_state->pipe_bpp != 18 &&
			drm_default_rgb_quant_range(adjusted_mode) ==
			HDMI_QUANTIZATION_RANGE_LIMITED;
	} else {
		return intel_conn_state->broadcast_rgb ==
			INTEL_BROADCAST_RGB_LIMITED;
	}
}

int
intel_dp_compute_config(struct intel_encoder *encoder,
			struct intel_crtc_state *pipe_config,
			struct drm_connector_state *conn_state)
{
	struct drm_i915_private *dev_priv = to_i915(encoder->base.dev);
	struct drm_display_mode *adjusted_mode = &pipe_config->base.adjusted_mode;
	struct intel_dp *intel_dp = enc_to_intel_dp(&encoder->base);
	struct intel_lspcon *lspcon = enc_to_intel_lspcon(&encoder->base);
	enum port port = encoder->port;
	struct intel_crtc *intel_crtc = to_intel_crtc(pipe_config->base.crtc);
	struct intel_connector *intel_connector = intel_dp->attached_connector;
	struct intel_digital_connector_state *intel_conn_state =
		to_intel_digital_connector_state(conn_state);
	bool constant_n = drm_dp_has_quirk(&intel_dp->desc,
					   DP_DPCD_QUIRK_CONSTANT_N);
	int ret = 0, output_bpp;

	if (HAS_PCH_SPLIT(dev_priv) && !HAS_DDI(dev_priv) && port != PORT_A)
		pipe_config->has_pch_encoder = true;

	pipe_config->output_format = INTEL_OUTPUT_FORMAT_RGB;
	if (lspcon->active)
		lspcon_ycbcr420_config(&intel_connector->base, pipe_config);
	else
		ret = intel_dp_ycbcr420_config(intel_dp, &intel_connector->base,
					       pipe_config);

	if (ret)
		return ret;

	pipe_config->has_drrs = false;
	if (IS_G4X(dev_priv) || port == PORT_A)
		pipe_config->has_audio = false;
	else if (intel_conn_state->force_audio == HDMI_AUDIO_AUTO)
		pipe_config->has_audio = intel_dp->has_audio;
	else
		pipe_config->has_audio = intel_conn_state->force_audio == HDMI_AUDIO_ON;

	if (intel_dp_is_edp(intel_dp) && intel_connector->panel.fixed_mode) {
		intel_fixed_panel_mode(intel_connector->panel.fixed_mode,
				       adjusted_mode);

		if (INTEL_GEN(dev_priv) >= 9) {
			ret = skl_update_scaler_crtc(pipe_config);
			if (ret)
				return ret;
		}

		if (HAS_GMCH(dev_priv))
			intel_gmch_panel_fitting(intel_crtc, pipe_config,
						 conn_state->scaling_mode);
		else
			intel_pch_panel_fitting(intel_crtc, pipe_config,
						conn_state->scaling_mode);
	}

	if (adjusted_mode->flags & DRM_MODE_FLAG_DBLSCAN)
		return -EINVAL;

	if (HAS_GMCH(dev_priv) &&
	    adjusted_mode->flags & DRM_MODE_FLAG_INTERLACE)
		return -EINVAL;

	if (adjusted_mode->flags & DRM_MODE_FLAG_DBLCLK)
		return -EINVAL;

	ret = intel_dp_compute_link_config(encoder, pipe_config, conn_state);
	if (ret < 0)
		return ret;

	pipe_config->limited_color_range =
		intel_dp_limited_color_range(pipe_config, conn_state);

	if (pipe_config->dsc_params.compression_enable)
		output_bpp = pipe_config->dsc_params.compressed_bpp;
	else
		output_bpp = intel_dp_output_bpp(pipe_config, pipe_config->pipe_bpp);

	intel_link_compute_m_n(output_bpp,
			       pipe_config->lane_count,
			       adjusted_mode->crtc_clock,
			       pipe_config->port_clock,
			       &pipe_config->dp_m_n,
			       constant_n);

	if (intel_connector->panel.downclock_mode != NULL &&
		dev_priv->drrs.type == SEAMLESS_DRRS_SUPPORT) {
			pipe_config->has_drrs = true;
			intel_link_compute_m_n(output_bpp,
					       pipe_config->lane_count,
					       intel_connector->panel.downclock_mode->clock,
					       pipe_config->port_clock,
					       &pipe_config->dp_m2_n2,
					       constant_n);
	}

	if (!HAS_DDI(dev_priv))
		intel_dp_set_clock(encoder, pipe_config);

	intel_psr_compute_config(intel_dp, pipe_config);

	return 0;
}

void intel_dp_set_link_params(struct intel_dp *intel_dp,
			      int link_rate, u8 lane_count,
			      bool link_mst)
{
	intel_dp->link_trained = false;
	intel_dp->link_rate = link_rate;
	intel_dp->lane_count = lane_count;
	intel_dp->link_mst = link_mst;
}

static void intel_dp_prepare(struct intel_encoder *encoder,
			     const struct intel_crtc_state *pipe_config)
{
	struct drm_i915_private *dev_priv = to_i915(encoder->base.dev);
	struct intel_dp *intel_dp = enc_to_intel_dp(&encoder->base);
	enum port port = encoder->port;
	struct intel_crtc *crtc = to_intel_crtc(pipe_config->base.crtc);
	const struct drm_display_mode *adjusted_mode = &pipe_config->base.adjusted_mode;

	intel_dp_set_link_params(intel_dp, pipe_config->port_clock,
				 pipe_config->lane_count,
				 intel_crtc_has_type(pipe_config,
						     INTEL_OUTPUT_DP_MST));

	/*
	 * There are four kinds of DP registers:
	 *
	 * 	IBX PCH
	 * 	SNB CPU
	 *	IVB CPU
	 * 	CPT PCH
	 *
	 * IBX PCH and CPU are the same for almost everything,
	 * except that the CPU DP PLL is configured in this
	 * register
	 *
	 * CPT PCH is quite different, having many bits moved
	 * to the TRANS_DP_CTL register instead. That
	 * configuration happens (oddly) in ironlake_pch_enable
	 */

	/* Preserve the BIOS-computed detected bit. This is
	 * supposed to be read-only.
	 */
	intel_dp->DP = I915_READ(intel_dp->output_reg) & DP_DETECTED;

	/* Handle DP bits in common between all three register formats */
	intel_dp->DP |= DP_VOLTAGE_0_4 | DP_PRE_EMPHASIS_0;
	intel_dp->DP |= DP_PORT_WIDTH(pipe_config->lane_count);

	/* Split out the IBX/CPU vs CPT settings */

	if (IS_IVYBRIDGE(dev_priv) && port == PORT_A) {
		if (adjusted_mode->flags & DRM_MODE_FLAG_PHSYNC)
			intel_dp->DP |= DP_SYNC_HS_HIGH;
		if (adjusted_mode->flags & DRM_MODE_FLAG_PVSYNC)
			intel_dp->DP |= DP_SYNC_VS_HIGH;
		intel_dp->DP |= DP_LINK_TRAIN_OFF_CPT;

		if (drm_dp_enhanced_frame_cap(intel_dp->dpcd))
			intel_dp->DP |= DP_ENHANCED_FRAMING;

		intel_dp->DP |= DP_PIPE_SEL_IVB(crtc->pipe);
	} else if (HAS_PCH_CPT(dev_priv) && port != PORT_A) {
		u32 trans_dp;

		intel_dp->DP |= DP_LINK_TRAIN_OFF_CPT;

		trans_dp = I915_READ(TRANS_DP_CTL(crtc->pipe));
		if (drm_dp_enhanced_frame_cap(intel_dp->dpcd))
			trans_dp |= TRANS_DP_ENH_FRAMING;
		else
			trans_dp &= ~TRANS_DP_ENH_FRAMING;
		I915_WRITE(TRANS_DP_CTL(crtc->pipe), trans_dp);
	} else {
		if (IS_G4X(dev_priv) && pipe_config->limited_color_range)
			intel_dp->DP |= DP_COLOR_RANGE_16_235;

		if (adjusted_mode->flags & DRM_MODE_FLAG_PHSYNC)
			intel_dp->DP |= DP_SYNC_HS_HIGH;
		if (adjusted_mode->flags & DRM_MODE_FLAG_PVSYNC)
			intel_dp->DP |= DP_SYNC_VS_HIGH;
		intel_dp->DP |= DP_LINK_TRAIN_OFF;

		if (drm_dp_enhanced_frame_cap(intel_dp->dpcd))
			intel_dp->DP |= DP_ENHANCED_FRAMING;

		if (IS_CHERRYVIEW(dev_priv))
			intel_dp->DP |= DP_PIPE_SEL_CHV(crtc->pipe);
		else
			intel_dp->DP |= DP_PIPE_SEL(crtc->pipe);
	}
}

#define IDLE_ON_MASK		(PP_ON | PP_SEQUENCE_MASK | 0                     | PP_SEQUENCE_STATE_MASK)
#define IDLE_ON_VALUE   	(PP_ON | PP_SEQUENCE_NONE | 0                     | PP_SEQUENCE_STATE_ON_IDLE)

#define IDLE_OFF_MASK		(PP_ON | PP_SEQUENCE_MASK | 0                     | 0)
#define IDLE_OFF_VALUE		(0     | PP_SEQUENCE_NONE | 0                     | 0)

#define IDLE_CYCLE_MASK		(PP_ON | PP_SEQUENCE_MASK | PP_CYCLE_DELAY_ACTIVE | PP_SEQUENCE_STATE_MASK)
#define IDLE_CYCLE_VALUE	(0     | PP_SEQUENCE_NONE | 0                     | PP_SEQUENCE_STATE_OFF_IDLE)

static void intel_pps_verify_state(struct intel_dp *intel_dp);

static void wait_panel_status(struct intel_dp *intel_dp,
				       u32 mask,
				       u32 value)
{
	struct drm_i915_private *dev_priv = dp_to_i915(intel_dp);
	i915_reg_t pp_stat_reg, pp_ctrl_reg;

	lockdep_assert_held(&dev_priv->pps_mutex);

	intel_pps_verify_state(intel_dp);

	pp_stat_reg = _pp_stat_reg(intel_dp);
	pp_ctrl_reg = _pp_ctrl_reg(intel_dp);

	DRM_DEBUG_KMS("mask %08x value %08x status %08x control %08x\n",
			mask, value,
			I915_READ(pp_stat_reg),
			I915_READ(pp_ctrl_reg));

	if (intel_wait_for_register(&dev_priv->uncore,
				    pp_stat_reg, mask, value,
				    5000))
		DRM_ERROR("Panel status timeout: status %08x control %08x\n",
				I915_READ(pp_stat_reg),
				I915_READ(pp_ctrl_reg));

	DRM_DEBUG_KMS("Wait complete\n");
}

static void wait_panel_on(struct intel_dp *intel_dp)
{
	DRM_DEBUG_KMS("Wait for panel power on\n");
	wait_panel_status(intel_dp, IDLE_ON_MASK, IDLE_ON_VALUE);
}

static void wait_panel_off(struct intel_dp *intel_dp)
{
	DRM_DEBUG_KMS("Wait for panel power off time\n");
	wait_panel_status(intel_dp, IDLE_OFF_MASK, IDLE_OFF_VALUE);
}

static void wait_panel_power_cycle(struct intel_dp *intel_dp)
{
	ktime_t panel_power_on_time;
	s64 panel_power_off_duration;

	DRM_DEBUG_KMS("Wait for panel power cycle\n");

	/* take the difference of currrent time and panel power off time
	 * and then make panel wait for t11_t12 if needed. */
	panel_power_on_time = ktime_get_boottime();
	panel_power_off_duration = ktime_ms_delta(panel_power_on_time, intel_dp->panel_power_off_time);

	/* When we disable the VDD override bit last we have to do the manual
	 * wait. */
	if (panel_power_off_duration < (s64)intel_dp->panel_power_cycle_delay)
		wait_remaining_ms_from_jiffies(jiffies,
				       intel_dp->panel_power_cycle_delay - panel_power_off_duration);

	wait_panel_status(intel_dp, IDLE_CYCLE_MASK, IDLE_CYCLE_VALUE);
}

static void wait_backlight_on(struct intel_dp *intel_dp)
{
	wait_remaining_ms_from_jiffies(intel_dp->last_power_on,
				       intel_dp->backlight_on_delay);
}

static void edp_wait_backlight_off(struct intel_dp *intel_dp)
{
	wait_remaining_ms_from_jiffies(intel_dp->last_backlight_off,
				       intel_dp->backlight_off_delay);
}

/* Read the current pp_control value, unlocking the register if it
 * is locked
 */

static  u32 ironlake_get_pp_control(struct intel_dp *intel_dp)
{
	struct drm_i915_private *dev_priv = dp_to_i915(intel_dp);
	u32 control;

	lockdep_assert_held(&dev_priv->pps_mutex);

	control = I915_READ(_pp_ctrl_reg(intel_dp));
	if (WARN_ON(!HAS_DDI(dev_priv) &&
		    (control & PANEL_UNLOCK_MASK) != PANEL_UNLOCK_REGS)) {
		control &= ~PANEL_UNLOCK_MASK;
		control |= PANEL_UNLOCK_REGS;
	}
	return control;
}

/*
 * Must be paired with edp_panel_vdd_off().
 * Must hold pps_mutex around the whole on/off sequence.
 * Can be nested with intel_edp_panel_vdd_{on,off}() calls.
 */
static bool edp_panel_vdd_on(struct intel_dp *intel_dp)
{
	struct drm_i915_private *dev_priv = dp_to_i915(intel_dp);
	struct intel_digital_port *intel_dig_port = dp_to_dig_port(intel_dp);
	u32 pp;
	i915_reg_t pp_stat_reg, pp_ctrl_reg;
	bool need_to_disable = !intel_dp->want_panel_vdd;

	lockdep_assert_held(&dev_priv->pps_mutex);

	if (!intel_dp_is_edp(intel_dp))
		return false;

	cancel_delayed_work(&intel_dp->panel_vdd_work);
	intel_dp->want_panel_vdd = true;

	if (edp_have_panel_vdd(intel_dp))
		return need_to_disable;

	intel_display_power_get(dev_priv,
				intel_aux_power_domain(intel_dig_port));

	DRM_DEBUG_KMS("Turning eDP port %c VDD on\n",
		      port_name(intel_dig_port->base.port));

	if (!edp_have_panel_power(intel_dp))
		wait_panel_power_cycle(intel_dp);

	pp = ironlake_get_pp_control(intel_dp);
	pp |= EDP_FORCE_VDD;

	pp_stat_reg = _pp_stat_reg(intel_dp);
	pp_ctrl_reg = _pp_ctrl_reg(intel_dp);

	I915_WRITE(pp_ctrl_reg, pp);
	POSTING_READ(pp_ctrl_reg);
	DRM_DEBUG_KMS("PP_STATUS: 0x%08x PP_CONTROL: 0x%08x\n",
			I915_READ(pp_stat_reg), I915_READ(pp_ctrl_reg));
	/*
	 * If the panel wasn't on, delay before accessing aux channel
	 */
	if (!edp_have_panel_power(intel_dp)) {
		DRM_DEBUG_KMS("eDP port %c panel power wasn't enabled\n",
			      port_name(intel_dig_port->base.port));
		msleep(intel_dp->panel_power_up_delay);
	}

	return need_to_disable;
}

/*
 * Must be paired with intel_edp_panel_vdd_off() or
 * intel_edp_panel_off().
 * Nested calls to these functions are not allowed since
 * we drop the lock. Caller must use some higher level
 * locking to prevent nested calls from other threads.
 */
void intel_edp_panel_vdd_on(struct intel_dp *intel_dp)
{
	intel_wakeref_t wakeref;
	bool vdd;

	if (!intel_dp_is_edp(intel_dp))
		return;

	vdd = false;
	with_pps_lock(intel_dp, wakeref)
		vdd = edp_panel_vdd_on(intel_dp);
	I915_STATE_WARN(!vdd, "eDP port %c VDD already requested on\n",
	     port_name(dp_to_dig_port(intel_dp)->base.port));
}

static void edp_panel_vdd_off_sync(struct intel_dp *intel_dp)
{
	struct drm_i915_private *dev_priv = dp_to_i915(intel_dp);
	struct intel_digital_port *intel_dig_port =
		dp_to_dig_port(intel_dp);
	u32 pp;
	i915_reg_t pp_stat_reg, pp_ctrl_reg;

	lockdep_assert_held(&dev_priv->pps_mutex);

	WARN_ON(intel_dp->want_panel_vdd);

	if (!edp_have_panel_vdd(intel_dp))
		return;

	DRM_DEBUG_KMS("Turning eDP port %c VDD off\n",
		      port_name(intel_dig_port->base.port));

	pp = ironlake_get_pp_control(intel_dp);
	pp &= ~EDP_FORCE_VDD;

	pp_ctrl_reg = _pp_ctrl_reg(intel_dp);
	pp_stat_reg = _pp_stat_reg(intel_dp);

	I915_WRITE(pp_ctrl_reg, pp);
	POSTING_READ(pp_ctrl_reg);

	/* Make sure sequencer is idle before allowing subsequent activity */
	DRM_DEBUG_KMS("PP_STATUS: 0x%08x PP_CONTROL: 0x%08x\n",
	I915_READ(pp_stat_reg), I915_READ(pp_ctrl_reg));

	if ((pp & PANEL_POWER_ON) == 0)
		intel_dp->panel_power_off_time = ktime_get_boottime();

	intel_display_power_put_unchecked(dev_priv,
					  intel_aux_power_domain(intel_dig_port));
}

static void edp_panel_vdd_work(struct work_struct *__work)
{
	struct intel_dp *intel_dp =
		container_of(to_delayed_work(__work),
			     struct intel_dp, panel_vdd_work);
	intel_wakeref_t wakeref;

	with_pps_lock(intel_dp, wakeref) {
		if (!intel_dp->want_panel_vdd)
			edp_panel_vdd_off_sync(intel_dp);
	}
}

static void edp_panel_vdd_schedule_off(struct intel_dp *intel_dp)
{
	unsigned long delay;

	/*
	 * Queue the timer to fire a long time from now (relative to the power
	 * down delay) to keep the panel power up across a sequence of
	 * operations.
	 */
	delay = msecs_to_jiffies(intel_dp->panel_power_cycle_delay * 5);
	schedule_delayed_work(&intel_dp->panel_vdd_work, delay);
}

/*
 * Must be paired with edp_panel_vdd_on().
 * Must hold pps_mutex around the whole on/off sequence.
 * Can be nested with intel_edp_panel_vdd_{on,off}() calls.
 */
static void edp_panel_vdd_off(struct intel_dp *intel_dp, bool sync)
{
	struct drm_i915_private *dev_priv = dp_to_i915(intel_dp);

	lockdep_assert_held(&dev_priv->pps_mutex);

	if (!intel_dp_is_edp(intel_dp))
		return;

	I915_STATE_WARN(!intel_dp->want_panel_vdd, "eDP port %c VDD not forced on",
	     port_name(dp_to_dig_port(intel_dp)->base.port));

	intel_dp->want_panel_vdd = false;

	if (sync)
		edp_panel_vdd_off_sync(intel_dp);
	else
		edp_panel_vdd_schedule_off(intel_dp);
}

static void edp_panel_on(struct intel_dp *intel_dp)
{
	struct drm_i915_private *dev_priv = dp_to_i915(intel_dp);
	u32 pp;
	i915_reg_t pp_ctrl_reg;

	lockdep_assert_held(&dev_priv->pps_mutex);

	if (!intel_dp_is_edp(intel_dp))
		return;

	DRM_DEBUG_KMS("Turn eDP port %c panel power on\n",
		      port_name(dp_to_dig_port(intel_dp)->base.port));

	if (WARN(edp_have_panel_power(intel_dp),
		 "eDP port %c panel power already on\n",
		 port_name(dp_to_dig_port(intel_dp)->base.port)))
		return;

	wait_panel_power_cycle(intel_dp);

	pp_ctrl_reg = _pp_ctrl_reg(intel_dp);
	pp = ironlake_get_pp_control(intel_dp);
	if (IS_GEN(dev_priv, 5)) {
		/* ILK workaround: disable reset around power sequence */
		pp &= ~PANEL_POWER_RESET;
		I915_WRITE(pp_ctrl_reg, pp);
		POSTING_READ(pp_ctrl_reg);
	}

	pp |= PANEL_POWER_ON;
	if (!IS_GEN(dev_priv, 5))
		pp |= PANEL_POWER_RESET;

	I915_WRITE(pp_ctrl_reg, pp);
	POSTING_READ(pp_ctrl_reg);

	wait_panel_on(intel_dp);
	intel_dp->last_power_on = jiffies;

	if (IS_GEN(dev_priv, 5)) {
		pp |= PANEL_POWER_RESET; /* restore panel reset bit */
		I915_WRITE(pp_ctrl_reg, pp);
		POSTING_READ(pp_ctrl_reg);
	}
}

void intel_edp_panel_on(struct intel_dp *intel_dp)
{
	intel_wakeref_t wakeref;

	if (!intel_dp_is_edp(intel_dp))
		return;

	with_pps_lock(intel_dp, wakeref)
		edp_panel_on(intel_dp);
}


static void edp_panel_off(struct intel_dp *intel_dp)
{
	struct drm_i915_private *dev_priv = dp_to_i915(intel_dp);
	struct intel_digital_port *dig_port = dp_to_dig_port(intel_dp);
	u32 pp;
	i915_reg_t pp_ctrl_reg;

	lockdep_assert_held(&dev_priv->pps_mutex);

	if (!intel_dp_is_edp(intel_dp))
		return;

	DRM_DEBUG_KMS("Turn eDP port %c panel power off\n",
		      port_name(dig_port->base.port));

	WARN(!intel_dp->want_panel_vdd, "Need eDP port %c VDD to turn off panel\n",
	     port_name(dig_port->base.port));

	pp = ironlake_get_pp_control(intel_dp);
	/* We need to switch off panel power _and_ force vdd, for otherwise some
	 * panels get very unhappy and cease to work. */
	pp &= ~(PANEL_POWER_ON | PANEL_POWER_RESET | EDP_FORCE_VDD |
		EDP_BLC_ENABLE);

	pp_ctrl_reg = _pp_ctrl_reg(intel_dp);

	intel_dp->want_panel_vdd = false;

	I915_WRITE(pp_ctrl_reg, pp);
	POSTING_READ(pp_ctrl_reg);

	wait_panel_off(intel_dp);
	intel_dp->panel_power_off_time = ktime_get_boottime();

	/* We got a reference when we enabled the VDD. */
	intel_display_power_put_unchecked(dev_priv, intel_aux_power_domain(dig_port));
}

void intel_edp_panel_off(struct intel_dp *intel_dp)
{
	intel_wakeref_t wakeref;

	if (!intel_dp_is_edp(intel_dp))
		return;

	with_pps_lock(intel_dp, wakeref)
		edp_panel_off(intel_dp);
}

/* Enable backlight in the panel power control. */
static void _intel_edp_backlight_on(struct intel_dp *intel_dp)
{
	struct drm_i915_private *dev_priv = dp_to_i915(intel_dp);
	intel_wakeref_t wakeref;

	/*
	 * If we enable the backlight right away following a panel power
	 * on, we may see slight flicker as the panel syncs with the eDP
	 * link.  So delay a bit to make sure the image is solid before
	 * allowing it to appear.
	 */
	wait_backlight_on(intel_dp);

	with_pps_lock(intel_dp, wakeref) {
		i915_reg_t pp_ctrl_reg = _pp_ctrl_reg(intel_dp);
		u32 pp;

		pp = ironlake_get_pp_control(intel_dp);
		pp |= EDP_BLC_ENABLE;

		I915_WRITE(pp_ctrl_reg, pp);
		POSTING_READ(pp_ctrl_reg);
	}
}

/* Enable backlight PWM and backlight PP control. */
void intel_edp_backlight_on(const struct intel_crtc_state *crtc_state,
			    const struct drm_connector_state *conn_state)
{
	struct intel_dp *intel_dp = enc_to_intel_dp(conn_state->best_encoder);

	if (!intel_dp_is_edp(intel_dp))
		return;

	DRM_DEBUG_KMS("\n");

	intel_panel_enable_backlight(crtc_state, conn_state);
	_intel_edp_backlight_on(intel_dp);
}

/* Disable backlight in the panel power control. */
static void _intel_edp_backlight_off(struct intel_dp *intel_dp)
{
	struct drm_i915_private *dev_priv = dp_to_i915(intel_dp);
	intel_wakeref_t wakeref;

	if (!intel_dp_is_edp(intel_dp))
		return;

	with_pps_lock(intel_dp, wakeref) {
		i915_reg_t pp_ctrl_reg = _pp_ctrl_reg(intel_dp);
		u32 pp;

		pp = ironlake_get_pp_control(intel_dp);
		pp &= ~EDP_BLC_ENABLE;

		I915_WRITE(pp_ctrl_reg, pp);
		POSTING_READ(pp_ctrl_reg);
	}

	intel_dp->last_backlight_off = jiffies;
	edp_wait_backlight_off(intel_dp);
}

/* Disable backlight PP control and backlight PWM. */
void intel_edp_backlight_off(const struct drm_connector_state *old_conn_state)
{
	struct intel_dp *intel_dp = enc_to_intel_dp(old_conn_state->best_encoder);

	if (!intel_dp_is_edp(intel_dp))
		return;

	DRM_DEBUG_KMS("\n");

	_intel_edp_backlight_off(intel_dp);
	intel_panel_disable_backlight(old_conn_state);
}

/*
 * Hook for controlling the panel power control backlight through the bl_power
 * sysfs attribute. Take care to handle multiple calls.
 */
static void intel_edp_backlight_power(struct intel_connector *connector,
				      bool enable)
{
	struct intel_dp *intel_dp = intel_attached_dp(&connector->base);
	intel_wakeref_t wakeref;
	bool is_enabled;

	is_enabled = false;
	with_pps_lock(intel_dp, wakeref)
		is_enabled = ironlake_get_pp_control(intel_dp) & EDP_BLC_ENABLE;
	if (is_enabled == enable)
		return;

	DRM_DEBUG_KMS("panel power control backlight %s\n",
		      enable ? "enable" : "disable");

	if (enable)
		_intel_edp_backlight_on(intel_dp);
	else
		_intel_edp_backlight_off(intel_dp);
}

static void assert_dp_port(struct intel_dp *intel_dp, bool state)
{
	struct intel_digital_port *dig_port = dp_to_dig_port(intel_dp);
	struct drm_i915_private *dev_priv = to_i915(dig_port->base.base.dev);
	bool cur_state = I915_READ(intel_dp->output_reg) & DP_PORT_EN;

	I915_STATE_WARN(cur_state != state,
			"DP port %c state assertion failure (expected %s, current %s)\n",
			port_name(dig_port->base.port),
			onoff(state), onoff(cur_state));
}
#define assert_dp_port_disabled(d) assert_dp_port((d), false)

static void assert_edp_pll(struct drm_i915_private *dev_priv, bool state)
{
	bool cur_state = I915_READ(DP_A) & DP_PLL_ENABLE;

	I915_STATE_WARN(cur_state != state,
			"eDP PLL state assertion failure (expected %s, current %s)\n",
			onoff(state), onoff(cur_state));
}
#define assert_edp_pll_enabled(d) assert_edp_pll((d), true)
#define assert_edp_pll_disabled(d) assert_edp_pll((d), false)

static void ironlake_edp_pll_on(struct intel_dp *intel_dp,
				const struct intel_crtc_state *pipe_config)
{
	struct intel_crtc *crtc = to_intel_crtc(pipe_config->base.crtc);
	struct drm_i915_private *dev_priv = to_i915(crtc->base.dev);

	assert_pipe_disabled(dev_priv, crtc->pipe);
	assert_dp_port_disabled(intel_dp);
	assert_edp_pll_disabled(dev_priv);

	DRM_DEBUG_KMS("enabling eDP PLL for clock %d\n",
		      pipe_config->port_clock);

	intel_dp->DP &= ~DP_PLL_FREQ_MASK;

	if (pipe_config->port_clock == 162000)
		intel_dp->DP |= DP_PLL_FREQ_162MHZ;
	else
		intel_dp->DP |= DP_PLL_FREQ_270MHZ;

	I915_WRITE(DP_A, intel_dp->DP);
	POSTING_READ(DP_A);
	udelay(500);

	/*
	 * [DevILK] Work around required when enabling DP PLL
	 * while a pipe is enabled going to FDI:
	 * 1. Wait for the start of vertical blank on the enabled pipe going to FDI
	 * 2. Program DP PLL enable
	 */
	if (IS_GEN(dev_priv, 5))
		intel_wait_for_vblank_if_active(dev_priv, !crtc->pipe);

	intel_dp->DP |= DP_PLL_ENABLE;

	I915_WRITE(DP_A, intel_dp->DP);
	POSTING_READ(DP_A);
	udelay(200);
}

static void ironlake_edp_pll_off(struct intel_dp *intel_dp,
				 const struct intel_crtc_state *old_crtc_state)
{
	struct intel_crtc *crtc = to_intel_crtc(old_crtc_state->base.crtc);
	struct drm_i915_private *dev_priv = to_i915(crtc->base.dev);

	assert_pipe_disabled(dev_priv, crtc->pipe);
	assert_dp_port_disabled(intel_dp);
	assert_edp_pll_enabled(dev_priv);

	DRM_DEBUG_KMS("disabling eDP PLL\n");

	intel_dp->DP &= ~DP_PLL_ENABLE;

	I915_WRITE(DP_A, intel_dp->DP);
	POSTING_READ(DP_A);
	udelay(200);
}

static bool downstream_hpd_needs_d0(struct intel_dp *intel_dp)
{
	/*
	 * DPCD 1.2+ should support BRANCH_DEVICE_CTRL, and thus
	 * be capable of signalling downstream hpd with a long pulse.
	 * Whether or not that means D3 is safe to use is not clear,
	 * but let's assume so until proven otherwise.
	 *
	 * FIXME should really check all downstream ports...
	 */
	return intel_dp->dpcd[DP_DPCD_REV] == 0x11 &&
		intel_dp->dpcd[DP_DOWNSTREAMPORT_PRESENT] & DP_DWN_STRM_PORT_PRESENT &&
		intel_dp->downstream_ports[0] & DP_DS_PORT_HPD;
}

void intel_dp_sink_set_decompression_state(struct intel_dp *intel_dp,
					   const struct intel_crtc_state *crtc_state,
					   bool enable)
{
	int ret;

	if (!crtc_state->dsc_params.compression_enable)
		return;

	ret = drm_dp_dpcd_writeb(&intel_dp->aux, DP_DSC_ENABLE,
				 enable ? DP_DECOMPRESSION_EN : 0);
	if (ret < 0)
		DRM_DEBUG_KMS("Failed to %s sink decompression state\n",
			      enable ? "enable" : "disable");
}

/* If the sink supports it, try to set the power state appropriately */
void intel_dp_sink_dpms(struct intel_dp *intel_dp, int mode)
{
	int ret, i;

	/* Should have a valid DPCD by this point */
	if (intel_dp->dpcd[DP_DPCD_REV] < 0x11)
		return;

	if (mode != DRM_MODE_DPMS_ON) {
		if (downstream_hpd_needs_d0(intel_dp))
			return;

		ret = drm_dp_dpcd_writeb(&intel_dp->aux, DP_SET_POWER,
					 DP_SET_POWER_D3);
	} else {
		struct intel_lspcon *lspcon = dp_to_lspcon(intel_dp);

		/*
		 * When turning on, we need to retry for 1ms to give the sink
		 * time to wake up.
		 */
		for (i = 0; i < 3; i++) {
			ret = drm_dp_dpcd_writeb(&intel_dp->aux, DP_SET_POWER,
						 DP_SET_POWER_D0);
			if (ret == 1)
				break;
			msleep(1);
		}

		if (ret == 1 && lspcon->active)
			lspcon_wait_pcon_mode(lspcon);
	}

	if (ret != 1)
		DRM_DEBUG_KMS("failed to %s sink power state\n",
			      mode == DRM_MODE_DPMS_ON ? "enable" : "disable");
}

static bool cpt_dp_port_selected(struct drm_i915_private *dev_priv,
				 enum port port, enum pipe *pipe)
{
	enum pipe p;

	for_each_pipe(dev_priv, p) {
		u32 val = I915_READ(TRANS_DP_CTL(p));

		if ((val & TRANS_DP_PORT_SEL_MASK) == TRANS_DP_PORT_SEL(port)) {
			*pipe = p;
			return true;
		}
	}

	DRM_DEBUG_KMS("No pipe for DP port %c found\n", port_name(port));

	/* must initialize pipe to something for the asserts */
	*pipe = PIPE_A;

	return false;
}

bool intel_dp_port_enabled(struct drm_i915_private *dev_priv,
			   i915_reg_t dp_reg, enum port port,
			   enum pipe *pipe)
{
	bool ret;
	u32 val;

	val = I915_READ(dp_reg);

	ret = val & DP_PORT_EN;

	/* asserts want to know the pipe even if the port is disabled */
	if (IS_IVYBRIDGE(dev_priv) && port == PORT_A)
		*pipe = (val & DP_PIPE_SEL_MASK_IVB) >> DP_PIPE_SEL_SHIFT_IVB;
	else if (HAS_PCH_CPT(dev_priv) && port != PORT_A)
		ret &= cpt_dp_port_selected(dev_priv, port, pipe);
	else if (IS_CHERRYVIEW(dev_priv))
		*pipe = (val & DP_PIPE_SEL_MASK_CHV) >> DP_PIPE_SEL_SHIFT_CHV;
	else
		*pipe = (val & DP_PIPE_SEL_MASK) >> DP_PIPE_SEL_SHIFT;

	return ret;
}

static bool intel_dp_get_hw_state(struct intel_encoder *encoder,
				  enum pipe *pipe)
{
	struct drm_i915_private *dev_priv = to_i915(encoder->base.dev);
	struct intel_dp *intel_dp = enc_to_intel_dp(&encoder->base);
	intel_wakeref_t wakeref;
	bool ret;

	wakeref = intel_display_power_get_if_enabled(dev_priv,
						     encoder->power_domain);
	if (!wakeref)
		return false;

	ret = intel_dp_port_enabled(dev_priv, intel_dp->output_reg,
				    encoder->port, pipe);

	intel_display_power_put(dev_priv, encoder->power_domain, wakeref);

	return ret;
}

static void intel_dp_get_config(struct intel_encoder *encoder,
				struct intel_crtc_state *pipe_config)
{
	struct drm_i915_private *dev_priv = to_i915(encoder->base.dev);
	struct intel_dp *intel_dp = enc_to_intel_dp(&encoder->base);
	u32 tmp, flags = 0;
	enum port port = encoder->port;
	struct intel_crtc *crtc = to_intel_crtc(pipe_config->base.crtc);

	if (encoder->type == INTEL_OUTPUT_EDP)
		pipe_config->output_types |= BIT(INTEL_OUTPUT_EDP);
	else
		pipe_config->output_types |= BIT(INTEL_OUTPUT_DP);

	tmp = I915_READ(intel_dp->output_reg);

	pipe_config->has_audio = tmp & DP_AUDIO_OUTPUT_ENABLE && port != PORT_A;

	if (HAS_PCH_CPT(dev_priv) && port != PORT_A) {
		u32 trans_dp = I915_READ(TRANS_DP_CTL(crtc->pipe));

		if (trans_dp & TRANS_DP_HSYNC_ACTIVE_HIGH)
			flags |= DRM_MODE_FLAG_PHSYNC;
		else
			flags |= DRM_MODE_FLAG_NHSYNC;

		if (trans_dp & TRANS_DP_VSYNC_ACTIVE_HIGH)
			flags |= DRM_MODE_FLAG_PVSYNC;
		else
			flags |= DRM_MODE_FLAG_NVSYNC;
	} else {
		if (tmp & DP_SYNC_HS_HIGH)
			flags |= DRM_MODE_FLAG_PHSYNC;
		else
			flags |= DRM_MODE_FLAG_NHSYNC;

		if (tmp & DP_SYNC_VS_HIGH)
			flags |= DRM_MODE_FLAG_PVSYNC;
		else
			flags |= DRM_MODE_FLAG_NVSYNC;
	}

	pipe_config->base.adjusted_mode.flags |= flags;

	if (IS_G4X(dev_priv) && tmp & DP_COLOR_RANGE_16_235)
		pipe_config->limited_color_range = true;

	pipe_config->lane_count =
		((tmp & DP_PORT_WIDTH_MASK) >> DP_PORT_WIDTH_SHIFT) + 1;

	intel_dp_get_m_n(crtc, pipe_config);

	if (port == PORT_A) {
		if ((I915_READ(DP_A) & DP_PLL_FREQ_MASK) == DP_PLL_FREQ_162MHZ)
			pipe_config->port_clock = 162000;
		else
			pipe_config->port_clock = 270000;
	}

	pipe_config->base.adjusted_mode.crtc_clock =
		intel_dotclock_calculate(pipe_config->port_clock,
					 &pipe_config->dp_m_n);

	if (intel_dp_is_edp(intel_dp) && dev_priv->vbt.edp.bpp &&
	    pipe_config->pipe_bpp > dev_priv->vbt.edp.bpp) {
		/*
		 * This is a big fat ugly hack.
		 *
		 * Some machines in UEFI boot mode provide us a VBT that has 18
		 * bpp and 1.62 GHz link bandwidth for eDP, which for reasons
		 * unknown we fail to light up. Yet the same BIOS boots up with
		 * 24 bpp and 2.7 GHz link. Use the same bpp as the BIOS uses as
		 * max, not what it tells us to use.
		 *
		 * Note: This will still be broken if the eDP panel is not lit
		 * up by the BIOS, and thus we can't get the mode at module
		 * load.
		 */
		DRM_DEBUG_KMS("pipe has %d bpp for eDP panel, overriding BIOS-provided max %d bpp\n",
			      pipe_config->pipe_bpp, dev_priv->vbt.edp.bpp);
		dev_priv->vbt.edp.bpp = pipe_config->pipe_bpp;
	}
}

static void intel_disable_dp(struct intel_encoder *encoder,
			     const struct intel_crtc_state *old_crtc_state,
			     const struct drm_connector_state *old_conn_state)
{
	struct intel_dp *intel_dp = enc_to_intel_dp(&encoder->base);

	intel_dp->link_trained = false;

	if (old_crtc_state->has_audio)
		intel_audio_codec_disable(encoder,
					  old_crtc_state, old_conn_state);

	/* Make sure the panel is off before trying to change the mode. But also
	 * ensure that we have vdd while we switch off the panel. */
	intel_edp_panel_vdd_on(intel_dp);
	intel_edp_backlight_off(old_conn_state);
	intel_dp_sink_dpms(intel_dp, DRM_MODE_DPMS_OFF);
	intel_edp_panel_off(intel_dp);
}

static void g4x_disable_dp(struct intel_encoder *encoder,
			   const struct intel_crtc_state *old_crtc_state,
			   const struct drm_connector_state *old_conn_state)
{
	intel_disable_dp(encoder, old_crtc_state, old_conn_state);
}

static void vlv_disable_dp(struct intel_encoder *encoder,
			   const struct intel_crtc_state *old_crtc_state,
			   const struct drm_connector_state *old_conn_state)
{
	intel_disable_dp(encoder, old_crtc_state, old_conn_state);
}

static void g4x_post_disable_dp(struct intel_encoder *encoder,
				const struct intel_crtc_state *old_crtc_state,
				const struct drm_connector_state *old_conn_state)
{
	struct intel_dp *intel_dp = enc_to_intel_dp(&encoder->base);
	enum port port = encoder->port;

	/*
	 * Bspec does not list a specific disable sequence for g4x DP.
	 * Follow the ilk+ sequence (disable pipe before the port) for
	 * g4x DP as it does not suffer from underruns like the normal
	 * g4x modeset sequence (disable pipe after the port).
	 */
	intel_dp_link_down(encoder, old_crtc_state);

	/* Only ilk+ has port A */
	if (port == PORT_A)
		ironlake_edp_pll_off(intel_dp, old_crtc_state);
}

static void vlv_post_disable_dp(struct intel_encoder *encoder,
				const struct intel_crtc_state *old_crtc_state,
				const struct drm_connector_state *old_conn_state)
{
	intel_dp_link_down(encoder, old_crtc_state);
}

static void chv_post_disable_dp(struct intel_encoder *encoder,
				const struct intel_crtc_state *old_crtc_state,
				const struct drm_connector_state *old_conn_state)
{
	struct drm_i915_private *dev_priv = to_i915(encoder->base.dev);

	intel_dp_link_down(encoder, old_crtc_state);

	vlv_dpio_get(dev_priv);

	/* Assert data lane reset */
	chv_data_lane_soft_reset(encoder, old_crtc_state, true);

	vlv_dpio_put(dev_priv);
}

static void
_intel_dp_set_link_train(struct intel_dp *intel_dp,
			 u32 *DP,
			 u8 dp_train_pat)
{
	struct drm_i915_private *dev_priv = dp_to_i915(intel_dp);
	struct intel_digital_port *intel_dig_port = dp_to_dig_port(intel_dp);
	enum port port = intel_dig_port->base.port;
	u8 train_pat_mask = drm_dp_training_pattern_mask(intel_dp->dpcd);

	if (dp_train_pat & train_pat_mask)
		DRM_DEBUG_KMS("Using DP training pattern TPS%d\n",
			      dp_train_pat & train_pat_mask);

	if (HAS_DDI(dev_priv)) {
		u32 temp = I915_READ(DP_TP_CTL(port));

		if (dp_train_pat & DP_LINK_SCRAMBLING_DISABLE)
			temp |= DP_TP_CTL_SCRAMBLE_DISABLE;
		else
			temp &= ~DP_TP_CTL_SCRAMBLE_DISABLE;

		temp &= ~DP_TP_CTL_LINK_TRAIN_MASK;
		switch (dp_train_pat & train_pat_mask) {
		case DP_TRAINING_PATTERN_DISABLE:
			temp |= DP_TP_CTL_LINK_TRAIN_NORMAL;

			break;
		case DP_TRAINING_PATTERN_1:
			temp |= DP_TP_CTL_LINK_TRAIN_PAT1;
			break;
		case DP_TRAINING_PATTERN_2:
			temp |= DP_TP_CTL_LINK_TRAIN_PAT2;
			break;
		case DP_TRAINING_PATTERN_3:
			temp |= DP_TP_CTL_LINK_TRAIN_PAT3;
			break;
		case DP_TRAINING_PATTERN_4:
			temp |= DP_TP_CTL_LINK_TRAIN_PAT4;
			break;
		}
		I915_WRITE(DP_TP_CTL(port), temp);

	} else if ((IS_IVYBRIDGE(dev_priv) && port == PORT_A) ||
		   (HAS_PCH_CPT(dev_priv) && port != PORT_A)) {
		*DP &= ~DP_LINK_TRAIN_MASK_CPT;

		switch (dp_train_pat & DP_TRAINING_PATTERN_MASK) {
		case DP_TRAINING_PATTERN_DISABLE:
			*DP |= DP_LINK_TRAIN_OFF_CPT;
			break;
		case DP_TRAINING_PATTERN_1:
			*DP |= DP_LINK_TRAIN_PAT_1_CPT;
			break;
		case DP_TRAINING_PATTERN_2:
			*DP |= DP_LINK_TRAIN_PAT_2_CPT;
			break;
		case DP_TRAINING_PATTERN_3:
			DRM_DEBUG_KMS("TPS3 not supported, using TPS2 instead\n");
			*DP |= DP_LINK_TRAIN_PAT_2_CPT;
			break;
		}

	} else {
		*DP &= ~DP_LINK_TRAIN_MASK;

		switch (dp_train_pat & DP_TRAINING_PATTERN_MASK) {
		case DP_TRAINING_PATTERN_DISABLE:
			*DP |= DP_LINK_TRAIN_OFF;
			break;
		case DP_TRAINING_PATTERN_1:
			*DP |= DP_LINK_TRAIN_PAT_1;
			break;
		case DP_TRAINING_PATTERN_2:
			*DP |= DP_LINK_TRAIN_PAT_2;
			break;
		case DP_TRAINING_PATTERN_3:
			DRM_DEBUG_KMS("TPS3 not supported, using TPS2 instead\n");
			*DP |= DP_LINK_TRAIN_PAT_2;
			break;
		}
	}
}

static void intel_dp_enable_port(struct intel_dp *intel_dp,
				 const struct intel_crtc_state *old_crtc_state)
{
	struct drm_i915_private *dev_priv = dp_to_i915(intel_dp);

	/* enable with pattern 1 (as per spec) */

	intel_dp_program_link_training_pattern(intel_dp, DP_TRAINING_PATTERN_1);

	/*
	 * Magic for VLV/CHV. We _must_ first set up the register
	 * without actually enabling the port, and then do another
	 * write to enable the port. Otherwise link training will
	 * fail when the power sequencer is freshly used for this port.
	 */
	intel_dp->DP |= DP_PORT_EN;
	if (old_crtc_state->has_audio)
		intel_dp->DP |= DP_AUDIO_OUTPUT_ENABLE;

	I915_WRITE(intel_dp->output_reg, intel_dp->DP);
	POSTING_READ(intel_dp->output_reg);
}

static void intel_enable_dp(struct intel_encoder *encoder,
			    const struct intel_crtc_state *pipe_config,
			    const struct drm_connector_state *conn_state)
{
	struct drm_i915_private *dev_priv = to_i915(encoder->base.dev);
	struct intel_dp *intel_dp = enc_to_intel_dp(&encoder->base);
	struct intel_crtc *crtc = to_intel_crtc(pipe_config->base.crtc);
	u32 dp_reg = I915_READ(intel_dp->output_reg);
	enum pipe pipe = crtc->pipe;
	intel_wakeref_t wakeref;

	if (WARN_ON(dp_reg & DP_PORT_EN))
		return;

	with_pps_lock(intel_dp, wakeref) {
		if (IS_VALLEYVIEW(dev_priv) || IS_CHERRYVIEW(dev_priv))
			vlv_init_panel_power_sequencer(encoder, pipe_config);

		intel_dp_enable_port(intel_dp, pipe_config);

		edp_panel_vdd_on(intel_dp);
		edp_panel_on(intel_dp);
		edp_panel_vdd_off(intel_dp, true);
	}

	if (IS_VALLEYVIEW(dev_priv) || IS_CHERRYVIEW(dev_priv)) {
		unsigned int lane_mask = 0x0;

		if (IS_CHERRYVIEW(dev_priv))
			lane_mask = intel_dp_unused_lane_mask(pipe_config->lane_count);

		vlv_wait_port_ready(dev_priv, dp_to_dig_port(intel_dp),
				    lane_mask);
	}

	intel_dp_sink_dpms(intel_dp, DRM_MODE_DPMS_ON);
	intel_dp_start_link_train(intel_dp);
	intel_dp_stop_link_train(intel_dp);

	if (pipe_config->has_audio) {
		DRM_DEBUG_DRIVER("Enabling DP audio on pipe %c\n",
				 pipe_name(pipe));
		intel_audio_codec_enable(encoder, pipe_config, conn_state);
	}
}

static void g4x_enable_dp(struct intel_encoder *encoder,
			  const struct intel_crtc_state *pipe_config,
			  const struct drm_connector_state *conn_state)
{
	intel_enable_dp(encoder, pipe_config, conn_state);
	intel_edp_backlight_on(pipe_config, conn_state);
}

static void vlv_enable_dp(struct intel_encoder *encoder,
			  const struct intel_crtc_state *pipe_config,
			  const struct drm_connector_state *conn_state)
{
	intel_edp_backlight_on(pipe_config, conn_state);
}

static void g4x_pre_enable_dp(struct intel_encoder *encoder,
			      const struct intel_crtc_state *pipe_config,
			      const struct drm_connector_state *conn_state)
{
	struct intel_dp *intel_dp = enc_to_intel_dp(&encoder->base);
	enum port port = encoder->port;

	intel_dp_prepare(encoder, pipe_config);

	/* Only ilk+ has port A */
	if (port == PORT_A)
		ironlake_edp_pll_on(intel_dp, pipe_config);
}

static void vlv_detach_power_sequencer(struct intel_dp *intel_dp)
{
	struct intel_digital_port *intel_dig_port = dp_to_dig_port(intel_dp);
	struct drm_i915_private *dev_priv = to_i915(intel_dig_port->base.base.dev);
	enum pipe pipe = intel_dp->pps_pipe;
	i915_reg_t pp_on_reg = PP_ON_DELAYS(pipe);

	WARN_ON(intel_dp->active_pipe != INVALID_PIPE);

	if (WARN_ON(pipe != PIPE_A && pipe != PIPE_B))
		return;

	edp_panel_vdd_off_sync(intel_dp);

	/*
	 * VLV seems to get confused when multiple power sequencers
	 * have the same port selected (even if only one has power/vdd
	 * enabled). The failure manifests as vlv_wait_port_ready() failing
	 * CHV on the other hand doesn't seem to mind having the same port
	 * selected in multiple power sequencers, but let's clear the
	 * port select always when logically disconnecting a power sequencer
	 * from a port.
	 */
	DRM_DEBUG_KMS("detaching pipe %c power sequencer from port %c\n",
		      pipe_name(pipe), port_name(intel_dig_port->base.port));
	I915_WRITE(pp_on_reg, 0);
	POSTING_READ(pp_on_reg);

	intel_dp->pps_pipe = INVALID_PIPE;
}

static void vlv_steal_power_sequencer(struct drm_i915_private *dev_priv,
				      enum pipe pipe)
{
	struct intel_encoder *encoder;

	lockdep_assert_held(&dev_priv->pps_mutex);

	for_each_intel_dp(&dev_priv->drm, encoder) {
		struct intel_dp *intel_dp = enc_to_intel_dp(&encoder->base);
		enum port port = encoder->port;

		WARN(intel_dp->active_pipe == pipe,
		     "stealing pipe %c power sequencer from active (e)DP port %c\n",
		     pipe_name(pipe), port_name(port));

		if (intel_dp->pps_pipe != pipe)
			continue;

		DRM_DEBUG_KMS("stealing pipe %c power sequencer from port %c\n",
			      pipe_name(pipe), port_name(port));

		/* make sure vdd is off before we steal it */
		vlv_detach_power_sequencer(intel_dp);
	}
}

static void vlv_init_panel_power_sequencer(struct intel_encoder *encoder,
					   const struct intel_crtc_state *crtc_state)
{
	struct drm_i915_private *dev_priv = to_i915(encoder->base.dev);
	struct intel_dp *intel_dp = enc_to_intel_dp(&encoder->base);
	struct intel_crtc *crtc = to_intel_crtc(crtc_state->base.crtc);

	lockdep_assert_held(&dev_priv->pps_mutex);

	WARN_ON(intel_dp->active_pipe != INVALID_PIPE);

	if (intel_dp->pps_pipe != INVALID_PIPE &&
	    intel_dp->pps_pipe != crtc->pipe) {
		/*
		 * If another power sequencer was being used on this
		 * port previously make sure to turn off vdd there while
		 * we still have control of it.
		 */
		vlv_detach_power_sequencer(intel_dp);
	}

	/*
	 * We may be stealing the power
	 * sequencer from another port.
	 */
	vlv_steal_power_sequencer(dev_priv, crtc->pipe);

	intel_dp->active_pipe = crtc->pipe;

	if (!intel_dp_is_edp(intel_dp))
		return;

	/* now it's all ours */
	intel_dp->pps_pipe = crtc->pipe;

	DRM_DEBUG_KMS("initializing pipe %c power sequencer for port %c\n",
		      pipe_name(intel_dp->pps_pipe), port_name(encoder->port));

	/* init power sequencer on this pipe and port */
	intel_dp_init_panel_power_sequencer(intel_dp);
	intel_dp_init_panel_power_sequencer_registers(intel_dp, true);
}

static void vlv_pre_enable_dp(struct intel_encoder *encoder,
			      const struct intel_crtc_state *pipe_config,
			      const struct drm_connector_state *conn_state)
{
	vlv_phy_pre_encoder_enable(encoder, pipe_config);

	intel_enable_dp(encoder, pipe_config, conn_state);
}

static void vlv_dp_pre_pll_enable(struct intel_encoder *encoder,
				  const struct intel_crtc_state *pipe_config,
				  const struct drm_connector_state *conn_state)
{
	intel_dp_prepare(encoder, pipe_config);

	vlv_phy_pre_pll_enable(encoder, pipe_config);
}

static void chv_pre_enable_dp(struct intel_encoder *encoder,
			      const struct intel_crtc_state *pipe_config,
			      const struct drm_connector_state *conn_state)
{
	chv_phy_pre_encoder_enable(encoder, pipe_config);

	intel_enable_dp(encoder, pipe_config, conn_state);

	/* Second common lane will stay alive on its own now */
	chv_phy_release_cl2_override(encoder);
}

static void chv_dp_pre_pll_enable(struct intel_encoder *encoder,
				  const struct intel_crtc_state *pipe_config,
				  const struct drm_connector_state *conn_state)
{
	intel_dp_prepare(encoder, pipe_config);

	chv_phy_pre_pll_enable(encoder, pipe_config);
}

static void chv_dp_post_pll_disable(struct intel_encoder *encoder,
				    const struct intel_crtc_state *old_crtc_state,
				    const struct drm_connector_state *old_conn_state)
{
	chv_phy_post_pll_disable(encoder, old_crtc_state);
}

/*
 * Fetch AUX CH registers 0x202 - 0x207 which contain
 * link status information
 */
bool
intel_dp_get_link_status(struct intel_dp *intel_dp, u8 link_status[DP_LINK_STATUS_SIZE])
{
	return drm_dp_dpcd_read(&intel_dp->aux, DP_LANE0_1_STATUS, link_status,
				DP_LINK_STATUS_SIZE) == DP_LINK_STATUS_SIZE;
}

/* These are source-specific values. */
u8
intel_dp_voltage_max(struct intel_dp *intel_dp)
{
	struct drm_i915_private *dev_priv = dp_to_i915(intel_dp);
	struct intel_encoder *encoder = &dp_to_dig_port(intel_dp)->base;
	enum port port = encoder->port;

	if (HAS_DDI(dev_priv))
		return intel_ddi_dp_voltage_max(encoder);
	else if (IS_VALLEYVIEW(dev_priv) || IS_CHERRYVIEW(dev_priv))
		return DP_TRAIN_VOLTAGE_SWING_LEVEL_3;
	else if (IS_IVYBRIDGE(dev_priv) && port == PORT_A)
		return DP_TRAIN_VOLTAGE_SWING_LEVEL_2;
	else if (HAS_PCH_CPT(dev_priv) && port != PORT_A)
		return DP_TRAIN_VOLTAGE_SWING_LEVEL_3;
	else
		return DP_TRAIN_VOLTAGE_SWING_LEVEL_2;
}

u8
intel_dp_pre_emphasis_max(struct intel_dp *intel_dp, u8 voltage_swing)
{
	struct drm_i915_private *dev_priv = dp_to_i915(intel_dp);
	struct intel_encoder *encoder = &dp_to_dig_port(intel_dp)->base;
	enum port port = encoder->port;

	if (HAS_DDI(dev_priv)) {
		return intel_ddi_dp_pre_emphasis_max(encoder, voltage_swing);
	} else if (IS_VALLEYVIEW(dev_priv) || IS_CHERRYVIEW(dev_priv)) {
		switch (voltage_swing & DP_TRAIN_VOLTAGE_SWING_MASK) {
		case DP_TRAIN_VOLTAGE_SWING_LEVEL_0:
			return DP_TRAIN_PRE_EMPH_LEVEL_3;
		case DP_TRAIN_VOLTAGE_SWING_LEVEL_1:
			return DP_TRAIN_PRE_EMPH_LEVEL_2;
		case DP_TRAIN_VOLTAGE_SWING_LEVEL_2:
			return DP_TRAIN_PRE_EMPH_LEVEL_1;
		case DP_TRAIN_VOLTAGE_SWING_LEVEL_3:
		default:
			return DP_TRAIN_PRE_EMPH_LEVEL_0;
		}
	} else if (IS_IVYBRIDGE(dev_priv) && port == PORT_A) {
		switch (voltage_swing & DP_TRAIN_VOLTAGE_SWING_MASK) {
		case DP_TRAIN_VOLTAGE_SWING_LEVEL_0:
			return DP_TRAIN_PRE_EMPH_LEVEL_2;
		case DP_TRAIN_VOLTAGE_SWING_LEVEL_1:
		case DP_TRAIN_VOLTAGE_SWING_LEVEL_2:
			return DP_TRAIN_PRE_EMPH_LEVEL_1;
		default:
			return DP_TRAIN_PRE_EMPH_LEVEL_0;
		}
	} else {
		switch (voltage_swing & DP_TRAIN_VOLTAGE_SWING_MASK) {
		case DP_TRAIN_VOLTAGE_SWING_LEVEL_0:
			return DP_TRAIN_PRE_EMPH_LEVEL_2;
		case DP_TRAIN_VOLTAGE_SWING_LEVEL_1:
			return DP_TRAIN_PRE_EMPH_LEVEL_2;
		case DP_TRAIN_VOLTAGE_SWING_LEVEL_2:
			return DP_TRAIN_PRE_EMPH_LEVEL_1;
		case DP_TRAIN_VOLTAGE_SWING_LEVEL_3:
		default:
			return DP_TRAIN_PRE_EMPH_LEVEL_0;
		}
	}
}

static u32 vlv_signal_levels(struct intel_dp *intel_dp)
{
	struct intel_encoder *encoder = &dp_to_dig_port(intel_dp)->base;
	unsigned long demph_reg_value, preemph_reg_value,
		uniqtranscale_reg_value;
	u8 train_set = intel_dp->train_set[0];

	switch (train_set & DP_TRAIN_PRE_EMPHASIS_MASK) {
	case DP_TRAIN_PRE_EMPH_LEVEL_0:
		preemph_reg_value = 0x0004000;
		switch (train_set & DP_TRAIN_VOLTAGE_SWING_MASK) {
		case DP_TRAIN_VOLTAGE_SWING_LEVEL_0:
			demph_reg_value = 0x2B405555;
			uniqtranscale_reg_value = 0x552AB83A;
			break;
		case DP_TRAIN_VOLTAGE_SWING_LEVEL_1:
			demph_reg_value = 0x2B404040;
			uniqtranscale_reg_value = 0x5548B83A;
			break;
		case DP_TRAIN_VOLTAGE_SWING_LEVEL_2:
			demph_reg_value = 0x2B245555;
			uniqtranscale_reg_value = 0x5560B83A;
			break;
		case DP_TRAIN_VOLTAGE_SWING_LEVEL_3:
			demph_reg_value = 0x2B405555;
			uniqtranscale_reg_value = 0x5598DA3A;
			break;
		default:
			return 0;
		}
		break;
	case DP_TRAIN_PRE_EMPH_LEVEL_1:
		preemph_reg_value = 0x0002000;
		switch (train_set & DP_TRAIN_VOLTAGE_SWING_MASK) {
		case DP_TRAIN_VOLTAGE_SWING_LEVEL_0:
			demph_reg_value = 0x2B404040;
			uniqtranscale_reg_value = 0x5552B83A;
			break;
		case DP_TRAIN_VOLTAGE_SWING_LEVEL_1:
			demph_reg_value = 0x2B404848;
			uniqtranscale_reg_value = 0x5580B83A;
			break;
		case DP_TRAIN_VOLTAGE_SWING_LEVEL_2:
			demph_reg_value = 0x2B404040;
			uniqtranscale_reg_value = 0x55ADDA3A;
			break;
		default:
			return 0;
		}
		break;
	case DP_TRAIN_PRE_EMPH_LEVEL_2:
		preemph_reg_value = 0x0000000;
		switch (train_set & DP_TRAIN_VOLTAGE_SWING_MASK) {
		case DP_TRAIN_VOLTAGE_SWING_LEVEL_0:
			demph_reg_value = 0x2B305555;
			uniqtranscale_reg_value = 0x5570B83A;
			break;
		case DP_TRAIN_VOLTAGE_SWING_LEVEL_1:
			demph_reg_value = 0x2B2B4040;
			uniqtranscale_reg_value = 0x55ADDA3A;
			break;
		default:
			return 0;
		}
		break;
	case DP_TRAIN_PRE_EMPH_LEVEL_3:
		preemph_reg_value = 0x0006000;
		switch (train_set & DP_TRAIN_VOLTAGE_SWING_MASK) {
		case DP_TRAIN_VOLTAGE_SWING_LEVEL_0:
			demph_reg_value = 0x1B405555;
			uniqtranscale_reg_value = 0x55ADDA3A;
			break;
		default:
			return 0;
		}
		break;
	default:
		return 0;
	}

	vlv_set_phy_signal_level(encoder, demph_reg_value, preemph_reg_value,
				 uniqtranscale_reg_value, 0);

	return 0;
}

static u32 chv_signal_levels(struct intel_dp *intel_dp)
{
	struct intel_encoder *encoder = &dp_to_dig_port(intel_dp)->base;
	u32 deemph_reg_value, margin_reg_value;
	bool uniq_trans_scale = false;
	u8 train_set = intel_dp->train_set[0];

	switch (train_set & DP_TRAIN_PRE_EMPHASIS_MASK) {
	case DP_TRAIN_PRE_EMPH_LEVEL_0:
		switch (train_set & DP_TRAIN_VOLTAGE_SWING_MASK) {
		case DP_TRAIN_VOLTAGE_SWING_LEVEL_0:
			deemph_reg_value = 128;
			margin_reg_value = 52;
			break;
		case DP_TRAIN_VOLTAGE_SWING_LEVEL_1:
			deemph_reg_value = 128;
			margin_reg_value = 77;
			break;
		case DP_TRAIN_VOLTAGE_SWING_LEVEL_2:
			deemph_reg_value = 128;
			margin_reg_value = 102;
			break;
		case DP_TRAIN_VOLTAGE_SWING_LEVEL_3:
			deemph_reg_value = 128;
			margin_reg_value = 154;
			uniq_trans_scale = true;
			break;
		default:
			return 0;
		}
		break;
	case DP_TRAIN_PRE_EMPH_LEVEL_1:
		switch (train_set & DP_TRAIN_VOLTAGE_SWING_MASK) {
		case DP_TRAIN_VOLTAGE_SWING_LEVEL_0:
			deemph_reg_value = 85;
			margin_reg_value = 78;
			break;
		case DP_TRAIN_VOLTAGE_SWING_LEVEL_1:
			deemph_reg_value = 85;
			margin_reg_value = 116;
			break;
		case DP_TRAIN_VOLTAGE_SWING_LEVEL_2:
			deemph_reg_value = 85;
			margin_reg_value = 154;
			break;
		default:
			return 0;
		}
		break;
	case DP_TRAIN_PRE_EMPH_LEVEL_2:
		switch (train_set & DP_TRAIN_VOLTAGE_SWING_MASK) {
		case DP_TRAIN_VOLTAGE_SWING_LEVEL_0:
			deemph_reg_value = 64;
			margin_reg_value = 104;
			break;
		case DP_TRAIN_VOLTAGE_SWING_LEVEL_1:
			deemph_reg_value = 64;
			margin_reg_value = 154;
			break;
		default:
			return 0;
		}
		break;
	case DP_TRAIN_PRE_EMPH_LEVEL_3:
		switch (train_set & DP_TRAIN_VOLTAGE_SWING_MASK) {
		case DP_TRAIN_VOLTAGE_SWING_LEVEL_0:
			deemph_reg_value = 43;
			margin_reg_value = 154;
			break;
		default:
			return 0;
		}
		break;
	default:
		return 0;
	}

	chv_set_phy_signal_level(encoder, deemph_reg_value,
				 margin_reg_value, uniq_trans_scale);

	return 0;
}

static u32
g4x_signal_levels(u8 train_set)
{
	u32 signal_levels = 0;

	switch (train_set & DP_TRAIN_VOLTAGE_SWING_MASK) {
	case DP_TRAIN_VOLTAGE_SWING_LEVEL_0:
	default:
		signal_levels |= DP_VOLTAGE_0_4;
		break;
	case DP_TRAIN_VOLTAGE_SWING_LEVEL_1:
		signal_levels |= DP_VOLTAGE_0_6;
		break;
	case DP_TRAIN_VOLTAGE_SWING_LEVEL_2:
		signal_levels |= DP_VOLTAGE_0_8;
		break;
	case DP_TRAIN_VOLTAGE_SWING_LEVEL_3:
		signal_levels |= DP_VOLTAGE_1_2;
		break;
	}
	switch (train_set & DP_TRAIN_PRE_EMPHASIS_MASK) {
	case DP_TRAIN_PRE_EMPH_LEVEL_0:
	default:
		signal_levels |= DP_PRE_EMPHASIS_0;
		break;
	case DP_TRAIN_PRE_EMPH_LEVEL_1:
		signal_levels |= DP_PRE_EMPHASIS_3_5;
		break;
	case DP_TRAIN_PRE_EMPH_LEVEL_2:
		signal_levels |= DP_PRE_EMPHASIS_6;
		break;
	case DP_TRAIN_PRE_EMPH_LEVEL_3:
		signal_levels |= DP_PRE_EMPHASIS_9_5;
		break;
	}
	return signal_levels;
}

/* SNB CPU eDP voltage swing and pre-emphasis control */
static u32
snb_cpu_edp_signal_levels(u8 train_set)
{
	int signal_levels = train_set & (DP_TRAIN_VOLTAGE_SWING_MASK |
					 DP_TRAIN_PRE_EMPHASIS_MASK);
	switch (signal_levels) {
	case DP_TRAIN_VOLTAGE_SWING_LEVEL_0 | DP_TRAIN_PRE_EMPH_LEVEL_0:
	case DP_TRAIN_VOLTAGE_SWING_LEVEL_1 | DP_TRAIN_PRE_EMPH_LEVEL_0:
		return EDP_LINK_TRAIN_400_600MV_0DB_SNB_B;
	case DP_TRAIN_VOLTAGE_SWING_LEVEL_0 | DP_TRAIN_PRE_EMPH_LEVEL_1:
		return EDP_LINK_TRAIN_400MV_3_5DB_SNB_B;
	case DP_TRAIN_VOLTAGE_SWING_LEVEL_0 | DP_TRAIN_PRE_EMPH_LEVEL_2:
	case DP_TRAIN_VOLTAGE_SWING_LEVEL_1 | DP_TRAIN_PRE_EMPH_LEVEL_2:
		return EDP_LINK_TRAIN_400_600MV_6DB_SNB_B;
	case DP_TRAIN_VOLTAGE_SWING_LEVEL_1 | DP_TRAIN_PRE_EMPH_LEVEL_1:
	case DP_TRAIN_VOLTAGE_SWING_LEVEL_2 | DP_TRAIN_PRE_EMPH_LEVEL_1:
		return EDP_LINK_TRAIN_600_800MV_3_5DB_SNB_B;
	case DP_TRAIN_VOLTAGE_SWING_LEVEL_2 | DP_TRAIN_PRE_EMPH_LEVEL_0:
	case DP_TRAIN_VOLTAGE_SWING_LEVEL_3 | DP_TRAIN_PRE_EMPH_LEVEL_0:
		return EDP_LINK_TRAIN_800_1200MV_0DB_SNB_B;
	default:
		DRM_DEBUG_KMS("Unsupported voltage swing/pre-emphasis level:"
			      "0x%x\n", signal_levels);
		return EDP_LINK_TRAIN_400_600MV_0DB_SNB_B;
	}
}

/* IVB CPU eDP voltage swing and pre-emphasis control */
static u32
ivb_cpu_edp_signal_levels(u8 train_set)
{
	int signal_levels = train_set & (DP_TRAIN_VOLTAGE_SWING_MASK |
					 DP_TRAIN_PRE_EMPHASIS_MASK);
	switch (signal_levels) {
	case DP_TRAIN_VOLTAGE_SWING_LEVEL_0 | DP_TRAIN_PRE_EMPH_LEVEL_0:
		return EDP_LINK_TRAIN_400MV_0DB_IVB;
	case DP_TRAIN_VOLTAGE_SWING_LEVEL_0 | DP_TRAIN_PRE_EMPH_LEVEL_1:
		return EDP_LINK_TRAIN_400MV_3_5DB_IVB;
	case DP_TRAIN_VOLTAGE_SWING_LEVEL_0 | DP_TRAIN_PRE_EMPH_LEVEL_2:
		return EDP_LINK_TRAIN_400MV_6DB_IVB;

	case DP_TRAIN_VOLTAGE_SWING_LEVEL_1 | DP_TRAIN_PRE_EMPH_LEVEL_0:
		return EDP_LINK_TRAIN_600MV_0DB_IVB;
	case DP_TRAIN_VOLTAGE_SWING_LEVEL_1 | DP_TRAIN_PRE_EMPH_LEVEL_1:
		return EDP_LINK_TRAIN_600MV_3_5DB_IVB;

	case DP_TRAIN_VOLTAGE_SWING_LEVEL_2 | DP_TRAIN_PRE_EMPH_LEVEL_0:
		return EDP_LINK_TRAIN_800MV_0DB_IVB;
	case DP_TRAIN_VOLTAGE_SWING_LEVEL_2 | DP_TRAIN_PRE_EMPH_LEVEL_1:
		return EDP_LINK_TRAIN_800MV_3_5DB_IVB;

	default:
		DRM_DEBUG_KMS("Unsupported voltage swing/pre-emphasis level:"
			      "0x%x\n", signal_levels);
		return EDP_LINK_TRAIN_500MV_0DB_IVB;
	}
}

void
intel_dp_set_signal_levels(struct intel_dp *intel_dp)
{
	struct drm_i915_private *dev_priv = dp_to_i915(intel_dp);
	struct intel_digital_port *intel_dig_port = dp_to_dig_port(intel_dp);
	enum port port = intel_dig_port->base.port;
	u32 signal_levels, mask = 0;
	u8 train_set = intel_dp->train_set[0];

	if (IS_GEN9_LP(dev_priv) || INTEL_GEN(dev_priv) >= 10) {
		signal_levels = bxt_signal_levels(intel_dp);
	} else if (HAS_DDI(dev_priv)) {
		signal_levels = ddi_signal_levels(intel_dp);
		mask = DDI_BUF_EMP_MASK;
	} else if (IS_CHERRYVIEW(dev_priv)) {
		signal_levels = chv_signal_levels(intel_dp);
	} else if (IS_VALLEYVIEW(dev_priv)) {
		signal_levels = vlv_signal_levels(intel_dp);
	} else if (IS_IVYBRIDGE(dev_priv) && port == PORT_A) {
		signal_levels = ivb_cpu_edp_signal_levels(train_set);
		mask = EDP_LINK_TRAIN_VOL_EMP_MASK_IVB;
	} else if (IS_GEN(dev_priv, 6) && port == PORT_A) {
		signal_levels = snb_cpu_edp_signal_levels(train_set);
		mask = EDP_LINK_TRAIN_VOL_EMP_MASK_SNB;
	} else {
		signal_levels = g4x_signal_levels(train_set);
		mask = DP_VOLTAGE_MASK | DP_PRE_EMPHASIS_MASK;
	}

	if (mask)
		DRM_DEBUG_KMS("Using signal levels %08x\n", signal_levels);

	DRM_DEBUG_KMS("Using vswing level %d\n",
		train_set & DP_TRAIN_VOLTAGE_SWING_MASK);
	DRM_DEBUG_KMS("Using pre-emphasis level %d\n",
		(train_set & DP_TRAIN_PRE_EMPHASIS_MASK) >>
			DP_TRAIN_PRE_EMPHASIS_SHIFT);

	intel_dp->DP = (intel_dp->DP & ~mask) | signal_levels;

	I915_WRITE(intel_dp->output_reg, intel_dp->DP);
	POSTING_READ(intel_dp->output_reg);
}

void
intel_dp_program_link_training_pattern(struct intel_dp *intel_dp,
				       u8 dp_train_pat)
{
	struct intel_digital_port *intel_dig_port = dp_to_dig_port(intel_dp);
	struct drm_i915_private *dev_priv =
		to_i915(intel_dig_port->base.base.dev);

	_intel_dp_set_link_train(intel_dp, &intel_dp->DP, dp_train_pat);

	I915_WRITE(intel_dp->output_reg, intel_dp->DP);
	POSTING_READ(intel_dp->output_reg);
}

void intel_dp_set_idle_link_train(struct intel_dp *intel_dp)
{
	struct drm_i915_private *dev_priv = dp_to_i915(intel_dp);
	struct intel_digital_port *intel_dig_port = dp_to_dig_port(intel_dp);
	enum port port = intel_dig_port->base.port;
	u32 val;

	if (!HAS_DDI(dev_priv))
		return;

	val = I915_READ(DP_TP_CTL(port));
	val &= ~DP_TP_CTL_LINK_TRAIN_MASK;
	val |= DP_TP_CTL_LINK_TRAIN_IDLE;
	I915_WRITE(DP_TP_CTL(port), val);

	/*
	 * On PORT_A we can have only eDP in SST mode. There the only reason
	 * we need to set idle transmission mode is to work around a HW issue
	 * where we enable the pipe while not in idle link-training mode.
	 * In this case there is requirement to wait for a minimum number of
	 * idle patterns to be sent.
	 */
	if (port == PORT_A)
		return;

	if (intel_wait_for_register(&dev_priv->uncore, DP_TP_STATUS(port),
				    DP_TP_STATUS_IDLE_DONE,
				    DP_TP_STATUS_IDLE_DONE,
				    1))
		DRM_ERROR("Timed out waiting for DP idle patterns\n");
}

static void
intel_dp_link_down(struct intel_encoder *encoder,
		   const struct intel_crtc_state *old_crtc_state)
{
	struct drm_i915_private *dev_priv = to_i915(encoder->base.dev);
	struct intel_dp *intel_dp = enc_to_intel_dp(&encoder->base);
	struct intel_crtc *crtc = to_intel_crtc(old_crtc_state->base.crtc);
	enum port port = encoder->port;
	u32 DP = intel_dp->DP;

	if (WARN_ON((I915_READ(intel_dp->output_reg) & DP_PORT_EN) == 0))
		return;

	DRM_DEBUG_KMS("\n");

	if ((IS_IVYBRIDGE(dev_priv) && port == PORT_A) ||
	    (HAS_PCH_CPT(dev_priv) && port != PORT_A)) {
		DP &= ~DP_LINK_TRAIN_MASK_CPT;
		DP |= DP_LINK_TRAIN_PAT_IDLE_CPT;
	} else {
		DP &= ~DP_LINK_TRAIN_MASK;
		DP |= DP_LINK_TRAIN_PAT_IDLE;
	}
	I915_WRITE(intel_dp->output_reg, DP);
	POSTING_READ(intel_dp->output_reg);

	DP &= ~(DP_PORT_EN | DP_AUDIO_OUTPUT_ENABLE);
	I915_WRITE(intel_dp->output_reg, DP);
	POSTING_READ(intel_dp->output_reg);

	/*
	 * HW workaround for IBX, we need to move the port
	 * to transcoder A after disabling it to allow the
	 * matching HDMI port to be enabled on transcoder A.
	 */
	if (HAS_PCH_IBX(dev_priv) && crtc->pipe == PIPE_B && port != PORT_A) {
		/*
		 * We get CPU/PCH FIFO underruns on the other pipe when
		 * doing the workaround. Sweep them under the rug.
		 */
		intel_set_cpu_fifo_underrun_reporting(dev_priv, PIPE_A, false);
		intel_set_pch_fifo_underrun_reporting(dev_priv, PIPE_A, false);

		/* always enable with pattern 1 (as per spec) */
		DP &= ~(DP_PIPE_SEL_MASK | DP_LINK_TRAIN_MASK);
		DP |= DP_PORT_EN | DP_PIPE_SEL(PIPE_A) |
			DP_LINK_TRAIN_PAT_1;
		I915_WRITE(intel_dp->output_reg, DP);
		POSTING_READ(intel_dp->output_reg);

		DP &= ~DP_PORT_EN;
		I915_WRITE(intel_dp->output_reg, DP);
		POSTING_READ(intel_dp->output_reg);

		intel_wait_for_vblank_if_active(dev_priv, PIPE_A);
		intel_set_cpu_fifo_underrun_reporting(dev_priv, PIPE_A, true);
		intel_set_pch_fifo_underrun_reporting(dev_priv, PIPE_A, true);
	}

	msleep(intel_dp->panel_power_down_delay);

	intel_dp->DP = DP;

	if (IS_VALLEYVIEW(dev_priv) || IS_CHERRYVIEW(dev_priv)) {
		intel_wakeref_t wakeref;

		with_pps_lock(intel_dp, wakeref)
			intel_dp->active_pipe = INVALID_PIPE;
	}
}

static void
intel_dp_extended_receiver_capabilities(struct intel_dp *intel_dp)
{
	u8 dpcd_ext[6];

	/*
	 * Prior to DP1.3 the bit represented by
	 * DP_EXTENDED_RECEIVER_CAP_FIELD_PRESENT was reserved.
	 * if it is set DP_DPCD_REV at 0000h could be at a value less than
	 * the true capability of the panel. The only way to check is to
	 * then compare 0000h and 2200h.
	 */
	if (!(intel_dp->dpcd[DP_TRAINING_AUX_RD_INTERVAL] &
	      DP_EXTENDED_RECEIVER_CAP_FIELD_PRESENT))
		return;

	if (drm_dp_dpcd_read(&intel_dp->aux, DP_DP13_DPCD_REV,
			     &dpcd_ext, sizeof(dpcd_ext)) != sizeof(dpcd_ext)) {
		DRM_ERROR("DPCD failed read at extended capabilities\n");
		return;
	}

	if (intel_dp->dpcd[DP_DPCD_REV] > dpcd_ext[DP_DPCD_REV]) {
		DRM_DEBUG_KMS("DPCD extended DPCD rev less than base DPCD rev\n");
		return;
	}

	if (!memcmp(intel_dp->dpcd, dpcd_ext, sizeof(dpcd_ext)))
		return;

	DRM_DEBUG_KMS("Base DPCD: %*ph\n",
		      (int)sizeof(intel_dp->dpcd), intel_dp->dpcd);

	memcpy(intel_dp->dpcd, dpcd_ext, sizeof(dpcd_ext));
}

bool
intel_dp_read_dpcd(struct intel_dp *intel_dp)
{
	if (drm_dp_dpcd_read(&intel_dp->aux, 0x000, intel_dp->dpcd,
			     sizeof(intel_dp->dpcd)) < 0)
		return false; /* aux transfer failed */

	intel_dp_extended_receiver_capabilities(intel_dp);

	DRM_DEBUG_KMS("DPCD: %*ph\n", (int) sizeof(intel_dp->dpcd), intel_dp->dpcd);

	return intel_dp->dpcd[DP_DPCD_REV] != 0;
}

bool intel_dp_get_colorimetry_status(struct intel_dp *intel_dp)
{
	u8 dprx = 0;

	if (drm_dp_dpcd_readb(&intel_dp->aux, DP_DPRX_FEATURE_ENUMERATION_LIST,
			      &dprx) != 1)
		return false;
	return dprx & DP_VSC_SDP_EXT_FOR_COLORIMETRY_SUPPORTED;
}

static void intel_dp_get_dsc_sink_cap(struct intel_dp *intel_dp)
{
	/*
	 * Clear the cached register set to avoid using stale values
	 * for the sinks that do not support DSC.
	 */
	memset(intel_dp->dsc_dpcd, 0, sizeof(intel_dp->dsc_dpcd));

	/* Clear fec_capable to avoid using stale values */
	intel_dp->fec_capable = 0;

	/* Cache the DSC DPCD if eDP or DP rev >= 1.4 */
	if (intel_dp->dpcd[DP_DPCD_REV] >= 0x14 ||
	    intel_dp->edp_dpcd[0] >= DP_EDP_14) {
		if (drm_dp_dpcd_read(&intel_dp->aux, DP_DSC_SUPPORT,
				     intel_dp->dsc_dpcd,
				     sizeof(intel_dp->dsc_dpcd)) < 0)
			DRM_ERROR("Failed to read DPCD register 0x%x\n",
				  DP_DSC_SUPPORT);

		DRM_DEBUG_KMS("DSC DPCD: %*ph\n",
			      (int)sizeof(intel_dp->dsc_dpcd),
			      intel_dp->dsc_dpcd);

		/* FEC is supported only on DP 1.4 */
		if (!intel_dp_is_edp(intel_dp) &&
		    drm_dp_dpcd_readb(&intel_dp->aux, DP_FEC_CAPABILITY,
				      &intel_dp->fec_capable) < 0)
			DRM_ERROR("Failed to read FEC DPCD register\n");

		DRM_DEBUG_KMS("FEC CAPABILITY: %x\n", intel_dp->fec_capable);
	}
}

static bool
intel_edp_init_dpcd(struct intel_dp *intel_dp)
{
	struct drm_i915_private *dev_priv =
		to_i915(dp_to_dig_port(intel_dp)->base.base.dev);

	/* this function is meant to be called only once */
	WARN_ON(intel_dp->dpcd[DP_DPCD_REV] != 0);

	if (!intel_dp_read_dpcd(intel_dp))
		return false;

	drm_dp_read_desc(&intel_dp->aux, &intel_dp->desc,
			 drm_dp_is_branch(intel_dp->dpcd));

	if (intel_dp->dpcd[DP_DPCD_REV] >= 0x11)
		dev_priv->no_aux_handshake = intel_dp->dpcd[DP_MAX_DOWNSPREAD] &
			DP_NO_AUX_HANDSHAKE_LINK_TRAINING;

	/*
	 * Read the eDP display control registers.
	 *
	 * Do this independent of DP_DPCD_DISPLAY_CONTROL_CAPABLE bit in
	 * DP_EDP_CONFIGURATION_CAP, because some buggy displays do not have it
	 * set, but require eDP 1.4+ detection (e.g. for supported link rates
	 * method). The display control registers should read zero if they're
	 * not supported anyway.
	 */
	if (drm_dp_dpcd_read(&intel_dp->aux, DP_EDP_DPCD_REV,
			     intel_dp->edp_dpcd, sizeof(intel_dp->edp_dpcd)) ==
			     sizeof(intel_dp->edp_dpcd))
		DRM_DEBUG_KMS("eDP DPCD: %*ph\n", (int) sizeof(intel_dp->edp_dpcd),
			      intel_dp->edp_dpcd);

	/*
	 * This has to be called after intel_dp->edp_dpcd is filled, PSR checks
	 * for SET_POWER_CAPABLE bit in intel_dp->edp_dpcd[1]
	 */
	intel_psr_init_dpcd(intel_dp);

	/* Read the eDP 1.4+ supported link rates. */
	if (intel_dp->edp_dpcd[0] >= DP_EDP_14) {
		__le16 sink_rates[DP_MAX_SUPPORTED_RATES];
		int i;

		drm_dp_dpcd_read(&intel_dp->aux, DP_SUPPORTED_LINK_RATES,
				sink_rates, sizeof(sink_rates));

		for (i = 0; i < ARRAY_SIZE(sink_rates); i++) {
			int val = le16_to_cpu(sink_rates[i]);

			if (val == 0)
				break;

			/* Value read multiplied by 200kHz gives the per-lane
			 * link rate in kHz. The source rates are, however,
			 * stored in terms of LS_Clk kHz. The full conversion
			 * back to symbols is
			 * (val * 200kHz)*(8/10 ch. encoding)*(1/8 bit to Byte)
			 */
			intel_dp->sink_rates[i] = (val * 200) / 10;
		}
		intel_dp->num_sink_rates = i;
	}

	/*
	 * Use DP_LINK_RATE_SET if DP_SUPPORTED_LINK_RATES are available,
	 * default to DP_MAX_LINK_RATE and DP_LINK_BW_SET otherwise.
	 */
	if (intel_dp->num_sink_rates)
		intel_dp->use_rate_select = true;
	else
		intel_dp_set_sink_rates(intel_dp);

	intel_dp_set_common_rates(intel_dp);

	/* Read the eDP DSC DPCD registers */
	if (INTEL_GEN(dev_priv) >= 10 || IS_GEMINILAKE(dev_priv))
		intel_dp_get_dsc_sink_cap(intel_dp);

	return true;
}


static bool
intel_dp_get_dpcd(struct intel_dp *intel_dp)
{
	if (!intel_dp_read_dpcd(intel_dp))
		return false;

	/*
	 * Don't clobber cached eDP rates. Also skip re-reading
	 * the OUI/ID since we know it won't change.
	 */
	if (!intel_dp_is_edp(intel_dp)) {
		drm_dp_read_desc(&intel_dp->aux, &intel_dp->desc,
				 drm_dp_is_branch(intel_dp->dpcd));

		intel_dp_set_sink_rates(intel_dp);
		intel_dp_set_common_rates(intel_dp);
	}

	/*
	 * Some eDP panels do not set a valid value for sink count, that is why
	 * it don't care about read it here and in intel_edp_init_dpcd().
	 */
	if (!intel_dp_is_edp(intel_dp) &&
	    !drm_dp_has_quirk(&intel_dp->desc, DP_DPCD_QUIRK_NO_SINK_COUNT)) {
		u8 count;
		ssize_t r;

		r = drm_dp_dpcd_readb(&intel_dp->aux, DP_SINK_COUNT, &count);
		if (r < 1)
			return false;

		/*
		 * Sink count can change between short pulse hpd hence
		 * a member variable in intel_dp will track any changes
		 * between short pulse interrupts.
		 */
		intel_dp->sink_count = DP_GET_SINK_COUNT(count);

		/*
		 * SINK_COUNT == 0 and DOWNSTREAM_PORT_PRESENT == 1 implies that
		 * a dongle is present but no display. Unless we require to know
		 * if a dongle is present or not, we don't need to update
		 * downstream port information. So, an early return here saves
		 * time from performing other operations which are not required.
		 */
		if (!intel_dp->sink_count)
			return false;
	}

	if (!drm_dp_is_branch(intel_dp->dpcd))
		return true; /* native DP sink */

	if (intel_dp->dpcd[DP_DPCD_REV] == 0x10)
		return true; /* no per-port downstream info */

	if (drm_dp_dpcd_read(&intel_dp->aux, DP_DOWNSTREAM_PORT_0,
			     intel_dp->downstream_ports,
			     DP_MAX_DOWNSTREAM_PORTS) < 0)
		return false; /* downstream port status fetch failed */

	return true;
}

static bool
intel_dp_sink_can_mst(struct intel_dp *intel_dp)
{
	u8 mstm_cap;

	if (intel_dp->dpcd[DP_DPCD_REV] < 0x12)
		return false;

	if (drm_dp_dpcd_readb(&intel_dp->aux, DP_MSTM_CAP, &mstm_cap) != 1)
		return false;

	return mstm_cap & DP_MST_CAP;
}

static bool
intel_dp_can_mst(struct intel_dp *intel_dp)
{
	return i915_modparams.enable_dp_mst &&
		intel_dp->can_mst &&
		intel_dp_sink_can_mst(intel_dp);
}

static void
intel_dp_configure_mst(struct intel_dp *intel_dp)
{
	struct intel_encoder *encoder =
		&dp_to_dig_port(intel_dp)->base;
	bool sink_can_mst = intel_dp_sink_can_mst(intel_dp);

	DRM_DEBUG_KMS("MST support? port %c: %s, sink: %s, modparam: %s\n",
		      port_name(encoder->port), yesno(intel_dp->can_mst),
		      yesno(sink_can_mst), yesno(i915_modparams.enable_dp_mst));

	if (!intel_dp->can_mst)
		return;

	intel_dp->is_mst = sink_can_mst &&
		i915_modparams.enable_dp_mst;

	drm_dp_mst_topology_mgr_set_mst(&intel_dp->mst_mgr,
					intel_dp->is_mst);
}

static bool
intel_dp_get_sink_irq_esi(struct intel_dp *intel_dp, u8 *sink_irq_vector)
{
	return drm_dp_dpcd_read(&intel_dp->aux, DP_SINK_COUNT_ESI,
				sink_irq_vector, DP_DPRX_ESI_LEN) ==
		DP_DPRX_ESI_LEN;
}

u16 intel_dp_dsc_get_output_bpp(int link_clock, u8 lane_count,
				int mode_clock, int mode_hdisplay)
{
	u16 bits_per_pixel, max_bpp_small_joiner_ram;
	int i;

	/*
	 * Available Link Bandwidth(Kbits/sec) = (NumberOfLanes)*
	 * (LinkSymbolClock)* 8 * ((100-FECOverhead)/100)*(TimeSlotsPerMTP)
	 * FECOverhead = 2.4%, for SST -> TimeSlotsPerMTP is 1,
	 * for MST -> TimeSlotsPerMTP has to be calculated
	 */
	bits_per_pixel = (link_clock * lane_count * 8 *
			  DP_DSC_FEC_OVERHEAD_FACTOR) /
		mode_clock;

	/* Small Joiner Check: output bpp <= joiner RAM (bits) / Horiz. width */
	max_bpp_small_joiner_ram = DP_DSC_MAX_SMALL_JOINER_RAM_BUFFER /
		mode_hdisplay;

	/*
	 * Greatest allowed DSC BPP = MIN (output BPP from avaialble Link BW
	 * check, output bpp from small joiner RAM check)
	 */
	bits_per_pixel = min(bits_per_pixel, max_bpp_small_joiner_ram);

	/* Error out if the max bpp is less than smallest allowed valid bpp */
	if (bits_per_pixel < valid_dsc_bpp[0]) {
		DRM_DEBUG_KMS("Unsupported BPP %d\n", bits_per_pixel);
		return 0;
	}

	/* Find the nearest match in the array of known BPPs from VESA */
	for (i = 0; i < ARRAY_SIZE(valid_dsc_bpp) - 1; i++) {
		if (bits_per_pixel < valid_dsc_bpp[i + 1])
			break;
	}
	bits_per_pixel = valid_dsc_bpp[i];

	/*
	 * Compressed BPP in U6.4 format so multiply by 16, for Gen 11,
	 * fractional part is 0
	 */
	return bits_per_pixel << 4;
}

u8 intel_dp_dsc_get_slice_count(struct intel_dp *intel_dp,
				int mode_clock,
				int mode_hdisplay)
{
	u8 min_slice_count, i;
	int max_slice_width;

	if (mode_clock <= DP_DSC_PEAK_PIXEL_RATE)
		min_slice_count = DIV_ROUND_UP(mode_clock,
					       DP_DSC_MAX_ENC_THROUGHPUT_0);
	else
		min_slice_count = DIV_ROUND_UP(mode_clock,
					       DP_DSC_MAX_ENC_THROUGHPUT_1);

	max_slice_width = drm_dp_dsc_sink_max_slice_width(intel_dp->dsc_dpcd);
	if (max_slice_width < DP_DSC_MIN_SLICE_WIDTH_VALUE) {
		DRM_DEBUG_KMS("Unsupported slice width %d by DP DSC Sink device\n",
			      max_slice_width);
		return 0;
	}
	/* Also take into account max slice width */
	min_slice_count = min_t(u8, min_slice_count,
				DIV_ROUND_UP(mode_hdisplay,
					     max_slice_width));

	/* Find the closest match to the valid slice count values */
	for (i = 0; i < ARRAY_SIZE(valid_dsc_slicecount); i++) {
		if (valid_dsc_slicecount[i] >
		    drm_dp_dsc_sink_max_slice_count(intel_dp->dsc_dpcd,
						    false))
			break;
		if (min_slice_count  <= valid_dsc_slicecount[i])
			return valid_dsc_slicecount[i];
	}

	DRM_DEBUG_KMS("Unsupported Slice Count %d\n", min_slice_count);
	return 0;
}

static void
intel_pixel_encoding_setup_vsc(struct intel_dp *intel_dp,
			       const struct intel_crtc_state *crtc_state)
{
	struct intel_digital_port *intel_dig_port = dp_to_dig_port(intel_dp);
	struct dp_sdp vsc_sdp = {};

	/* Prepare VSC Header for SU as per DP 1.4a spec, Table 2-119 */
	vsc_sdp.sdp_header.HB0 = 0;
	vsc_sdp.sdp_header.HB1 = 0x7;

	/*
	 * VSC SDP supporting 3D stereo, PSR2, and Pixel Encoding/
	 * Colorimetry Format indication.
	 */
	vsc_sdp.sdp_header.HB2 = 0x5;

	/*
	 * VSC SDP supporting 3D stereo, + PSR2, + Pixel Encoding/
	 * Colorimetry Format indication (HB2 = 05h).
	 */
	vsc_sdp.sdp_header.HB3 = 0x13;

	/*
	 * YCbCr 420 = 3h DB16[7:4] ITU-R BT.601 = 0h, ITU-R BT.709 = 1h
	 * DB16[3:0] DP 1.4a spec, Table 2-120
	 */
	vsc_sdp.db[16] = 0x3 << 4; /* 0x3 << 4 , YCbCr 420*/
	/* RGB->YCBCR color conversion uses the BT.709 color space. */
	vsc_sdp.db[16] |= 0x1; /* 0x1, ITU-R BT.709 */

	/*
	 * For pixel encoding formats YCbCr444, YCbCr422, YCbCr420, and Y Only,
	 * the following Component Bit Depth values are defined:
	 * 001b = 8bpc.
	 * 010b = 10bpc.
	 * 011b = 12bpc.
	 * 100b = 16bpc.
	 */
	switch (crtc_state->pipe_bpp) {
	case 24: /* 8bpc */
		vsc_sdp.db[17] = 0x1;
		break;
	case 30: /* 10bpc */
		vsc_sdp.db[17] = 0x2;
		break;
	case 36: /* 12bpc */
		vsc_sdp.db[17] = 0x3;
		break;
	case 48: /* 16bpc */
		vsc_sdp.db[17] = 0x4;
		break;
	default:
		MISSING_CASE(crtc_state->pipe_bpp);
		break;
	}

	/*
	 * Dynamic Range (Bit 7)
	 * 0 = VESA range, 1 = CTA range.
	 * all YCbCr are always limited range
	 */
	vsc_sdp.db[17] |= 0x80;

	/*
	 * Content Type (Bits 2:0)
	 * 000b = Not defined.
	 * 001b = Graphics.
	 * 010b = Photo.
	 * 011b = Video.
	 * 100b = Game
	 * All other values are RESERVED.
	 * Note: See CTA-861-G for the definition and expected
	 * processing by a stream sink for the above contect types.
	 */
	vsc_sdp.db[18] = 0;

	intel_dig_port->write_infoframe(&intel_dig_port->base,
			crtc_state, DP_SDP_VSC, &vsc_sdp, sizeof(vsc_sdp));
}

void intel_dp_ycbcr_420_enable(struct intel_dp *intel_dp,
			       const struct intel_crtc_state *crtc_state)
{
	if (crtc_state->output_format != INTEL_OUTPUT_FORMAT_YCBCR420)
		return;

	intel_pixel_encoding_setup_vsc(intel_dp, crtc_state);
}

static u8 intel_dp_autotest_link_training(struct intel_dp *intel_dp)
{
	int status = 0;
	int test_link_rate;
	u8 test_lane_count, test_link_bw;
	/* (DP CTS 1.2)
	 * 4.3.1.11
	 */
	/* Read the TEST_LANE_COUNT and TEST_LINK_RTAE fields (DP CTS 3.1.4) */
	status = drm_dp_dpcd_readb(&intel_dp->aux, DP_TEST_LANE_COUNT,
				   &test_lane_count);

	if (status <= 0) {
		DRM_DEBUG_KMS("Lane count read failed\n");
		return DP_TEST_NAK;
	}
	test_lane_count &= DP_MAX_LANE_COUNT_MASK;

	status = drm_dp_dpcd_readb(&intel_dp->aux, DP_TEST_LINK_RATE,
				   &test_link_bw);
	if (status <= 0) {
		DRM_DEBUG_KMS("Link Rate read failed\n");
		return DP_TEST_NAK;
	}
	test_link_rate = drm_dp_bw_code_to_link_rate(test_link_bw);

	/* Validate the requested link rate and lane count */
	if (!intel_dp_link_params_valid(intel_dp, test_link_rate,
					test_lane_count))
		return DP_TEST_NAK;

	intel_dp->compliance.test_lane_count = test_lane_count;
	intel_dp->compliance.test_link_rate = test_link_rate;

	return DP_TEST_ACK;
}

static u8 intel_dp_autotest_video_pattern(struct intel_dp *intel_dp)
{
	u8 test_pattern;
	u8 test_misc;
	__be16 h_width, v_height;
	int status = 0;

	/* Read the TEST_PATTERN (DP CTS 3.1.5) */
	status = drm_dp_dpcd_readb(&intel_dp->aux, DP_TEST_PATTERN,
				   &test_pattern);
	if (status <= 0) {
		DRM_DEBUG_KMS("Test pattern read failed\n");
		return DP_TEST_NAK;
	}
	if (test_pattern != DP_COLOR_RAMP)
		return DP_TEST_NAK;

	status = drm_dp_dpcd_read(&intel_dp->aux, DP_TEST_H_WIDTH_HI,
				  &h_width, 2);
	if (status <= 0) {
		DRM_DEBUG_KMS("H Width read failed\n");
		return DP_TEST_NAK;
	}

	status = drm_dp_dpcd_read(&intel_dp->aux, DP_TEST_V_HEIGHT_HI,
				  &v_height, 2);
	if (status <= 0) {
		DRM_DEBUG_KMS("V Height read failed\n");
		return DP_TEST_NAK;
	}

	status = drm_dp_dpcd_readb(&intel_dp->aux, DP_TEST_MISC0,
				   &test_misc);
	if (status <= 0) {
		DRM_DEBUG_KMS("TEST MISC read failed\n");
		return DP_TEST_NAK;
	}
	if ((test_misc & DP_TEST_COLOR_FORMAT_MASK) != DP_COLOR_FORMAT_RGB)
		return DP_TEST_NAK;
	if (test_misc & DP_TEST_DYNAMIC_RANGE_CEA)
		return DP_TEST_NAK;
	switch (test_misc & DP_TEST_BIT_DEPTH_MASK) {
	case DP_TEST_BIT_DEPTH_6:
		intel_dp->compliance.test_data.bpc = 6;
		break;
	case DP_TEST_BIT_DEPTH_8:
		intel_dp->compliance.test_data.bpc = 8;
		break;
	default:
		return DP_TEST_NAK;
	}

	intel_dp->compliance.test_data.video_pattern = test_pattern;
	intel_dp->compliance.test_data.hdisplay = be16_to_cpu(h_width);
	intel_dp->compliance.test_data.vdisplay = be16_to_cpu(v_height);
	/* Set test active flag here so userspace doesn't interrupt things */
	intel_dp->compliance.test_active = 1;

	return DP_TEST_ACK;
}

static u8 intel_dp_autotest_edid(struct intel_dp *intel_dp)
{
	u8 test_result = DP_TEST_ACK;
	struct intel_connector *intel_connector = intel_dp->attached_connector;
	struct drm_connector *connector = &intel_connector->base;

	if (intel_connector->detect_edid == NULL ||
	    connector->edid_corrupt ||
	    intel_dp->aux.i2c_defer_count > 6) {
		/* Check EDID read for NACKs, DEFERs and corruption
		 * (DP CTS 1.2 Core r1.1)
		 *    4.2.2.4 : Failed EDID read, I2C_NAK
		 *    4.2.2.5 : Failed EDID read, I2C_DEFER
		 *    4.2.2.6 : EDID corruption detected
		 * Use failsafe mode for all cases
		 */
		if (intel_dp->aux.i2c_nack_count > 0 ||
			intel_dp->aux.i2c_defer_count > 0)
			DRM_DEBUG_KMS("EDID read had %d NACKs, %d DEFERs\n",
				      intel_dp->aux.i2c_nack_count,
				      intel_dp->aux.i2c_defer_count);
		intel_dp->compliance.test_data.edid = INTEL_DP_RESOLUTION_FAILSAFE;
	} else {
		struct edid *block = intel_connector->detect_edid;

		/* We have to write the checksum
		 * of the last block read
		 */
		block += intel_connector->detect_edid->extensions;

		if (drm_dp_dpcd_writeb(&intel_dp->aux, DP_TEST_EDID_CHECKSUM,
				       block->checksum) <= 0)
			DRM_DEBUG_KMS("Failed to write EDID checksum\n");

		test_result = DP_TEST_ACK | DP_TEST_EDID_CHECKSUM_WRITE;
		intel_dp->compliance.test_data.edid = INTEL_DP_RESOLUTION_PREFERRED;
	}

	/* Set test active flag here so userspace doesn't interrupt things */
	intel_dp->compliance.test_active = 1;

	return test_result;
}

static u8 intel_dp_autotest_phy_pattern(struct intel_dp *intel_dp)
{
	u8 test_result = DP_TEST_NAK;
	return test_result;
}

static void intel_dp_handle_test_request(struct intel_dp *intel_dp)
{
	u8 response = DP_TEST_NAK;
	u8 request = 0;
	int status;

	status = drm_dp_dpcd_readb(&intel_dp->aux, DP_TEST_REQUEST, &request);
	if (status <= 0) {
		DRM_DEBUG_KMS("Could not read test request from sink\n");
		goto update_status;
	}

	switch (request) {
	case DP_TEST_LINK_TRAINING:
		DRM_DEBUG_KMS("LINK_TRAINING test requested\n");
		response = intel_dp_autotest_link_training(intel_dp);
		break;
	case DP_TEST_LINK_VIDEO_PATTERN:
		DRM_DEBUG_KMS("TEST_PATTERN test requested\n");
		response = intel_dp_autotest_video_pattern(intel_dp);
		break;
	case DP_TEST_LINK_EDID_READ:
		DRM_DEBUG_KMS("EDID test requested\n");
		response = intel_dp_autotest_edid(intel_dp);
		break;
	case DP_TEST_LINK_PHY_TEST_PATTERN:
		DRM_DEBUG_KMS("PHY_PATTERN test requested\n");
		response = intel_dp_autotest_phy_pattern(intel_dp);
		break;
	default:
		DRM_DEBUG_KMS("Invalid test request '%02x'\n", request);
		break;
	}

	if (response & DP_TEST_ACK)
		intel_dp->compliance.test_type = request;

update_status:
	status = drm_dp_dpcd_writeb(&intel_dp->aux, DP_TEST_RESPONSE, response);
	if (status <= 0)
		DRM_DEBUG_KMS("Could not write test response to sink\n");
}

static int
intel_dp_check_mst_status(struct intel_dp *intel_dp)
{
	bool bret;

	if (intel_dp->is_mst) {
		u8 esi[DP_DPRX_ESI_LEN] = { 0 };
		int ret = 0;
		int retry;
		bool handled;

		WARN_ON_ONCE(intel_dp->active_mst_links < 0);
		bret = intel_dp_get_sink_irq_esi(intel_dp, esi);
go_again:
		if (bret == true) {

			/* check link status - esi[10] = 0x200c */
			if (intel_dp->active_mst_links > 0 &&
			    !drm_dp_channel_eq_ok(&esi[10], intel_dp->lane_count)) {
				DRM_DEBUG_KMS("channel EQ not ok, retraining\n");
				intel_dp_start_link_train(intel_dp);
				intel_dp_stop_link_train(intel_dp);
			}

			DRM_DEBUG_KMS("got esi %3ph\n", esi);
			ret = drm_dp_mst_hpd_irq(&intel_dp->mst_mgr, esi, &handled);

			if (handled) {
				for (retry = 0; retry < 3; retry++) {
					int wret;
					wret = drm_dp_dpcd_write(&intel_dp->aux,
								 DP_SINK_COUNT_ESI+1,
								 &esi[1], 3);
					if (wret == 3) {
						break;
					}
				}

				bret = intel_dp_get_sink_irq_esi(intel_dp, esi);
				if (bret == true) {
					DRM_DEBUG_KMS("got esi2 %3ph\n", esi);
					goto go_again;
				}
			} else
				ret = 0;

			return ret;
		} else {
			DRM_DEBUG_KMS("failed to get ESI - device may have failed\n");
			intel_dp->is_mst = false;
			drm_dp_mst_topology_mgr_set_mst(&intel_dp->mst_mgr,
							intel_dp->is_mst);
		}
	}
	return -EINVAL;
}

static bool
intel_dp_needs_link_retrain(struct intel_dp *intel_dp)
{
	u8 link_status[DP_LINK_STATUS_SIZE];

	if (!intel_dp->link_trained)
		return false;

	/*
	 * While PSR source HW is enabled, it will control main-link sending
	 * frames, enabling and disabling it so trying to do a retrain will fail
	 * as the link would or not be on or it could mix training patterns
	 * and frame data at the same time causing retrain to fail.
	 * Also when exiting PSR, HW will retrain the link anyways fixing
	 * any link status error.
	 */
	if (intel_psr_enabled(intel_dp))
		return false;

	if (!intel_dp_get_link_status(intel_dp, link_status))
		return false;

	/*
	 * Validate the cached values of intel_dp->link_rate and
	 * intel_dp->lane_count before attempting to retrain.
	 */
	if (!intel_dp_link_params_valid(intel_dp, intel_dp->link_rate,
					intel_dp->lane_count))
		return false;

	/* Retrain if Channel EQ or CR not ok */
	return !drm_dp_channel_eq_ok(link_status, intel_dp->lane_count);
}

int intel_dp_retrain_link(struct intel_encoder *encoder,
			  struct drm_modeset_acquire_ctx *ctx)
{
	struct drm_i915_private *dev_priv = to_i915(encoder->base.dev);
	struct intel_dp *intel_dp = enc_to_intel_dp(&encoder->base);
	struct intel_connector *connector = intel_dp->attached_connector;
	struct drm_connector_state *conn_state;
	struct intel_crtc_state *crtc_state;
	struct intel_crtc *crtc;
	int ret;

	/* FIXME handle the MST connectors as well */

	if (!connector || connector->base.status != connector_status_connected)
		return 0;

	ret = drm_modeset_lock(&dev_priv->drm.mode_config.connection_mutex,
			       ctx);
	if (ret)
		return ret;

	conn_state = connector->base.state;

	crtc = to_intel_crtc(conn_state->crtc);
	if (!crtc)
		return 0;

	ret = drm_modeset_lock(&crtc->base.mutex, ctx);
	if (ret)
		return ret;

	crtc_state = to_intel_crtc_state(crtc->base.state);

	WARN_ON(!intel_crtc_has_dp_encoder(crtc_state));

	if (!crtc_state->base.active)
		return 0;

	if (conn_state->commit &&
	    !try_wait_for_completion(&conn_state->commit->hw_done))
		return 0;

	if (!intel_dp_needs_link_retrain(intel_dp))
		return 0;

	/* Suppress underruns caused by re-training */
	intel_set_cpu_fifo_underrun_reporting(dev_priv, crtc->pipe, false);
	if (crtc_state->has_pch_encoder)
		intel_set_pch_fifo_underrun_reporting(dev_priv,
						      intel_crtc_pch_transcoder(crtc), false);

	intel_dp_start_link_train(intel_dp);
	intel_dp_stop_link_train(intel_dp);

	/* Keep underrun reporting disabled until things are stable */
	intel_wait_for_vblank(dev_priv, crtc->pipe);

	intel_set_cpu_fifo_underrun_reporting(dev_priv, crtc->pipe, true);
	if (crtc_state->has_pch_encoder)
		intel_set_pch_fifo_underrun_reporting(dev_priv,
						      intel_crtc_pch_transcoder(crtc), true);

	return 0;
}

/*
 * If display is now connected check links status,
 * there has been known issues of link loss triggering
 * long pulse.
 *
 * Some sinks (eg. ASUS PB287Q) seem to perform some
 * weird HPD ping pong during modesets. So we can apparently
 * end up with HPD going low during a modeset, and then
 * going back up soon after. And once that happens we must
 * retrain the link to get a picture. That's in case no
 * userspace component reacted to intermittent HPD dip.
 */
static enum intel_hotplug_state
intel_dp_hotplug(struct intel_encoder *encoder,
		 struct intel_connector *connector,
		 bool irq_received)
{
	struct drm_modeset_acquire_ctx ctx;
	enum intel_hotplug_state state;
	int ret;

	state = intel_encoder_hotplug(encoder, connector, irq_received);

	drm_modeset_acquire_init(&ctx, 0);

	for (;;) {
		ret = intel_dp_retrain_link(encoder, &ctx);

		if (ret == -EDEADLK) {
			drm_modeset_backoff(&ctx);
			continue;
		}

		break;
	}

	drm_modeset_drop_locks(&ctx);
	drm_modeset_acquire_fini(&ctx);
	WARN(ret, "Acquiring modeset locks failed with %i\n", ret);

	/*
	 * Keeping it consistent with intel_ddi_hotplug() and
	 * intel_hdmi_hotplug().
	 */
	if (state == INTEL_HOTPLUG_UNCHANGED && irq_received)
		state = INTEL_HOTPLUG_RETRY;

	return state;
}

static void intel_dp_check_service_irq(struct intel_dp *intel_dp)
{
	u8 val;

	if (intel_dp->dpcd[DP_DPCD_REV] < 0x11)
		return;

	if (drm_dp_dpcd_readb(&intel_dp->aux,
			      DP_DEVICE_SERVICE_IRQ_VECTOR, &val) != 1 || !val)
		return;

	drm_dp_dpcd_writeb(&intel_dp->aux, DP_DEVICE_SERVICE_IRQ_VECTOR, val);

	if (val & DP_AUTOMATED_TEST_REQUEST)
		intel_dp_handle_test_request(intel_dp);

	if (val & DP_CP_IRQ)
		intel_hdcp_handle_cp_irq(intel_dp->attached_connector);

	if (val & DP_SINK_SPECIFIC_IRQ)
		DRM_DEBUG_DRIVER("Sink specific irq unhandled\n");
}

/*
 * According to DP spec
 * 5.1.2:
 *  1. Read DPCD
 *  2. Configure link according to Receiver Capabilities
 *  3. Use Link Training from 2.5.3.3 and 3.5.1.3
 *  4. Check link status on receipt of hot-plug interrupt
 *
 * intel_dp_short_pulse -  handles short pulse interrupts
 * when full detection is not required.
 * Returns %true if short pulse is handled and full detection
 * is NOT required and %false otherwise.
 */
static bool
intel_dp_short_pulse(struct intel_dp *intel_dp)
{
	struct drm_i915_private *dev_priv = dp_to_i915(intel_dp);
	u8 old_sink_count = intel_dp->sink_count;
	bool ret;

	/*
	 * Clearing compliance test variables to allow capturing
	 * of values for next automated test request.
	 */
	memset(&intel_dp->compliance, 0, sizeof(intel_dp->compliance));

	/*
	 * Now read the DPCD to see if it's actually running
	 * If the current value of sink count doesn't match with
	 * the value that was stored earlier or dpcd read failed
	 * we need to do full detection
	 */
	ret = intel_dp_get_dpcd(intel_dp);

	if ((old_sink_count != intel_dp->sink_count) || !ret) {
		/* No need to proceed if we are going to do full detect */
		return false;
	}

	intel_dp_check_service_irq(intel_dp);

	/* Handle CEC interrupts, if any */
	drm_dp_cec_irq(&intel_dp->aux);

	/* defer to the hotplug work for link retraining if needed */
	if (intel_dp_needs_link_retrain(intel_dp))
		return false;

	intel_psr_short_pulse(intel_dp);

	if (intel_dp->compliance.test_type == DP_TEST_LINK_TRAINING) {
		DRM_DEBUG_KMS("Link Training Compliance Test requested\n");
		/* Send a Hotplug Uevent to userspace to start modeset */
		drm_kms_helper_hotplug_event(&dev_priv->drm);
	}

	return true;
}

/* XXX this is probably wrong for multiple downstream ports */
static enum drm_connector_status
intel_dp_detect_dpcd(struct intel_dp *intel_dp)
{
	struct intel_lspcon *lspcon = dp_to_lspcon(intel_dp);
	u8 *dpcd = intel_dp->dpcd;
	u8 type;

	if (WARN_ON(intel_dp_is_edp(intel_dp)))
		return connector_status_connected;

	if (lspcon->active)
		lspcon_resume(lspcon);

	if (!intel_dp_get_dpcd(intel_dp))
		return connector_status_disconnected;

	/* if there's no downstream port, we're done */
	if (!drm_dp_is_branch(dpcd))
		return connector_status_connected;

	/* If we're HPD-aware, SINK_COUNT changes dynamically */
	if (intel_dp->dpcd[DP_DPCD_REV] >= 0x11 &&
	    intel_dp->downstream_ports[0] & DP_DS_PORT_HPD) {

		return intel_dp->sink_count ?
		connector_status_connected : connector_status_disconnected;
	}

	if (intel_dp_can_mst(intel_dp))
		return connector_status_connected;

	/* If no HPD, poke DDC gently */
	if (drm_probe_ddc(&intel_dp->aux.ddc))
		return connector_status_connected;

	/* Well we tried, say unknown for unreliable port types */
	if (intel_dp->dpcd[DP_DPCD_REV] >= 0x11) {
		type = intel_dp->downstream_ports[0] & DP_DS_PORT_TYPE_MASK;
		if (type == DP_DS_PORT_TYPE_VGA ||
		    type == DP_DS_PORT_TYPE_NON_EDID)
			return connector_status_unknown;
	} else {
		type = intel_dp->dpcd[DP_DOWNSTREAMPORT_PRESENT] &
			DP_DWN_STRM_PORT_TYPE_MASK;
		if (type == DP_DWN_STRM_PORT_TYPE_ANALOG ||
		    type == DP_DWN_STRM_PORT_TYPE_OTHER)
			return connector_status_unknown;
	}

	/* Anything else is out of spec, warn and ignore */
	DRM_DEBUG_KMS("Broken DP branch device, ignoring\n");
	return connector_status_disconnected;
}

static enum drm_connector_status
edp_detect(struct intel_dp *intel_dp)
{
	return connector_status_connected;
}

static bool ibx_digital_port_connected(struct intel_encoder *encoder)
{
	struct drm_i915_private *dev_priv = to_i915(encoder->base.dev);
	u32 bit;

	switch (encoder->hpd_pin) {
	case HPD_PORT_B:
		bit = SDE_PORTB_HOTPLUG;
		break;
	case HPD_PORT_C:
		bit = SDE_PORTC_HOTPLUG;
		break;
	case HPD_PORT_D:
		bit = SDE_PORTD_HOTPLUG;
		break;
	default:
		MISSING_CASE(encoder->hpd_pin);
		return false;
	}

	return I915_READ(SDEISR) & bit;
}

static bool cpt_digital_port_connected(struct intel_encoder *encoder)
{
	struct drm_i915_private *dev_priv = to_i915(encoder->base.dev);
	u32 bit;

	switch (encoder->hpd_pin) {
	case HPD_PORT_B:
		bit = SDE_PORTB_HOTPLUG_CPT;
		break;
	case HPD_PORT_C:
		bit = SDE_PORTC_HOTPLUG_CPT;
		break;
	case HPD_PORT_D:
		bit = SDE_PORTD_HOTPLUG_CPT;
		break;
	default:
		MISSING_CASE(encoder->hpd_pin);
		return false;
	}

	return I915_READ(SDEISR) & bit;
}

static bool spt_digital_port_connected(struct intel_encoder *encoder)
{
	struct drm_i915_private *dev_priv = to_i915(encoder->base.dev);
	u32 bit;

	switch (encoder->hpd_pin) {
	case HPD_PORT_A:
		bit = SDE_PORTA_HOTPLUG_SPT;
		break;
	case HPD_PORT_E:
		bit = SDE_PORTE_HOTPLUG_SPT;
		break;
	default:
		return cpt_digital_port_connected(encoder);
	}

	return I915_READ(SDEISR) & bit;
}

static bool g4x_digital_port_connected(struct intel_encoder *encoder)
{
	struct drm_i915_private *dev_priv = to_i915(encoder->base.dev);
	u32 bit;

	switch (encoder->hpd_pin) {
	case HPD_PORT_B:
		bit = PORTB_HOTPLUG_LIVE_STATUS_G4X;
		break;
	case HPD_PORT_C:
		bit = PORTC_HOTPLUG_LIVE_STATUS_G4X;
		break;
	case HPD_PORT_D:
		bit = PORTD_HOTPLUG_LIVE_STATUS_G4X;
		break;
	default:
		MISSING_CASE(encoder->hpd_pin);
		return false;
	}

	return I915_READ(PORT_HOTPLUG_STAT) & bit;
}

static bool gm45_digital_port_connected(struct intel_encoder *encoder)
{
	struct drm_i915_private *dev_priv = to_i915(encoder->base.dev);
	u32 bit;

	switch (encoder->hpd_pin) {
	case HPD_PORT_B:
		bit = PORTB_HOTPLUG_LIVE_STATUS_GM45;
		break;
	case HPD_PORT_C:
		bit = PORTC_HOTPLUG_LIVE_STATUS_GM45;
		break;
	case HPD_PORT_D:
		bit = PORTD_HOTPLUG_LIVE_STATUS_GM45;
		break;
	default:
		MISSING_CASE(encoder->hpd_pin);
		return false;
	}

	return I915_READ(PORT_HOTPLUG_STAT) & bit;
}

static bool ilk_digital_port_connected(struct intel_encoder *encoder)
{
	struct drm_i915_private *dev_priv = to_i915(encoder->base.dev);

	if (encoder->hpd_pin == HPD_PORT_A)
		return I915_READ(DEISR) & DE_DP_A_HOTPLUG;
	else
		return ibx_digital_port_connected(encoder);
}

static bool snb_digital_port_connected(struct intel_encoder *encoder)
{
	struct drm_i915_private *dev_priv = to_i915(encoder->base.dev);

	if (encoder->hpd_pin == HPD_PORT_A)
		return I915_READ(DEISR) & DE_DP_A_HOTPLUG;
	else
		return cpt_digital_port_connected(encoder);
}

static bool ivb_digital_port_connected(struct intel_encoder *encoder)
{
	struct drm_i915_private *dev_priv = to_i915(encoder->base.dev);

	if (encoder->hpd_pin == HPD_PORT_A)
		return I915_READ(DEISR) & DE_DP_A_HOTPLUG_IVB;
	else
		return cpt_digital_port_connected(encoder);
}

static bool bdw_digital_port_connected(struct intel_encoder *encoder)
{
	struct drm_i915_private *dev_priv = to_i915(encoder->base.dev);

	if (encoder->hpd_pin == HPD_PORT_A)
		return I915_READ(GEN8_DE_PORT_ISR) & GEN8_PORT_DP_A_HOTPLUG;
	else
		return cpt_digital_port_connected(encoder);
}

static bool bxt_digital_port_connected(struct intel_encoder *encoder)
{
	struct drm_i915_private *dev_priv = to_i915(encoder->base.dev);
	u32 bit;

	switch (encoder->hpd_pin) {
	case HPD_PORT_A:
		bit = BXT_DE_PORT_HP_DDIA;
		break;
	case HPD_PORT_B:
		bit = BXT_DE_PORT_HP_DDIB;
		break;
	case HPD_PORT_C:
		bit = BXT_DE_PORT_HP_DDIC;
		break;
	default:
		MISSING_CASE(encoder->hpd_pin);
		return false;
	}

	return I915_READ(GEN8_DE_PORT_ISR) & bit;
}

static bool icl_combo_port_connected(struct drm_i915_private *dev_priv,
				     struct intel_digital_port *intel_dig_port)
{
	enum port port = intel_dig_port->base.port;

	return I915_READ(SDEISR) & SDE_DDI_HOTPLUG_ICP(port);
}

static bool icl_digital_port_connected(struct intel_encoder *encoder)
{
	struct drm_i915_private *dev_priv = to_i915(encoder->base.dev);
	struct intel_digital_port *dig_port = enc_to_dig_port(&encoder->base);
	enum phy phy = intel_port_to_phy(dev_priv, encoder->port);

	if (intel_phy_is_combo(dev_priv, phy))
		return icl_combo_port_connected(dev_priv, dig_port);
	else if (intel_phy_is_tc(dev_priv, phy))
		return intel_tc_port_connected(dig_port);
	else
		MISSING_CASE(encoder->hpd_pin);

	return false;
}

/*
 * intel_digital_port_connected - is the specified port connected?
 * @encoder: intel_encoder
 *
 * In cases where there's a connector physically connected but it can't be used
 * by our hardware we also return false, since the rest of the driver should
 * pretty much treat the port as disconnected. This is relevant for type-C
 * (starting on ICL) where there's ownership involved.
 *
 * Return %true if port is connected, %false otherwise.
 */
static bool __intel_digital_port_connected(struct intel_encoder *encoder)
{
	struct drm_i915_private *dev_priv = to_i915(encoder->base.dev);

	if (HAS_GMCH(dev_priv)) {
		if (IS_GM45(dev_priv))
			return gm45_digital_port_connected(encoder);
		else
			return g4x_digital_port_connected(encoder);
	}

	if (INTEL_GEN(dev_priv) >= 11)
		return icl_digital_port_connected(encoder);
	else if (IS_GEN(dev_priv, 10) || IS_GEN9_BC(dev_priv))
		return spt_digital_port_connected(encoder);
	else if (IS_GEN9_LP(dev_priv))
		return bxt_digital_port_connected(encoder);
	else if (IS_GEN(dev_priv, 8))
		return bdw_digital_port_connected(encoder);
	else if (IS_GEN(dev_priv, 7))
		return ivb_digital_port_connected(encoder);
	else if (IS_GEN(dev_priv, 6))
		return snb_digital_port_connected(encoder);
	else if (IS_GEN(dev_priv, 5))
		return ilk_digital_port_connected(encoder);

	MISSING_CASE(INTEL_GEN(dev_priv));
	return false;
}

bool intel_digital_port_connected(struct intel_encoder *encoder)
{
	struct drm_i915_private *dev_priv = to_i915(encoder->base.dev);
	bool is_connected = false;
	intel_wakeref_t wakeref;

	with_intel_display_power(dev_priv, POWER_DOMAIN_DISPLAY_CORE, wakeref)
		is_connected = __intel_digital_port_connected(encoder);

	return is_connected;
}

static struct edid *
intel_dp_get_edid(struct intel_dp *intel_dp)
{
	struct intel_connector *intel_connector = intel_dp->attached_connector;

	/* use cached edid if we have one */
	if (intel_connector->edid) {
		/* invalid edid */
		if (IS_ERR(intel_connector->edid))
			return NULL;

		return drm_edid_duplicate(intel_connector->edid);
	} else
		return drm_get_edid(&intel_connector->base,
				    &intel_dp->aux.ddc);
}

static void
intel_dp_set_edid(struct intel_dp *intel_dp)
{
	struct intel_connector *intel_connector = intel_dp->attached_connector;
	struct edid *edid;

	intel_dp_unset_edid(intel_dp);
	edid = intel_dp_get_edid(intel_dp);
	intel_connector->detect_edid = edid;

	intel_dp->has_audio = drm_detect_monitor_audio(edid);
	drm_dp_cec_set_edid(&intel_dp->aux, edid);
}

static void
intel_dp_unset_edid(struct intel_dp *intel_dp)
{
	struct intel_connector *intel_connector = intel_dp->attached_connector;

	drm_dp_cec_unset_edid(&intel_dp->aux);
	kfree(intel_connector->detect_edid);
	intel_connector->detect_edid = NULL;

	intel_dp->has_audio = false;
}

static int
intel_dp_detect(struct drm_connector *connector,
		struct drm_modeset_acquire_ctx *ctx,
		bool force)
{
	struct drm_i915_private *dev_priv = to_i915(connector->dev);
	struct intel_dp *intel_dp = intel_attached_dp(connector);
	struct intel_digital_port *dig_port = dp_to_dig_port(intel_dp);
	struct intel_encoder *encoder = &dig_port->base;
	enum drm_connector_status status;

	DRM_DEBUG_KMS("[CONNECTOR:%d:%s]\n",
		      connector->base.id, connector->name);
	WARN_ON(!drm_modeset_is_locked(&dev_priv->drm.mode_config.connection_mutex));

	/* Can't disconnect eDP */
	if (intel_dp_is_edp(intel_dp))
		status = edp_detect(intel_dp);
	else if (intel_digital_port_connected(encoder))
		status = intel_dp_detect_dpcd(intel_dp);
	else
		status = connector_status_disconnected;

	if (status == connector_status_disconnected) {
		memset(&intel_dp->compliance, 0, sizeof(intel_dp->compliance));
		memset(intel_dp->dsc_dpcd, 0, sizeof(intel_dp->dsc_dpcd));

		if (intel_dp->is_mst) {
			DRM_DEBUG_KMS("MST device may have disappeared %d vs %d\n",
				      intel_dp->is_mst,
				      intel_dp->mst_mgr.mst_state);
			intel_dp->is_mst = false;
			drm_dp_mst_topology_mgr_set_mst(&intel_dp->mst_mgr,
							intel_dp->is_mst);
		}

		goto out;
	}

	if (intel_dp->reset_link_params) {
		/* Initial max link lane count */
		intel_dp->max_link_lane_count = intel_dp_max_common_lane_count(intel_dp);

		/* Initial max link rate */
		intel_dp->max_link_rate = intel_dp_max_common_rate(intel_dp);

		intel_dp->reset_link_params = false;
	}

	intel_dp_print_rates(intel_dp);

	/* Read DP Sink DSC Cap DPCD regs for DP v1.4 */
	if (INTEL_GEN(dev_priv) >= 11)
		intel_dp_get_dsc_sink_cap(intel_dp);

	intel_dp_configure_mst(intel_dp);

	if (intel_dp->is_mst) {
		/*
		 * If we are in MST mode then this connector
		 * won't appear connected or have anything
		 * with EDID on it
		 */
		status = connector_status_disconnected;
		goto out;
	}

	/*
	 * Some external monitors do not signal loss of link synchronization
	 * with an IRQ_HPD, so force a link status check.
	 */
	if (!intel_dp_is_edp(intel_dp)) {
		int ret;

		ret = intel_dp_retrain_link(encoder, ctx);
		if (ret)
			return ret;
	}

	/*
	 * Clearing NACK and defer counts to get their exact values
	 * while reading EDID which are required by Compliance tests
	 * 4.2.2.4 and 4.2.2.5
	 */
	intel_dp->aux.i2c_nack_count = 0;
	intel_dp->aux.i2c_defer_count = 0;

	intel_dp_set_edid(intel_dp);
	if (intel_dp_is_edp(intel_dp) ||
	    to_intel_connector(connector)->detect_edid)
		status = connector_status_connected;

	intel_dp_check_service_irq(intel_dp);

out:
	if (status != connector_status_connected && !intel_dp->is_mst)
		intel_dp_unset_edid(intel_dp);

	return status;
}

static void
intel_dp_force(struct drm_connector *connector)
{
	struct intel_dp *intel_dp = intel_attached_dp(connector);
	struct intel_digital_port *dig_port = dp_to_dig_port(intel_dp);
	struct intel_encoder *intel_encoder = &dig_port->base;
	struct drm_i915_private *dev_priv = to_i915(intel_encoder->base.dev);
	enum intel_display_power_domain aux_domain =
		intel_aux_power_domain(dig_port);
	intel_wakeref_t wakeref;

	DRM_DEBUG_KMS("[CONNECTOR:%d:%s]\n",
		      connector->base.id, connector->name);
	intel_dp_unset_edid(intel_dp);

	if (connector->status != connector_status_connected)
		return;

	wakeref = intel_display_power_get(dev_priv, aux_domain);

	intel_dp_set_edid(intel_dp);

	intel_display_power_put(dev_priv, aux_domain, wakeref);
}

static int intel_dp_get_modes(struct drm_connector *connector)
{
	struct intel_connector *intel_connector = to_intel_connector(connector);
	struct edid *edid;

	edid = intel_connector->detect_edid;
	if (edid) {
		int ret = intel_connector_update_modes(connector, edid);
		if (ret)
			return ret;
	}

	/* if eDP has no EDID, fall back to fixed mode */
	if (intel_dp_is_edp(intel_attached_dp(connector)) &&
	    intel_connector->panel.fixed_mode) {
		struct drm_display_mode *mode;

		mode = drm_mode_duplicate(connector->dev,
					  intel_connector->panel.fixed_mode);
		if (mode) {
			drm_mode_probed_add(connector, mode);
			return 1;
		}
	}

	return 0;
}

static int
intel_dp_connector_register(struct drm_connector *connector)
{
	struct intel_dp *intel_dp = intel_attached_dp(connector);
	struct drm_device *dev = connector->dev;
	int ret;

	ret = intel_connector_register(connector);
	if (ret)
		return ret;

	i915_debugfs_connector_add(connector);

	DRM_DEBUG_KMS("registering %s bus for %s\n",
		      intel_dp->aux.name, connector->kdev->kobj.name);

	intel_dp->aux.dev = connector->kdev;
	ret = drm_dp_aux_register(&intel_dp->aux);
	if (!ret)
		drm_dp_cec_register_connector(&intel_dp->aux,
					      connector->name, dev->dev);
	return ret;
}

static void
intel_dp_connector_unregister(struct drm_connector *connector)
{
	struct intel_dp *intel_dp = intel_attached_dp(connector);

	drm_dp_cec_unregister_connector(&intel_dp->aux);
	drm_dp_aux_unregister(&intel_dp->aux);
	intel_connector_unregister(connector);
}

void intel_dp_encoder_flush_work(struct drm_encoder *encoder)
{
	struct intel_digital_port *intel_dig_port = enc_to_dig_port(encoder);
	struct intel_dp *intel_dp = &intel_dig_port->dp;

	intel_dp_mst_encoder_cleanup(intel_dig_port);
	if (intel_dp_is_edp(intel_dp)) {
		intel_wakeref_t wakeref;

		cancel_delayed_work_sync(&intel_dp->panel_vdd_work);
		/*
		 * vdd might still be enabled do to the delayed vdd off.
		 * Make sure vdd is actually turned off here.
		 */
		with_pps_lock(intel_dp, wakeref)
			edp_panel_vdd_off_sync(intel_dp);

		if (intel_dp->edp_notifier.notifier_call) {
			unregister_reboot_notifier(&intel_dp->edp_notifier);
			intel_dp->edp_notifier.notifier_call = NULL;
		}
	}

	intel_dp_aux_fini(intel_dp);
}

static void intel_dp_encoder_destroy(struct drm_encoder *encoder)
{
	intel_dp_encoder_flush_work(encoder);

	drm_encoder_cleanup(encoder);
	kfree(enc_to_dig_port(encoder));
}

void intel_dp_encoder_suspend(struct intel_encoder *intel_encoder)
{
	struct intel_dp *intel_dp = enc_to_intel_dp(&intel_encoder->base);
	intel_wakeref_t wakeref;

	if (!intel_dp_is_edp(intel_dp))
		return;

	/*
	 * vdd might still be enabled do to the delayed vdd off.
	 * Make sure vdd is actually turned off here.
	 */
	cancel_delayed_work_sync(&intel_dp->panel_vdd_work);
	with_pps_lock(intel_dp, wakeref)
		edp_panel_vdd_off_sync(intel_dp);
}

static void intel_dp_hdcp_wait_for_cp_irq(struct intel_hdcp *hdcp, int timeout)
{
	long ret;

#define C (hdcp->cp_irq_count_cached != atomic_read(&hdcp->cp_irq_count))
	ret = wait_event_interruptible_timeout(hdcp->cp_irq_queue, C,
					       msecs_to_jiffies(timeout));

	if (!ret)
		DRM_DEBUG_KMS("Timedout at waiting for CP_IRQ\n");
}

static
int intel_dp_hdcp_write_an_aksv(struct intel_digital_port *intel_dig_port,
				u8 *an)
{
	struct intel_dp *intel_dp = enc_to_intel_dp(&intel_dig_port->base.base);
	static const struct drm_dp_aux_msg msg = {
		.request = DP_AUX_NATIVE_WRITE,
		.address = DP_AUX_HDCP_AKSV,
		.size = DRM_HDCP_KSV_LEN,
	};
	u8 txbuf[HEADER_SIZE + DRM_HDCP_KSV_LEN] = {}, rxbuf[2], reply = 0;
	ssize_t dpcd_ret;
	int ret;

	/* Output An first, that's easy */
	dpcd_ret = drm_dp_dpcd_write(&intel_dig_port->dp.aux, DP_AUX_HDCP_AN,
				     an, DRM_HDCP_AN_LEN);
	if (dpcd_ret != DRM_HDCP_AN_LEN) {
		DRM_DEBUG_KMS("Failed to write An over DP/AUX (%zd)\n",
			      dpcd_ret);
		return dpcd_ret >= 0 ? -EIO : dpcd_ret;
	}

	/*
	 * Since Aksv is Oh-So-Secret, we can't access it in software. So in
	 * order to get it on the wire, we need to create the AUX header as if
	 * we were writing the data, and then tickle the hardware to output the
	 * data once the header is sent out.
	 */
	intel_dp_aux_header(txbuf, &msg);

	ret = intel_dp_aux_xfer(intel_dp, txbuf, HEADER_SIZE + msg.size,
				rxbuf, sizeof(rxbuf),
				DP_AUX_CH_CTL_AUX_AKSV_SELECT);
	if (ret < 0) {
		DRM_DEBUG_KMS("Write Aksv over DP/AUX failed (%d)\n", ret);
		return ret;
	} else if (ret == 0) {
		DRM_DEBUG_KMS("Aksv write over DP/AUX was empty\n");
		return -EIO;
	}

	reply = (rxbuf[0] >> 4) & DP_AUX_NATIVE_REPLY_MASK;
	if (reply != DP_AUX_NATIVE_REPLY_ACK) {
		DRM_DEBUG_KMS("Aksv write: no DP_AUX_NATIVE_REPLY_ACK %x\n",
			      reply);
		return -EIO;
	}
	return 0;
}

static int intel_dp_hdcp_read_bksv(struct intel_digital_port *intel_dig_port,
				   u8 *bksv)
{
	ssize_t ret;
	ret = drm_dp_dpcd_read(&intel_dig_port->dp.aux, DP_AUX_HDCP_BKSV, bksv,
			       DRM_HDCP_KSV_LEN);
	if (ret != DRM_HDCP_KSV_LEN) {
		DRM_DEBUG_KMS("Read Bksv from DP/AUX failed (%zd)\n", ret);
		return ret >= 0 ? -EIO : ret;
	}
	return 0;
}

static int intel_dp_hdcp_read_bstatus(struct intel_digital_port *intel_dig_port,
				      u8 *bstatus)
{
	ssize_t ret;
	/*
	 * For some reason the HDMI and DP HDCP specs call this register
	 * definition by different names. In the HDMI spec, it's called BSTATUS,
	 * but in DP it's called BINFO.
	 */
	ret = drm_dp_dpcd_read(&intel_dig_port->dp.aux, DP_AUX_HDCP_BINFO,
			       bstatus, DRM_HDCP_BSTATUS_LEN);
	if (ret != DRM_HDCP_BSTATUS_LEN) {
		DRM_DEBUG_KMS("Read bstatus from DP/AUX failed (%zd)\n", ret);
		return ret >= 0 ? -EIO : ret;
	}
	return 0;
}

static
int intel_dp_hdcp_read_bcaps(struct intel_digital_port *intel_dig_port,
			     u8 *bcaps)
{
	ssize_t ret;

	ret = drm_dp_dpcd_read(&intel_dig_port->dp.aux, DP_AUX_HDCP_BCAPS,
			       bcaps, 1);
	if (ret != 1) {
		DRM_DEBUG_KMS("Read bcaps from DP/AUX failed (%zd)\n", ret);
		return ret >= 0 ? -EIO : ret;
	}

	return 0;
}

static
int intel_dp_hdcp_repeater_present(struct intel_digital_port *intel_dig_port,
				   bool *repeater_present)
{
	ssize_t ret;
	u8 bcaps;

	ret = intel_dp_hdcp_read_bcaps(intel_dig_port, &bcaps);
	if (ret)
		return ret;

	*repeater_present = bcaps & DP_BCAPS_REPEATER_PRESENT;
	return 0;
}

static
int intel_dp_hdcp_read_ri_prime(struct intel_digital_port *intel_dig_port,
				u8 *ri_prime)
{
	ssize_t ret;
	ret = drm_dp_dpcd_read(&intel_dig_port->dp.aux, DP_AUX_HDCP_RI_PRIME,
			       ri_prime, DRM_HDCP_RI_LEN);
	if (ret != DRM_HDCP_RI_LEN) {
		DRM_DEBUG_KMS("Read Ri' from DP/AUX failed (%zd)\n", ret);
		return ret >= 0 ? -EIO : ret;
	}
	return 0;
}

static
int intel_dp_hdcp_read_ksv_ready(struct intel_digital_port *intel_dig_port,
				 bool *ksv_ready)
{
	ssize_t ret;
	u8 bstatus;
	ret = drm_dp_dpcd_read(&intel_dig_port->dp.aux, DP_AUX_HDCP_BSTATUS,
			       &bstatus, 1);
	if (ret != 1) {
		DRM_DEBUG_KMS("Read bstatus from DP/AUX failed (%zd)\n", ret);
		return ret >= 0 ? -EIO : ret;
	}
	*ksv_ready = bstatus & DP_BSTATUS_READY;
	return 0;
}

static
int intel_dp_hdcp_read_ksv_fifo(struct intel_digital_port *intel_dig_port,
				int num_downstream, u8 *ksv_fifo)
{
	ssize_t ret;
	int i;

	/* KSV list is read via 15 byte window (3 entries @ 5 bytes each) */
	for (i = 0; i < num_downstream; i += 3) {
		size_t len = min(num_downstream - i, 3) * DRM_HDCP_KSV_LEN;
		ret = drm_dp_dpcd_read(&intel_dig_port->dp.aux,
				       DP_AUX_HDCP_KSV_FIFO,
				       ksv_fifo + i * DRM_HDCP_KSV_LEN,
				       len);
		if (ret != len) {
			DRM_DEBUG_KMS("Read ksv[%d] from DP/AUX failed (%zd)\n",
				      i, ret);
			return ret >= 0 ? -EIO : ret;
		}
	}
	return 0;
}

static
int intel_dp_hdcp_read_v_prime_part(struct intel_digital_port *intel_dig_port,
				    int i, u32 *part)
{
	ssize_t ret;

	if (i >= DRM_HDCP_V_PRIME_NUM_PARTS)
		return -EINVAL;

	ret = drm_dp_dpcd_read(&intel_dig_port->dp.aux,
			       DP_AUX_HDCP_V_PRIME(i), part,
			       DRM_HDCP_V_PRIME_PART_LEN);
	if (ret != DRM_HDCP_V_PRIME_PART_LEN) {
		DRM_DEBUG_KMS("Read v'[%d] from DP/AUX failed (%zd)\n", i, ret);
		return ret >= 0 ? -EIO : ret;
	}
	return 0;
}

static
int intel_dp_hdcp_toggle_signalling(struct intel_digital_port *intel_dig_port,
				    bool enable)
{
	/* Not used for single stream DisplayPort setups */
	return 0;
}

static
bool intel_dp_hdcp_check_link(struct intel_digital_port *intel_dig_port)
{
	ssize_t ret;
	u8 bstatus;

	ret = drm_dp_dpcd_read(&intel_dig_port->dp.aux, DP_AUX_HDCP_BSTATUS,
			       &bstatus, 1);
	if (ret != 1) {
		DRM_DEBUG_KMS("Read bstatus from DP/AUX failed (%zd)\n", ret);
		return false;
	}

	return !(bstatus & (DP_BSTATUS_LINK_FAILURE | DP_BSTATUS_REAUTH_REQ));
}

static
int intel_dp_hdcp_capable(struct intel_digital_port *intel_dig_port,
			  bool *hdcp_capable)
{
	ssize_t ret;
	u8 bcaps;

	ret = intel_dp_hdcp_read_bcaps(intel_dig_port, &bcaps);
	if (ret)
		return ret;

	*hdcp_capable = bcaps & DP_BCAPS_HDCP_CAPABLE;
	return 0;
}

struct hdcp2_dp_errata_stream_type {
	u8	msg_id;
	u8	stream_type;
} __packed;

static struct hdcp2_dp_msg_data {
	u8 msg_id;
	u32 offset;
	bool msg_detectable;
	u32 timeout;
	u32 timeout2; /* Added for non_paired situation */
	} hdcp2_msg_data[] = {
		{HDCP_2_2_AKE_INIT, DP_HDCP_2_2_AKE_INIT_OFFSET, false, 0, 0},
		{HDCP_2_2_AKE_SEND_CERT, DP_HDCP_2_2_AKE_SEND_CERT_OFFSET,
				false, HDCP_2_2_CERT_TIMEOUT_MS, 0},
		{HDCP_2_2_AKE_NO_STORED_KM, DP_HDCP_2_2_AKE_NO_STORED_KM_OFFSET,
				false, 0, 0},
		{HDCP_2_2_AKE_STORED_KM, DP_HDCP_2_2_AKE_STORED_KM_OFFSET,
				false, 0, 0},
		{HDCP_2_2_AKE_SEND_HPRIME, DP_HDCP_2_2_AKE_SEND_HPRIME_OFFSET,
				true, HDCP_2_2_HPRIME_PAIRED_TIMEOUT_MS,
				HDCP_2_2_HPRIME_NO_PAIRED_TIMEOUT_MS},
		{HDCP_2_2_AKE_SEND_PAIRING_INFO,
				DP_HDCP_2_2_AKE_SEND_PAIRING_INFO_OFFSET, true,
				HDCP_2_2_PAIRING_TIMEOUT_MS, 0},
		{HDCP_2_2_LC_INIT, DP_HDCP_2_2_LC_INIT_OFFSET, false, 0, 0},
		{HDCP_2_2_LC_SEND_LPRIME, DP_HDCP_2_2_LC_SEND_LPRIME_OFFSET,
				false, HDCP_2_2_DP_LPRIME_TIMEOUT_MS, 0},
		{HDCP_2_2_SKE_SEND_EKS, DP_HDCP_2_2_SKE_SEND_EKS_OFFSET, false,
				0, 0},
		{HDCP_2_2_REP_SEND_RECVID_LIST,
				DP_HDCP_2_2_REP_SEND_RECVID_LIST_OFFSET, true,
				HDCP_2_2_RECVID_LIST_TIMEOUT_MS, 0},
		{HDCP_2_2_REP_SEND_ACK, DP_HDCP_2_2_REP_SEND_ACK_OFFSET, false,
				0, 0},
		{HDCP_2_2_REP_STREAM_MANAGE,
				DP_HDCP_2_2_REP_STREAM_MANAGE_OFFSET, false,
				0, 0},
		{HDCP_2_2_REP_STREAM_READY, DP_HDCP_2_2_REP_STREAM_READY_OFFSET,
				false, HDCP_2_2_STREAM_READY_TIMEOUT_MS, 0},
/* local define to shovel this through the write_2_2 interface */
#define HDCP_2_2_ERRATA_DP_STREAM_TYPE	50
		{HDCP_2_2_ERRATA_DP_STREAM_TYPE,
				DP_HDCP_2_2_REG_STREAM_TYPE_OFFSET, false,
				0, 0},
		};

static inline
int intel_dp_hdcp2_read_rx_status(struct intel_digital_port *intel_dig_port,
				  u8 *rx_status)
{
	ssize_t ret;

	ret = drm_dp_dpcd_read(&intel_dig_port->dp.aux,
			       DP_HDCP_2_2_REG_RXSTATUS_OFFSET, rx_status,
			       HDCP_2_2_DP_RXSTATUS_LEN);
	if (ret != HDCP_2_2_DP_RXSTATUS_LEN) {
		DRM_DEBUG_KMS("Read bstatus from DP/AUX failed (%zd)\n", ret);
		return ret >= 0 ? -EIO : ret;
	}

	return 0;
}

static
int hdcp2_detect_msg_availability(struct intel_digital_port *intel_dig_port,
				  u8 msg_id, bool *msg_ready)
{
	u8 rx_status;
	int ret;

	*msg_ready = false;
	ret = intel_dp_hdcp2_read_rx_status(intel_dig_port, &rx_status);
	if (ret < 0)
		return ret;

	switch (msg_id) {
	case HDCP_2_2_AKE_SEND_HPRIME:
		if (HDCP_2_2_DP_RXSTATUS_H_PRIME(rx_status))
			*msg_ready = true;
		break;
	case HDCP_2_2_AKE_SEND_PAIRING_INFO:
		if (HDCP_2_2_DP_RXSTATUS_PAIRING(rx_status))
			*msg_ready = true;
		break;
	case HDCP_2_2_REP_SEND_RECVID_LIST:
		if (HDCP_2_2_DP_RXSTATUS_READY(rx_status))
			*msg_ready = true;
		break;
	default:
		DRM_ERROR("Unidentified msg_id: %d\n", msg_id);
		return -EINVAL;
	}

	return 0;
}

static ssize_t
intel_dp_hdcp2_wait_for_msg(struct intel_digital_port *intel_dig_port,
			    struct hdcp2_dp_msg_data *hdcp2_msg_data)
{
	struct intel_dp *dp = &intel_dig_port->dp;
	struct intel_hdcp *hdcp = &dp->attached_connector->hdcp;
	u8 msg_id = hdcp2_msg_data->msg_id;
	int ret, timeout;
	bool msg_ready = false;

	if (msg_id == HDCP_2_2_AKE_SEND_HPRIME && !hdcp->is_paired)
		timeout = hdcp2_msg_data->timeout2;
	else
		timeout = hdcp2_msg_data->timeout;

	/*
	 * There is no way to detect the CERT, LPRIME and STREAM_READY
	 * availability. So Wait for timeout and read the msg.
	 */
	if (!hdcp2_msg_data->msg_detectable) {
		mdelay(timeout);
		ret = 0;
	} else {
		/*
		 * As we want to check the msg availability at timeout, Ignoring
		 * the timeout at wait for CP_IRQ.
		 */
		intel_dp_hdcp_wait_for_cp_irq(hdcp, timeout);
		ret = hdcp2_detect_msg_availability(intel_dig_port,
						    msg_id, &msg_ready);
		if (!msg_ready)
			ret = -ETIMEDOUT;
	}

	if (ret)
		DRM_DEBUG_KMS("msg_id %d, ret %d, timeout(mSec): %d\n",
			      hdcp2_msg_data->msg_id, ret, timeout);

	return ret;
}

static struct hdcp2_dp_msg_data *get_hdcp2_dp_msg_data(u8 msg_id)
{
	int i;

	for (i = 0; i < ARRAY_SIZE(hdcp2_msg_data); i++)
		if (hdcp2_msg_data[i].msg_id == msg_id)
			return &hdcp2_msg_data[i];

	return NULL;
}

static
int intel_dp_hdcp2_write_msg(struct intel_digital_port *intel_dig_port,
			     void *buf, size_t size)
{
	struct intel_dp *dp = &intel_dig_port->dp;
	struct intel_hdcp *hdcp = &dp->attached_connector->hdcp;
	unsigned int offset;
	u8 *byte = buf;
	ssize_t ret, bytes_to_write, len;
	struct hdcp2_dp_msg_data *hdcp2_msg_data;

	hdcp2_msg_data = get_hdcp2_dp_msg_data(*byte);
	if (!hdcp2_msg_data)
		return -EINVAL;

	offset = hdcp2_msg_data->offset;

	/* No msg_id in DP HDCP2.2 msgs */
	bytes_to_write = size - 1;
	byte++;

	hdcp->cp_irq_count_cached = atomic_read(&hdcp->cp_irq_count);

	while (bytes_to_write) {
		len = bytes_to_write > DP_AUX_MAX_PAYLOAD_BYTES ?
				DP_AUX_MAX_PAYLOAD_BYTES : bytes_to_write;

		ret = drm_dp_dpcd_write(&intel_dig_port->dp.aux,
					offset, (void *)byte, len);
		if (ret < 0)
			return ret;

		bytes_to_write -= ret;
		byte += ret;
		offset += ret;
	}

	return size;
}

static
ssize_t get_receiver_id_list_size(struct intel_digital_port *intel_dig_port)
{
	u8 rx_info[HDCP_2_2_RXINFO_LEN];
	u32 dev_cnt;
	ssize_t ret;

	ret = drm_dp_dpcd_read(&intel_dig_port->dp.aux,
			       DP_HDCP_2_2_REG_RXINFO_OFFSET,
			       (void *)rx_info, HDCP_2_2_RXINFO_LEN);
	if (ret != HDCP_2_2_RXINFO_LEN)
		return ret >= 0 ? -EIO : ret;

	dev_cnt = (HDCP_2_2_DEV_COUNT_HI(rx_info[0]) << 4 |
		   HDCP_2_2_DEV_COUNT_LO(rx_info[1]));

	if (dev_cnt > HDCP_2_2_MAX_DEVICE_COUNT)
		dev_cnt = HDCP_2_2_MAX_DEVICE_COUNT;

	ret = sizeof(struct hdcp2_rep_send_receiverid_list) -
		HDCP_2_2_RECEIVER_IDS_MAX_LEN +
		(dev_cnt * HDCP_2_2_RECEIVER_ID_LEN);

	return ret;
}

static
int intel_dp_hdcp2_read_msg(struct intel_digital_port *intel_dig_port,
			    u8 msg_id, void *buf, size_t size)
{
	unsigned int offset;
	u8 *byte = buf;
	ssize_t ret, bytes_to_recv, len;
	struct hdcp2_dp_msg_data *hdcp2_msg_data;

	hdcp2_msg_data = get_hdcp2_dp_msg_data(msg_id);
	if (!hdcp2_msg_data)
		return -EINVAL;
	offset = hdcp2_msg_data->offset;

	ret = intel_dp_hdcp2_wait_for_msg(intel_dig_port, hdcp2_msg_data);
	if (ret < 0)
		return ret;

	if (msg_id == HDCP_2_2_REP_SEND_RECVID_LIST) {
		ret = get_receiver_id_list_size(intel_dig_port);
		if (ret < 0)
			return ret;

		size = ret;
	}
	bytes_to_recv = size - 1;

	/* DP adaptation msgs has no msg_id */
	byte++;

	while (bytes_to_recv) {
		len = bytes_to_recv > DP_AUX_MAX_PAYLOAD_BYTES ?
		      DP_AUX_MAX_PAYLOAD_BYTES : bytes_to_recv;

		ret = drm_dp_dpcd_read(&intel_dig_port->dp.aux, offset,
				       (void *)byte, len);
		if (ret < 0) {
			DRM_DEBUG_KMS("msg_id %d, ret %zd\n", msg_id, ret);
			return ret;
		}

		bytes_to_recv -= ret;
		byte += ret;
		offset += ret;
	}
	byte = buf;
	*byte = msg_id;

	return size;
}

static
int intel_dp_hdcp2_config_stream_type(struct intel_digital_port *intel_dig_port,
				      bool is_repeater, u8 content_type)
{
	struct hdcp2_dp_errata_stream_type stream_type_msg;

	if (is_repeater)
		return 0;

	/*
	 * Errata for DP: As Stream type is used for encryption, Receiver
	 * should be communicated with stream type for the decryption of the
	 * content.
	 * Repeater will be communicated with stream type as a part of it's
	 * auth later in time.
	 */
	stream_type_msg.msg_id = HDCP_2_2_ERRATA_DP_STREAM_TYPE;
	stream_type_msg.stream_type = content_type;

	return intel_dp_hdcp2_write_msg(intel_dig_port, &stream_type_msg,
					sizeof(stream_type_msg));
}

static
int intel_dp_hdcp2_check_link(struct intel_digital_port *intel_dig_port)
{
	u8 rx_status;
	int ret;

	ret = intel_dp_hdcp2_read_rx_status(intel_dig_port, &rx_status);
	if (ret)
		return ret;

	if (HDCP_2_2_DP_RXSTATUS_REAUTH_REQ(rx_status))
		ret = HDCP_REAUTH_REQUEST;
	else if (HDCP_2_2_DP_RXSTATUS_LINK_FAILED(rx_status))
		ret = HDCP_LINK_INTEGRITY_FAILURE;
	else if (HDCP_2_2_DP_RXSTATUS_READY(rx_status))
		ret = HDCP_TOPOLOGY_CHANGE;

	return ret;
}

static
int intel_dp_hdcp2_capable(struct intel_digital_port *intel_dig_port,
			   bool *capable)
{
	u8 rx_caps[3];
	int ret;

	*capable = false;
	ret = drm_dp_dpcd_read(&intel_dig_port->dp.aux,
			       DP_HDCP_2_2_REG_RX_CAPS_OFFSET,
			       rx_caps, HDCP_2_2_RXCAPS_LEN);
	if (ret != HDCP_2_2_RXCAPS_LEN)
		return ret >= 0 ? -EIO : ret;

	if (rx_caps[0] == HDCP_2_2_RX_CAPS_VERSION_VAL &&
	    HDCP_2_2_DP_HDCP_CAPABLE(rx_caps[2]))
		*capable = true;

	return 0;
}

static const struct intel_hdcp_shim intel_dp_hdcp_shim = {
	.write_an_aksv = intel_dp_hdcp_write_an_aksv,
	.read_bksv = intel_dp_hdcp_read_bksv,
	.read_bstatus = intel_dp_hdcp_read_bstatus,
	.repeater_present = intel_dp_hdcp_repeater_present,
	.read_ri_prime = intel_dp_hdcp_read_ri_prime,
	.read_ksv_ready = intel_dp_hdcp_read_ksv_ready,
	.read_ksv_fifo = intel_dp_hdcp_read_ksv_fifo,
	.read_v_prime_part = intel_dp_hdcp_read_v_prime_part,
	.toggle_signalling = intel_dp_hdcp_toggle_signalling,
	.check_link = intel_dp_hdcp_check_link,
	.hdcp_capable = intel_dp_hdcp_capable,
	.write_2_2_msg = intel_dp_hdcp2_write_msg,
	.read_2_2_msg = intel_dp_hdcp2_read_msg,
	.config_stream_type = intel_dp_hdcp2_config_stream_type,
	.check_2_2_link = intel_dp_hdcp2_check_link,
	.hdcp_2_2_capable = intel_dp_hdcp2_capable,
	.protocol = HDCP_PROTOCOL_DP,
};

static void intel_edp_panel_vdd_sanitize(struct intel_dp *intel_dp)
{
	struct drm_i915_private *dev_priv = dp_to_i915(intel_dp);
	struct intel_digital_port *dig_port = dp_to_dig_port(intel_dp);

	lockdep_assert_held(&dev_priv->pps_mutex);

	if (!edp_have_panel_vdd(intel_dp))
		return;

	/*
	 * The VDD bit needs a power domain reference, so if the bit is
	 * already enabled when we boot or resume, grab this reference and
	 * schedule a vdd off, so we don't hold on to the reference
	 * indefinitely.
	 */
	DRM_DEBUG_KMS("VDD left on by BIOS, adjusting state tracking\n");
	intel_display_power_get(dev_priv, intel_aux_power_domain(dig_port));

	edp_panel_vdd_schedule_off(intel_dp);
}

static enum pipe vlv_active_pipe(struct intel_dp *intel_dp)
{
	struct drm_i915_private *dev_priv = dp_to_i915(intel_dp);
	struct intel_encoder *encoder = &dp_to_dig_port(intel_dp)->base;
	enum pipe pipe;

	if (intel_dp_port_enabled(dev_priv, intel_dp->output_reg,
				  encoder->port, &pipe))
		return pipe;

	return INVALID_PIPE;
}

void intel_dp_encoder_reset(struct drm_encoder *encoder)
{
	struct drm_i915_private *dev_priv = to_i915(encoder->dev);
	struct intel_dp *intel_dp = enc_to_intel_dp(encoder);
	struct intel_lspcon *lspcon = dp_to_lspcon(intel_dp);
	intel_wakeref_t wakeref;

	if (!HAS_DDI(dev_priv))
		intel_dp->DP = I915_READ(intel_dp->output_reg);

	if (lspcon->active)
		lspcon_resume(lspcon);

	intel_dp->reset_link_params = true;

	if (!IS_VALLEYVIEW(dev_priv) && !IS_CHERRYVIEW(dev_priv) &&
	    !intel_dp_is_edp(intel_dp))
		return;

	with_pps_lock(intel_dp, wakeref) {
		if (IS_VALLEYVIEW(dev_priv) || IS_CHERRYVIEW(dev_priv))
			intel_dp->active_pipe = vlv_active_pipe(intel_dp);

		if (intel_dp_is_edp(intel_dp)) {
			/*
			 * Reinit the power sequencer, in case BIOS did
			 * something nasty with it.
			 */
			intel_dp_pps_init(intel_dp);
			intel_edp_panel_vdd_sanitize(intel_dp);
		}
	}
}

static const struct drm_connector_funcs intel_dp_connector_funcs = {
	.force = intel_dp_force,
	.fill_modes = drm_helper_probe_single_connector_modes,
	.atomic_get_property = intel_digital_connector_atomic_get_property,
	.atomic_set_property = intel_digital_connector_atomic_set_property,
	.late_register = intel_dp_connector_register,
	.early_unregister = intel_dp_connector_unregister,
	.destroy = intel_connector_destroy,
	.atomic_destroy_state = drm_atomic_helper_connector_destroy_state,
	.atomic_duplicate_state = intel_digital_connector_duplicate_state,
};

static const struct drm_connector_helper_funcs intel_dp_connector_helper_funcs = {
	.detect_ctx = intel_dp_detect,
	.get_modes = intel_dp_get_modes,
	.mode_valid = intel_dp_mode_valid,
	.atomic_check = intel_digital_connector_atomic_check,
};

static const struct drm_encoder_funcs intel_dp_enc_funcs = {
	.reset = intel_dp_encoder_reset,
	.destroy = intel_dp_encoder_destroy,
};

enum irqreturn
intel_dp_hpd_pulse(struct intel_digital_port *intel_dig_port, bool long_hpd)
{
	struct intel_dp *intel_dp = &intel_dig_port->dp;

	if (long_hpd && intel_dig_port->base.type == INTEL_OUTPUT_EDP) {
		/*
		 * vdd off can generate a long pulse on eDP which
		 * would require vdd on to handle it, and thus we
		 * would end up in an endless cycle of
		 * "vdd off -> long hpd -> vdd on -> detect -> vdd off -> ..."
		 */
		DRM_DEBUG_KMS("ignoring long hpd on eDP port %c\n",
			      port_name(intel_dig_port->base.port));
		return IRQ_HANDLED;
	}

	DRM_DEBUG_KMS("got hpd irq on port %c - %s\n",
		      port_name(intel_dig_port->base.port),
		      long_hpd ? "long" : "short");

	if (long_hpd) {
		intel_dp->reset_link_params = true;
		return IRQ_NONE;
	}

	if (intel_dp->is_mst) {
		if (intel_dp_check_mst_status(intel_dp) == -EINVAL) {
			/*
			 * If we were in MST mode, and device is not
			 * there, get out of MST mode
			 */
			DRM_DEBUG_KMS("MST device may have disappeared %d vs %d\n",
				      intel_dp->is_mst, intel_dp->mst_mgr.mst_state);
			intel_dp->is_mst = false;
			drm_dp_mst_topology_mgr_set_mst(&intel_dp->mst_mgr,
							intel_dp->is_mst);

			return IRQ_NONE;
		}
	}

	if (!intel_dp->is_mst) {
		bool handled;

		handled = intel_dp_short_pulse(intel_dp);

		if (!handled)
			return IRQ_NONE;
	}

	return IRQ_HANDLED;
}

/* check the VBT to see whether the eDP is on another port */
bool intel_dp_is_port_edp(struct drm_i915_private *dev_priv, enum port port)
{
	/*
	 * eDP not supported on g4x. so bail out early just
	 * for a bit extra safety in case the VBT is bonkers.
	 */
	if (INTEL_GEN(dev_priv) < 5)
		return false;

	if (INTEL_GEN(dev_priv) < 9 && port == PORT_A)
		return true;

	return intel_bios_is_port_edp(dev_priv, port);
}

static void
intel_dp_add_properties(struct intel_dp *intel_dp, struct drm_connector *connector)
{
	struct drm_i915_private *dev_priv = to_i915(connector->dev);
	enum port port = dp_to_dig_port(intel_dp)->base.port;

	if (!IS_G4X(dev_priv) && port != PORT_A)
		intel_attach_force_audio_property(connector);

	intel_attach_broadcast_rgb_property(connector);
	if (HAS_GMCH(dev_priv))
		drm_connector_attach_max_bpc_property(connector, 6, 10);
	else if (INTEL_GEN(dev_priv) >= 5)
		drm_connector_attach_max_bpc_property(connector, 6, 12);

	if (intel_dp_is_edp(intel_dp)) {
		u32 allowed_scalers;

		allowed_scalers = BIT(DRM_MODE_SCALE_ASPECT) | BIT(DRM_MODE_SCALE_FULLSCREEN);
		if (!HAS_GMCH(dev_priv))
			allowed_scalers |= BIT(DRM_MODE_SCALE_CENTER);

		drm_connector_attach_scaling_mode_property(connector, allowed_scalers);

		connector->state->scaling_mode = DRM_MODE_SCALE_ASPECT;

	}
}

static void intel_dp_init_panel_power_timestamps(struct intel_dp *intel_dp)
{
	intel_dp->panel_power_off_time = ktime_get_boottime();
	intel_dp->last_power_on = jiffies;
	intel_dp->last_backlight_off = jiffies;
}

static void
intel_pps_readout_hw_state(struct intel_dp *intel_dp, struct edp_power_seq *seq)
{
	struct drm_i915_private *dev_priv = dp_to_i915(intel_dp);
	u32 pp_on, pp_off, pp_ctl;
	struct pps_registers regs;

	intel_pps_get_registers(intel_dp, &regs);

	pp_ctl = ironlake_get_pp_control(intel_dp);

	/* Ensure PPS is unlocked */
	if (!HAS_DDI(dev_priv))
		I915_WRITE(regs.pp_ctrl, pp_ctl);

	pp_on = I915_READ(regs.pp_on);
	pp_off = I915_READ(regs.pp_off);

	/* Pull timing values out of registers */
	seq->t1_t3 = REG_FIELD_GET(PANEL_POWER_UP_DELAY_MASK, pp_on);
	seq->t8 = REG_FIELD_GET(PANEL_LIGHT_ON_DELAY_MASK, pp_on);
	seq->t9 = REG_FIELD_GET(PANEL_LIGHT_OFF_DELAY_MASK, pp_off);
	seq->t10 = REG_FIELD_GET(PANEL_POWER_DOWN_DELAY_MASK, pp_off);

	if (i915_mmio_reg_valid(regs.pp_div)) {
		u32 pp_div;

		pp_div = I915_READ(regs.pp_div);

		seq->t11_t12 = REG_FIELD_GET(PANEL_POWER_CYCLE_DELAY_MASK, pp_div) * 1000;
	} else {
		seq->t11_t12 = REG_FIELD_GET(BXT_POWER_CYCLE_DELAY_MASK, pp_ctl) * 1000;
	}
}

static void
intel_pps_dump_state(const char *state_name, const struct edp_power_seq *seq)
{
	DRM_DEBUG_KMS("%s t1_t3 %d t8 %d t9 %d t10 %d t11_t12 %d\n",
		      state_name,
		      seq->t1_t3, seq->t8, seq->t9, seq->t10, seq->t11_t12);
}

static void
intel_pps_verify_state(struct intel_dp *intel_dp)
{
	struct edp_power_seq hw;
	struct edp_power_seq *sw = &intel_dp->pps_delays;

	intel_pps_readout_hw_state(intel_dp, &hw);

	if (hw.t1_t3 != sw->t1_t3 || hw.t8 != sw->t8 || hw.t9 != sw->t9 ||
	    hw.t10 != sw->t10 || hw.t11_t12 != sw->t11_t12) {
		DRM_ERROR("PPS state mismatch\n");
		intel_pps_dump_state("sw", sw);
		intel_pps_dump_state("hw", &hw);
	}
}

static void
intel_dp_init_panel_power_sequencer(struct intel_dp *intel_dp)
{
	struct drm_i915_private *dev_priv = dp_to_i915(intel_dp);
	struct edp_power_seq cur, vbt, spec,
		*final = &intel_dp->pps_delays;

	lockdep_assert_held(&dev_priv->pps_mutex);

	/* already initialized? */
	if (final->t11_t12 != 0)
		return;

	intel_pps_readout_hw_state(intel_dp, &cur);

	intel_pps_dump_state("cur", &cur);

	vbt = dev_priv->vbt.edp.pps;
	/* On Toshiba Satellite P50-C-18C system the VBT T12 delay
	 * of 500ms appears to be too short. Ocassionally the panel
	 * just fails to power back on. Increasing the delay to 800ms
	 * seems sufficient to avoid this problem.
	 */
	if (dev_priv->quirks & QUIRK_INCREASE_T12_DELAY) {
		vbt.t11_t12 = max_t(u16, vbt.t11_t12, 1300 * 10);
		DRM_DEBUG_KMS("Increasing T12 panel delay as per the quirk to %d\n",
			      vbt.t11_t12);
	}
	/* T11_T12 delay is special and actually in units of 100ms, but zero
	 * based in the hw (so we need to add 100 ms). But the sw vbt
	 * table multiplies it with 1000 to make it in units of 100usec,
	 * too. */
	vbt.t11_t12 += 100 * 10;

	/* Upper limits from eDP 1.3 spec. Note that we use the clunky units of
	 * our hw here, which are all in 100usec. */
	spec.t1_t3 = 210 * 10;
	spec.t8 = 50 * 10; /* no limit for t8, use t7 instead */
	spec.t9 = 50 * 10; /* no limit for t9, make it symmetric with t8 */
	spec.t10 = 500 * 10;
	/* This one is special and actually in units of 100ms, but zero
	 * based in the hw (so we need to add 100 ms). But the sw vbt
	 * table multiplies it with 1000 to make it in units of 100usec,
	 * too. */
	spec.t11_t12 = (510 + 100) * 10;

	intel_pps_dump_state("vbt", &vbt);

	/* Use the max of the register settings and vbt. If both are
	 * unset, fall back to the spec limits. */
#define assign_final(field)	final->field = (max(cur.field, vbt.field) == 0 ? \
				       spec.field : \
				       max(cur.field, vbt.field))
	assign_final(t1_t3);
	assign_final(t8);
	assign_final(t9);
	assign_final(t10);
	assign_final(t11_t12);
#undef assign_final

#define get_delay(field)	(DIV_ROUND_UP(final->field, 10))
	intel_dp->panel_power_up_delay = get_delay(t1_t3);
	intel_dp->backlight_on_delay = get_delay(t8);
	intel_dp->backlight_off_delay = get_delay(t9);
	intel_dp->panel_power_down_delay = get_delay(t10);
	intel_dp->panel_power_cycle_delay = get_delay(t11_t12);
#undef get_delay

	DRM_DEBUG_KMS("panel power up delay %d, power down delay %d, power cycle delay %d\n",
		      intel_dp->panel_power_up_delay, intel_dp->panel_power_down_delay,
		      intel_dp->panel_power_cycle_delay);

	DRM_DEBUG_KMS("backlight on delay %d, off delay %d\n",
		      intel_dp->backlight_on_delay, intel_dp->backlight_off_delay);

	/*
	 * We override the HW backlight delays to 1 because we do manual waits
	 * on them. For T8, even BSpec recommends doing it. For T9, if we
	 * don't do this, we'll end up waiting for the backlight off delay
	 * twice: once when we do the manual sleep, and once when we disable
	 * the panel and wait for the PP_STATUS bit to become zero.
	 */
	final->t8 = 1;
	final->t9 = 1;

	/*
	 * HW has only a 100msec granularity for t11_t12 so round it up
	 * accordingly.
	 */
	final->t11_t12 = roundup(final->t11_t12, 100 * 10);
}

static void
intel_dp_init_panel_power_sequencer_registers(struct intel_dp *intel_dp,
					      bool force_disable_vdd)
{
	struct drm_i915_private *dev_priv = dp_to_i915(intel_dp);
	u32 pp_on, pp_off, port_sel = 0;
	int div = dev_priv->rawclk_freq / 1000;
	struct pps_registers regs;
	enum port port = dp_to_dig_port(intel_dp)->base.port;
	const struct edp_power_seq *seq = &intel_dp->pps_delays;

	lockdep_assert_held(&dev_priv->pps_mutex);

	intel_pps_get_registers(intel_dp, &regs);

	/*
	 * On some VLV machines the BIOS can leave the VDD
	 * enabled even on power sequencers which aren't
	 * hooked up to any port. This would mess up the
	 * power domain tracking the first time we pick
	 * one of these power sequencers for use since
	 * edp_panel_vdd_on() would notice that the VDD was
	 * already on and therefore wouldn't grab the power
	 * domain reference. Disable VDD first to avoid this.
	 * This also avoids spuriously turning the VDD on as
	 * soon as the new power sequencer gets initialized.
	 */
	if (force_disable_vdd) {
		u32 pp = ironlake_get_pp_control(intel_dp);

		WARN(pp & PANEL_POWER_ON, "Panel power already on\n");

		if (pp & EDP_FORCE_VDD)
			DRM_DEBUG_KMS("VDD already on, disabling first\n");

		pp &= ~EDP_FORCE_VDD;

		I915_WRITE(regs.pp_ctrl, pp);
	}

	pp_on = REG_FIELD_PREP(PANEL_POWER_UP_DELAY_MASK, seq->t1_t3) |
		REG_FIELD_PREP(PANEL_LIGHT_ON_DELAY_MASK, seq->t8);
	pp_off = REG_FIELD_PREP(PANEL_LIGHT_OFF_DELAY_MASK, seq->t9) |
		REG_FIELD_PREP(PANEL_POWER_DOWN_DELAY_MASK, seq->t10);

	/* Haswell doesn't have any port selection bits for the panel
	 * power sequencer any more. */
	if (IS_VALLEYVIEW(dev_priv) || IS_CHERRYVIEW(dev_priv)) {
		port_sel = PANEL_PORT_SELECT_VLV(port);
	} else if (HAS_PCH_IBX(dev_priv) || HAS_PCH_CPT(dev_priv)) {
		switch (port) {
		case PORT_A:
			port_sel = PANEL_PORT_SELECT_DPA;
			break;
		case PORT_C:
			port_sel = PANEL_PORT_SELECT_DPC;
			break;
		case PORT_D:
			port_sel = PANEL_PORT_SELECT_DPD;
			break;
		default:
			MISSING_CASE(port);
			break;
		}
	}

	pp_on |= port_sel;

	I915_WRITE(regs.pp_on, pp_on);
	I915_WRITE(regs.pp_off, pp_off);

	/*
	 * Compute the divisor for the pp clock, simply match the Bspec formula.
	 */
	if (i915_mmio_reg_valid(regs.pp_div)) {
		I915_WRITE(regs.pp_div,
			   REG_FIELD_PREP(PP_REFERENCE_DIVIDER_MASK, (100 * div) / 2 - 1) |
			   REG_FIELD_PREP(PANEL_POWER_CYCLE_DELAY_MASK, DIV_ROUND_UP(seq->t11_t12, 1000)));
	} else {
		u32 pp_ctl;

		pp_ctl = I915_READ(regs.pp_ctrl);
		pp_ctl &= ~BXT_POWER_CYCLE_DELAY_MASK;
		pp_ctl |= REG_FIELD_PREP(BXT_POWER_CYCLE_DELAY_MASK, DIV_ROUND_UP(seq->t11_t12, 1000));
		I915_WRITE(regs.pp_ctrl, pp_ctl);
	}

	DRM_DEBUG_KMS("panel power sequencer register settings: PP_ON %#x, PP_OFF %#x, PP_DIV %#x\n",
		      I915_READ(regs.pp_on),
		      I915_READ(regs.pp_off),
		      i915_mmio_reg_valid(regs.pp_div) ?
		      I915_READ(regs.pp_div) :
		      (I915_READ(regs.pp_ctrl) & BXT_POWER_CYCLE_DELAY_MASK));
}

static void intel_dp_pps_init(struct intel_dp *intel_dp)
{
	struct drm_i915_private *dev_priv = dp_to_i915(intel_dp);

	if (IS_VALLEYVIEW(dev_priv) || IS_CHERRYVIEW(dev_priv)) {
		vlv_initial_power_sequencer_setup(intel_dp);
	} else {
		intel_dp_init_panel_power_sequencer(intel_dp);
		intel_dp_init_panel_power_sequencer_registers(intel_dp, false);
	}
}

/**
 * intel_dp_set_drrs_state - program registers for RR switch to take effect
 * @dev_priv: i915 device
 * @crtc_state: a pointer to the active intel_crtc_state
 * @refresh_rate: RR to be programmed
 *
 * This function gets called when refresh rate (RR) has to be changed from
 * one frequency to another. Switches can be between high and low RR
 * supported by the panel or to any other RR based on media playback (in
 * this case, RR value needs to be passed from user space).
 *
 * The caller of this function needs to take a lock on dev_priv->drrs.
 */
static void intel_dp_set_drrs_state(struct drm_i915_private *dev_priv,
				    const struct intel_crtc_state *crtc_state,
				    int refresh_rate)
{
	struct intel_dp *intel_dp = dev_priv->drrs.dp;
	struct intel_crtc *intel_crtc = to_intel_crtc(crtc_state->base.crtc);
	enum drrs_refresh_rate_type index = DRRS_HIGH_RR;

	if (refresh_rate <= 0) {
		DRM_DEBUG_KMS("Refresh rate should be positive non-zero.\n");
		return;
	}

	if (intel_dp == NULL) {
		DRM_DEBUG_KMS("DRRS not supported.\n");
		return;
	}

	if (!intel_crtc) {
		DRM_DEBUG_KMS("DRRS: intel_crtc not initialized\n");
		return;
	}

	if (dev_priv->drrs.type < SEAMLESS_DRRS_SUPPORT) {
		DRM_DEBUG_KMS("Only Seamless DRRS supported.\n");
		return;
	}

	if (intel_dp->attached_connector->panel.downclock_mode->vrefresh ==
			refresh_rate)
		index = DRRS_LOW_RR;

	if (index == dev_priv->drrs.refresh_rate_type) {
		DRM_DEBUG_KMS(
			"DRRS requested for previously set RR...ignoring\n");
		return;
	}

	if (!crtc_state->base.active) {
		DRM_DEBUG_KMS("eDP encoder disabled. CRTC not Active\n");
		return;
	}

	if (INTEL_GEN(dev_priv) >= 8 && !IS_CHERRYVIEW(dev_priv)) {
		switch (index) {
		case DRRS_HIGH_RR:
			intel_dp_set_m_n(crtc_state, M1_N1);
			break;
		case DRRS_LOW_RR:
			intel_dp_set_m_n(crtc_state, M2_N2);
			break;
		case DRRS_MAX_RR:
		default:
			DRM_ERROR("Unsupported refreshrate type\n");
		}
	} else if (INTEL_GEN(dev_priv) > 6) {
		i915_reg_t reg = PIPECONF(crtc_state->cpu_transcoder);
		u32 val;

		val = I915_READ(reg);
		if (index > DRRS_HIGH_RR) {
			if (IS_VALLEYVIEW(dev_priv) || IS_CHERRYVIEW(dev_priv))
				val |= PIPECONF_EDP_RR_MODE_SWITCH_VLV;
			else
				val |= PIPECONF_EDP_RR_MODE_SWITCH;
		} else {
			if (IS_VALLEYVIEW(dev_priv) || IS_CHERRYVIEW(dev_priv))
				val &= ~PIPECONF_EDP_RR_MODE_SWITCH_VLV;
			else
				val &= ~PIPECONF_EDP_RR_MODE_SWITCH;
		}
		I915_WRITE(reg, val);
	}

	dev_priv->drrs.refresh_rate_type = index;

	DRM_DEBUG_KMS("eDP Refresh Rate set to : %dHz\n", refresh_rate);
}

/**
 * intel_edp_drrs_enable - init drrs struct if supported
 * @intel_dp: DP struct
 * @crtc_state: A pointer to the active crtc state.
 *
 * Initializes frontbuffer_bits and drrs.dp
 */
void intel_edp_drrs_enable(struct intel_dp *intel_dp,
			   const struct intel_crtc_state *crtc_state)
{
	struct drm_i915_private *dev_priv = dp_to_i915(intel_dp);

	if (!crtc_state->has_drrs) {
		DRM_DEBUG_KMS("Panel doesn't support DRRS\n");
		return;
	}

	if (dev_priv->psr.enabled) {
		DRM_DEBUG_KMS("PSR enabled. Not enabling DRRS.\n");
		return;
	}

	mutex_lock(&dev_priv->drrs.mutex);
	if (dev_priv->drrs.dp) {
		DRM_DEBUG_KMS("DRRS already enabled\n");
		goto unlock;
	}

	dev_priv->drrs.busy_frontbuffer_bits = 0;

	dev_priv->drrs.dp = intel_dp;

unlock:
	mutex_unlock(&dev_priv->drrs.mutex);
}

/**
 * intel_edp_drrs_disable - Disable DRRS
 * @intel_dp: DP struct
 * @old_crtc_state: Pointer to old crtc_state.
 *
 */
void intel_edp_drrs_disable(struct intel_dp *intel_dp,
			    const struct intel_crtc_state *old_crtc_state)
{
	struct drm_i915_private *dev_priv = dp_to_i915(intel_dp);

	if (!old_crtc_state->has_drrs)
		return;

	mutex_lock(&dev_priv->drrs.mutex);
	if (!dev_priv->drrs.dp) {
		mutex_unlock(&dev_priv->drrs.mutex);
		return;
	}

	if (dev_priv->drrs.refresh_rate_type == DRRS_LOW_RR)
		intel_dp_set_drrs_state(dev_priv, old_crtc_state,
			intel_dp->attached_connector->panel.fixed_mode->vrefresh);

	dev_priv->drrs.dp = NULL;
	mutex_unlock(&dev_priv->drrs.mutex);

	cancel_delayed_work_sync(&dev_priv->drrs.work);
}

static void intel_edp_drrs_downclock_work(struct work_struct *work)
{
	struct drm_i915_private *dev_priv =
		container_of(work, typeof(*dev_priv), drrs.work.work);
	struct intel_dp *intel_dp;

	mutex_lock(&dev_priv->drrs.mutex);

	intel_dp = dev_priv->drrs.dp;

	if (!intel_dp)
		goto unlock;

	/*
	 * The delayed work can race with an invalidate hence we need to
	 * recheck.
	 */

	if (dev_priv->drrs.busy_frontbuffer_bits)
		goto unlock;

	if (dev_priv->drrs.refresh_rate_type != DRRS_LOW_RR) {
		struct drm_crtc *crtc = dp_to_dig_port(intel_dp)->base.base.crtc;

		intel_dp_set_drrs_state(dev_priv, to_intel_crtc(crtc)->config,
			intel_dp->attached_connector->panel.downclock_mode->vrefresh);
	}

unlock:
	mutex_unlock(&dev_priv->drrs.mutex);
}

/**
 * intel_edp_drrs_invalidate - Disable Idleness DRRS
 * @dev_priv: i915 device
 * @frontbuffer_bits: frontbuffer plane tracking bits
 *
 * This function gets called everytime rendering on the given planes start.
 * Hence DRRS needs to be Upclocked, i.e. (LOW_RR -> HIGH_RR).
 *
 * Dirty frontbuffers relevant to DRRS are tracked in busy_frontbuffer_bits.
 */
void intel_edp_drrs_invalidate(struct drm_i915_private *dev_priv,
			       unsigned int frontbuffer_bits)
{
	struct drm_crtc *crtc;
	enum pipe pipe;

	if (dev_priv->drrs.type == DRRS_NOT_SUPPORTED)
		return;

	cancel_delayed_work(&dev_priv->drrs.work);

	mutex_lock(&dev_priv->drrs.mutex);
	if (!dev_priv->drrs.dp) {
		mutex_unlock(&dev_priv->drrs.mutex);
		return;
	}

	crtc = dp_to_dig_port(dev_priv->drrs.dp)->base.base.crtc;
	pipe = to_intel_crtc(crtc)->pipe;

	frontbuffer_bits &= INTEL_FRONTBUFFER_ALL_MASK(pipe);
	dev_priv->drrs.busy_frontbuffer_bits |= frontbuffer_bits;

	/* invalidate means busy screen hence upclock */
	if (frontbuffer_bits && dev_priv->drrs.refresh_rate_type == DRRS_LOW_RR)
		intel_dp_set_drrs_state(dev_priv, to_intel_crtc(crtc)->config,
			dev_priv->drrs.dp->attached_connector->panel.fixed_mode->vrefresh);

	mutex_unlock(&dev_priv->drrs.mutex);
}

/**
 * intel_edp_drrs_flush - Restart Idleness DRRS
 * @dev_priv: i915 device
 * @frontbuffer_bits: frontbuffer plane tracking bits
 *
 * This function gets called every time rendering on the given planes has
 * completed or flip on a crtc is completed. So DRRS should be upclocked
 * (LOW_RR -> HIGH_RR). And also Idleness detection should be started again,
 * if no other planes are dirty.
 *
 * Dirty frontbuffers relevant to DRRS are tracked in busy_frontbuffer_bits.
 */
void intel_edp_drrs_flush(struct drm_i915_private *dev_priv,
			  unsigned int frontbuffer_bits)
{
	struct drm_crtc *crtc;
	enum pipe pipe;

	if (dev_priv->drrs.type == DRRS_NOT_SUPPORTED)
		return;

	cancel_delayed_work(&dev_priv->drrs.work);

	mutex_lock(&dev_priv->drrs.mutex);
	if (!dev_priv->drrs.dp) {
		mutex_unlock(&dev_priv->drrs.mutex);
		return;
	}

	crtc = dp_to_dig_port(dev_priv->drrs.dp)->base.base.crtc;
	pipe = to_intel_crtc(crtc)->pipe;

	frontbuffer_bits &= INTEL_FRONTBUFFER_ALL_MASK(pipe);
	dev_priv->drrs.busy_frontbuffer_bits &= ~frontbuffer_bits;

	/* flush means busy screen hence upclock */
	if (frontbuffer_bits && dev_priv->drrs.refresh_rate_type == DRRS_LOW_RR)
		intel_dp_set_drrs_state(dev_priv, to_intel_crtc(crtc)->config,
				dev_priv->drrs.dp->attached_connector->panel.fixed_mode->vrefresh);

	/*
	 * flush also means no more activity hence schedule downclock, if all
	 * other fbs are quiescent too
	 */
	if (!dev_priv->drrs.busy_frontbuffer_bits)
		schedule_delayed_work(&dev_priv->drrs.work,
				msecs_to_jiffies(1000));
	mutex_unlock(&dev_priv->drrs.mutex);
}

/**
 * DOC: Display Refresh Rate Switching (DRRS)
 *
 * Display Refresh Rate Switching (DRRS) is a power conservation feature
 * which enables swtching between low and high refresh rates,
 * dynamically, based on the usage scenario. This feature is applicable
 * for internal panels.
 *
 * Indication that the panel supports DRRS is given by the panel EDID, which
 * would list multiple refresh rates for one resolution.
 *
 * DRRS is of 2 types - static and seamless.
 * Static DRRS involves changing refresh rate (RR) by doing a full modeset
 * (may appear as a blink on screen) and is used in dock-undock scenario.
 * Seamless DRRS involves changing RR without any visual effect to the user
 * and can be used during normal system usage. This is done by programming
 * certain registers.
 *
 * Support for static/seamless DRRS may be indicated in the VBT based on
 * inputs from the panel spec.
 *
 * DRRS saves power by switching to low RR based on usage scenarios.
 *
 * The implementation is based on frontbuffer tracking implementation.  When
 * there is a disturbance on the screen triggered by user activity or a periodic
 * system activity, DRRS is disabled (RR is changed to high RR).  When there is
 * no movement on screen, after a timeout of 1 second, a switch to low RR is
 * made.
 *
 * For integration with frontbuffer tracking code, intel_edp_drrs_invalidate()
 * and intel_edp_drrs_flush() are called.
 *
 * DRRS can be further extended to support other internal panels and also
 * the scenario of video playback wherein RR is set based on the rate
 * requested by userspace.
 */

/**
 * intel_dp_drrs_init - Init basic DRRS work and mutex.
 * @connector: eDP connector
 * @fixed_mode: preferred mode of panel
 *
 * This function is  called only once at driver load to initialize basic
 * DRRS stuff.
 *
 * Returns:
 * Downclock mode if panel supports it, else return NULL.
 * DRRS support is determined by the presence of downclock mode (apart
 * from VBT setting).
 */
static struct drm_display_mode *
intel_dp_drrs_init(struct intel_connector *connector,
		   struct drm_display_mode *fixed_mode)
{
	struct drm_i915_private *dev_priv = to_i915(connector->base.dev);
	struct drm_display_mode *downclock_mode = NULL;

	INIT_DELAYED_WORK(&dev_priv->drrs.work, intel_edp_drrs_downclock_work);
	mutex_init(&dev_priv->drrs.mutex);

	if (INTEL_GEN(dev_priv) <= 6) {
		DRM_DEBUG_KMS("DRRS supported for Gen7 and above\n");
		return NULL;
	}

	if (dev_priv->vbt.drrs_type != SEAMLESS_DRRS_SUPPORT) {
		DRM_DEBUG_KMS("VBT doesn't support DRRS\n");
		return NULL;
	}

	downclock_mode = intel_panel_edid_downclock_mode(connector, fixed_mode);
	if (!downclock_mode) {
		DRM_DEBUG_KMS("Downclock mode is not found. DRRS not supported\n");
		return NULL;
	}

	dev_priv->drrs.type = dev_priv->vbt.drrs_type;

	dev_priv->drrs.refresh_rate_type = DRRS_HIGH_RR;
	DRM_DEBUG_KMS("seamless DRRS supported for eDP panel.\n");
	return downclock_mode;
}

static bool intel_edp_init_connector(struct intel_dp *intel_dp,
				     struct intel_connector *intel_connector)
{
	struct drm_i915_private *dev_priv = dp_to_i915(intel_dp);
	struct drm_device *dev = &dev_priv->drm;
	struct drm_connector *connector = &intel_connector->base;
	struct drm_display_mode *fixed_mode = NULL;
	struct drm_display_mode *downclock_mode = NULL;
	bool has_dpcd;
	enum pipe pipe = INVALID_PIPE;
	intel_wakeref_t wakeref;
	struct edid *edid;

	if (!intel_dp_is_edp(intel_dp))
		return true;

	INIT_DELAYED_WORK(&intel_dp->panel_vdd_work, edp_panel_vdd_work);

	/*
	 * On IBX/CPT we may get here with LVDS already registered. Since the
	 * driver uses the only internal power sequencer available for both
	 * eDP and LVDS bail out early in this case to prevent interfering
	 * with an already powered-on LVDS power sequencer.
	 */
	if (intel_get_lvds_encoder(dev_priv)) {
		WARN_ON(!(HAS_PCH_IBX(dev_priv) || HAS_PCH_CPT(dev_priv)));
		DRM_INFO("LVDS was detected, not registering eDP\n");

		return false;
	}

	with_pps_lock(intel_dp, wakeref) {
		intel_dp_init_panel_power_timestamps(intel_dp);
		intel_dp_pps_init(intel_dp);
		intel_edp_panel_vdd_sanitize(intel_dp);
	}

	/* Cache DPCD and EDID for edp. */
	has_dpcd = intel_edp_init_dpcd(intel_dp);

	if (!has_dpcd) {
		/* if this fails, presume the device is a ghost */
		DRM_INFO("failed to retrieve link info, disabling eDP\n");
		goto out_vdd_off;
	}

	mutex_lock(&dev->mode_config.mutex);
	edid = drm_get_edid(connector, &intel_dp->aux.ddc);
	if (edid) {
		if (drm_add_edid_modes(connector, edid)) {
			drm_connector_update_edid_property(connector,
								edid);
		} else {
			kfree(edid);
			edid = ERR_PTR(-EINVAL);
		}
	} else {
		edid = ERR_PTR(-ENOENT);
	}
	intel_connector->edid = edid;

	fixed_mode = intel_panel_edid_fixed_mode(intel_connector);
	if (fixed_mode)
		downclock_mode = intel_dp_drrs_init(intel_connector, fixed_mode);

	/* fallback to VBT if available for eDP */
	if (!fixed_mode)
		fixed_mode = intel_panel_vbt_fixed_mode(intel_connector);
	mutex_unlock(&dev->mode_config.mutex);

	if (IS_VALLEYVIEW(dev_priv) || IS_CHERRYVIEW(dev_priv)) {
		intel_dp->edp_notifier.notifier_call = edp_notify_handler;
		register_reboot_notifier(&intel_dp->edp_notifier);

		/*
		 * Figure out the current pipe for the initial backlight setup.
		 * If the current pipe isn't valid, try the PPS pipe, and if that
		 * fails just assume pipe A.
		 */
		pipe = vlv_active_pipe(intel_dp);

		if (pipe != PIPE_A && pipe != PIPE_B)
			pipe = intel_dp->pps_pipe;

		if (pipe != PIPE_A && pipe != PIPE_B)
			pipe = PIPE_A;

		DRM_DEBUG_KMS("using pipe %c for initial backlight setup\n",
			      pipe_name(pipe));
	}

	intel_panel_init(&intel_connector->panel, fixed_mode, downclock_mode);
	intel_connector->panel.backlight.power = intel_edp_backlight_power;
	intel_panel_setup_backlight(connector, pipe);

	if (fixed_mode)
		drm_connector_init_panel_orientation_property(
			connector, fixed_mode->hdisplay, fixed_mode->vdisplay);

	return true;

out_vdd_off:
	cancel_delayed_work_sync(&intel_dp->panel_vdd_work);
	/*
	 * vdd might still be enabled do to the delayed vdd off.
	 * Make sure vdd is actually turned off here.
	 */
	with_pps_lock(intel_dp, wakeref)
		edp_panel_vdd_off_sync(intel_dp);

	return false;
}

static void intel_dp_modeset_retry_work_fn(struct work_struct *work)
{
	struct intel_connector *intel_connector;
	struct drm_connector *connector;

	intel_connector = container_of(work, typeof(*intel_connector),
				       modeset_retry_work);
	connector = &intel_connector->base;
	DRM_DEBUG_KMS("[CONNECTOR:%d:%s]\n", connector->base.id,
		      connector->name);

	/* Grab the locks before changing connector property*/
	mutex_lock(&connector->dev->mode_config.mutex);
	/* Set connector link status to BAD and send a Uevent to notify
	 * userspace to do a modeset.
	 */
	drm_connector_set_link_status_property(connector,
					       DRM_MODE_LINK_STATUS_BAD);
	mutex_unlock(&connector->dev->mode_config.mutex);
	/* Send Hotplug uevent so userspace can reprobe */
	drm_kms_helper_hotplug_event(connector->dev);
}

bool
intel_dp_init_connector(struct intel_digital_port *intel_dig_port,
			struct intel_connector *intel_connector)
{
	struct drm_connector *connector = &intel_connector->base;
	struct intel_dp *intel_dp = &intel_dig_port->dp;
	struct intel_encoder *intel_encoder = &intel_dig_port->base;
	struct drm_device *dev = intel_encoder->base.dev;
	struct drm_i915_private *dev_priv = to_i915(dev);
	enum port port = intel_encoder->port;
	enum phy phy = intel_port_to_phy(dev_priv, port);
	int type;

	/* Initialize the work for modeset in case of link train failure */
	INIT_WORK(&intel_connector->modeset_retry_work,
		  intel_dp_modeset_retry_work_fn);

	if (WARN(intel_dig_port->max_lanes < 1,
		 "Not enough lanes (%d) for DP on port %c\n",
		 intel_dig_port->max_lanes, port_name(port)))
		return false;

	intel_dp_set_source_rates(intel_dp);

	intel_dp->reset_link_params = true;
	intel_dp->pps_pipe = INVALID_PIPE;
	intel_dp->active_pipe = INVALID_PIPE;

	/* Preserve the current hw state. */
	intel_dp->DP = I915_READ(intel_dp->output_reg);
	intel_dp->attached_connector = intel_connector;

	if (intel_dp_is_port_edp(dev_priv, port)) {
		/*
		 * Currently we don't support eDP on TypeC ports, although in
		 * theory it could work on TypeC legacy ports.
		 */
		WARN_ON(intel_phy_is_tc(dev_priv, phy));
		type = DRM_MODE_CONNECTOR_eDP;
	} else {
		type = DRM_MODE_CONNECTOR_DisplayPort;
	}

	if (IS_VALLEYVIEW(dev_priv) || IS_CHERRYVIEW(dev_priv))
		intel_dp->active_pipe = vlv_active_pipe(intel_dp);

	/*
	 * For eDP we always set the encoder type to INTEL_OUTPUT_EDP, but
	 * for DP the encoder type can be set by the caller to
	 * INTEL_OUTPUT_UNKNOWN for DDI, so don't rewrite it.
	 */
	if (type == DRM_MODE_CONNECTOR_eDP)
		intel_encoder->type = INTEL_OUTPUT_EDP;

	/* eDP only on port B and/or C on vlv/chv */
	if (WARN_ON((IS_VALLEYVIEW(dev_priv) || IS_CHERRYVIEW(dev_priv)) &&
		    intel_dp_is_edp(intel_dp) &&
		    port != PORT_B && port != PORT_C))
		return false;

	DRM_DEBUG_KMS("Adding %s connector on port %c\n",
			type == DRM_MODE_CONNECTOR_eDP ? "eDP" : "DP",
			port_name(port));

	drm_connector_init(dev, connector, &intel_dp_connector_funcs, type);
	drm_connector_helper_add(connector, &intel_dp_connector_helper_funcs);

	if (!HAS_GMCH(dev_priv))
		connector->interlace_allowed = true;
	connector->doublescan_allowed = 0;

	if (INTEL_GEN(dev_priv) >= 11)
		connector->ycbcr_420_allowed = true;

	intel_encoder->hpd_pin = intel_hpd_pin_default(dev_priv, port);

	intel_dp_aux_init(intel_dp);

	intel_connector_attach_encoder(intel_connector, intel_encoder);

	if (HAS_DDI(dev_priv))
		intel_connector->get_hw_state = intel_ddi_connector_get_hw_state;
	else
		intel_connector->get_hw_state = intel_connector_get_hw_state;

	/* init MST on ports that can support it */
	if (HAS_DP_MST(dev_priv) && !intel_dp_is_edp(intel_dp) &&
	    (port == PORT_B || port == PORT_C ||
	     port == PORT_D || port == PORT_F))
		intel_dp_mst_encoder_init(intel_dig_port,
					  intel_connector->base.base.id);

	if (!intel_edp_init_connector(intel_dp, intel_connector)) {
		intel_dp_aux_fini(intel_dp);
		intel_dp_mst_encoder_cleanup(intel_dig_port);
		goto fail;
	}

	intel_dp_add_properties(intel_dp, connector);

	if (is_hdcp_supported(dev_priv, port) && !intel_dp_is_edp(intel_dp)) {
		int ret = intel_hdcp_init(intel_connector, &intel_dp_hdcp_shim);
		if (ret)
			DRM_DEBUG_KMS("HDCP init failed, skipping.\n");
	}

	/* For G4X desktop chip, PEG_BAND_GAP_DATA 3:0 must first be written
	 * 0xd.  Failure to do so will result in spurious interrupts being
	 * generated on the port when a cable is not attached.
	 */
	if (IS_G45(dev_priv)) {
		u32 temp = I915_READ(PEG_BAND_GAP_DATA);
		I915_WRITE(PEG_BAND_GAP_DATA, (temp & ~0xf) | 0xd);
	}

	return true;

fail:
	drm_connector_cleanup(connector);

	return false;
}

bool intel_dp_init(struct drm_i915_private *dev_priv,
		   i915_reg_t output_reg,
		   enum port port)
{
	struct intel_digital_port *intel_dig_port;
	struct intel_encoder *intel_encoder;
	struct drm_encoder *encoder;
	struct intel_connector *intel_connector;

	intel_dig_port = kzalloc(sizeof(*intel_dig_port), GFP_KERNEL);
	if (!intel_dig_port)
		return false;

	intel_connector = intel_connector_alloc();
	if (!intel_connector)
		goto err_connector_alloc;

	intel_encoder = &intel_dig_port->base;
	encoder = &intel_encoder->base;

	if (drm_encoder_init(&dev_priv->drm, &intel_encoder->base,
			     &intel_dp_enc_funcs, DRM_MODE_ENCODER_TMDS,
			     "DP %c", port_name(port)))
		goto err_encoder_init;

	intel_encoder->hotplug = intel_dp_hotplug;
	intel_encoder->compute_config = intel_dp_compute_config;
	intel_encoder->get_hw_state = intel_dp_get_hw_state;
	intel_encoder->get_config = intel_dp_get_config;
	intel_encoder->update_pipe = intel_panel_update_backlight;
	intel_encoder->suspend = intel_dp_encoder_suspend;
	if (IS_CHERRYVIEW(dev_priv)) {
		intel_encoder->pre_pll_enable = chv_dp_pre_pll_enable;
		intel_encoder->pre_enable = chv_pre_enable_dp;
		intel_encoder->enable = vlv_enable_dp;
		intel_encoder->disable = vlv_disable_dp;
		intel_encoder->post_disable = chv_post_disable_dp;
		intel_encoder->post_pll_disable = chv_dp_post_pll_disable;
	} else if (IS_VALLEYVIEW(dev_priv)) {
		intel_encoder->pre_pll_enable = vlv_dp_pre_pll_enable;
		intel_encoder->pre_enable = vlv_pre_enable_dp;
		intel_encoder->enable = vlv_enable_dp;
		intel_encoder->disable = vlv_disable_dp;
		intel_encoder->post_disable = vlv_post_disable_dp;
	} else {
		intel_encoder->pre_enable = g4x_pre_enable_dp;
		intel_encoder->enable = g4x_enable_dp;
		intel_encoder->disable = g4x_disable_dp;
		intel_encoder->post_disable = g4x_post_disable_dp;
	}

	intel_dig_port->dp.output_reg = output_reg;
	intel_dig_port->max_lanes = 4;

	intel_encoder->type = INTEL_OUTPUT_DP;
	intel_encoder->power_domain = intel_port_to_power_domain(port);
	if (IS_CHERRYVIEW(dev_priv)) {
		if (port == PORT_D)
			intel_encoder->crtc_mask = 1 << 2;
		else
			intel_encoder->crtc_mask = (1 << 0) | (1 << 1);
	} else {
		intel_encoder->crtc_mask = (1 << 0) | (1 << 1) | (1 << 2);
	}
	intel_encoder->cloneable = 0;
	intel_encoder->port = port;

	intel_dig_port->hpd_pulse = intel_dp_hpd_pulse;

	if (port != PORT_A)
		intel_infoframe_init(intel_dig_port);

	intel_dig_port->aux_ch = intel_bios_port_aux_ch(dev_priv, port);
	if (!intel_dp_init_connector(intel_dig_port, intel_connector))
		goto err_init_connector;

	return true;

err_init_connector:
	drm_encoder_cleanup(encoder);
err_encoder_init:
	kfree(intel_connector);
err_connector_alloc:
	kfree(intel_dig_port);
	return false;
}

void intel_dp_mst_suspend(struct drm_i915_private *dev_priv)
{
	struct intel_encoder *encoder;

	for_each_intel_encoder(&dev_priv->drm, encoder) {
		struct intel_dp *intel_dp;

		if (encoder->type != INTEL_OUTPUT_DDI)
			continue;

		intel_dp = enc_to_intel_dp(&encoder->base);

		if (!intel_dp->can_mst)
			continue;

		if (intel_dp->is_mst)
			drm_dp_mst_topology_mgr_suspend(&intel_dp->mst_mgr);
	}
}

void intel_dp_mst_resume(struct drm_i915_private *dev_priv)
{
	struct intel_encoder *encoder;

	for_each_intel_encoder(&dev_priv->drm, encoder) {
		struct intel_dp *intel_dp;
		int ret;

		if (encoder->type != INTEL_OUTPUT_DDI)
			continue;

		intel_dp = enc_to_intel_dp(&encoder->base);

		if (!intel_dp->can_mst)
			continue;

		ret = drm_dp_mst_topology_mgr_resume(&intel_dp->mst_mgr);
		if (ret) {
			intel_dp->is_mst = false;
			drm_dp_mst_topology_mgr_set_mst(&intel_dp->mst_mgr,
							false);
		}
	}
}<|MERGE_RESOLUTION|>--- conflicted
+++ resolved
@@ -212,43 +212,6 @@
 	return intel_dp->common_rates[intel_dp->num_common_rates - 1];
 }
 
-<<<<<<< HEAD
-static int intel_dp_get_fia_supported_lane_count(struct intel_dp *intel_dp)
-{
-	struct intel_digital_port *dig_port = dp_to_dig_port(intel_dp);
-	struct drm_i915_private *dev_priv = to_i915(dig_port->base.base.dev);
-	enum tc_port tc_port = intel_port_to_tc(dev_priv, dig_port->base.port);
-	intel_wakeref_t wakeref;
-	u32 lane_info;
-
-	if (tc_port == PORT_TC_NONE || dig_port->tc_type != TC_PORT_TYPEC)
-		return 4;
-
-	lane_info = 0;
-	with_intel_display_power(dev_priv, POWER_DOMAIN_DISPLAY_CORE, wakeref)
-		lane_info = (I915_READ(PORT_TX_DFLEXDPSP) &
-			     DP_LANE_ASSIGNMENT_MASK(tc_port)) >>
-				DP_LANE_ASSIGNMENT_SHIFT(tc_port);
-
-	switch (lane_info) {
-	default:
-		MISSING_CASE(lane_info);
-		/* fall through */
-	case 1:
-	case 2:
-	case 4:
-	case 8:
-		return 1;
-	case 3:
-	case 12:
-		return 2;
-	case 15:
-		return 4;
-	}
-}
-
-=======
->>>>>>> e0e712fe
 /* Theoretical max between source and sink */
 static int intel_dp_max_common_lane_count(struct intel_dp *intel_dp)
 {
