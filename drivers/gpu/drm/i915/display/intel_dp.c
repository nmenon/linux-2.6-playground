--- conflicted
+++ resolved
@@ -440,26 +440,6 @@
 	return max_rate;
 }
 
-static int vbt_max_link_rate(struct intel_dp *intel_dp)
-{
-	struct intel_encoder *encoder = &dp_to_dig_port(intel_dp)->base;
-	int max_rate;
-
-	max_rate = intel_bios_dp_max_link_rate(encoder);
-
-	if (intel_dp_is_edp(intel_dp)) {
-		struct intel_connector *connector = intel_dp->attached_connector;
-		int edp_max_rate = connector->panel.vbt.edp.max_link_rate;
-
-		if (max_rate && edp_max_rate)
-			max_rate = min(max_rate, edp_max_rate);
-		else if (edp_max_rate)
-			max_rate = edp_max_rate;
-	}
-
-	return max_rate;
-}
-
 static void
 intel_dp_set_source_rates(struct intel_dp *intel_dp)
 {
@@ -1565,11 +1545,7 @@
 	 * is greater than the maximum Cdclock and if slice count is even
 	 * then we need to use 2 VDSC instances.
 	 */
-<<<<<<< HEAD
-	if (adjusted_mode->crtc_clock > dev_priv->max_cdclk_freq ||
-=======
 	if (adjusted_mode->crtc_clock > dev_priv->display.cdclk.max_cdclk_freq ||
->>>>>>> 7365df19
 	    pipe_config->bigjoiner_pipes) {
 		if (pipe_config->dsc.slice_count < 2) {
 			drm_dbg_kms(&dev_priv->drm,
@@ -1647,7 +1623,6 @@
 	if (intel_dp_need_bigjoiner(intel_dp, adjusted_mode->crtc_hdisplay,
 				    adjusted_mode->crtc_clock))
 		pipe_config->bigjoiner_pipes = GENMASK(crtc->pipe + 1, crtc->pipe);
-<<<<<<< HEAD
 
 	/*
 	 * Pipe joiner needs compression up to display 12 due to bandwidth
@@ -1655,25 +1630,13 @@
 	 * compression.
 	 */
 	joiner_needs_dsc = DISPLAY_VER(i915) < 13 && pipe_config->bigjoiner_pipes;
-=======
->>>>>>> 7365df19
-
-	/*
-	 * Pipe joiner needs compression up to display 12 due to bandwidth
-	 * limitation. DG2 onwards pipe joiner can be enabled without
-	 * compression.
-	 */
-	joiner_needs_dsc = DISPLAY_VER(i915) < 13 && pipe_config->bigjoiner_pipes;
-
-<<<<<<< HEAD
-=======
+
 	/*
 	 * Optimize for slow and wide for everything, because there are some
 	 * eDP 1.3 and 1.4 panels don't work well with fast and narrow.
 	 */
 	ret = intel_dp_compute_link_config_wide(intel_dp, pipe_config, conn_state, &limits);
 
->>>>>>> 7365df19
 	if (ret || joiner_needs_dsc || intel_dp->force_dsc_en) {
 		drm_dbg_kms(&i915->drm, "Try DSC (fallback=%s, joiner=%s, force=%s)\n",
 			    str_yes_no(ret), str_yes_no(joiner_needs_dsc),
@@ -1915,12 +1878,7 @@
 static bool cpu_transcoder_has_drrs(struct drm_i915_private *i915,
 				    enum transcoder cpu_transcoder)
 {
-<<<<<<< HEAD
-	/* M1/N1 is double buffered */
-	if (DISPLAY_VER(i915) >= 9 || IS_BROADWELL(i915))
-=======
 	if (HAS_DOUBLE_BUFFERED_M_N(i915))
->>>>>>> 7365df19
 		return true;
 
 	return intel_cpu_transcoder_has_m2_n2(i915, cpu_transcoder);
@@ -1958,23 +1916,16 @@
 static void
 intel_dp_drrs_compute_config(struct intel_connector *connector,
 			     struct intel_crtc_state *pipe_config,
-<<<<<<< HEAD
-			     int output_bpp, bool constant_n)
-=======
 			     int output_bpp)
->>>>>>> 7365df19
 {
 	struct drm_i915_private *i915 = to_i915(connector->base.dev);
 	const struct drm_display_mode *downclock_mode =
 		intel_panel_downclock_mode(connector, &pipe_config->hw.adjusted_mode);
 	int pixel_clock;
 
-<<<<<<< HEAD
-=======
 	if (has_seamless_m_n(connector))
 		pipe_config->seamless_m_n = true;
 
->>>>>>> 7365df19
 	if (!can_enable_drrs(connector, pipe_config, downclock_mode)) {
 		if (intel_cpu_transcoder_has_m2_n2(i915, pipe_config->cpu_transcoder))
 			intel_zero_m_n(&pipe_config->dp_m2_n2);
@@ -1992,11 +1943,7 @@
 
 	intel_link_compute_m_n(output_bpp, pipe_config->lane_count, pixel_clock,
 			       pipe_config->port_clock, &pipe_config->dp_m2_n2,
-<<<<<<< HEAD
-			       constant_n, pipe_config->fec_enable);
-=======
 			       pipe_config->fec_enable);
->>>>>>> 7365df19
 
 	/* FIXME: abstract this better */
 	if (pipe_config->splitter.enable)
@@ -2071,10 +2018,6 @@
 	struct intel_dp *intel_dp = enc_to_intel_dp(encoder);
 	const struct drm_display_mode *fixed_mode;
 	struct intel_connector *connector = intel_dp->attached_connector;
-<<<<<<< HEAD
-	bool constant_n = drm_dp_has_quirk(&intel_dp->desc, DP_DPCD_QUIRK_CONSTANT_N);
-=======
->>>>>>> 7365df19
 	int ret = 0, output_bpp;
 
 	if (HAS_PCH_SPLIT(dev_priv) && !HAS_DDI(dev_priv) && encoder->port != PORT_A)
@@ -2164,12 +2107,7 @@
 
 	intel_vrr_compute_config(pipe_config, conn_state);
 	intel_psr_compute_config(intel_dp, pipe_config, conn_state);
-<<<<<<< HEAD
-	intel_dp_drrs_compute_config(connector, pipe_config,
-				     output_bpp, constant_n);
-=======
 	intel_dp_drrs_compute_config(connector, pipe_config, output_bpp);
->>>>>>> 7365df19
 	intel_dp_compute_vsc_sdp(intel_dp, pipe_config, conn_state);
 	intel_dp_compute_hdr_metadata_infoframe_sdp(intel_dp, pipe_config, conn_state);
 
@@ -5263,11 +5201,7 @@
 		return;
 
 	drm_connector_set_panel_orientation_with_quirk(&connector->base,
-<<<<<<< HEAD
-						       i915->vbt.orientation,
-=======
 						       i915->display.vbt.orientation,
->>>>>>> 7365df19
 						       fixed_mode->hdisplay,
 						       fixed_mode->vdisplay);
 }
@@ -5377,11 +5311,6 @@
 
 	intel_panel_init(intel_connector);
 
-<<<<<<< HEAD
-	if (!(dev_priv->quirks & QUIRK_NO_PPS_BACKLIGHT_POWER_HOOK))
-		intel_connector->panel.backlight.power = intel_pps_backlight_power;
-=======
->>>>>>> 7365df19
 	intel_backlight_setup(intel_connector, pipe);
 
 	intel_edp_add_properties(intel_dp);
