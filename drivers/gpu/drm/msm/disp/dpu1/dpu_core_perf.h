--- conflicted
+++ resolved
@@ -12,11 +12,6 @@
 
 #include "dpu_hw_catalog.h"
 
-<<<<<<< HEAD
-#define	DPU_PERF_DEFAULT_MAX_CORE_CLK_RATE	412500000
-
-=======
->>>>>>> d93cf453
 /**
  * struct dpu_core_perf_params - definition of performance parameters
  * @max_per_pipe_ib: maximum instantaneous bandwidth request
