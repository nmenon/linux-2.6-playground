--- conflicted
+++ resolved
@@ -588,11 +588,6 @@
 		sync->addr ^= 0x10;
 		sync->data++;
 		FIRE_RING (chan);
-<<<<<<< HEAD
-	} else {
-		evo_sync(crtc->dev);
-=======
->>>>>>> 9ea89e2b
 	}
 
 	/* queue the flip */
