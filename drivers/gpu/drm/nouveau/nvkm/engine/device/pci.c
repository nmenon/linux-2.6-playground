--- conflicted
+++ resolved
@@ -691,15 +691,12 @@
 nvkm_device_pci_10de_1199[] = {
 	{ 0x1458, 0xd001, "GeForce GTX 760" },
 	{ 0x1462, 0x1106, "GeForce GTX 780M", { .War00C800_0 = true } }, /* Medion Erazer X7827 */
-<<<<<<< HEAD
-=======
 	{}
 };
 
 static const struct nvkm_device_pci_vendor
 nvkm_device_pci_10de_11e0[] = {
 	{ 0x1558, 0x5106, NULL, { .War00C800_0 = true } },
->>>>>>> 64bebefc
 	{}
 };
 
