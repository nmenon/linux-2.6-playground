// SPDX-License-Identifier: GPL-2.0
/*
 * Siemens SIMATIC IPC platform driver
 *
 * Copyright (c) Siemens AG, 2018-2021
 *
 * Authors:
 *  Henning Schild <henning.schild@siemens.com>
 *  Jan Kiszka <jan.kiszka@siemens.com>
 *  Gerd Haeussler <gerd.haeussler.ext@siemens.com>
 */

#define pr_fmt(fmt) KBUILD_MODNAME ": " fmt

#include <linux/dmi.h>
#include <linux/kernel.h>
#include <linux/module.h>
#include <linux/pci.h>
#include <linux/platform_data/x86/simatic-ipc.h>
#include <linux/platform_device.h>

static struct platform_device *ipc_led_platform_device;
static struct platform_device *ipc_wdt_platform_device;

static const struct dmi_system_id simatic_ipc_whitelist[] = {
	{
		.matches = {
			DMI_MATCH(DMI_SYS_VENDOR, "SIEMENS AG"),
		},
	},
	{}
};

static struct simatic_ipc_platform platform_data;

static struct {
	u32 station_id;
	u8 led_mode;
	u8 wdt_mode;
} device_modes[] = {
	{SIMATIC_IPC_IPC127E, SIMATIC_IPC_DEVICE_127E, SIMATIC_IPC_DEVICE_NONE},
	{SIMATIC_IPC_IPC227D, SIMATIC_IPC_DEVICE_227D, SIMATIC_IPC_DEVICE_NONE},
	{SIMATIC_IPC_IPC227E, SIMATIC_IPC_DEVICE_427E, SIMATIC_IPC_DEVICE_227E},
	{SIMATIC_IPC_IPC227G, SIMATIC_IPC_DEVICE_227G, SIMATIC_IPC_DEVICE_227G},
	{SIMATIC_IPC_IPC277E, SIMATIC_IPC_DEVICE_NONE, SIMATIC_IPC_DEVICE_227E},
	{SIMATIC_IPC_IPC427D, SIMATIC_IPC_DEVICE_427E, SIMATIC_IPC_DEVICE_NONE},
	{SIMATIC_IPC_IPC427E, SIMATIC_IPC_DEVICE_427E, SIMATIC_IPC_DEVICE_427E},
	{SIMATIC_IPC_IPC477E, SIMATIC_IPC_DEVICE_NONE, SIMATIC_IPC_DEVICE_427E},
	{SIMATIC_IPC_IPC427G, SIMATIC_IPC_DEVICE_227G, SIMATIC_IPC_DEVICE_227G},
};

static int register_platform_devices(u32 station_id)
{
	u8 ledmode = SIMATIC_IPC_DEVICE_NONE;
	u8 wdtmode = SIMATIC_IPC_DEVICE_NONE;
	char *pdevname = KBUILD_MODNAME "_leds";
	int i;

	platform_data.devmode = SIMATIC_IPC_DEVICE_NONE;

	for (i = 0; i < ARRAY_SIZE(device_modes); i++) {
		if (device_modes[i].station_id == station_id) {
			ledmode = device_modes[i].led_mode;
			wdtmode = device_modes[i].wdt_mode;
			break;
		}
	}

	if (ledmode != SIMATIC_IPC_DEVICE_NONE) {
<<<<<<< HEAD
		if (ledmode == SIMATIC_IPC_DEVICE_127E)
=======
		if (ledmode == SIMATIC_IPC_DEVICE_127E ||
		    ledmode == SIMATIC_IPC_DEVICE_227G)
>>>>>>> 7365df19
			pdevname = KBUILD_MODNAME "_leds_gpio";
		platform_data.devmode = ledmode;
		ipc_led_platform_device =
			platform_device_register_data(NULL,
				pdevname, PLATFORM_DEVID_NONE,
				&platform_data,
				sizeof(struct simatic_ipc_platform));
		if (IS_ERR(ipc_led_platform_device))
			return PTR_ERR(ipc_led_platform_device);

		pr_debug("device=%s created\n",
			 ipc_led_platform_device->name);
	}

	if (wdtmode == SIMATIC_IPC_DEVICE_227G) {
		request_module("w83627hf_wdt");
		return 0;
	}

	if (wdtmode != SIMATIC_IPC_DEVICE_NONE) {
		platform_data.devmode = wdtmode;
		ipc_wdt_platform_device =
			platform_device_register_data(NULL,
				KBUILD_MODNAME "_wdt", PLATFORM_DEVID_NONE,
				&platform_data,
				sizeof(struct simatic_ipc_platform));
		if (IS_ERR(ipc_wdt_platform_device))
			return PTR_ERR(ipc_wdt_platform_device);

		pr_debug("device=%s created\n",
			 ipc_wdt_platform_device->name);
	}

	if (ledmode == SIMATIC_IPC_DEVICE_NONE &&
	    wdtmode == SIMATIC_IPC_DEVICE_NONE) {
		pr_warn("unsupported IPC detected, station id=%08x\n",
			station_id);
		return -EINVAL;
	}

	return 0;
}

static int __init simatic_ipc_init_module(void)
{
	const struct dmi_system_id *match;
	u32 station_id;
	int err;

	match = dmi_first_match(simatic_ipc_whitelist);
	if (!match)
		return 0;

	err = dmi_walk(simatic_ipc_find_dmi_entry_helper, &station_id);

	if (err || station_id == SIMATIC_IPC_INVALID_STATION_ID) {
		pr_warn("DMI entry %d not found\n", SIMATIC_IPC_DMI_ENTRY_OEM);
		return 0;
	}

	return register_platform_devices(station_id);
}

static void __exit simatic_ipc_exit_module(void)
{
	platform_device_unregister(ipc_led_platform_device);
	ipc_led_platform_device = NULL;

	platform_device_unregister(ipc_wdt_platform_device);
	ipc_wdt_platform_device = NULL;
}

module_init(simatic_ipc_init_module);
module_exit(simatic_ipc_exit_module);

MODULE_LICENSE("GPL v2");
MODULE_AUTHOR("Gerd Haeussler <gerd.haeussler.ext@siemens.com>");
MODULE_ALIAS("dmi:*:svnSIEMENSAG:*");<|MERGE_RESOLUTION|>--- conflicted
+++ resolved
@@ -67,12 +67,8 @@
 	}
 
 	if (ledmode != SIMATIC_IPC_DEVICE_NONE) {
-<<<<<<< HEAD
-		if (ledmode == SIMATIC_IPC_DEVICE_127E)
-=======
 		if (ledmode == SIMATIC_IPC_DEVICE_127E ||
 		    ledmode == SIMATIC_IPC_DEVICE_227G)
->>>>>>> 7365df19
 			pdevname = KBUILD_MODNAME "_leds_gpio";
 		platform_data.devmode = ledmode;
 		ipc_led_platform_device =
