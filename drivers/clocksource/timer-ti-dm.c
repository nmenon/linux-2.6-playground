/*
 * linux/arch/arm/plat-omap/dmtimer.c
 *
 * OMAP Dual-Mode Timers
 *
 * Copyright (C) 2010 Texas Instruments Incorporated - http://www.ti.com/
 * Tarun Kanti DebBarma <tarun.kanti@ti.com>
 * Thara Gopinath <thara@ti.com>
 *
 * dmtimer adaptation to platform_driver.
 *
 * Copyright (C) 2005 Nokia Corporation
 * OMAP2 support by Juha Yrjola
 * API improvements and OMAP2 clock framework support by Timo Teras
 *
 * Copyright (C) 2009 Texas Instruments
 * Added OMAP4 support - Santosh Shilimkar <santosh.shilimkar@ti.com>
 *
 * This program is free software; you can redistribute it and/or modify it
 * under the terms of the GNU General Public License as published by the
 * Free Software Foundation; either version 2 of the License, or (at your
 * option) any later version.
 *
 * THIS SOFTWARE IS PROVIDED ``AS IS'' AND ANY EXPRESS OR IMPLIED
 * WARRANTIES, INCLUDING, BUT NOT LIMITED TO, THE IMPLIED WARRANTIES OF
 * MERCHANTABILITY AND FITNESS FOR A PARTICULAR PURPOSE ARE DISCLAIMED. IN
 * NO EVENT SHALL THE AUTHOR BE LIABLE FOR ANY DIRECT, INDIRECT,
 * INCIDENTAL, SPECIAL, EXEMPLARY, OR CONSEQUENTIAL DAMAGES (INCLUDING, BUT
 * ANY THEORY OF LIABILITY, WHETHER IN CONTRACT, STRICT LIABILITY, OR TORT
 * (INCLUDING NEGLIGENCE OR OTHERWISE) ARISING IN ANY WAY OUT OF THE USE OF
 * THIS SOFTWARE, EVEN IF ADVISED OF THE POSSIBILITY OF SUCH DAMAGE.
 *
 * You should have received a copy of the  GNU General Public License along
 * with this program; if not, write  to the Free Software Foundation, Inc.,
 * 675 Mass Ave, Cambridge, MA 02139, USA.
 */

#include <linux/clk.h>
#include <linux/clk-provider.h>
#include <linux/module.h>
#include <linux/io.h>
#include <linux/device.h>
#include <linux/err.h>
#include <linux/pm_runtime.h>
#include <linux/of.h>
#include <linux/of_device.h>
#include <linux/platform_device.h>
#include <linux/platform_data/dmtimer-omap.h>

#include <clocksource/timer-ti-dm.h>

static u32 omap_reserved_systimers;
static LIST_HEAD(omap_timer_list);
static DEFINE_SPINLOCK(dm_timer_lock);

enum {
	REQUEST_ANY = 0,
	REQUEST_BY_ID,
	REQUEST_BY_CAP,
	REQUEST_BY_NODE,
};

/**
 * omap_dm_timer_read_reg - read timer registers in posted and non-posted mode
 * @timer:      timer pointer over which read operation to perform
 * @reg:        lowest byte holds the register offset
 *
 * The posted mode bit is encoded in reg. Note that in posted mode write
 * pending bit must be checked. Otherwise a read of a non completed write
 * will produce an error.
 */
static inline u32 omap_dm_timer_read_reg(struct omap_dm_timer *timer, u32 reg)
{
	WARN_ON((reg & 0xff) < _OMAP_TIMER_WAKEUP_EN_OFFSET);
	return __omap_dm_timer_read(timer, reg, timer->posted);
}

/**
 * omap_dm_timer_write_reg - write timer registers in posted and non-posted mode
 * @timer:      timer pointer over which write operation is to perform
 * @reg:        lowest byte holds the register offset
 * @value:      data to write into the register
 *
 * The posted mode bit is encoded in reg. Note that in posted mode the write
 * pending bit must be checked. Otherwise a write on a register which has a
 * pending write will be lost.
 */
static void omap_dm_timer_write_reg(struct omap_dm_timer *timer, u32 reg,
						u32 value)
{
	WARN_ON((reg & 0xff) < _OMAP_TIMER_WAKEUP_EN_OFFSET);
	__omap_dm_timer_write(timer, reg, value, timer->posted);
}

static void omap_timer_restore_context(struct omap_dm_timer *timer)
{
	omap_dm_timer_write_reg(timer, OMAP_TIMER_WAKEUP_EN_REG,
				timer->context.twer);
	omap_dm_timer_write_reg(timer, OMAP_TIMER_COUNTER_REG,
				timer->context.tcrr);
	omap_dm_timer_write_reg(timer, OMAP_TIMER_LOAD_REG,
				timer->context.tldr);
	omap_dm_timer_write_reg(timer, OMAP_TIMER_MATCH_REG,
				timer->context.tmar);
	omap_dm_timer_write_reg(timer, OMAP_TIMER_IF_CTRL_REG,
				timer->context.tsicr);
	writel_relaxed(timer->context.tier, timer->irq_ena);
	omap_dm_timer_write_reg(timer, OMAP_TIMER_CTRL_REG,
				timer->context.tclr);
}

static int omap_dm_timer_reset(struct omap_dm_timer *timer)
{
	u32 l, timeout = 100000;

	if (timer->revision != 1)
		return -EINVAL;

	omap_dm_timer_write_reg(timer, OMAP_TIMER_IF_CTRL_REG, 0x06);

	do {
		l = __omap_dm_timer_read(timer,
					 OMAP_TIMER_V1_SYS_STAT_OFFSET, 0);
	} while (!l && timeout--);

	if (!timeout) {
		dev_err(&timer->pdev->dev, "Timer failed to reset\n");
		return -ETIMEDOUT;
	}

	/* Configure timer for smart-idle mode */
	l = __omap_dm_timer_read(timer, OMAP_TIMER_OCP_CFG_OFFSET, 0);
	l |= 0x2 << 0x3;
	__omap_dm_timer_write(timer, OMAP_TIMER_OCP_CFG_OFFSET, l, 0);

	timer->posted = 0;

	return 0;
}

static int omap_dm_timer_of_set_source(struct omap_dm_timer *timer)
{
	int ret;
	struct clk *parent;

	/*
	 * FIXME: OMAP1 devices do not use the clock framework for dmtimers so
	 * do not call clk_get() for these devices.
	 */
	if (!timer->fclk)
		return -ENODEV;

	parent = clk_get(&timer->pdev->dev, NULL);
	if (IS_ERR(parent))
		return -ENODEV;

	/* Bail out if both clocks point to fck */
	if (clk_is_match(parent, timer->fclk))
		return 0;

	ret = clk_set_parent(timer->fclk, parent);
	if (ret < 0)
		pr_err("%s: failed to set parent\n", __func__);

	clk_put(parent);

	return ret;
}

static int omap_dm_timer_set_source(struct omap_dm_timer *timer, int source)
{
	int ret;
	const char *parent_name;
	struct clk *parent;
	struct dmtimer_platform_data *pdata;

	if (unlikely(!timer) || IS_ERR(timer->fclk))
		return -EINVAL;

	switch (source) {
	case OMAP_TIMER_SRC_SYS_CLK:
		parent_name = "timer_sys_ck";
		break;
	case OMAP_TIMER_SRC_32_KHZ:
		parent_name = "timer_32k_ck";
		break;
	case OMAP_TIMER_SRC_EXT_CLK:
		parent_name = "timer_ext_ck";
		break;
	default:
		return -EINVAL;
	}

	pdata = timer->pdev->dev.platform_data;

	/*
	 * FIXME: Used for OMAP1 devices only because they do not currently
	 * use the clock framework to set the parent clock. To be removed
	 * once OMAP1 migrated to using clock framework for dmtimers
	 */
	if (pdata && pdata->set_timer_src)
		return pdata->set_timer_src(timer->pdev, source);

#if defined(CONFIG_COMMON_CLK)
	/* Check if the clock has configurable parents */
	if (clk_hw_get_num_parents(__clk_get_hw(timer->fclk)) < 2)
		return 0;
#endif

	parent = clk_get(&timer->pdev->dev, parent_name);
	if (IS_ERR(parent)) {
		pr_err("%s: %s not found\n", __func__, parent_name);
		return -EINVAL;
	}

	ret = clk_set_parent(timer->fclk, parent);
	if (ret < 0)
		pr_err("%s: failed to set %s as parent\n", __func__,
			parent_name);

	clk_put(parent);

	return ret;
}

static void omap_dm_timer_enable(struct omap_dm_timer *timer)
{
	int c;

	pm_runtime_get_sync(&timer->pdev->dev);

	if (!(timer->capability & OMAP_TIMER_ALWON)) {
		if (timer->get_context_loss_count) {
			c = timer->get_context_loss_count(&timer->pdev->dev);
			if (c != timer->ctx_loss_count) {
				omap_timer_restore_context(timer);
				timer->ctx_loss_count = c;
			}
		} else {
			omap_timer_restore_context(timer);
		}
	}
}

static void omap_dm_timer_disable(struct omap_dm_timer *timer)
{
	pm_runtime_put_sync(&timer->pdev->dev);
}

static int omap_dm_timer_prepare(struct omap_dm_timer *timer)
{
	int rc;

	/*
	 * FIXME: OMAP1 devices do not use the clock framework for dmtimers so
	 * do not call clk_get() for these devices.
	 */
	if (!(timer->capability & OMAP_TIMER_NEEDS_RESET)) {
		timer->fclk = clk_get(&timer->pdev->dev, "fck");
		if (WARN_ON_ONCE(IS_ERR(timer->fclk))) {
			dev_err(&timer->pdev->dev, ": No fclk handle.\n");
			return -EINVAL;
		}
	}

	omap_dm_timer_enable(timer);

	if (timer->capability & OMAP_TIMER_NEEDS_RESET) {
		rc = omap_dm_timer_reset(timer);
		if (rc) {
			omap_dm_timer_disable(timer);
			return rc;
		}
	}

	__omap_dm_timer_enable_posted(timer);
	omap_dm_timer_disable(timer);

	rc = omap_dm_timer_of_set_source(timer);
	if (rc == -ENODEV)
		return omap_dm_timer_set_source(timer, OMAP_TIMER_SRC_32_KHZ);

	return rc;
}

static inline u32 omap_dm_timer_reserved_systimer(int id)
{
	return (omap_reserved_systimers & (1 << (id - 1))) ? 1 : 0;
}

int omap_dm_timer_reserve_systimer(int id)
{
	if (omap_dm_timer_reserved_systimer(id))
		return -ENODEV;

	omap_reserved_systimers |= (1 << (id - 1));

	return 0;
}

static struct omap_dm_timer *_omap_dm_timer_request(int req_type, void *data)
{
	struct omap_dm_timer *timer = NULL, *t;
	struct device_node *np = NULL;
	unsigned long flags;
	u32 cap = 0;
	int id = 0;

	switch (req_type) {
	case REQUEST_BY_ID:
		id = *(int *)data;
		break;
	case REQUEST_BY_CAP:
		cap = *(u32 *)data;
		break;
	case REQUEST_BY_NODE:
		np = (struct device_node *)data;
		break;
	default:
		/* REQUEST_ANY */
		break;
	}

	spin_lock_irqsave(&dm_timer_lock, flags);
	list_for_each_entry(t, &omap_timer_list, node) {
		if (t->reserved)
			continue;

		switch (req_type) {
		case REQUEST_BY_ID:
			if (id == t->pdev->id) {
				timer = t;
				timer->reserved = 1;
				goto found;
			}
			break;
		case REQUEST_BY_CAP:
			if (cap == (t->capability & cap)) {
				/*
				 * If timer is not NULL, we have already found
				 * one timer. But it was not an exact match
				 * because it had more capabilities than what
				 * was required. Therefore, unreserve the last
				 * timer found and see if this one is a better
				 * match.
				 */
				if (timer)
					timer->reserved = 0;
				timer = t;
				timer->reserved = 1;

				/* Exit loop early if we find an exact match */
				if (t->capability == cap)
					goto found;
			}
			break;
		case REQUEST_BY_NODE:
			if (np == t->pdev->dev.of_node) {
				timer = t;
				timer->reserved = 1;
				goto found;
			}
			break;
		default:
			/* REQUEST_ANY */
			timer = t;
			timer->reserved = 1;
			goto found;
		}
	}
found:
	spin_unlock_irqrestore(&dm_timer_lock, flags);

	if (timer && omap_dm_timer_prepare(timer)) {
		timer->reserved = 0;
		timer = NULL;
	}

	if (!timer)
		pr_debug("%s: timer request failed!\n", __func__);

	return timer;
}

static struct omap_dm_timer *omap_dm_timer_request(void)
{
	return _omap_dm_timer_request(REQUEST_ANY, NULL);
}

static struct omap_dm_timer *omap_dm_timer_request_specific(int id)
{
	/* Requesting timer by ID is not supported when device tree is used */
	if (of_have_populated_dt()) {
		pr_warn("%s: Please use omap_dm_timer_request_by_node()\n",
			__func__);
		return NULL;
	}

	return _omap_dm_timer_request(REQUEST_BY_ID, &id);
}

/**
 * omap_dm_timer_request_by_cap - Request a timer by capability
 * @cap:	Bit mask of capabilities to match
 *
 * Find a timer based upon capabilities bit mask. Callers of this function
 * should use the definitions found in the plat/dmtimer.h file under the
 * comment "timer capabilities used in hwmod database". Returns pointer to
 * timer handle on success and a NULL pointer on failure.
 */
struct omap_dm_timer *omap_dm_timer_request_by_cap(u32 cap)
{
	return _omap_dm_timer_request(REQUEST_BY_CAP, &cap);
}

/**
 * omap_dm_timer_request_by_node - Request a timer by device-tree node
 * @np:		Pointer to device-tree timer node
 *
 * Request a timer based upon a device node pointer. Returns pointer to
 * timer handle on success and a NULL pointer on failure.
 */
static struct omap_dm_timer *omap_dm_timer_request_by_node(struct device_node *np)
{
	if (!np)
		return NULL;

	return _omap_dm_timer_request(REQUEST_BY_NODE, np);
}

static int omap_dm_timer_free(struct omap_dm_timer *timer)
{
	if (unlikely(!timer))
		return -EINVAL;

	clk_put(timer->fclk);

	WARN_ON(!timer->reserved);
	timer->reserved = 0;
	return 0;
}

int omap_dm_timer_get_irq(struct omap_dm_timer *timer)
{
	if (timer)
		return timer->irq;
	return -EINVAL;
}

#if defined(CONFIG_ARCH_OMAP1)
#include <mach/hardware.h>

static struct clk *omap_dm_timer_get_fclk(struct omap_dm_timer *timer)
{
	return NULL;
}

/**
 * omap_dm_timer_modify_idlect_mask - Check if any running timers use ARMXOR
 * @inputmask: current value of idlect mask
 */
__u32 omap_dm_timer_modify_idlect_mask(__u32 inputmask)
{
	int i = 0;
	struct omap_dm_timer *timer = NULL;
	unsigned long flags;

	/* If ARMXOR cannot be idled this function call is unnecessary */
	if (!(inputmask & (1 << 1)))
		return inputmask;

	/* If any active timer is using ARMXOR return modified mask */
	spin_lock_irqsave(&dm_timer_lock, flags);
	list_for_each_entry(timer, &omap_timer_list, node) {
		u32 l;

		l = omap_dm_timer_read_reg(timer, OMAP_TIMER_CTRL_REG);
		if (l & OMAP_TIMER_CTRL_ST) {
			if (((omap_readl(MOD_CONF_CTRL_1) >> (i * 2)) & 0x03) == 0)
				inputmask &= ~(1 << 1);
			else
				inputmask &= ~(1 << 2);
		}
		i++;
	}
	spin_unlock_irqrestore(&dm_timer_lock, flags);

	return inputmask;
}

#else

static struct clk *omap_dm_timer_get_fclk(struct omap_dm_timer *timer)
{
	if (timer && !IS_ERR(timer->fclk))
		return timer->fclk;
	return NULL;
}

__u32 omap_dm_timer_modify_idlect_mask(__u32 inputmask)
{
	BUG();

	return 0;
}

#endif

int omap_dm_timer_trigger(struct omap_dm_timer *timer)
{
	if (unlikely(!timer || pm_runtime_suspended(&timer->pdev->dev))) {
		pr_err("%s: timer not available or enabled.\n", __func__);
		return -EINVAL;
	}

	omap_dm_timer_write_reg(timer, OMAP_TIMER_TRIGGER_REG, 0);
	return 0;
}

static int omap_dm_timer_start(struct omap_dm_timer *timer)
{
	u32 l;

	if (unlikely(!timer))
		return -EINVAL;

	omap_dm_timer_enable(timer);

	l = omap_dm_timer_read_reg(timer, OMAP_TIMER_CTRL_REG);
	if (!(l & OMAP_TIMER_CTRL_ST)) {
		l |= OMAP_TIMER_CTRL_ST;
		omap_dm_timer_write_reg(timer, OMAP_TIMER_CTRL_REG, l);
	}

	/* Save the context */
	timer->context.tclr = l;
	return 0;
}

static int omap_dm_timer_stop(struct omap_dm_timer *timer)
{
	unsigned long rate = 0;

	if (unlikely(!timer))
		return -EINVAL;

	if (!(timer->capability & OMAP_TIMER_NEEDS_RESET))
		rate = clk_get_rate(timer->fclk);

	__omap_dm_timer_stop(timer, timer->posted, rate);

	/*
	 * Since the register values are computed and written within
	 * __omap_dm_timer_stop, we need to use read to retrieve the
	 * context.
	 */
	timer->context.tclr =
			omap_dm_timer_read_reg(timer, OMAP_TIMER_CTRL_REG);
	omap_dm_timer_disable(timer);
	return 0;
}

static int omap_dm_timer_set_load(struct omap_dm_timer *timer, int autoreload,
				  unsigned int load)
{
	u32 l;

	if (unlikely(!timer))
		return -EINVAL;

	omap_dm_timer_enable(timer);
	l = omap_dm_timer_read_reg(timer, OMAP_TIMER_CTRL_REG);
	if (autoreload)
		l |= OMAP_TIMER_CTRL_AR;
	else
		l &= ~OMAP_TIMER_CTRL_AR;
	omap_dm_timer_write_reg(timer, OMAP_TIMER_CTRL_REG, l);
	omap_dm_timer_write_reg(timer, OMAP_TIMER_LOAD_REG, load);

	omap_dm_timer_write_reg(timer, OMAP_TIMER_TRIGGER_REG, 0);
	/* Save the context */
	timer->context.tclr = l;
	timer->context.tldr = load;
	omap_dm_timer_disable(timer);
	return 0;
}

<<<<<<< HEAD
/* Optimized set_load which removes costly spin wait in timer_start */
static int omap_dm_timer_set_load_start(struct omap_dm_timer *timer,
					int autoreload, unsigned int load)
{
	u32 l;

	if (unlikely(!timer))
		return -EINVAL;

	omap_dm_timer_enable(timer);

	l = omap_dm_timer_read_reg(timer, OMAP_TIMER_CTRL_REG);
	if (autoreload) {
		l |= OMAP_TIMER_CTRL_AR;
		omap_dm_timer_write_reg(timer, OMAP_TIMER_LOAD_REG, load);
	} else {
		l &= ~OMAP_TIMER_CTRL_AR;
	}
	l |= OMAP_TIMER_CTRL_ST;

	__omap_dm_timer_load_start(timer, l, load, timer->posted);

	/* Save the context */
	timer->context.tclr = l;
	timer->context.tldr = load;
	timer->context.tcrr = load;
	return 0;
}
=======
>>>>>>> 69dbdfff
static int omap_dm_timer_set_match(struct omap_dm_timer *timer, int enable,
				   unsigned int match)
{
	u32 l;

	if (unlikely(!timer))
		return -EINVAL;

	omap_dm_timer_enable(timer);
	l = omap_dm_timer_read_reg(timer, OMAP_TIMER_CTRL_REG);
	if (enable)
		l |= OMAP_TIMER_CTRL_CE;
	else
		l &= ~OMAP_TIMER_CTRL_CE;
	omap_dm_timer_write_reg(timer, OMAP_TIMER_MATCH_REG, match);
	omap_dm_timer_write_reg(timer, OMAP_TIMER_CTRL_REG, l);

	/* Save the context */
	timer->context.tclr = l;
	timer->context.tmar = match;
	omap_dm_timer_disable(timer);
	return 0;
}

static int omap_dm_timer_set_pwm(struct omap_dm_timer *timer, int def_on,
				 int toggle, int trigger)
{
	u32 l;

	if (unlikely(!timer))
		return -EINVAL;

	omap_dm_timer_enable(timer);
	l = omap_dm_timer_read_reg(timer, OMAP_TIMER_CTRL_REG);
	l &= ~(OMAP_TIMER_CTRL_GPOCFG | OMAP_TIMER_CTRL_SCPWM |
	       OMAP_TIMER_CTRL_PT | (0x03 << 10));
	if (def_on)
		l |= OMAP_TIMER_CTRL_SCPWM;
	if (toggle)
		l |= OMAP_TIMER_CTRL_PT;
	l |= trigger << 10;
	omap_dm_timer_write_reg(timer, OMAP_TIMER_CTRL_REG, l);

	/* Save the context */
	timer->context.tclr = l;
	omap_dm_timer_disable(timer);
	return 0;
}

static int omap_dm_timer_set_prescaler(struct omap_dm_timer *timer,
					int prescaler)
{
	u32 l;

	if (unlikely(!timer) || prescaler < -1 || prescaler > 7)
		return -EINVAL;

	omap_dm_timer_enable(timer);
	l = omap_dm_timer_read_reg(timer, OMAP_TIMER_CTRL_REG);
	l &= ~(OMAP_TIMER_CTRL_PRE | (0x07 << 2));
	if (prescaler >= 0) {
		l |= OMAP_TIMER_CTRL_PRE;
		l |= prescaler << 2;
	}
	omap_dm_timer_write_reg(timer, OMAP_TIMER_CTRL_REG, l);

	/* Save the context */
	timer->context.tclr = l;
	omap_dm_timer_disable(timer);
	return 0;
}

static int omap_dm_timer_set_int_enable(struct omap_dm_timer *timer,
					unsigned int value)
{
	if (unlikely(!timer))
		return -EINVAL;

	omap_dm_timer_enable(timer);
	__omap_dm_timer_int_enable(timer, value);

	/* Save the context */
	timer->context.tier = value;
	timer->context.twer = value;
	omap_dm_timer_disable(timer);
	return 0;
}

/**
 * omap_dm_timer_set_int_disable - disable timer interrupts
 * @timer:	pointer to timer handle
 * @mask:	bit mask of interrupts to be disabled
 *
 * Disables the specified timer interrupts for a timer.
 */
static int omap_dm_timer_set_int_disable(struct omap_dm_timer *timer, u32 mask)
{
	u32 l = mask;

	if (unlikely(!timer))
		return -EINVAL;

	omap_dm_timer_enable(timer);

	if (timer->revision == 1)
		l = readl_relaxed(timer->irq_ena) & ~mask;

	writel_relaxed(l, timer->irq_dis);
	l = omap_dm_timer_read_reg(timer, OMAP_TIMER_WAKEUP_EN_REG) & ~mask;
	omap_dm_timer_write_reg(timer, OMAP_TIMER_WAKEUP_EN_REG, l);

	/* Save the context */
	timer->context.tier &= ~mask;
	timer->context.twer &= ~mask;
	omap_dm_timer_disable(timer);
	return 0;
}

static unsigned int omap_dm_timer_read_status(struct omap_dm_timer *timer)
{
	unsigned int l;

	if (unlikely(!timer || pm_runtime_suspended(&timer->pdev->dev))) {
		pr_err("%s: timer not available or enabled.\n", __func__);
		return 0;
	}

	l = readl_relaxed(timer->irq_stat);

	return l;
}

static int omap_dm_timer_write_status(struct omap_dm_timer *timer, unsigned int value)
{
	if (unlikely(!timer || pm_runtime_suspended(&timer->pdev->dev)))
		return -EINVAL;

	__omap_dm_timer_write_status(timer, value);

	return 0;
}

static unsigned int omap_dm_timer_read_counter(struct omap_dm_timer *timer)
{
	if (unlikely(!timer || pm_runtime_suspended(&timer->pdev->dev))) {
		pr_err("%s: timer not iavailable or enabled.\n", __func__);
		return 0;
	}

	return __omap_dm_timer_read_counter(timer, timer->posted);
}

static int omap_dm_timer_write_counter(struct omap_dm_timer *timer, unsigned int value)
{
	if (unlikely(!timer || pm_runtime_suspended(&timer->pdev->dev))) {
		pr_err("%s: timer not available or enabled.\n", __func__);
		return -EINVAL;
	}

	omap_dm_timer_write_reg(timer, OMAP_TIMER_COUNTER_REG, value);

	/* Save the context */
	timer->context.tcrr = value;
	return 0;
}

int omap_dm_timers_active(void)
{
	struct omap_dm_timer *timer;

	list_for_each_entry(timer, &omap_timer_list, node) {
		if (!timer->reserved)
			continue;

		if (omap_dm_timer_read_reg(timer, OMAP_TIMER_CTRL_REG) &
		    OMAP_TIMER_CTRL_ST) {
			return 1;
		}
	}
	return 0;
}

static const struct of_device_id omap_timer_match[];

/**
 * omap_dm_timer_probe - probe function called for every registered device
 * @pdev:	pointer to current timer platform device
 *
 * Called by driver framework at the end of device registration for all
 * timer devices.
 */
static int omap_dm_timer_probe(struct platform_device *pdev)
{
	unsigned long flags;
	struct omap_dm_timer *timer;
	struct resource *mem, *irq;
	struct device *dev = &pdev->dev;
	const struct dmtimer_platform_data *pdata;
	int ret;

	pdata = of_device_get_match_data(dev);
	if (!pdata)
		pdata = dev_get_platdata(dev);
	else
		dev->platform_data = (void *)pdata;

	if (!pdata) {
		dev_err(dev, "%s: no platform data.\n", __func__);
		return -ENODEV;
	}

	irq = platform_get_resource(pdev, IORESOURCE_IRQ, 0);
	if (unlikely(!irq)) {
		dev_err(dev, "%s: no IRQ resource.\n", __func__);
		return -ENODEV;
	}

	mem = platform_get_resource(pdev, IORESOURCE_MEM, 0);
	if (unlikely(!mem)) {
		dev_err(dev, "%s: no memory resource.\n", __func__);
		return -ENODEV;
	}

	timer = devm_kzalloc(dev, sizeof(*timer), GFP_KERNEL);
	if (!timer)
		return  -ENOMEM;

	timer->fclk = ERR_PTR(-ENODEV);
	timer->io_base = devm_ioremap_resource(dev, mem);
	if (IS_ERR(timer->io_base))
		return PTR_ERR(timer->io_base);

	if (dev->of_node) {
		if (of_find_property(dev->of_node, "ti,timer-alwon", NULL))
			timer->capability |= OMAP_TIMER_ALWON;
		if (of_find_property(dev->of_node, "ti,timer-dsp", NULL))
			timer->capability |= OMAP_TIMER_HAS_DSP_IRQ;
		if (of_find_property(dev->of_node, "ti,timer-pwm", NULL))
			timer->capability |= OMAP_TIMER_HAS_PWM;
		if (of_find_property(dev->of_node, "ti,timer-secure", NULL))
			timer->capability |= OMAP_TIMER_SECURE;
	} else {
		timer->id = pdev->id;
		timer->capability = pdata->timer_capability;
		timer->reserved = omap_dm_timer_reserved_systimer(timer->id);
		timer->get_context_loss_count = pdata->get_context_loss_count;
	}

	if (pdata)
		timer->errata = pdata->timer_errata;

	timer->irq = irq->start;
	timer->pdev = pdev;

	pm_runtime_enable(dev);

	if (!timer->reserved) {
		ret = pm_runtime_get_sync(dev);
		if (ret < 0) {
			dev_err(dev, "%s: pm_runtime_get_sync failed!\n",
				__func__);
			goto err_get_sync;
		}
		__omap_dm_timer_init_regs(timer);
		pm_runtime_put(dev);
	}

	/* add the timer element to the list */
	spin_lock_irqsave(&dm_timer_lock, flags);
	list_add_tail(&timer->node, &omap_timer_list);
	spin_unlock_irqrestore(&dm_timer_lock, flags);

	dev_dbg(dev, "Device Probed.\n");

	return 0;

err_get_sync:
	pm_runtime_put_noidle(dev);
	pm_runtime_disable(dev);
	return ret;
}

/**
 * omap_dm_timer_remove - cleanup a registered timer device
 * @pdev:	pointer to current timer platform device
 *
 * Called by driver framework whenever a timer device is unregistered.
 * In addition to freeing platform resources it also deletes the timer
 * entry from the local list.
 */
static int omap_dm_timer_remove(struct platform_device *pdev)
{
	struct omap_dm_timer *timer;
	unsigned long flags;
	int ret = -EINVAL;

	spin_lock_irqsave(&dm_timer_lock, flags);
	list_for_each_entry(timer, &omap_timer_list, node)
		if (!strcmp(dev_name(&timer->pdev->dev),
			    dev_name(&pdev->dev))) {
			list_del(&timer->node);
			ret = 0;
			break;
		}
	spin_unlock_irqrestore(&dm_timer_lock, flags);

	pm_runtime_disable(&pdev->dev);

	return ret;
}

const static struct omap_dm_timer_ops dmtimer_ops = {
	.request_by_node = omap_dm_timer_request_by_node,
	.request_specific = omap_dm_timer_request_specific,
	.request = omap_dm_timer_request,
	.set_source = omap_dm_timer_set_source,
	.get_irq = omap_dm_timer_get_irq,
	.set_int_enable = omap_dm_timer_set_int_enable,
	.set_int_disable = omap_dm_timer_set_int_disable,
	.free = omap_dm_timer_free,
	.enable = omap_dm_timer_enable,
	.disable = omap_dm_timer_disable,
	.get_fclk = omap_dm_timer_get_fclk,
	.start = omap_dm_timer_start,
	.stop = omap_dm_timer_stop,
	.set_load = omap_dm_timer_set_load,
	.set_match = omap_dm_timer_set_match,
	.set_pwm = omap_dm_timer_set_pwm,
	.set_prescaler = omap_dm_timer_set_prescaler,
	.read_counter = omap_dm_timer_read_counter,
	.write_counter = omap_dm_timer_write_counter,
	.read_status = omap_dm_timer_read_status,
	.write_status = omap_dm_timer_write_status,
};

static const struct dmtimer_platform_data omap3plus_pdata = {
	.timer_errata = OMAP_TIMER_ERRATA_I103_I767,
	.timer_ops = &dmtimer_ops,
};

static const struct of_device_id omap_timer_match[] = {
	{
		.compatible = "ti,omap2420-timer",
	},
	{
		.compatible = "ti,omap3430-timer",
		.data = &omap3plus_pdata,
	},
	{
		.compatible = "ti,omap4430-timer",
		.data = &omap3plus_pdata,
	},
	{
		.compatible = "ti,omap5430-timer",
		.data = &omap3plus_pdata,
	},
	{
		.compatible = "ti,am335x-timer",
		.data = &omap3plus_pdata,
	},
	{
		.compatible = "ti,am335x-timer-1ms",
		.data = &omap3plus_pdata,
	},
	{
		.compatible = "ti,dm816-timer",
		.data = &omap3plus_pdata,
	},
	{},
};
MODULE_DEVICE_TABLE(of, omap_timer_match);

static struct platform_driver omap_dm_timer_driver = {
	.probe  = omap_dm_timer_probe,
	.remove = omap_dm_timer_remove,
	.driver = {
		.name   = "omap_timer",
		.of_match_table = of_match_ptr(omap_timer_match),
	},
};

module_platform_driver(omap_dm_timer_driver);

MODULE_DESCRIPTION("OMAP Dual-Mode Timer Driver");
MODULE_LICENSE("GPL");
MODULE_ALIAS("platform:" DRIVER_NAME);
MODULE_AUTHOR("Texas Instruments Inc");<|MERGE_RESOLUTION|>--- conflicted
+++ resolved
@@ -585,37 +585,6 @@
 	return 0;
 }
 
-<<<<<<< HEAD
-/* Optimized set_load which removes costly spin wait in timer_start */
-static int omap_dm_timer_set_load_start(struct omap_dm_timer *timer,
-					int autoreload, unsigned int load)
-{
-	u32 l;
-
-	if (unlikely(!timer))
-		return -EINVAL;
-
-	omap_dm_timer_enable(timer);
-
-	l = omap_dm_timer_read_reg(timer, OMAP_TIMER_CTRL_REG);
-	if (autoreload) {
-		l |= OMAP_TIMER_CTRL_AR;
-		omap_dm_timer_write_reg(timer, OMAP_TIMER_LOAD_REG, load);
-	} else {
-		l &= ~OMAP_TIMER_CTRL_AR;
-	}
-	l |= OMAP_TIMER_CTRL_ST;
-
-	__omap_dm_timer_load_start(timer, l, load, timer->posted);
-
-	/* Save the context */
-	timer->context.tclr = l;
-	timer->context.tldr = load;
-	timer->context.tcrr = load;
-	return 0;
-}
-=======
->>>>>>> 69dbdfff
 static int omap_dm_timer_set_match(struct omap_dm_timer *timer, int enable,
 				   unsigned int match)
 {
