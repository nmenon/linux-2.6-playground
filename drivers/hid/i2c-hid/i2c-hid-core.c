/*
 * HID over I2C protocol implementation
 *
 * Copyright (c) 2012 Benjamin Tissoires <benjamin.tissoires@gmail.com>
 * Copyright (c) 2012 Ecole Nationale de l'Aviation Civile, France
 * Copyright (c) 2012 Red Hat, Inc
 *
 * This code is partly based on "USB HID support for Linux":
 *
 *  Copyright (c) 1999 Andreas Gal
 *  Copyright (c) 2000-2005 Vojtech Pavlik <vojtech@suse.cz>
 *  Copyright (c) 2005 Michael Haboustak <mike-@cinci.rr.com> for Concept2, Inc
 *  Copyright (c) 2007-2008 Oliver Neukum
 *  Copyright (c) 2006-2010 Jiri Kosina
 *
 * This file is subject to the terms and conditions of the GNU General Public
 * License.  See the file COPYING in the main directory of this archive for
 * more details.
 */

#include <linux/module.h>
#include <linux/i2c.h>
#include <linux/interrupt.h>
#include <linux/input.h>
#include <linux/irq.h>
#include <linux/delay.h>
#include <linux/slab.h>
#include <linux/pm.h>
#include <linux/device.h>
#include <linux/wait.h>
#include <linux/err.h>
#include <linux/string.h>
#include <linux/list.h>
#include <linux/jiffies.h>
#include <linux/kernel.h>
#include <linux/hid.h>
#include <linux/mutex.h>
#include <linux/acpi.h>
#include <linux/of.h>
#include <linux/regulator/consumer.h>

#include <linux/platform_data/i2c-hid.h>

#include "../hid-ids.h"
#include "i2c-hid.h"

/* quirks to control the device */
#define I2C_HID_QUIRK_SET_PWR_WAKEUP_DEV	BIT(0)
#define I2C_HID_QUIRK_NO_IRQ_AFTER_RESET	BIT(1)
#define I2C_HID_QUIRK_BOGUS_IRQ			BIT(4)
#define I2C_HID_QUIRK_RESET_ON_RESUME		BIT(5)
<<<<<<< HEAD
=======
#define I2C_HID_QUIRK_BAD_INPUT_SIZE		BIT(6)

>>>>>>> a7196caf

/* flags */
#define I2C_HID_STARTED		0
#define I2C_HID_RESET_PENDING	1
#define I2C_HID_READ_PENDING	2

#define I2C_HID_PWR_ON		0x00
#define I2C_HID_PWR_SLEEP	0x01

/* debug option */
static bool debug;
module_param(debug, bool, 0444);
MODULE_PARM_DESC(debug, "print a lot of debug information");

#define i2c_hid_dbg(ihid, fmt, arg...)					  \
do {									  \
	if (debug)							  \
		dev_printk(KERN_DEBUG, &(ihid)->client->dev, fmt, ##arg); \
} while (0)

struct i2c_hid_desc {
	__le16 wHIDDescLength;
	__le16 bcdVersion;
	__le16 wReportDescLength;
	__le16 wReportDescRegister;
	__le16 wInputRegister;
	__le16 wMaxInputLength;
	__le16 wOutputRegister;
	__le16 wMaxOutputLength;
	__le16 wCommandRegister;
	__le16 wDataRegister;
	__le16 wVendorID;
	__le16 wProductID;
	__le16 wVersionID;
	__le32 reserved;
} __packed;

struct i2c_hid_cmd {
	unsigned int registerIndex;
	__u8 opcode;
	unsigned int length;
	bool wait;
};

union command {
	u8 data[0];
	struct cmd {
		__le16 reg;
		__u8 reportTypeID;
		__u8 opcode;
	} __packed c;
};

#define I2C_HID_CMD(opcode_) \
	.opcode = opcode_, .length = 4, \
	.registerIndex = offsetof(struct i2c_hid_desc, wCommandRegister)

/* fetch HID descriptor */
static const struct i2c_hid_cmd hid_descr_cmd = { .length = 2 };
/* fetch report descriptors */
static const struct i2c_hid_cmd hid_report_descr_cmd = {
		.registerIndex = offsetof(struct i2c_hid_desc,
			wReportDescRegister),
		.opcode = 0x00,
		.length = 2 };
/* commands */
static const struct i2c_hid_cmd hid_reset_cmd =		{ I2C_HID_CMD(0x01),
							  .wait = true };
static const struct i2c_hid_cmd hid_get_report_cmd =	{ I2C_HID_CMD(0x02) };
static const struct i2c_hid_cmd hid_set_report_cmd =	{ I2C_HID_CMD(0x03) };
static const struct i2c_hid_cmd hid_set_power_cmd =	{ I2C_HID_CMD(0x08) };
static const struct i2c_hid_cmd hid_no_cmd =		{ .length = 0 };

/*
 * These definitions are not used here, but are defined by the spec.
 * Keeping them here for documentation purposes.
 *
 * static const struct i2c_hid_cmd hid_get_idle_cmd = { I2C_HID_CMD(0x04) };
 * static const struct i2c_hid_cmd hid_set_idle_cmd = { I2C_HID_CMD(0x05) };
 * static const struct i2c_hid_cmd hid_get_protocol_cmd = { I2C_HID_CMD(0x06) };
 * static const struct i2c_hid_cmd hid_set_protocol_cmd = { I2C_HID_CMD(0x07) };
 */

/* The main device structure */
struct i2c_hid {
	struct i2c_client	*client;	/* i2c client */
	struct hid_device	*hid;	/* pointer to corresponding HID dev */
	union {
		__u8 hdesc_buffer[sizeof(struct i2c_hid_desc)];
		struct i2c_hid_desc hdesc;	/* the HID Descriptor */
	};
	__le16			wHIDDescRegister; /* location of the i2c
						   * register of the HID
						   * descriptor. */
	unsigned int		bufsize;	/* i2c buffer size */
	u8			*inbuf;		/* Input buffer */
	u8			*rawbuf;	/* Raw Input buffer */
	u8			*cmdbuf;	/* Command buffer */
	u8			*argsbuf;	/* Command arguments buffer */

	unsigned long		flags;		/* device flags */
	unsigned long		quirks;		/* Various quirks */

	wait_queue_head_t	wait;		/* For waiting the interrupt */

	struct i2c_hid_platform_data pdata;

	bool			irq_wake_enabled;
	struct mutex		reset_lock;
};

static const struct i2c_hid_quirks {
	__u16 idVendor;
	__u16 idProduct;
	__u32 quirks;
} i2c_hid_quirks[] = {
	{ USB_VENDOR_ID_WEIDA, HID_ANY_ID,
		I2C_HID_QUIRK_SET_PWR_WAKEUP_DEV },
	{ I2C_VENDOR_ID_HANTICK, I2C_PRODUCT_ID_HANTICK_5288,
		I2C_HID_QUIRK_NO_IRQ_AFTER_RESET },
	{ I2C_VENDOR_ID_RAYDIUM, I2C_PRODUCT_ID_RAYDIUM_3118,
		I2C_HID_QUIRK_NO_IRQ_AFTER_RESET },
	{ USB_VENDOR_ID_ELAN, HID_ANY_ID,
		 I2C_HID_QUIRK_BOGUS_IRQ },
	{ USB_VENDOR_ID_ALPS_JP, HID_ANY_ID,
		 I2C_HID_QUIRK_RESET_ON_RESUME },
<<<<<<< HEAD
=======
	{ USB_VENDOR_ID_ITE, I2C_DEVICE_ID_ITE_LENOVO_LEGION_Y720,
		I2C_HID_QUIRK_BAD_INPUT_SIZE },
>>>>>>> a7196caf
	{ 0, 0 }
};

/*
 * i2c_hid_lookup_quirk: return any quirks associated with a I2C HID device
 * @idVendor: the 16-bit vendor ID
 * @idProduct: the 16-bit product ID
 *
 * Returns: a u32 quirks value.
 */
static u32 i2c_hid_lookup_quirk(const u16 idVendor, const u16 idProduct)
{
	u32 quirks = 0;
	int n;

	for (n = 0; i2c_hid_quirks[n].idVendor; n++)
		if (i2c_hid_quirks[n].idVendor == idVendor &&
		    (i2c_hid_quirks[n].idProduct == (__u16)HID_ANY_ID ||
		     i2c_hid_quirks[n].idProduct == idProduct))
			quirks = i2c_hid_quirks[n].quirks;

	return quirks;
}

static int __i2c_hid_command(struct i2c_client *client,
		const struct i2c_hid_cmd *command, u8 reportID,
		u8 reportType, u8 *args, int args_len,
		unsigned char *buf_recv, int data_len)
{
	struct i2c_hid *ihid = i2c_get_clientdata(client);
	union command *cmd = (union command *)ihid->cmdbuf;
	int ret;
	struct i2c_msg msg[2];
	int msg_num = 1;

	int length = command->length;
	bool wait = command->wait;
	unsigned int registerIndex = command->registerIndex;

	/* special case for hid_descr_cmd */
	if (command == &hid_descr_cmd) {
		cmd->c.reg = ihid->wHIDDescRegister;
	} else {
		cmd->data[0] = ihid->hdesc_buffer[registerIndex];
		cmd->data[1] = ihid->hdesc_buffer[registerIndex + 1];
	}

	if (length > 2) {
		cmd->c.opcode = command->opcode;
		cmd->c.reportTypeID = reportID | reportType << 4;
	}

	memcpy(cmd->data + length, args, args_len);
	length += args_len;

	i2c_hid_dbg(ihid, "%s: cmd=%*ph\n", __func__, length, cmd->data);

	msg[0].addr = client->addr;
	msg[0].flags = client->flags & I2C_M_TEN;
	msg[0].len = length;
	msg[0].buf = cmd->data;
	if (data_len > 0) {
		msg[1].addr = client->addr;
		msg[1].flags = client->flags & I2C_M_TEN;
		msg[1].flags |= I2C_M_RD;
		msg[1].len = data_len;
		msg[1].buf = buf_recv;
		msg_num = 2;
		set_bit(I2C_HID_READ_PENDING, &ihid->flags);
	}

	if (wait)
		set_bit(I2C_HID_RESET_PENDING, &ihid->flags);

	ret = i2c_transfer(client->adapter, msg, msg_num);

	if (data_len > 0)
		clear_bit(I2C_HID_READ_PENDING, &ihid->flags);

	if (ret != msg_num)
		return ret < 0 ? ret : -EIO;

	ret = 0;

	if (wait && (ihid->quirks & I2C_HID_QUIRK_NO_IRQ_AFTER_RESET)) {
		msleep(100);
	} else if (wait) {
		i2c_hid_dbg(ihid, "%s: waiting...\n", __func__);
		if (!wait_event_timeout(ihid->wait,
				!test_bit(I2C_HID_RESET_PENDING, &ihid->flags),
				msecs_to_jiffies(5000)))
			ret = -ENODATA;
		i2c_hid_dbg(ihid, "%s: finished.\n", __func__);
	}

	return ret;
}

static int i2c_hid_command(struct i2c_client *client,
		const struct i2c_hid_cmd *command,
		unsigned char *buf_recv, int data_len)
{
	return __i2c_hid_command(client, command, 0, 0, NULL, 0,
				buf_recv, data_len);
}

static int i2c_hid_get_report(struct i2c_client *client, u8 reportType,
		u8 reportID, unsigned char *buf_recv, int data_len)
{
	struct i2c_hid *ihid = i2c_get_clientdata(client);
	u8 args[3];
	int ret;
	int args_len = 0;
	u16 readRegister = le16_to_cpu(ihid->hdesc.wDataRegister);

	i2c_hid_dbg(ihid, "%s\n", __func__);

	if (reportID >= 0x0F) {
		args[args_len++] = reportID;
		reportID = 0x0F;
	}

	args[args_len++] = readRegister & 0xFF;
	args[args_len++] = readRegister >> 8;

	ret = __i2c_hid_command(client, &hid_get_report_cmd, reportID,
		reportType, args, args_len, buf_recv, data_len);
	if (ret) {
		dev_err(&client->dev,
			"failed to retrieve report from device.\n");
		return ret;
	}

	return 0;
}

/**
 * i2c_hid_set_or_send_report: forward an incoming report to the device
 * @client: the i2c_client of the device
 * @reportType: 0x03 for HID_FEATURE_REPORT ; 0x02 for HID_OUTPUT_REPORT
 * @reportID: the report ID
 * @buf: the actual data to transfer, without the report ID
 * @len: size of buf
 * @use_data: true: use SET_REPORT HID command, false: send plain OUTPUT report
 */
static int i2c_hid_set_or_send_report(struct i2c_client *client, u8 reportType,
		u8 reportID, unsigned char *buf, size_t data_len, bool use_data)
{
	struct i2c_hid *ihid = i2c_get_clientdata(client);
	u8 *args = ihid->argsbuf;
	const struct i2c_hid_cmd *hidcmd;
	int ret;
	u16 dataRegister = le16_to_cpu(ihid->hdesc.wDataRegister);
	u16 outputRegister = le16_to_cpu(ihid->hdesc.wOutputRegister);
	u16 maxOutputLength = le16_to_cpu(ihid->hdesc.wMaxOutputLength);
	u16 size;
	int args_len;
	int index = 0;

	i2c_hid_dbg(ihid, "%s\n", __func__);

	if (data_len > ihid->bufsize)
		return -EINVAL;

	size =		2			/* size */ +
			(reportID ? 1 : 0)	/* reportID */ +
			data_len		/* buf */;
	args_len =	(reportID >= 0x0F ? 1 : 0) /* optional third byte */ +
			2			/* dataRegister */ +
			size			/* args */;

	if (!use_data && maxOutputLength == 0)
		return -ENOSYS;

	if (reportID >= 0x0F) {
		args[index++] = reportID;
		reportID = 0x0F;
	}

	/*
	 * use the data register for feature reports or if the device does not
	 * support the output register
	 */
	if (use_data) {
		args[index++] = dataRegister & 0xFF;
		args[index++] = dataRegister >> 8;
		hidcmd = &hid_set_report_cmd;
	} else {
		args[index++] = outputRegister & 0xFF;
		args[index++] = outputRegister >> 8;
		hidcmd = &hid_no_cmd;
	}

	args[index++] = size & 0xFF;
	args[index++] = size >> 8;

	if (reportID)
		args[index++] = reportID;

	memcpy(&args[index], buf, data_len);

	ret = __i2c_hid_command(client, hidcmd, reportID,
		reportType, args, args_len, NULL, 0);
	if (ret) {
		dev_err(&client->dev, "failed to set a report to device.\n");
		return ret;
	}

	return data_len;
}

static int i2c_hid_set_power(struct i2c_client *client, int power_state)
{
	struct i2c_hid *ihid = i2c_get_clientdata(client);
	int ret;

	i2c_hid_dbg(ihid, "%s\n", __func__);

	/*
	 * Some devices require to send a command to wakeup before power on.
	 * The call will get a return value (EREMOTEIO) but device will be
	 * triggered and activated. After that, it goes like a normal device.
	 */
	if (power_state == I2C_HID_PWR_ON &&
	    ihid->quirks & I2C_HID_QUIRK_SET_PWR_WAKEUP_DEV) {
		ret = i2c_hid_command(client, &hid_set_power_cmd, NULL, 0);

		/* Device was already activated */
		if (!ret)
			goto set_pwr_exit;
	}

	ret = __i2c_hid_command(client, &hid_set_power_cmd, power_state,
		0, NULL, 0, NULL, 0);

	if (ret)
		dev_err(&client->dev, "failed to change power setting.\n");

set_pwr_exit:
	return ret;
}

static int i2c_hid_hwreset(struct i2c_client *client)
{
	struct i2c_hid *ihid = i2c_get_clientdata(client);
	int ret;

	i2c_hid_dbg(ihid, "%s\n", __func__);

	/*
	 * This prevents sending feature reports while the device is
	 * being reset. Otherwise we may lose the reset complete
	 * interrupt.
	 */
	mutex_lock(&ihid->reset_lock);

	ret = i2c_hid_set_power(client, I2C_HID_PWR_ON);
	if (ret)
		goto out_unlock;

	/*
	 * The HID over I2C specification states that if a DEVICE needs time
	 * after the PWR_ON request, it should utilise CLOCK stretching.
	 * However, it has been observered that the Windows driver provides a
	 * 1ms sleep between the PWR_ON and RESET requests and that some devices
	 * rely on this.
	 */
	usleep_range(1000, 5000);

	i2c_hid_dbg(ihid, "resetting...\n");

	ret = i2c_hid_command(client, &hid_reset_cmd, NULL, 0);
	if (ret) {
		dev_err(&client->dev, "failed to reset device.\n");
		i2c_hid_set_power(client, I2C_HID_PWR_SLEEP);
		goto out_unlock;
	}

	/* At least some SIS devices need this after reset */
	ret = i2c_hid_set_power(client, I2C_HID_PWR_ON);

out_unlock:
	mutex_unlock(&ihid->reset_lock);
	return ret;
}

static void i2c_hid_get_input(struct i2c_hid *ihid)
{
	int ret;
	u32 ret_size;
	int size = le16_to_cpu(ihid->hdesc.wMaxInputLength);

	if (size > ihid->bufsize)
		size = ihid->bufsize;

	ret = i2c_master_recv(ihid->client, ihid->inbuf, size);
	if (ret != size) {
		if (ret < 0)
			return;

		dev_err(&ihid->client->dev, "%s: got %d data instead of %d\n",
			__func__, ret, size);
		return;
	}

	ret_size = ihid->inbuf[0] | ihid->inbuf[1] << 8;

	if (!ret_size) {
		/* host or device initiated RESET completed */
		if (test_and_clear_bit(I2C_HID_RESET_PENDING, &ihid->flags))
			wake_up(&ihid->wait);
		return;
	}

	if (ihid->quirks & I2C_HID_QUIRK_BOGUS_IRQ && ret_size == 0xffff) {
		dev_warn_once(&ihid->client->dev, "%s: IRQ triggered but "
			      "there's no data\n", __func__);
		return;
	}

	if ((ret_size > size) || (ret_size < 2)) {
		if (ihid->quirks & I2C_HID_QUIRK_BAD_INPUT_SIZE) {
			ihid->inbuf[0] = size & 0xff;
			ihid->inbuf[1] = size >> 8;
			ret_size = size;
		} else {
			dev_err(&ihid->client->dev, "%s: incomplete report (%d/%d)\n",
				__func__, size, ret_size);
			return;
		}
	}

	i2c_hid_dbg(ihid, "input: %*ph\n", ret_size, ihid->inbuf);

	if (test_bit(I2C_HID_STARTED, &ihid->flags))
		hid_input_report(ihid->hid, HID_INPUT_REPORT, ihid->inbuf + 2,
				ret_size - 2, 1);

	return;
}

static irqreturn_t i2c_hid_irq(int irq, void *dev_id)
{
	struct i2c_hid *ihid = dev_id;

	if (test_bit(I2C_HID_READ_PENDING, &ihid->flags))
		return IRQ_HANDLED;

	i2c_hid_get_input(ihid);

	return IRQ_HANDLED;
}

static int i2c_hid_get_report_length(struct hid_report *report)
{
	return ((report->size - 1) >> 3) + 1 +
		report->device->report_enum[report->type].numbered + 2;
}

/*
 * Traverse the supplied list of reports and find the longest
 */
static void i2c_hid_find_max_report(struct hid_device *hid, unsigned int type,
		unsigned int *max)
{
	struct hid_report *report;
	unsigned int size;

	/* We should not rely on wMaxInputLength, as some devices may set it to
	 * a wrong length. */
	list_for_each_entry(report, &hid->report_enum[type].report_list, list) {
		size = i2c_hid_get_report_length(report);
		if (*max < size)
			*max = size;
	}
}

static void i2c_hid_free_buffers(struct i2c_hid *ihid)
{
	kfree(ihid->inbuf);
	kfree(ihid->rawbuf);
	kfree(ihid->argsbuf);
	kfree(ihid->cmdbuf);
	ihid->inbuf = NULL;
	ihid->rawbuf = NULL;
	ihid->cmdbuf = NULL;
	ihid->argsbuf = NULL;
	ihid->bufsize = 0;
}

static int i2c_hid_alloc_buffers(struct i2c_hid *ihid, size_t report_size)
{
	/* the worst case is computed from the set_report command with a
	 * reportID > 15 and the maximum report length */
	int args_len = sizeof(__u8) + /* ReportID */
		       sizeof(__u8) + /* optional ReportID byte */
		       sizeof(__u16) + /* data register */
		       sizeof(__u16) + /* size of the report */
		       report_size; /* report */

	ihid->inbuf = kzalloc(report_size, GFP_KERNEL);
	ihid->rawbuf = kzalloc(report_size, GFP_KERNEL);
	ihid->argsbuf = kzalloc(args_len, GFP_KERNEL);
	ihid->cmdbuf = kzalloc(sizeof(union command) + args_len, GFP_KERNEL);

	if (!ihid->inbuf || !ihid->rawbuf || !ihid->argsbuf || !ihid->cmdbuf) {
		i2c_hid_free_buffers(ihid);
		return -ENOMEM;
	}

	ihid->bufsize = report_size;

	return 0;
}

static int i2c_hid_get_raw_report(struct hid_device *hid,
		unsigned char report_number, __u8 *buf, size_t count,
		unsigned char report_type)
{
	struct i2c_client *client = hid->driver_data;
	struct i2c_hid *ihid = i2c_get_clientdata(client);
	size_t ret_count, ask_count;
	int ret;

	if (report_type == HID_OUTPUT_REPORT)
		return -EINVAL;

	/* +2 bytes to include the size of the reply in the query buffer */
	ask_count = min(count + 2, (size_t)ihid->bufsize);

	ret = i2c_hid_get_report(client,
			report_type == HID_FEATURE_REPORT ? 0x03 : 0x01,
			report_number, ihid->rawbuf, ask_count);

	if (ret < 0)
		return ret;

	ret_count = ihid->rawbuf[0] | (ihid->rawbuf[1] << 8);

	if (ret_count <= 2)
		return 0;

	ret_count = min(ret_count, ask_count);

	/* The query buffer contains the size, dropping it in the reply */
	count = min(count, ret_count - 2);
	memcpy(buf, ihid->rawbuf + 2, count);

	return count;
}

static int i2c_hid_output_raw_report(struct hid_device *hid, __u8 *buf,
		size_t count, unsigned char report_type, bool use_data)
{
	struct i2c_client *client = hid->driver_data;
	struct i2c_hid *ihid = i2c_get_clientdata(client);
	int report_id = buf[0];
	int ret;

	if (report_type == HID_INPUT_REPORT)
		return -EINVAL;

	mutex_lock(&ihid->reset_lock);

	if (report_id) {
		buf++;
		count--;
	}

	ret = i2c_hid_set_or_send_report(client,
				report_type == HID_FEATURE_REPORT ? 0x03 : 0x02,
				report_id, buf, count, use_data);

	if (report_id && ret >= 0)
		ret++; /* add report_id to the number of transfered bytes */

	mutex_unlock(&ihid->reset_lock);

	return ret;
}

static int i2c_hid_output_report(struct hid_device *hid, __u8 *buf,
		size_t count)
{
	return i2c_hid_output_raw_report(hid, buf, count, HID_OUTPUT_REPORT,
			false);
}

static int i2c_hid_raw_request(struct hid_device *hid, unsigned char reportnum,
			       __u8 *buf, size_t len, unsigned char rtype,
			       int reqtype)
{
	switch (reqtype) {
	case HID_REQ_GET_REPORT:
		return i2c_hid_get_raw_report(hid, reportnum, buf, len, rtype);
	case HID_REQ_SET_REPORT:
		if (buf[0] != reportnum)
			return -EINVAL;
		return i2c_hid_output_raw_report(hid, buf, len, rtype, true);
	default:
		return -EIO;
	}
}

static int i2c_hid_parse(struct hid_device *hid)
{
	struct i2c_client *client = hid->driver_data;
	struct i2c_hid *ihid = i2c_get_clientdata(client);
	struct i2c_hid_desc *hdesc = &ihid->hdesc;
	unsigned int rsize;
	char *rdesc;
	int ret;
	int tries = 3;
	char *use_override;

	i2c_hid_dbg(ihid, "entering %s\n", __func__);

	rsize = le16_to_cpu(hdesc->wReportDescLength);
	if (!rsize || rsize > HID_MAX_DESCRIPTOR_SIZE) {
		dbg_hid("weird size of report descriptor (%u)\n", rsize);
		return -EINVAL;
	}

	do {
		ret = i2c_hid_hwreset(client);
		if (ret)
			msleep(1000);
	} while (tries-- > 0 && ret);

	if (ret)
		return ret;

	use_override = i2c_hid_get_dmi_hid_report_desc_override(client->name,
								&rsize);

	if (use_override) {
		rdesc = use_override;
		i2c_hid_dbg(ihid, "Using a HID report descriptor override\n");
	} else {
		rdesc = kzalloc(rsize, GFP_KERNEL);

		if (!rdesc) {
			dbg_hid("couldn't allocate rdesc memory\n");
			return -ENOMEM;
		}

		i2c_hid_dbg(ihid, "asking HID report descriptor\n");

		ret = i2c_hid_command(client, &hid_report_descr_cmd,
				      rdesc, rsize);
		if (ret) {
			hid_err(hid, "reading report descriptor failed\n");
			kfree(rdesc);
			return -EIO;
		}
	}

	i2c_hid_dbg(ihid, "Report Descriptor: %*ph\n", rsize, rdesc);

	ret = hid_parse_report(hid, rdesc, rsize);
	if (!use_override)
		kfree(rdesc);

	if (ret) {
		dbg_hid("parsing report descriptor failed\n");
		return ret;
	}

	return 0;
}

static int i2c_hid_start(struct hid_device *hid)
{
	struct i2c_client *client = hid->driver_data;
	struct i2c_hid *ihid = i2c_get_clientdata(client);
	int ret;
	unsigned int bufsize = HID_MIN_BUFFER_SIZE;

	i2c_hid_find_max_report(hid, HID_INPUT_REPORT, &bufsize);
	i2c_hid_find_max_report(hid, HID_OUTPUT_REPORT, &bufsize);
	i2c_hid_find_max_report(hid, HID_FEATURE_REPORT, &bufsize);

	if (bufsize > ihid->bufsize) {
		disable_irq(client->irq);
		i2c_hid_free_buffers(ihid);

		ret = i2c_hid_alloc_buffers(ihid, bufsize);
		enable_irq(client->irq);

		if (ret)
			return ret;
	}

	return 0;
}

static void i2c_hid_stop(struct hid_device *hid)
{
	hid->claimed = 0;
}

static int i2c_hid_open(struct hid_device *hid)
{
	struct i2c_client *client = hid->driver_data;
	struct i2c_hid *ihid = i2c_get_clientdata(client);

	set_bit(I2C_HID_STARTED, &ihid->flags);
	return 0;
}

static void i2c_hid_close(struct hid_device *hid)
{
	struct i2c_client *client = hid->driver_data;
	struct i2c_hid *ihid = i2c_get_clientdata(client);

	clear_bit(I2C_HID_STARTED, &ihid->flags);
}

struct hid_ll_driver i2c_hid_ll_driver = {
	.parse = i2c_hid_parse,
	.start = i2c_hid_start,
	.stop = i2c_hid_stop,
	.open = i2c_hid_open,
	.close = i2c_hid_close,
	.output_report = i2c_hid_output_report,
	.raw_request = i2c_hid_raw_request,
};
EXPORT_SYMBOL_GPL(i2c_hid_ll_driver);

static int i2c_hid_init_irq(struct i2c_client *client)
{
	struct i2c_hid *ihid = i2c_get_clientdata(client);
	unsigned long irqflags = 0;
	int ret;

	dev_dbg(&client->dev, "Requesting IRQ: %d\n", client->irq);

	if (!irq_get_trigger_type(client->irq))
		irqflags = IRQF_TRIGGER_LOW;

	ret = request_threaded_irq(client->irq, NULL, i2c_hid_irq,
				   irqflags | IRQF_ONESHOT, client->name, ihid);
	if (ret < 0) {
		dev_warn(&client->dev,
			"Could not register for %s interrupt, irq = %d,"
			" ret = %d\n",
			client->name, client->irq, ret);

		return ret;
	}

	return 0;
}

static int i2c_hid_fetch_hid_descriptor(struct i2c_hid *ihid)
{
	struct i2c_client *client = ihid->client;
	struct i2c_hid_desc *hdesc = &ihid->hdesc;
	unsigned int dsize;
	int ret;

	/* i2c hid fetch using a fixed descriptor size (30 bytes) */
	if (i2c_hid_get_dmi_i2c_hid_desc_override(client->name)) {
		i2c_hid_dbg(ihid, "Using a HID descriptor override\n");
		ihid->hdesc =
			*i2c_hid_get_dmi_i2c_hid_desc_override(client->name);
	} else {
		i2c_hid_dbg(ihid, "Fetching the HID descriptor\n");
		ret = i2c_hid_command(client, &hid_descr_cmd,
				      ihid->hdesc_buffer,
				      sizeof(struct i2c_hid_desc));
		if (ret) {
			dev_err(&client->dev, "hid_descr_cmd failed\n");
			return -ENODEV;
		}
	}

	/* Validate the length of HID descriptor, the 4 first bytes:
	 * bytes 0-1 -> length
	 * bytes 2-3 -> bcdVersion (has to be 1.00) */
	/* check bcdVersion == 1.0 */
	if (le16_to_cpu(hdesc->bcdVersion) != 0x0100) {
		dev_err(&client->dev,
			"unexpected HID descriptor bcdVersion (0x%04hx)\n",
			le16_to_cpu(hdesc->bcdVersion));
		return -ENODEV;
	}

	/* Descriptor length should be 30 bytes as per the specification */
	dsize = le16_to_cpu(hdesc->wHIDDescLength);
	if (dsize != sizeof(struct i2c_hid_desc)) {
		dev_err(&client->dev, "weird size of HID descriptor (%u)\n",
			dsize);
		return -ENODEV;
	}
	i2c_hid_dbg(ihid, "HID Descriptor: %*ph\n", dsize, ihid->hdesc_buffer);
	return 0;
}

#ifdef CONFIG_ACPI
static const struct acpi_device_id i2c_hid_acpi_blacklist[] = {
	/*
	 * The CHPN0001 ACPI device, which is used to describe the Chipone
	 * ICN8505 controller, has a _CID of PNP0C50 but is not HID compatible.
	 */
	{"CHPN0001", 0 },
	{ },
};

static int i2c_hid_acpi_pdata(struct i2c_client *client,
		struct i2c_hid_platform_data *pdata)
{
	static guid_t i2c_hid_guid =
		GUID_INIT(0x3CDFF6F7, 0x4267, 0x4555,
			  0xAD, 0x05, 0xB3, 0x0A, 0x3D, 0x89, 0x38, 0xDE);
	union acpi_object *obj;
	struct acpi_device *adev;
	acpi_handle handle;

	handle = ACPI_HANDLE(&client->dev);
	if (!handle || acpi_bus_get_device(handle, &adev)) {
		dev_err(&client->dev, "Error could not get ACPI device\n");
		return -ENODEV;
	}

	if (acpi_match_device_ids(adev, i2c_hid_acpi_blacklist) == 0)
		return -ENODEV;

	obj = acpi_evaluate_dsm_typed(handle, &i2c_hid_guid, 1, 1, NULL,
				      ACPI_TYPE_INTEGER);
	if (!obj) {
		dev_err(&client->dev, "Error _DSM call to get HID descriptor address failed\n");
		return -ENODEV;
	}

	pdata->hid_descriptor_address = obj->integer.value;
	ACPI_FREE(obj);

	return 0;
}

static void i2c_hid_acpi_fix_up_power(struct device *dev)
{
	struct acpi_device *adev;

	adev = ACPI_COMPANION(dev);
	if (adev)
		acpi_device_fix_up_power(adev);
}

static const struct acpi_device_id i2c_hid_acpi_match[] = {
	{"ACPI0C50", 0 },
	{"PNP0C50", 0 },
	{ },
};
MODULE_DEVICE_TABLE(acpi, i2c_hid_acpi_match);
#else
static inline int i2c_hid_acpi_pdata(struct i2c_client *client,
		struct i2c_hid_platform_data *pdata)
{
	return -ENODEV;
}

static inline void i2c_hid_acpi_fix_up_power(struct device *dev) {}
#endif

#ifdef CONFIG_OF
static int i2c_hid_of_probe(struct i2c_client *client,
		struct i2c_hid_platform_data *pdata)
{
	struct device *dev = &client->dev;
	u32 val;
	int ret;

	ret = of_property_read_u32(dev->of_node, "hid-descr-addr", &val);
	if (ret) {
		dev_err(&client->dev, "HID register address not provided\n");
		return -ENODEV;
	}
	if (val >> 16) {
		dev_err(&client->dev, "Bad HID register address: 0x%08x\n",
			val);
		return -EINVAL;
	}
	pdata->hid_descriptor_address = val;

	return 0;
}

static const struct of_device_id i2c_hid_of_match[] = {
	{ .compatible = "hid-over-i2c" },
	{},
};
MODULE_DEVICE_TABLE(of, i2c_hid_of_match);
#else
static inline int i2c_hid_of_probe(struct i2c_client *client,
		struct i2c_hid_platform_data *pdata)
{
	return -ENODEV;
}
#endif

static void i2c_hid_fwnode_probe(struct i2c_client *client,
				 struct i2c_hid_platform_data *pdata)
{
	u32 val;

	if (!device_property_read_u32(&client->dev, "post-power-on-delay-ms",
				      &val))
		pdata->post_power_delay_ms = val;
}

static int i2c_hid_probe(struct i2c_client *client,
			 const struct i2c_device_id *dev_id)
{
	int ret;
	struct i2c_hid *ihid;
	struct hid_device *hid;
	__u16 hidRegister;
	struct i2c_hid_platform_data *platform_data = client->dev.platform_data;

	dbg_hid("HID probe called for i2c 0x%02x\n", client->addr);

	if (!client->irq) {
		dev_err(&client->dev,
			"HID over i2c has not been provided an Int IRQ\n");
		return -EINVAL;
	}

	if (client->irq < 0) {
		if (client->irq != -EPROBE_DEFER)
			dev_err(&client->dev,
				"HID over i2c doesn't have a valid IRQ\n");
		return client->irq;
	}

	ihid = devm_kzalloc(&client->dev, sizeof(*ihid), GFP_KERNEL);
	if (!ihid)
		return -ENOMEM;

	if (client->dev.of_node) {
		ret = i2c_hid_of_probe(client, &ihid->pdata);
		if (ret)
			return ret;
	} else if (!platform_data) {
		ret = i2c_hid_acpi_pdata(client, &ihid->pdata);
		if (ret)
			return ret;
	} else {
		ihid->pdata = *platform_data;
	}

	/* Parse platform agnostic common properties from ACPI / device tree */
	i2c_hid_fwnode_probe(client, &ihid->pdata);

	ihid->pdata.supplies[0].supply = "vdd";
	ihid->pdata.supplies[1].supply = "vddl";

	ret = devm_regulator_bulk_get(&client->dev,
				      ARRAY_SIZE(ihid->pdata.supplies),
				      ihid->pdata.supplies);
	if (ret)
		return ret;

	ret = regulator_bulk_enable(ARRAY_SIZE(ihid->pdata.supplies),
				    ihid->pdata.supplies);
	if (ret < 0)
		return ret;

	if (ihid->pdata.post_power_delay_ms)
		msleep(ihid->pdata.post_power_delay_ms);

	i2c_set_clientdata(client, ihid);

	ihid->client = client;

	hidRegister = ihid->pdata.hid_descriptor_address;
	ihid->wHIDDescRegister = cpu_to_le16(hidRegister);

	init_waitqueue_head(&ihid->wait);
	mutex_init(&ihid->reset_lock);

	/* we need to allocate the command buffer without knowing the maximum
	 * size of the reports. Let's use HID_MIN_BUFFER_SIZE, then we do the
	 * real computation later. */
	ret = i2c_hid_alloc_buffers(ihid, HID_MIN_BUFFER_SIZE);
	if (ret < 0)
		goto err_regulator;

	i2c_hid_acpi_fix_up_power(&client->dev);

	device_enable_async_suspend(&client->dev);

	/* Make sure there is something at this address */
	ret = i2c_smbus_read_byte(client);
	if (ret < 0) {
		dev_dbg(&client->dev, "nothing at this address: %d\n", ret);
		ret = -ENXIO;
		goto err_regulator;
	}

	ret = i2c_hid_fetch_hid_descriptor(ihid);
	if (ret < 0)
		goto err_regulator;

	ret = i2c_hid_init_irq(client);
	if (ret < 0)
		goto err_regulator;

	hid = hid_allocate_device();
	if (IS_ERR(hid)) {
		ret = PTR_ERR(hid);
		goto err_irq;
	}

	ihid->hid = hid;

	hid->driver_data = client;
	hid->ll_driver = &i2c_hid_ll_driver;
	hid->dev.parent = &client->dev;
	hid->bus = BUS_I2C;
	hid->version = le16_to_cpu(ihid->hdesc.bcdVersion);
	hid->vendor = le16_to_cpu(ihid->hdesc.wVendorID);
	hid->product = le16_to_cpu(ihid->hdesc.wProductID);

	snprintf(hid->name, sizeof(hid->name), "%s %04hX:%04hX",
		 client->name, hid->vendor, hid->product);
	strlcpy(hid->phys, dev_name(&client->dev), sizeof(hid->phys));

	ihid->quirks = i2c_hid_lookup_quirk(hid->vendor, hid->product);

	ret = hid_add_device(hid);
	if (ret) {
		if (ret != -ENODEV)
			hid_err(client, "can't add hid device: %d\n", ret);
		goto err_mem_free;
	}

	return 0;

err_mem_free:
	hid_destroy_device(hid);

err_irq:
	free_irq(client->irq, ihid);

err_regulator:
	regulator_bulk_disable(ARRAY_SIZE(ihid->pdata.supplies),
			       ihid->pdata.supplies);
	i2c_hid_free_buffers(ihid);
	return ret;
}

static int i2c_hid_remove(struct i2c_client *client)
{
	struct i2c_hid *ihid = i2c_get_clientdata(client);
	struct hid_device *hid;

	hid = ihid->hid;
	hid_destroy_device(hid);

	free_irq(client->irq, ihid);

	if (ihid->bufsize)
		i2c_hid_free_buffers(ihid);

	regulator_bulk_disable(ARRAY_SIZE(ihid->pdata.supplies),
			       ihid->pdata.supplies);

	return 0;
}

static void i2c_hid_shutdown(struct i2c_client *client)
{
	struct i2c_hid *ihid = i2c_get_clientdata(client);

	i2c_hid_set_power(client, I2C_HID_PWR_SLEEP);
	free_irq(client->irq, ihid);
}

#ifdef CONFIG_PM_SLEEP
static int i2c_hid_suspend(struct device *dev)
{
	struct i2c_client *client = to_i2c_client(dev);
	struct i2c_hid *ihid = i2c_get_clientdata(client);
	struct hid_device *hid = ihid->hid;
	int ret;
	int wake_status;

	if (hid->driver && hid->driver->suspend) {
		ret = hid->driver->suspend(hid, PMSG_SUSPEND);
		if (ret < 0)
			return ret;
	}

	/* Save some power */
	i2c_hid_set_power(client, I2C_HID_PWR_SLEEP);

	disable_irq(client->irq);

	if (device_may_wakeup(&client->dev)) {
		wake_status = enable_irq_wake(client->irq);
		if (!wake_status)
			ihid->irq_wake_enabled = true;
		else
			hid_warn(hid, "Failed to enable irq wake: %d\n",
				wake_status);
	} else {
		regulator_bulk_disable(ARRAY_SIZE(ihid->pdata.supplies),
				       ihid->pdata.supplies);
	}

	return 0;
}

static int i2c_hid_resume(struct device *dev)
{
	int ret;
	struct i2c_client *client = to_i2c_client(dev);
	struct i2c_hid *ihid = i2c_get_clientdata(client);
	struct hid_device *hid = ihid->hid;
	int wake_status;

	if (!device_may_wakeup(&client->dev)) {
		ret = regulator_bulk_enable(ARRAY_SIZE(ihid->pdata.supplies),
					    ihid->pdata.supplies);
		if (ret)
			hid_warn(hid, "Failed to enable supplies: %d\n", ret);

		if (ihid->pdata.post_power_delay_ms)
			msleep(ihid->pdata.post_power_delay_ms);
	} else if (ihid->irq_wake_enabled) {
		wake_status = disable_irq_wake(client->irq);
		if (!wake_status)
			ihid->irq_wake_enabled = false;
		else
			hid_warn(hid, "Failed to disable irq wake: %d\n",
				wake_status);
	}

	enable_irq(client->irq);

	/* Instead of resetting device, simply powers the device on. This
	 * solves "incomplete reports" on Raydium devices 2386:3118 and
	 * 2386:4B33 and fixes various SIS touchscreens no longer sending
	 * data after a suspend/resume.
	 *
	 * However some ALPS touchpads generate IRQ storm without reset, so
	 * let's still reset them here.
	 */
	if (ihid->quirks & I2C_HID_QUIRK_RESET_ON_RESUME)
		ret = i2c_hid_hwreset(client);
	else
		ret = i2c_hid_set_power(client, I2C_HID_PWR_ON);

	if (ret)
		return ret;

	if (hid->driver && hid->driver->reset_resume) {
		ret = hid->driver->reset_resume(hid);
		return ret;
	}

	return 0;
}
#endif

static const struct dev_pm_ops i2c_hid_pm = {
	SET_SYSTEM_SLEEP_PM_OPS(i2c_hid_suspend, i2c_hid_resume)
};

static const struct i2c_device_id i2c_hid_id_table[] = {
	{ "hid", 0 },
	{ "hid-over-i2c", 0 },
	{ },
};
MODULE_DEVICE_TABLE(i2c, i2c_hid_id_table);


static struct i2c_driver i2c_hid_driver = {
	.driver = {
		.name	= "i2c_hid",
		.pm	= &i2c_hid_pm,
		.acpi_match_table = ACPI_PTR(i2c_hid_acpi_match),
		.of_match_table = of_match_ptr(i2c_hid_of_match),
	},

	.probe		= i2c_hid_probe,
	.remove		= i2c_hid_remove,
	.shutdown	= i2c_hid_shutdown,
	.id_table	= i2c_hid_id_table,
};

module_i2c_driver(i2c_hid_driver);

MODULE_DESCRIPTION("HID over I2C core driver");
MODULE_AUTHOR("Benjamin Tissoires <benjamin.tissoires@gmail.com>");
MODULE_LICENSE("GPL");<|MERGE_RESOLUTION|>--- conflicted
+++ resolved
@@ -49,11 +49,8 @@
 #define I2C_HID_QUIRK_NO_IRQ_AFTER_RESET	BIT(1)
 #define I2C_HID_QUIRK_BOGUS_IRQ			BIT(4)
 #define I2C_HID_QUIRK_RESET_ON_RESUME		BIT(5)
-<<<<<<< HEAD
-=======
 #define I2C_HID_QUIRK_BAD_INPUT_SIZE		BIT(6)
 
->>>>>>> a7196caf
 
 /* flags */
 #define I2C_HID_STARTED		0
@@ -180,11 +177,8 @@
 		 I2C_HID_QUIRK_BOGUS_IRQ },
 	{ USB_VENDOR_ID_ALPS_JP, HID_ANY_ID,
 		 I2C_HID_QUIRK_RESET_ON_RESUME },
-<<<<<<< HEAD
-=======
 	{ USB_VENDOR_ID_ITE, I2C_DEVICE_ID_ITE_LENOVO_LEGION_Y720,
 		I2C_HID_QUIRK_BAD_INPUT_SIZE },
->>>>>>> a7196caf
 	{ 0, 0 }
 };
 
