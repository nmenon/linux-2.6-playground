--- conflicted
+++ resolved
@@ -829,10 +829,6 @@
 		goto out_unreg_device;
 	}
 
-<<<<<<< HEAD
-	return 0;
-
-=======
 	result = inv_mpu_acpi_create_mux_client(st);
 	if (result)
 		goto out_del_mux;
@@ -841,7 +837,6 @@
 
 out_del_mux:
 	i2c_del_mux_adapter(st->mux_adapter);
->>>>>>> 007760cf
 out_unreg_device:
 	iio_device_unregister(indio_dev);
 out_remove_trigger:
@@ -856,10 +851,7 @@
 	struct iio_dev *indio_dev = i2c_get_clientdata(client);
 	struct inv_mpu6050_state *st = iio_priv(indio_dev);
 
-<<<<<<< HEAD
-=======
 	inv_mpu_acpi_delete_mux_client(st);
->>>>>>> 007760cf
 	i2c_del_mux_adapter(st->mux_adapter);
 	iio_device_unregister(indio_dev);
 	inv_mpu6050_remove_trigger(st);
