--- conflicted
+++ resolved
@@ -139,12 +139,9 @@
 	  device. Depending on platform configuration, this general purpose ADC can
 	  be used for sampling sensors such as thermal resistors.
 
-<<<<<<< HEAD
-=======
 	  To compile this driver as a module, choose M here: the module will be
 	  called axp288_adc.
 
->>>>>>> 9fe8ecca
 config BERLIN2_ADC
 	tristate "Marvell Berlin2 ADC driver"
 	depends on ARCH_BERLIN
