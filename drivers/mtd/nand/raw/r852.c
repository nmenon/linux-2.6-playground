--- conflicted
+++ resolved
@@ -881,22 +881,6 @@
 	chip->legacy.read_buf = r852_read_buf;
 	chip->legacy.write_buf = r852_write_buf;
 
-<<<<<<< HEAD
-	/* ecc */
-	chip->ecc.engine_type = NAND_ECC_ENGINE_TYPE_ON_HOST;
-	chip->ecc.placement = NAND_ECC_PLACEMENT_INTERLEAVED;
-	chip->ecc.size = R852_DMA_LEN;
-	chip->ecc.bytes = SM_OOB_SIZE;
-	chip->ecc.strength = 2;
-	chip->ecc.hwctl = r852_ecc_hwctl;
-	chip->ecc.calculate = r852_ecc_calculate;
-	chip->ecc.correct = r852_ecc_correct;
-
-	/* TODO: hack */
-	chip->ecc.read_oob = r852_read_oob;
-
-=======
->>>>>>> 356006a6
 	/* init our device structure */
 	dev = kzalloc(sizeof(struct r852_device), GFP_KERNEL);
 
