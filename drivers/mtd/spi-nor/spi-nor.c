--- conflicted
+++ resolved
@@ -3656,10 +3656,7 @@
 
 		if (spi_nor_parse_sfdp(nor, &sfdp_params)) {
 			nor->addr_width = 0;
-<<<<<<< HEAD
-=======
 			nor->flags &= ~SNOR_F_4B_OPCODES;
->>>>>>> cf26057a
 			/* restore previous erase map */
 			memcpy(&nor->erase_map, &prev_map,
 			       sizeof(nor->erase_map));
