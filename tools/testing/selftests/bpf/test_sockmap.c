// SPDX-License-Identifier: GPL-2.0
// Copyright (c) 2017-2018 Covalent IO, Inc. http://covalent.io
#include <stdio.h>
#include <stdlib.h>
#include <sys/socket.h>
#include <sys/ioctl.h>
#include <sys/select.h>
#include <netinet/in.h>
#include <arpa/inet.h>
#include <unistd.h>
#include <string.h>
#include <errno.h>
#include <stdbool.h>
#include <signal.h>
#include <fcntl.h>
#include <sys/wait.h>
#include <time.h>
#include <sched.h>

#include <sys/time.h>
#include <sys/resource.h>
#include <sys/types.h>
#include <sys/sendfile.h>

#include <linux/netlink.h>
#include <linux/socket.h>
#include <linux/sock_diag.h>
#include <linux/bpf.h>
#include <linux/if_link.h>
#include <linux/tls.h>
#include <assert.h>
#include <libgen.h>

#include <getopt.h>

#include <bpf/bpf.h>
#include <bpf/libbpf.h>

#include "bpf_util.h"
#include "bpf_rlimit.h"
#include "cgroup_helpers.h"

int running;
static void running_handler(int a);

#ifndef TCP_ULP
# define TCP_ULP 31
#endif
#ifndef SOL_TLS
# define SOL_TLS 282
#endif

/* randomly selected ports for testing on lo */
#define S1_PORT 10000
#define S2_PORT 10001

#define BPF_SOCKMAP_FILENAME  "test_sockmap_kern.o"
#define BPF_SOCKHASH_FILENAME "test_sockhash_kern.o"
#define CG_PATH "/sockmap"

/* global sockets */
int s1, s2, c1, c2, p1, p2;
int test_cnt;
int passed;
int failed;
int map_fd[9];
struct bpf_map *maps[9];
int prog_fd[11];

int txmsg_pass;
int txmsg_redir;
int txmsg_drop;
int txmsg_apply;
int txmsg_cork;
int txmsg_start;
int txmsg_end;
int txmsg_start_push;
int txmsg_end_push;
int txmsg_start_pop;
int txmsg_pop;
int txmsg_ingress;
int txmsg_redir_skb;
int txmsg_ktls_skb;
int txmsg_ktls_skb_drop;
int txmsg_ktls_skb_redir;
int ktls;
int peek_flag;
int skb_use_parser;

static const struct option long_options[] = {
	{"help",	no_argument,		NULL, 'h' },
	{"cgroup",	required_argument,	NULL, 'c' },
	{"rate",	required_argument,	NULL, 'r' },
	{"verbose",	optional_argument,	NULL, 'v' },
	{"iov_count",	required_argument,	NULL, 'i' },
	{"length",	required_argument,	NULL, 'l' },
	{"test",	required_argument,	NULL, 't' },
	{"data_test",   no_argument,		NULL, 'd' },
	{"txmsg",		no_argument,	&txmsg_pass,  1  },
	{"txmsg_redir",		no_argument,	&txmsg_redir, 1  },
	{"txmsg_drop",		no_argument,	&txmsg_drop, 1 },
	{"txmsg_apply",	required_argument,	NULL, 'a'},
	{"txmsg_cork",	required_argument,	NULL, 'k'},
	{"txmsg_start", required_argument,	NULL, 's'},
	{"txmsg_end",	required_argument,	NULL, 'e'},
	{"txmsg_start_push", required_argument,	NULL, 'p'},
	{"txmsg_end_push",   required_argument,	NULL, 'q'},
	{"txmsg_start_pop",  required_argument,	NULL, 'w'},
	{"txmsg_pop",	     required_argument,	NULL, 'x'},
	{"txmsg_ingress", no_argument,		&txmsg_ingress, 1 },
	{"txmsg_redir_skb", no_argument,	&txmsg_redir_skb, 1 },
	{"ktls", no_argument,			&ktls, 1 },
	{"peek", no_argument,			&peek_flag, 1 },
	{"whitelist", required_argument,	NULL, 'n' },
	{"blacklist", required_argument,	NULL, 'b' },
	{0, 0, NULL, 0 }
};

struct test_env {
	const char *type;
	const char *subtest;
	const char *prepend;

	int test_num;
	int subtest_num;

	int succ_cnt;
	int fail_cnt;
	int fail_last;
};

struct test_env env;

struct sockmap_options {
	int verbose;
	bool base;
	bool sendpage;
	bool data_test;
	bool drop_expected;
	int iov_count;
	int iov_length;
	int rate;
	char *map;
	char *whitelist;
	char *blacklist;
	char *prepend;
};

struct _test {
	char *title;
	void (*tester)(int cg_fd, struct sockmap_options *opt);
};

static void test_start(void)
{
	env.subtest_num++;
}

static void test_fail(void)
{
	env.fail_cnt++;
}

static void test_pass(void)
{
	env.succ_cnt++;
}

static void test_reset(void)
{
	txmsg_start = txmsg_end = 0;
	txmsg_start_pop = txmsg_pop = 0;
	txmsg_start_push = txmsg_end_push = 0;
	txmsg_pass = txmsg_drop = txmsg_redir = 0;
	txmsg_apply = txmsg_cork = 0;
	txmsg_ingress = txmsg_redir_skb = 0;
	txmsg_ktls_skb = txmsg_ktls_skb_drop = txmsg_ktls_skb_redir = 0;
<<<<<<< HEAD
=======
	skb_use_parser = 0;
>>>>>>> 84569f32
}

static int test_start_subtest(const struct _test *t, struct sockmap_options *o)
{
	env.type = o->map;
	env.subtest = t->title;
	env.prepend = o->prepend;
	env.test_num++;
	env.subtest_num = 0;
	env.fail_last = env.fail_cnt;
	test_reset();
	return 0;
}

static void test_end_subtest(void)
{
	int error = env.fail_cnt - env.fail_last;
	int type = strcmp(env.type, BPF_SOCKMAP_FILENAME);

	if (!error)
		test_pass();

	fprintf(stdout, "#%2d/%2d %8s:%s:%s:%s\n",
		env.test_num, env.subtest_num,
		!type ? "sockmap" : "sockhash",
		env.prepend ? : "",
		env.subtest, error ? "FAIL" : "OK");
}

static void test_print_results(void)
{
	fprintf(stdout, "Pass: %d Fail: %d\n",
		env.succ_cnt, env.fail_cnt);
}

static void usage(char *argv[])
{
	int i;

	printf(" Usage: %s --cgroup <cgroup_path>\n", argv[0]);
	printf(" options:\n");
	for (i = 0; long_options[i].name != 0; i++) {
		printf(" --%-12s", long_options[i].name);
		if (long_options[i].flag != NULL)
			printf(" flag (internal value:%d)\n",
				*long_options[i].flag);
		else
			printf(" -%c\n", long_options[i].val);
	}
	printf("\n");
}

char *sock_to_string(int s)
{
	if (s == c1)
		return "client1";
	else if (s == c2)
		return "client2";
	else if (s == s1)
		return "server1";
	else if (s == s2)
		return "server2";
	else if (s == p1)
		return "peer1";
	else if (s == p2)
		return "peer2";
	else
		return "unknown";
}

static int sockmap_init_ktls(int verbose, int s)
{
	struct tls12_crypto_info_aes_gcm_128 tls_tx = {
		.info = {
			.version     = TLS_1_2_VERSION,
			.cipher_type = TLS_CIPHER_AES_GCM_128,
		},
	};
	struct tls12_crypto_info_aes_gcm_128 tls_rx = {
		.info = {
			.version     = TLS_1_2_VERSION,
			.cipher_type = TLS_CIPHER_AES_GCM_128,
		},
	};
	int so_buf = 6553500;
	int err;

	err = setsockopt(s, 6, TCP_ULP, "tls", sizeof("tls"));
	if (err) {
		fprintf(stderr, "setsockopt: TCP_ULP(%s) failed with error %i\n", sock_to_string(s), err);
		return -EINVAL;
	}
	err = setsockopt(s, SOL_TLS, TLS_TX, (void *)&tls_tx, sizeof(tls_tx));
	if (err) {
		fprintf(stderr, "setsockopt: TLS_TX(%s) failed with error %i\n", sock_to_string(s), err);
		return -EINVAL;
	}
	err = setsockopt(s, SOL_TLS, TLS_RX, (void *)&tls_rx, sizeof(tls_rx));
	if (err) {
		fprintf(stderr, "setsockopt: TLS_RX(%s) failed with error %i\n", sock_to_string(s), err);
		return -EINVAL;
	}
	err = setsockopt(s, SOL_SOCKET, SO_SNDBUF, &so_buf, sizeof(so_buf));
	if (err) {
		fprintf(stderr, "setsockopt: (%s) failed sndbuf with error %i\n", sock_to_string(s), err);
		return -EINVAL;
	}
	err = setsockopt(s, SOL_SOCKET, SO_RCVBUF, &so_buf, sizeof(so_buf));
	if (err) {
		fprintf(stderr, "setsockopt: (%s) failed rcvbuf with error %i\n", sock_to_string(s), err);
		return -EINVAL;
	}

	if (verbose)
		fprintf(stdout, "socket(%s) kTLS enabled\n", sock_to_string(s));
	return 0;
}
static int sockmap_init_sockets(int verbose)
{
	int i, err, one = 1;
	struct sockaddr_in addr;
	int *fds[4] = {&s1, &s2, &c1, &c2};

	s1 = s2 = p1 = p2 = c1 = c2 = 0;

	/* Init sockets */
	for (i = 0; i < 4; i++) {
		*fds[i] = socket(AF_INET, SOCK_STREAM, 0);
		if (*fds[i] < 0) {
			perror("socket s1 failed()");
			return errno;
		}
	}

	/* Allow reuse */
	for (i = 0; i < 2; i++) {
		err = setsockopt(*fds[i], SOL_SOCKET, SO_REUSEADDR,
				 (char *)&one, sizeof(one));
		if (err) {
			perror("setsockopt failed()");
			return errno;
		}
	}

	/* Non-blocking sockets */
	for (i = 0; i < 2; i++) {
		err = ioctl(*fds[i], FIONBIO, (char *)&one);
		if (err < 0) {
			perror("ioctl s1 failed()");
			return errno;
		}
	}

	/* Bind server sockets */
	memset(&addr, 0, sizeof(struct sockaddr_in));
	addr.sin_family = AF_INET;
	addr.sin_addr.s_addr = inet_addr("127.0.0.1");

	addr.sin_port = htons(S1_PORT);
	err = bind(s1, (struct sockaddr *)&addr, sizeof(addr));
	if (err < 0) {
		perror("bind s1 failed()");
		return errno;
	}

	addr.sin_port = htons(S2_PORT);
	err = bind(s2, (struct sockaddr *)&addr, sizeof(addr));
	if (err < 0) {
		perror("bind s2 failed()");
		return errno;
	}

	/* Listen server sockets */
	addr.sin_port = htons(S1_PORT);
	err = listen(s1, 32);
	if (err < 0) {
		perror("listen s1 failed()");
		return errno;
	}

	addr.sin_port = htons(S2_PORT);
	err = listen(s2, 32);
	if (err < 0) {
		perror("listen s1 failed()");
		return errno;
	}

	/* Initiate Connect */
	addr.sin_port = htons(S1_PORT);
	err = connect(c1, (struct sockaddr *)&addr, sizeof(addr));
	if (err < 0 && errno != EINPROGRESS) {
		perror("connect c1 failed()");
		return errno;
	}

	addr.sin_port = htons(S2_PORT);
	err = connect(c2, (struct sockaddr *)&addr, sizeof(addr));
	if (err < 0 && errno != EINPROGRESS) {
		perror("connect c2 failed()");
		return errno;
	} else if (err < 0) {
		err = 0;
	}

	/* Accept Connecrtions */
	p1 = accept(s1, NULL, NULL);
	if (p1 < 0) {
		perror("accept s1 failed()");
		return errno;
	}

	p2 = accept(s2, NULL, NULL);
	if (p2 < 0) {
		perror("accept s1 failed()");
		return errno;
	}

	if (verbose > 1) {
		printf("connected sockets: c1 <-> p1, c2 <-> p2\n");
		printf("cgroups binding: c1(%i) <-> s1(%i) - - - c2(%i) <-> s2(%i)\n",
			c1, s1, c2, s2);
	}
	return 0;
}

struct msg_stats {
	size_t bytes_sent;
	size_t bytes_recvd;
	struct timespec start;
	struct timespec end;
};

static int msg_loop_sendpage(int fd, int iov_length, int cnt,
			     struct msg_stats *s,
			     struct sockmap_options *opt)
{
	bool drop = opt->drop_expected;
	unsigned char k = 0;
	FILE *file;
	int i, fp;

	file = tmpfile();
	if (!file) {
		perror("create file for sendpage");
		return 1;
	}
	for (i = 0; i < iov_length * cnt; i++, k++)
		fwrite(&k, sizeof(char), 1, file);
	fflush(file);
	fseek(file, 0, SEEK_SET);

	fp = fileno(file);

	clock_gettime(CLOCK_MONOTONIC, &s->start);
	for (i = 0; i < cnt; i++) {
		int sent;

		errno = 0;
		sent = sendfile(fd, fp, NULL, iov_length);

		if (!drop && sent < 0) {
			perror("sendpage loop error");
			fclose(file);
			return sent;
		} else if (drop && sent >= 0) {
			printf("sendpage loop error expected: %i errno %i\n",
			       sent, errno);
			fclose(file);
			return -EIO;
		}

		if (sent > 0)
			s->bytes_sent += sent;
	}
	clock_gettime(CLOCK_MONOTONIC, &s->end);
	fclose(file);
	return 0;
}

static void msg_free_iov(struct msghdr *msg)
{
	int i;

	for (i = 0; i < msg->msg_iovlen; i++)
		free(msg->msg_iov[i].iov_base);
	free(msg->msg_iov);
	msg->msg_iov = NULL;
	msg->msg_iovlen = 0;
}

static int msg_alloc_iov(struct msghdr *msg,
			 int iov_count, int iov_length,
			 bool data, bool xmit)
{
	unsigned char k = 0;
	struct iovec *iov;
	int i;

	iov = calloc(iov_count, sizeof(struct iovec));
	if (!iov)
		return errno;

	for (i = 0; i < iov_count; i++) {
		unsigned char *d = calloc(iov_length, sizeof(char));

		if (!d) {
			fprintf(stderr, "iov_count %i/%i OOM\n", i, iov_count);
			goto unwind_iov;
		}
		iov[i].iov_base = d;
		iov[i].iov_len = iov_length;

		if (data && xmit) {
			int j;

			for (j = 0; j < iov_length; j++)
				d[j] = k++;
		}
	}

	msg->msg_iov = iov;
	msg->msg_iovlen = iov_count;

	return 0;
unwind_iov:
	for (i--; i >= 0 ; i--)
		free(msg->msg_iov[i].iov_base);
	return -ENOMEM;
}

static int msg_verify_data(struct msghdr *msg, int size, int chunk_sz)
{
	int i, j = 0, bytes_cnt = 0;
	unsigned char k = 0;

	for (i = 0; i < msg->msg_iovlen; i++) {
		unsigned char *d = msg->msg_iov[i].iov_base;

		/* Special case test for skb ingress + ktls */
		if (i == 0 && txmsg_ktls_skb) {
			if (msg->msg_iov[i].iov_len < 4)
				return -EIO;
			if (txmsg_ktls_skb_redir) {
				if (memcmp(&d[13], "PASS", 4) != 0) {
					fprintf(stderr,
						"detected redirect ktls_skb data error with skb ingress update @iov[%i]:%i \"%02x %02x %02x %02x\" != \"PASS\"\n", i, 0, d[13], d[14], d[15], d[16]);
					return -EIO;
				}
				d[13] = 0;
				d[14] = 1;
				d[15] = 2;
				d[16] = 3;
				j = 13;
			} else if (txmsg_ktls_skb) {
				if (memcmp(d, "PASS", 4) != 0) {
					fprintf(stderr,
						"detected ktls_skb data error with skb ingress update @iov[%i]:%i \"%02x %02x %02x %02x\" != \"PASS\"\n", i, 0, d[0], d[1], d[2], d[3]);
					return -EIO;
				}
				d[0] = 0;
				d[1] = 1;
				d[2] = 2;
				d[3] = 3;
			}
		}

		for (; j < msg->msg_iov[i].iov_len && size; j++) {
			if (d[j] != k++) {
				fprintf(stderr,
					"detected data corruption @iov[%i]:%i %02x != %02x, %02x ?= %02x\n",
					i, j, d[j], k - 1, d[j+1], k);
				return -EIO;
			}
			bytes_cnt++;
			if (bytes_cnt == chunk_sz) {
				k = 0;
				bytes_cnt = 0;
			}
			size--;
		}
	}
	return 0;
}

static int msg_loop(int fd, int iov_count, int iov_length, int cnt,
		    struct msg_stats *s, bool tx,
		    struct sockmap_options *opt)
{
	struct msghdr msg = {0}, msg_peek = {0};
	int err, i, flags = MSG_NOSIGNAL;
	bool drop = opt->drop_expected;
	bool data = opt->data_test;

	err = msg_alloc_iov(&msg, iov_count, iov_length, data, tx);
	if (err)
		goto out_errno;
	if (peek_flag) {
		err = msg_alloc_iov(&msg_peek, iov_count, iov_length, data, tx);
		if (err)
			goto out_errno;
	}

	if (tx) {
		clock_gettime(CLOCK_MONOTONIC, &s->start);
		for (i = 0; i < cnt; i++) {
			int sent;

			errno = 0;
			sent = sendmsg(fd, &msg, flags);

			if (!drop && sent < 0) {
				perror("sendmsg loop error");
				goto out_errno;
			} else if (drop && sent >= 0) {
				fprintf(stderr,
					"sendmsg loop error expected: %i errno %i\n",
					sent, errno);
				errno = -EIO;
				goto out_errno;
			}
			if (sent > 0)
				s->bytes_sent += sent;
		}
		clock_gettime(CLOCK_MONOTONIC, &s->end);
	} else {
		int slct, recvp = 0, recv, max_fd = fd;
		float total_bytes, txmsg_pop_total;
		int fd_flags = O_NONBLOCK;
		struct timeval timeout;
		fd_set w;

		fcntl(fd, fd_flags);
		/* Account for pop bytes noting each iteration of apply will
		 * call msg_pop_data helper so we need to account for this
		 * by calculating the number of apply iterations. Note user
		 * of the tool can create cases where no data is sent by
		 * manipulating pop/push/pull/etc. For example txmsg_apply 1
		 * with txmsg_pop 1 will try to apply 1B at a time but each
		 * iteration will then pop 1B so no data will ever be sent.
		 * This is really only useful for testing edge cases in code
		 * paths.
		 */
		total_bytes = (float)iov_count * (float)iov_length * (float)cnt;
		if (txmsg_apply)
			txmsg_pop_total = txmsg_pop * (total_bytes / txmsg_apply);
		else
			txmsg_pop_total = txmsg_pop * cnt;
		total_bytes -= txmsg_pop_total;
		err = clock_gettime(CLOCK_MONOTONIC, &s->start);
		if (err < 0)
			perror("recv start time");
		while (s->bytes_recvd < total_bytes) {
			if (txmsg_cork) {
				timeout.tv_sec = 0;
				timeout.tv_usec = 300000;
			} else {
				timeout.tv_sec = 3;
				timeout.tv_usec = 0;
			}

			/* FD sets */
			FD_ZERO(&w);
			FD_SET(fd, &w);

			slct = select(max_fd + 1, &w, NULL, NULL, &timeout);
			if (slct == -1) {
				perror("select()");
				clock_gettime(CLOCK_MONOTONIC, &s->end);
				goto out_errno;
			} else if (!slct) {
				if (opt->verbose)
					fprintf(stderr, "unexpected timeout: recved %zu/%f pop_total %f\n", s->bytes_recvd, total_bytes, txmsg_pop_total);
				errno = -EIO;
				clock_gettime(CLOCK_MONOTONIC, &s->end);
				goto out_errno;
			}

			errno = 0;
			if (peek_flag) {
				flags |= MSG_PEEK;
				recvp = recvmsg(fd, &msg_peek, flags);
				if (recvp < 0) {
					if (errno != EWOULDBLOCK) {
						clock_gettime(CLOCK_MONOTONIC, &s->end);
						goto out_errno;
					}
				}
				flags = 0;
			}

			recv = recvmsg(fd, &msg, flags);
			if (recv < 0) {
				if (errno != EWOULDBLOCK) {
					clock_gettime(CLOCK_MONOTONIC, &s->end);
					perror("recv failed()");
					goto out_errno;
				}
			}

			s->bytes_recvd += recv;

			if (data) {
				int chunk_sz = opt->sendpage ?
						iov_length * cnt :
						iov_length * iov_count;

				errno = msg_verify_data(&msg, recv, chunk_sz);
				if (errno) {
					perror("data verify msg failed");
					goto out_errno;
				}
				if (recvp) {
					errno = msg_verify_data(&msg_peek,
								recvp,
								chunk_sz);
					if (errno) {
						perror("data verify msg_peek failed");
						goto out_errno;
					}
				}
			}
		}
		clock_gettime(CLOCK_MONOTONIC, &s->end);
	}

	msg_free_iov(&msg);
	msg_free_iov(&msg_peek);
	return err;
out_errno:
	msg_free_iov(&msg);
	msg_free_iov(&msg_peek);
	return errno;
}

static float giga = 1000000000;

static inline float sentBps(struct msg_stats s)
{
	return s.bytes_sent / (s.end.tv_sec - s.start.tv_sec);
}

static inline float recvdBps(struct msg_stats s)
{
	return s.bytes_recvd / (s.end.tv_sec - s.start.tv_sec);
}

static int sendmsg_test(struct sockmap_options *opt)
{
	float sent_Bps = 0, recvd_Bps = 0;
	int rx_fd, txpid, rxpid, err = 0;
	struct msg_stats s = {0};
	int iov_count = opt->iov_count;
	int iov_buf = opt->iov_length;
	int rx_status, tx_status;
	int cnt = opt->rate;

	errno = 0;

	if (opt->base)
		rx_fd = p1;
	else
		rx_fd = p2;

	if (ktls) {
		/* Redirecting into non-TLS socket which sends into a TLS
		 * socket is not a valid test. So in this case lets not
		 * enable kTLS but still run the test.
		 */
		if (!txmsg_redir || (txmsg_redir && txmsg_ingress)) {
			err = sockmap_init_ktls(opt->verbose, rx_fd);
			if (err)
				return err;
		}
		err = sockmap_init_ktls(opt->verbose, c1);
		if (err)
			return err;
	}

	rxpid = fork();
	if (rxpid == 0) {
		iov_buf -= (txmsg_pop - txmsg_start_pop + 1);
		if (opt->drop_expected || txmsg_ktls_skb_drop)
			_exit(0);

		if (!iov_buf) /* zero bytes sent case */
			_exit(0);

		if (opt->sendpage)
			iov_count = 1;
		err = msg_loop(rx_fd, iov_count, iov_buf,
			       cnt, &s, false, opt);
		if (opt->verbose > 1)
			fprintf(stderr,
				"msg_loop_rx: iov_count %i iov_buf %i cnt %i err %i\n",
				iov_count, iov_buf, cnt, err);
		if (s.end.tv_sec - s.start.tv_sec) {
			sent_Bps = sentBps(s);
			recvd_Bps = recvdBps(s);
		}
		if (opt->verbose > 1)
			fprintf(stdout,
				"rx_sendmsg: TX: %zuB %fB/s %fGB/s RX: %zuB %fB/s %fGB/s %s\n",
				s.bytes_sent, sent_Bps, sent_Bps/giga,
				s.bytes_recvd, recvd_Bps, recvd_Bps/giga,
				peek_flag ? "(peek_msg)" : "");
		if (err && txmsg_cork)
			err = 0;
		exit(err ? 1 : 0);
	} else if (rxpid == -1) {
		perror("msg_loop_rx");
		return errno;
	}

	txpid = fork();
	if (txpid == 0) {
		if (opt->sendpage)
			err = msg_loop_sendpage(c1, iov_buf, cnt, &s, opt);
		else
			err = msg_loop(c1, iov_count, iov_buf,
				       cnt, &s, true, opt);

		if (err)
			fprintf(stderr,
				"msg_loop_tx: iov_count %i iov_buf %i cnt %i err %i\n",
				iov_count, iov_buf, cnt, err);
		if (s.end.tv_sec - s.start.tv_sec) {
			sent_Bps = sentBps(s);
			recvd_Bps = recvdBps(s);
		}
		if (opt->verbose > 1)
			fprintf(stdout,
				"tx_sendmsg: TX: %zuB %fB/s %f GB/s RX: %zuB %fB/s %fGB/s\n",
				s.bytes_sent, sent_Bps, sent_Bps/giga,
				s.bytes_recvd, recvd_Bps, recvd_Bps/giga);
		exit(err ? 1 : 0);
	} else if (txpid == -1) {
		perror("msg_loop_tx");
		return errno;
	}

	assert(waitpid(rxpid, &rx_status, 0) == rxpid);
	assert(waitpid(txpid, &tx_status, 0) == txpid);
	if (WIFEXITED(rx_status)) {
		err = WEXITSTATUS(rx_status);
		if (err) {
			fprintf(stderr, "rx thread exited with err %d.\n", err);
			goto out;
		}
	}
	if (WIFEXITED(tx_status)) {
		err = WEXITSTATUS(tx_status);
		if (err)
			fprintf(stderr, "tx thread exited with err %d.\n", err);
	}
out:
	return err;
}

static int forever_ping_pong(int rate, struct sockmap_options *opt)
{
	struct timeval timeout;
	char buf[1024] = {0};
	int sc;

	timeout.tv_sec = 10;
	timeout.tv_usec = 0;

	/* Ping/Pong data from client to server */
	sc = send(c1, buf, sizeof(buf), 0);
	if (sc < 0) {
		perror("send failed()");
		return sc;
	}

	do {
		int s, rc, i, max_fd = p2;
		fd_set w;

		/* FD sets */
		FD_ZERO(&w);
		FD_SET(c1, &w);
		FD_SET(c2, &w);
		FD_SET(p1, &w);
		FD_SET(p2, &w);

		s = select(max_fd + 1, &w, NULL, NULL, &timeout);
		if (s == -1) {
			perror("select()");
			break;
		} else if (!s) {
			fprintf(stderr, "unexpected timeout\n");
			break;
		}

		for (i = 0; i <= max_fd && s > 0; ++i) {
			if (!FD_ISSET(i, &w))
				continue;

			s--;

			rc = recv(i, buf, sizeof(buf), 0);
			if (rc < 0) {
				if (errno != EWOULDBLOCK) {
					perror("recv failed()");
					return rc;
				}
			}

			if (rc == 0) {
				close(i);
				break;
			}

			sc = send(i, buf, rc, 0);
			if (sc < 0) {
				perror("send failed()");
				return sc;
			}
		}

		if (rate)
			sleep(rate);

		if (opt->verbose) {
			printf(".");
			fflush(stdout);

		}
	} while (running);

	return 0;
}

enum {
	SELFTESTS,
	PING_PONG,
	SENDMSG,
	BASE,
	BASE_SENDPAGE,
	SENDPAGE,
};

static int run_options(struct sockmap_options *options, int cg_fd,  int test)
{
	int i, key, next_key, err, tx_prog_fd = -1, zero = 0;

	/* If base test skip BPF setup */
	if (test == BASE || test == BASE_SENDPAGE)
		goto run;

	/* Attach programs to sockmap */
	err = bpf_prog_attach(prog_fd[0], map_fd[0],
				BPF_SK_SKB_STREAM_PARSER, 0);
	if (err) {
		fprintf(stderr,
			"ERROR: bpf_prog_attach (sockmap %i->%i): %d (%s)\n",
			prog_fd[0], map_fd[0], err, strerror(errno));
		return err;
	}

	err = bpf_prog_attach(prog_fd[1], map_fd[0],
				BPF_SK_SKB_STREAM_VERDICT, 0);
	if (err) {
		fprintf(stderr, "ERROR: bpf_prog_attach (sockmap): %d (%s)\n",
			err, strerror(errno));
		return err;
	}

	/* Attach programs to TLS sockmap */
	if (txmsg_ktls_skb) {
		err = bpf_prog_attach(prog_fd[0], map_fd[8],
					BPF_SK_SKB_STREAM_PARSER, 0);
		if (err) {
			fprintf(stderr,
				"ERROR: bpf_prog_attach (TLS sockmap %i->%i): %d (%s)\n",
				prog_fd[0], map_fd[8], err, strerror(errno));
			return err;
		}

		err = bpf_prog_attach(prog_fd[2], map_fd[8],
				      BPF_SK_SKB_STREAM_VERDICT, 0);
		if (err) {
			fprintf(stderr, "ERROR: bpf_prog_attach (TLS sockmap): %d (%s)\n",
				err, strerror(errno));
			return err;
		}
	}

	/* Attach to cgroups */
	err = bpf_prog_attach(prog_fd[3], cg_fd, BPF_CGROUP_SOCK_OPS, 0);
	if (err) {
		fprintf(stderr, "ERROR: bpf_prog_attach (groups): %d (%s)\n",
			err, strerror(errno));
		return err;
	}

run:
	err = sockmap_init_sockets(options->verbose);
	if (err) {
		fprintf(stderr, "ERROR: test socket failed: %d\n", err);
		goto out;
	}

	/* Attach txmsg program to sockmap */
	if (txmsg_pass)
		tx_prog_fd = prog_fd[4];
	else if (txmsg_redir)
		tx_prog_fd = prog_fd[5];
	else if (txmsg_apply)
		tx_prog_fd = prog_fd[6];
	else if (txmsg_cork)
		tx_prog_fd = prog_fd[7];
	else if (txmsg_drop)
		tx_prog_fd = prog_fd[8];
	else
		tx_prog_fd = 0;

	if (tx_prog_fd) {
		int redir_fd, i = 0;

		err = bpf_prog_attach(tx_prog_fd,
				      map_fd[1], BPF_SK_MSG_VERDICT, 0);
		if (err) {
			fprintf(stderr,
				"ERROR: bpf_prog_attach (txmsg): %d (%s)\n",
				err, strerror(errno));
			goto out;
		}

		err = bpf_map_update_elem(map_fd[1], &i, &c1, BPF_ANY);
		if (err) {
			fprintf(stderr,
				"ERROR: bpf_map_update_elem (txmsg):  %d (%s\n",
				err, strerror(errno));
			goto out;
		}

		if (txmsg_redir)
			redir_fd = c2;
		else
			redir_fd = c1;

		err = bpf_map_update_elem(map_fd[2], &i, &redir_fd, BPF_ANY);
		if (err) {
			fprintf(stderr,
				"ERROR: bpf_map_update_elem (txmsg):  %d (%s\n",
				err, strerror(errno));
			goto out;
		}

		if (txmsg_apply) {
			err = bpf_map_update_elem(map_fd[3],
						  &i, &txmsg_apply, BPF_ANY);
			if (err) {
				fprintf(stderr,
					"ERROR: bpf_map_update_elem (apply_bytes):  %d (%s\n",
					err, strerror(errno));
				goto out;
			}
		}

		if (txmsg_cork) {
			err = bpf_map_update_elem(map_fd[4],
						  &i, &txmsg_cork, BPF_ANY);
			if (err) {
				fprintf(stderr,
					"ERROR: bpf_map_update_elem (cork_bytes):  %d (%s\n",
					err, strerror(errno));
				goto out;
			}
		}

		if (txmsg_start) {
			err = bpf_map_update_elem(map_fd[5],
						  &i, &txmsg_start, BPF_ANY);
			if (err) {
				fprintf(stderr,
					"ERROR: bpf_map_update_elem (txmsg_start):  %d (%s)\n",
					err, strerror(errno));
				goto out;
			}
		}

		if (txmsg_end) {
			i = 1;
			err = bpf_map_update_elem(map_fd[5],
						  &i, &txmsg_end, BPF_ANY);
			if (err) {
				fprintf(stderr,
					"ERROR: bpf_map_update_elem (txmsg_end):  %d (%s)\n",
					err, strerror(errno));
				goto out;
			}
		}

		if (txmsg_start_push) {
			i = 2;
			err = bpf_map_update_elem(map_fd[5],
						  &i, &txmsg_start_push, BPF_ANY);
			if (err) {
				fprintf(stderr,
					"ERROR: bpf_map_update_elem (txmsg_start_push):  %d (%s)\n",
					err, strerror(errno));
				goto out;
			}
		}

		if (txmsg_end_push) {
			i = 3;
			err = bpf_map_update_elem(map_fd[5],
						  &i, &txmsg_end_push, BPF_ANY);
			if (err) {
				fprintf(stderr,
					"ERROR: bpf_map_update_elem %i@%i (txmsg_end_push):  %d (%s)\n",
					txmsg_end_push, i, err, strerror(errno));
				goto out;
			}
		}

		if (txmsg_start_pop) {
			i = 4;
			err = bpf_map_update_elem(map_fd[5],
						  &i, &txmsg_start_pop, BPF_ANY);
			if (err) {
				fprintf(stderr,
					"ERROR: bpf_map_update_elem %i@%i (txmsg_start_pop):  %d (%s)\n",
					txmsg_start_pop, i, err, strerror(errno));
				goto out;
			}
		} else {
			i = 4;
			bpf_map_update_elem(map_fd[5],
						  &i, &txmsg_start_pop, BPF_ANY);
		}

		if (txmsg_pop) {
			i = 5;
			err = bpf_map_update_elem(map_fd[5],
						  &i, &txmsg_pop, BPF_ANY);
			if (err) {
				fprintf(stderr,
					"ERROR: bpf_map_update_elem %i@%i (txmsg_pop):  %d (%s)\n",
					txmsg_pop, i, err, strerror(errno));
				goto out;
			}
		} else {
			i = 5;
			bpf_map_update_elem(map_fd[5],
					    &i, &txmsg_pop, BPF_ANY);

		}

		if (txmsg_ingress) {
			int in = BPF_F_INGRESS;

			i = 0;
			err = bpf_map_update_elem(map_fd[6], &i, &in, BPF_ANY);
			if (err) {
				fprintf(stderr,
					"ERROR: bpf_map_update_elem (txmsg_ingress): %d (%s)\n",
					err, strerror(errno));
			}
			i = 1;
			err = bpf_map_update_elem(map_fd[1], &i, &p1, BPF_ANY);
			if (err) {
				fprintf(stderr,
					"ERROR: bpf_map_update_elem (p1 txmsg): %d (%s)\n",
					err, strerror(errno));
			}
			err = bpf_map_update_elem(map_fd[2], &i, &p1, BPF_ANY);
			if (err) {
				fprintf(stderr,
					"ERROR: bpf_map_update_elem (p1 redir): %d (%s)\n",
					err, strerror(errno));
			}

			i = 2;
			err = bpf_map_update_elem(map_fd[2], &i, &p2, BPF_ANY);
			if (err) {
				fprintf(stderr,
					"ERROR: bpf_map_update_elem (p2 txmsg): %d (%s)\n",
					err, strerror(errno));
			}
		}

		if (txmsg_ktls_skb) {
			int ingress = BPF_F_INGRESS;

			i = 0;
			err = bpf_map_update_elem(map_fd[8], &i, &p2, BPF_ANY);
			if (err) {
				fprintf(stderr,
					"ERROR: bpf_map_update_elem (c1 sockmap): %d (%s)\n",
					err, strerror(errno));
			}

			if (txmsg_ktls_skb_redir) {
				i = 1;
				err = bpf_map_update_elem(map_fd[7],
							  &i, &ingress, BPF_ANY);
				if (err) {
					fprintf(stderr,
						"ERROR: bpf_map_update_elem (txmsg_ingress): %d (%s)\n",
						err, strerror(errno));
				}
			}

			if (txmsg_ktls_skb_drop) {
				i = 1;
				err = bpf_map_update_elem(map_fd[7], &i, &i, BPF_ANY);
			}
		}

		if (txmsg_redir_skb) {
			int skb_fd = (test == SENDMSG || test == SENDPAGE) ?
					p2 : p1;
			int ingress = BPF_F_INGRESS;

			i = 0;
			err = bpf_map_update_elem(map_fd[7],
						  &i, &ingress, BPF_ANY);
			if (err) {
				fprintf(stderr,
					"ERROR: bpf_map_update_elem (txmsg_ingress): %d (%s)\n",
					err, strerror(errno));
			}

			i = 3;
			err = bpf_map_update_elem(map_fd[0], &i, &skb_fd, BPF_ANY);
			if (err) {
				fprintf(stderr,
					"ERROR: bpf_map_update_elem (c1 sockmap): %d (%s)\n",
					err, strerror(errno));
			}
		}
	}

	if (skb_use_parser) {
		i = 2;
		err = bpf_map_update_elem(map_fd[7], &i, &skb_use_parser, BPF_ANY);
	}

	if (txmsg_drop)
		options->drop_expected = true;

	if (test == PING_PONG)
		err = forever_ping_pong(options->rate, options);
	else if (test == SENDMSG) {
		options->base = false;
		options->sendpage = false;
		err = sendmsg_test(options);
	} else if (test == SENDPAGE) {
		options->base = false;
		options->sendpage = true;
		err = sendmsg_test(options);
	} else if (test == BASE) {
		options->base = true;
		options->sendpage = false;
		err = sendmsg_test(options);
	} else if (test == BASE_SENDPAGE) {
		options->base = true;
		options->sendpage = true;
		err = sendmsg_test(options);
	} else
		fprintf(stderr, "unknown test\n");
out:
	/* Detatch and zero all the maps */
	bpf_prog_detach2(prog_fd[3], cg_fd, BPF_CGROUP_SOCK_OPS);
	bpf_prog_detach2(prog_fd[0], map_fd[0], BPF_SK_SKB_STREAM_PARSER);
	bpf_prog_detach2(prog_fd[1], map_fd[0], BPF_SK_SKB_STREAM_VERDICT);
	bpf_prog_detach2(prog_fd[0], map_fd[8], BPF_SK_SKB_STREAM_PARSER);
	bpf_prog_detach2(prog_fd[2], map_fd[8], BPF_SK_SKB_STREAM_VERDICT);

	if (tx_prog_fd >= 0)
		bpf_prog_detach2(tx_prog_fd, map_fd[1], BPF_SK_MSG_VERDICT);

	for (i = 0; i < 8; i++) {
		key = next_key = 0;
		bpf_map_update_elem(map_fd[i], &key, &zero, BPF_ANY);
		while (bpf_map_get_next_key(map_fd[i], &key, &next_key) == 0) {
			bpf_map_update_elem(map_fd[i], &key, &zero, BPF_ANY);
			key = next_key;
		}
	}

	close(s1);
	close(s2);
	close(p1);
	close(p2);
	close(c1);
	close(c2);
	return err;
}

static char *test_to_str(int test)
{
	switch (test) {
	case SENDMSG:
		return "sendmsg";
	case SENDPAGE:
		return "sendpage";
	}
	return "unknown";
}

#define OPTSTRING 60
static void test_options(char *options)
{
	char tstr[OPTSTRING];

	memset(options, 0, OPTSTRING);

	if (txmsg_pass)
		strncat(options, "pass,", OPTSTRING);
	if (txmsg_redir)
		strncat(options, "redir,", OPTSTRING);
	if (txmsg_drop)
		strncat(options, "drop,", OPTSTRING);
	if (txmsg_apply) {
		snprintf(tstr, OPTSTRING, "apply %d,", txmsg_apply);
		strncat(options, tstr, OPTSTRING);
	}
	if (txmsg_cork) {
		snprintf(tstr, OPTSTRING, "cork %d,", txmsg_cork);
		strncat(options, tstr, OPTSTRING);
	}
	if (txmsg_start) {
		snprintf(tstr, OPTSTRING, "start %d,", txmsg_start);
		strncat(options, tstr, OPTSTRING);
	}
	if (txmsg_end) {
		snprintf(tstr, OPTSTRING, "end %d,", txmsg_end);
		strncat(options, tstr, OPTSTRING);
	}
	if (txmsg_start_pop) {
		snprintf(tstr, OPTSTRING, "pop (%d,%d),",
			 txmsg_start_pop, txmsg_start_pop + txmsg_pop);
		strncat(options, tstr, OPTSTRING);
	}
	if (txmsg_ingress)
		strncat(options, "ingress,", OPTSTRING);
	if (txmsg_redir_skb)
		strncat(options, "redir_skb,", OPTSTRING);
	if (txmsg_ktls_skb)
		strncat(options, "ktls_skb,", OPTSTRING);
	if (ktls)
		strncat(options, "ktls,", OPTSTRING);
	if (peek_flag)
		strncat(options, "peek,", OPTSTRING);
}

static int __test_exec(int cgrp, int test, struct sockmap_options *opt)
{
	char *options = calloc(OPTSTRING, sizeof(char));
	int err;

	if (test == SENDPAGE)
		opt->sendpage = true;
	else
		opt->sendpage = false;

	if (txmsg_drop)
		opt->drop_expected = true;
	else
		opt->drop_expected = false;

	test_options(options);

	if (opt->verbose) {
		fprintf(stdout,
			" [TEST %i]: (%i, %i, %i, %s, %s): ",
			test_cnt, opt->rate, opt->iov_count, opt->iov_length,
			test_to_str(test), options);
		fflush(stdout);
	}
	err = run_options(opt, cgrp, test);
	if (opt->verbose)
		fprintf(stdout, " %s\n", !err ? "PASS" : "FAILED");
	test_cnt++;
	!err ? passed++ : failed++;
	free(options);
	return err;
}

static void test_exec(int cgrp, struct sockmap_options *opt)
{
	int type = strcmp(opt->map, BPF_SOCKMAP_FILENAME);
	int err;

	if (type == 0) {
		test_start();
		err = __test_exec(cgrp, SENDMSG, opt);
		if (err)
			test_fail();
	} else {
		test_start();
		err = __test_exec(cgrp, SENDPAGE, opt);
		if (err)
			test_fail();
	}
}

static void test_send_one(struct sockmap_options *opt, int cgrp)
{
	opt->iov_length = 1;
	opt->iov_count = 1;
	opt->rate = 1;
	test_exec(cgrp, opt);

	opt->iov_length = 1;
	opt->iov_count = 1024;
	opt->rate = 1;
	test_exec(cgrp, opt);

	opt->iov_length = 1024;
	opt->iov_count = 1;
	opt->rate = 1;
	test_exec(cgrp, opt);

}

static void test_send_many(struct sockmap_options *opt, int cgrp)
{
	opt->iov_length = 3;
	opt->iov_count = 1;
	opt->rate = 512;
	test_exec(cgrp, opt);

	opt->rate = 100;
	opt->iov_count = 1;
	opt->iov_length = 5;
	test_exec(cgrp, opt);
}

static void test_send_large(struct sockmap_options *opt, int cgrp)
{
	opt->iov_length = 256;
	opt->iov_count = 1024;
	opt->rate = 2;
	test_exec(cgrp, opt);
}

static void test_send(struct sockmap_options *opt, int cgrp)
{
	test_send_one(opt, cgrp);
	test_send_many(opt, cgrp);
	test_send_large(opt, cgrp);
	sched_yield();
}

static void test_txmsg_pass(int cgrp, struct sockmap_options *opt)
{
	/* Test small and large iov_count values with pass/redir/apply/cork */
	txmsg_pass = 1;
	test_send(opt, cgrp);
}

static void test_txmsg_redir(int cgrp, struct sockmap_options *opt)
{
	txmsg_redir = 1;
	test_send(opt, cgrp);
}

static void test_txmsg_drop(int cgrp, struct sockmap_options *opt)
{
	txmsg_drop = 1;
	test_send(opt, cgrp);
}

static void test_txmsg_ingress_redir(int cgrp, struct sockmap_options *opt)
{
	txmsg_pass = txmsg_drop = 0;
	txmsg_ingress = txmsg_redir = 1;
	test_send(opt, cgrp);
}

static void test_txmsg_skb(int cgrp, struct sockmap_options *opt)
{
	bool data = opt->data_test;
	int k = ktls;

	opt->data_test = true;
	ktls = 1;
<<<<<<< HEAD

	txmsg_pass = txmsg_drop = 0;
	txmsg_ingress = txmsg_redir = 0;
	txmsg_ktls_skb = 1;
	txmsg_pass = 1;

	/* Using data verification so ensure iov layout is
	 * expected from test receiver side. e.g. has enough
	 * bytes to write test code.
	 */
	opt->iov_length = 100;
	opt->iov_count = 1;
	opt->rate = 1;
	test_exec(cgrp, opt);

	txmsg_ktls_skb_drop = 1;
	test_exec(cgrp, opt);

	txmsg_ktls_skb_drop = 0;
	txmsg_ktls_skb_redir = 1;
	test_exec(cgrp, opt);

	opt->data_test = data;
	ktls = k;
}


/* Test cork with hung data. This tests poor usage patterns where
 * cork can leave data on the ring if user program is buggy and
 * doesn't flush them somehow. They do take some time however
 * because they wait for a timeout. Test pass, redir and cork with
 * apply logic. Use cork size of 4097 with send_large to avoid
 * aligning cork size with send size.
 */
static void test_txmsg_cork_hangs(int cgrp, struct sockmap_options *opt)
{
	txmsg_pass = 1;
	txmsg_redir = 0;
	txmsg_cork = 4097;
	txmsg_apply = 4097;
	test_send_large(opt, cgrp);
=======

	txmsg_pass = txmsg_drop = 0;
	txmsg_ingress = txmsg_redir = 0;
	txmsg_ktls_skb = 1;
	txmsg_pass = 1;

	/* Using data verification so ensure iov layout is
	 * expected from test receiver side. e.g. has enough
	 * bytes to write test code.
	 */
	opt->iov_length = 100;
	opt->iov_count = 1;
	opt->rate = 1;
	test_exec(cgrp, opt);

	txmsg_ktls_skb_drop = 1;
	test_exec(cgrp, opt);

	txmsg_ktls_skb_drop = 0;
	txmsg_ktls_skb_redir = 1;
	test_exec(cgrp, opt);

	opt->data_test = data;
	ktls = k;
}


/* Test cork with hung data. This tests poor usage patterns where
 * cork can leave data on the ring if user program is buggy and
 * doesn't flush them somehow. They do take some time however
 * because they wait for a timeout. Test pass, redir and cork with
 * apply logic. Use cork size of 4097 with send_large to avoid
 * aligning cork size with send size.
 */
static void test_txmsg_cork_hangs(int cgrp, struct sockmap_options *opt)
{
	txmsg_pass = 1;
	txmsg_redir = 0;
	txmsg_cork = 4097;
	txmsg_apply = 4097;
	test_send_large(opt, cgrp);

	txmsg_pass = 0;
	txmsg_redir = 1;
	txmsg_apply = 0;
	txmsg_cork = 4097;
	test_send_large(opt, cgrp);

	txmsg_pass = 0;
	txmsg_redir = 1;
	txmsg_apply = 4097;
	txmsg_cork = 4097;
	test_send_large(opt, cgrp);
}

static void test_txmsg_pull(int cgrp, struct sockmap_options *opt)
{
	/* Test basic start/end */
	txmsg_start = 1;
	txmsg_end = 2;
	test_send(opt, cgrp);

	/* Test >4k pull */
	txmsg_start = 4096;
	txmsg_end = 9182;
	test_send_large(opt, cgrp);

	/* Test pull + redirect */
	txmsg_redir = 0;
	txmsg_start = 1;
	txmsg_end = 2;
	test_send(opt, cgrp);

	/* Test pull + cork */
	txmsg_redir = 0;
	txmsg_cork = 512;
	txmsg_start = 1;
	txmsg_end = 2;
	test_send_many(opt, cgrp);

	/* Test pull + cork + redirect */
	txmsg_redir = 1;
	txmsg_cork = 512;
	txmsg_start = 1;
	txmsg_end = 2;
	test_send_many(opt, cgrp);
}
>>>>>>> 84569f32

static void test_txmsg_pop(int cgrp, struct sockmap_options *opt)
{
	/* Test basic pop */
	txmsg_start_pop = 1;
	txmsg_pop = 2;
	test_send_many(opt, cgrp);

	/* Test pop with >4k */
	txmsg_start_pop = 4096;
	txmsg_pop = 4096;
	test_send_large(opt, cgrp);

	/* Test pop + redirect */
	txmsg_redir = 1;
<<<<<<< HEAD
	txmsg_apply = 0;
	txmsg_cork = 4097;
	test_send_large(opt, cgrp);
=======
	txmsg_start_pop = 1;
	txmsg_pop = 2;
	test_send_many(opt, cgrp);
>>>>>>> 84569f32

	/* Test pop + cork */
	txmsg_redir = 0;
	txmsg_cork = 512;
	txmsg_start_pop = 1;
	txmsg_pop = 2;
	test_send_many(opt, cgrp);

	/* Test pop + redirect + cork */
	txmsg_redir = 1;
<<<<<<< HEAD
	txmsg_apply = 4097;
	txmsg_cork = 4097;
	test_send_large(opt, cgrp);
}

static void test_txmsg_pull(int cgrp, struct sockmap_options *opt)
{
	/* Test basic start/end */
	txmsg_start = 1;
	txmsg_end = 2;
	test_send(opt, cgrp);

	/* Test >4k pull */
	txmsg_start = 4096;
	txmsg_end = 9182;
	test_send_large(opt, cgrp);

	/* Test pull + redirect */
	txmsg_redir = 0;
	txmsg_start = 1;
	txmsg_end = 2;
	test_send(opt, cgrp);

	/* Test pull + cork */
	txmsg_redir = 0;
	txmsg_cork = 512;
	txmsg_start = 1;
	txmsg_end = 2;
	test_send_many(opt, cgrp);

	/* Test pull + cork + redirect */
	txmsg_redir = 1;
	txmsg_cork = 512;
	txmsg_start = 1;
	txmsg_end = 2;
	test_send_many(opt, cgrp);
}

static void test_txmsg_pop(int cgrp, struct sockmap_options *opt)
{
	/* Test basic pop */
	txmsg_start_pop = 1;
	txmsg_pop = 2;
	test_send_many(opt, cgrp);

	/* Test pop with >4k */
	txmsg_start_pop = 4096;
	txmsg_pop = 4096;
	test_send_large(opt, cgrp);

	/* Test pop + redirect */
	txmsg_redir = 1;
	txmsg_start_pop = 1;
	txmsg_pop = 2;
	test_send_many(opt, cgrp);

	/* Test pop + cork */
	txmsg_redir = 0;
	txmsg_cork = 512;
	txmsg_start_pop = 1;
	txmsg_pop = 2;
	test_send_many(opt, cgrp);

	/* Test pop + redirect + cork */
	txmsg_redir = 1;
	txmsg_cork = 4;
	txmsg_start_pop = 1;
	txmsg_pop = 2;
	test_send_many(opt, cgrp);
}

static void test_txmsg_push(int cgrp, struct sockmap_options *opt)
{
	/* Test basic push */
	txmsg_start_push = 1;
	txmsg_end_push = 1;
	test_send(opt, cgrp);

	/* Test push 4kB >4k */
	txmsg_start_push = 4096;
	txmsg_end_push = 4096;
	test_send_large(opt, cgrp);

	/* Test push + redirect */
	txmsg_redir = 1;
	txmsg_start_push = 1;
	txmsg_end_push = 2;
	test_send_many(opt, cgrp);

	/* Test push + cork */
	txmsg_redir = 0;
	txmsg_cork = 512;
	txmsg_start_push = 1;
	txmsg_end_push = 2;
	test_send_many(opt, cgrp);
}

static void test_txmsg_push_pop(int cgrp, struct sockmap_options *opt)
{
	txmsg_start_push = 1;
	txmsg_end_push = 10;
	txmsg_start_pop = 5;
	txmsg_pop = 4;
	test_send_large(opt, cgrp);
}

static void test_txmsg_apply(int cgrp, struct sockmap_options *opt)
{
	txmsg_pass = 1;
	txmsg_redir = 0;
	txmsg_apply = 1;
	txmsg_cork = 0;
	test_send_one(opt, cgrp);

	txmsg_pass = 0;
	txmsg_redir = 1;
	txmsg_apply = 1;
	txmsg_cork = 0;
	test_send_one(opt, cgrp);

	txmsg_pass = 1;
	txmsg_redir = 0;
	txmsg_apply = 1024;
	txmsg_cork = 0;
	test_send_large(opt, cgrp);

	txmsg_pass = 0;
	txmsg_redir = 1;
	txmsg_apply = 1024;
	txmsg_cork = 0;
	test_send_large(opt, cgrp);
}

static void test_txmsg_cork(int cgrp, struct sockmap_options *opt)
{
	txmsg_pass = 1;
	txmsg_redir = 0;
	txmsg_apply = 0;
	txmsg_cork = 1;
	test_send(opt, cgrp);

	txmsg_pass = 1;
	txmsg_redir = 0;
	txmsg_apply = 1;
	txmsg_cork = 1;
	test_send(opt, cgrp);
=======
	txmsg_cork = 4;
	txmsg_start_pop = 1;
	txmsg_pop = 2;
	test_send_many(opt, cgrp);
}

static void test_txmsg_push(int cgrp, struct sockmap_options *opt)
{
	/* Test basic push */
	txmsg_start_push = 1;
	txmsg_end_push = 1;
	test_send(opt, cgrp);

	/* Test push 4kB >4k */
	txmsg_start_push = 4096;
	txmsg_end_push = 4096;
	test_send_large(opt, cgrp);

	/* Test push + redirect */
	txmsg_redir = 1;
	txmsg_start_push = 1;
	txmsg_end_push = 2;
	test_send_many(opt, cgrp);

	/* Test push + cork */
	txmsg_redir = 0;
	txmsg_cork = 512;
	txmsg_start_push = 1;
	txmsg_end_push = 2;
	test_send_many(opt, cgrp);
}

static void test_txmsg_push_pop(int cgrp, struct sockmap_options *opt)
{
	txmsg_start_push = 1;
	txmsg_end_push = 10;
	txmsg_start_pop = 5;
	txmsg_pop = 4;
	test_send_large(opt, cgrp);
}

static void test_txmsg_apply(int cgrp, struct sockmap_options *opt)
{
	txmsg_pass = 1;
	txmsg_redir = 0;
	txmsg_apply = 1;
	txmsg_cork = 0;
	test_send_one(opt, cgrp);

	txmsg_pass = 0;
	txmsg_redir = 1;
	txmsg_apply = 1;
	txmsg_cork = 0;
	test_send_one(opt, cgrp);

	txmsg_pass = 1;
	txmsg_redir = 0;
	txmsg_apply = 1024;
	txmsg_cork = 0;
	test_send_large(opt, cgrp);

	txmsg_pass = 0;
	txmsg_redir = 1;
	txmsg_apply = 1024;
	txmsg_cork = 0;
	test_send_large(opt, cgrp);
}

static void test_txmsg_cork(int cgrp, struct sockmap_options *opt)
{
	txmsg_pass = 1;
	txmsg_redir = 0;
	txmsg_apply = 0;
	txmsg_cork = 1;
	test_send(opt, cgrp);

	txmsg_pass = 1;
	txmsg_redir = 0;
	txmsg_apply = 1;
	txmsg_cork = 1;
	test_send(opt, cgrp);
}

static void test_txmsg_ingress_parser(int cgrp, struct sockmap_options *opt)
{
	txmsg_pass = 1;
	skb_use_parser = 512;
	opt->iov_length = 256;
	opt->iov_count = 1;
	opt->rate = 2;
	test_exec(cgrp, opt);
>>>>>>> 84569f32
}

char *map_names[] = {
	"sock_map",
	"sock_map_txmsg",
	"sock_map_redir",
	"sock_apply_bytes",
	"sock_cork_bytes",
	"sock_bytes",
	"sock_redir_flags",
	"sock_skb_opts",
	"tls_sock_map",
};

int prog_attach_type[] = {
	BPF_SK_SKB_STREAM_PARSER,
	BPF_SK_SKB_STREAM_VERDICT,
	BPF_SK_SKB_STREAM_VERDICT,
	BPF_CGROUP_SOCK_OPS,
	BPF_SK_MSG_VERDICT,
	BPF_SK_MSG_VERDICT,
	BPF_SK_MSG_VERDICT,
	BPF_SK_MSG_VERDICT,
	BPF_SK_MSG_VERDICT,
	BPF_SK_MSG_VERDICT,
	BPF_SK_MSG_VERDICT,
};

int prog_type[] = {
	BPF_PROG_TYPE_SK_SKB,
	BPF_PROG_TYPE_SK_SKB,
	BPF_PROG_TYPE_SK_SKB,
	BPF_PROG_TYPE_SOCK_OPS,
	BPF_PROG_TYPE_SK_MSG,
	BPF_PROG_TYPE_SK_MSG,
	BPF_PROG_TYPE_SK_MSG,
	BPF_PROG_TYPE_SK_MSG,
	BPF_PROG_TYPE_SK_MSG,
	BPF_PROG_TYPE_SK_MSG,
	BPF_PROG_TYPE_SK_MSG,
};

static int populate_progs(char *bpf_file)
{
	struct bpf_program *prog;
	struct bpf_object *obj;
	int i = 0;
	long err;

	obj = bpf_object__open(bpf_file);
	err = libbpf_get_error(obj);
	if (err) {
		char err_buf[256];

		libbpf_strerror(err, err_buf, sizeof(err_buf));
		printf("Unable to load eBPF objects in file '%s' : %s\n",
		       bpf_file, err_buf);
		return -1;
	}

	bpf_object__for_each_program(prog, obj) {
		bpf_program__set_type(prog, prog_type[i]);
		bpf_program__set_expected_attach_type(prog,
						      prog_attach_type[i]);
		i++;
	}

	i = bpf_object__load(obj);
	i = 0;
	bpf_object__for_each_program(prog, obj) {
		prog_fd[i] = bpf_program__fd(prog);
		i++;
	}

	for (i = 0; i < sizeof(map_fd)/sizeof(int); i++) {
		maps[i] = bpf_object__find_map_by_name(obj, map_names[i]);
		map_fd[i] = bpf_map__fd(maps[i]);
		if (map_fd[i] < 0) {
			fprintf(stderr, "load_bpf_file: (%i) %s\n",
				map_fd[i], strerror(errno));
			return -1;
		}
	}

	return 0;
}

struct _test test[] = {
	{"txmsg test passthrough", test_txmsg_pass},
	{"txmsg test redirect", test_txmsg_redir},
	{"txmsg test drop", test_txmsg_drop},
	{"txmsg test ingress redirect", test_txmsg_ingress_redir},
	{"txmsg test skb", test_txmsg_skb},
	{"txmsg test apply", test_txmsg_apply},
	{"txmsg test cork", test_txmsg_cork},
	{"txmsg test hanging corks", test_txmsg_cork_hangs},
	{"txmsg test push_data", test_txmsg_push},
	{"txmsg test pull-data", test_txmsg_pull},
	{"txmsg test pop-data", test_txmsg_pop},
	{"txmsg test push/pop data", test_txmsg_push_pop},
<<<<<<< HEAD
};

static int check_whitelist(struct _test *t, struct sockmap_options *opt)
{
	char *entry, *ptr;

	if (!opt->whitelist)
		return 0;
	ptr = strdup(opt->whitelist);
	if (!ptr)
		return -ENOMEM;
	entry = strtok(ptr, ",");
	while (entry) {
		if ((opt->prepend && strstr(opt->prepend, entry) != 0) ||
		    strstr(opt->map, entry) != 0 ||
		    strstr(t->title, entry) != 0)
			return 0;
		entry = strtok(NULL, ",");
	}
	return -EINVAL;
}

static int check_blacklist(struct _test *t, struct sockmap_options *opt)
{
	char *entry, *ptr;

=======
	{"txmsg text ingress parser", test_txmsg_ingress_parser},
};

static int check_whitelist(struct _test *t, struct sockmap_options *opt)
{
	char *entry, *ptr;

	if (!opt->whitelist)
		return 0;
	ptr = strdup(opt->whitelist);
	if (!ptr)
		return -ENOMEM;
	entry = strtok(ptr, ",");
	while (entry) {
		if ((opt->prepend && strstr(opt->prepend, entry) != 0) ||
		    strstr(opt->map, entry) != 0 ||
		    strstr(t->title, entry) != 0)
			return 0;
		entry = strtok(NULL, ",");
	}
	return -EINVAL;
}

static int check_blacklist(struct _test *t, struct sockmap_options *opt)
{
	char *entry, *ptr;

>>>>>>> 84569f32
	if (!opt->blacklist)
		return -EINVAL;
	ptr = strdup(opt->blacklist);
	if (!ptr)
		return -ENOMEM;
	entry = strtok(ptr, ",");
	while (entry) {
		if ((opt->prepend && strstr(opt->prepend, entry) != 0) ||
		    strstr(opt->map, entry) != 0 ||
		    strstr(t->title, entry) != 0)
			return 0;
		entry = strtok(NULL, ",");
	}
	return -EINVAL;
}

static int __test_selftests(int cg_fd, struct sockmap_options *opt)
{
	int i, err;

	err = populate_progs(opt->map);
	if (err < 0) {
		fprintf(stderr, "ERROR: (%i) load bpf failed\n", err);
		return err;
	}

	/* Tests basic commands and APIs */
	for (i = 0; i < sizeof(test)/sizeof(struct _test); i++) {
		struct _test t = test[i];

		if (check_whitelist(&t, opt) != 0)
			continue;
		if (check_blacklist(&t, opt) == 0)
			continue;

		test_start_subtest(&t, opt);
		t.tester(cg_fd, opt);
		test_end_subtest();
	}

	return err;
}

static void test_selftests_sockmap(int cg_fd, struct sockmap_options *opt)
{
	opt->map = BPF_SOCKMAP_FILENAME;
	__test_selftests(cg_fd, opt);
}

static void test_selftests_sockhash(int cg_fd, struct sockmap_options *opt)
{
	opt->map = BPF_SOCKHASH_FILENAME;
	__test_selftests(cg_fd, opt);
}

static void test_selftests_ktls(int cg_fd, struct sockmap_options *opt)
{
	opt->map = BPF_SOCKHASH_FILENAME;
	opt->prepend = "ktls";
	ktls = 1;
	__test_selftests(cg_fd, opt);
	ktls = 0;
}

static int test_selftest(int cg_fd, struct sockmap_options *opt)
{

	test_selftests_sockmap(cg_fd, opt);
	test_selftests_sockhash(cg_fd, opt);
	test_selftests_ktls(cg_fd, opt);
	test_print_results();
	return 0;
}

int main(int argc, char **argv)
{
	int iov_count = 1, length = 1024, rate = 1;
	struct sockmap_options options = {0};
	int opt, longindex, err, cg_fd = 0;
	char *bpf_file = BPF_SOCKMAP_FILENAME;
	int test = SELFTESTS;
	bool cg_created = 0;

	while ((opt = getopt_long(argc, argv, ":dhv:c:r:i:l:t:p:q:n:b:",
				  long_options, &longindex)) != -1) {
		switch (opt) {
		case 's':
			txmsg_start = atoi(optarg);
			break;
		case 'e':
			txmsg_end = atoi(optarg);
			break;
		case 'p':
			txmsg_start_push = atoi(optarg);
			break;
		case 'q':
			txmsg_end_push = atoi(optarg);
			break;
		case 'w':
			txmsg_start_pop = atoi(optarg);
			break;
		case 'x':
			txmsg_pop = atoi(optarg);
			break;
		case 'a':
			txmsg_apply = atoi(optarg);
			break;
		case 'k':
			txmsg_cork = atoi(optarg);
			break;
		case 'c':
			cg_fd = open(optarg, O_DIRECTORY, O_RDONLY);
			if (cg_fd < 0) {
				fprintf(stderr,
					"ERROR: (%i) open cg path failed: %s\n",
					cg_fd, optarg);
				return cg_fd;
			}
			break;
		case 'r':
			rate = atoi(optarg);
			break;
		case 'v':
			options.verbose = 1;
			if (optarg)
				options.verbose = atoi(optarg);
			break;
		case 'i':
			iov_count = atoi(optarg);
			break;
		case 'l':
			length = atoi(optarg);
			break;
		case 'd':
			options.data_test = true;
			break;
		case 't':
			if (strcmp(optarg, "ping") == 0) {
				test = PING_PONG;
			} else if (strcmp(optarg, "sendmsg") == 0) {
				test = SENDMSG;
			} else if (strcmp(optarg, "base") == 0) {
				test = BASE;
			} else if (strcmp(optarg, "base_sendpage") == 0) {
				test = BASE_SENDPAGE;
			} else if (strcmp(optarg, "sendpage") == 0) {
				test = SENDPAGE;
			} else {
				usage(argv);
				return -1;
			}
			break;
		case 'n':
			options.whitelist = strdup(optarg);
			if (!options.whitelist)
				return -ENOMEM;
			break;
		case 'b':
			options.blacklist = strdup(optarg);
			if (!options.blacklist)
				return -ENOMEM;
		case 0:
			break;
		case 'h':
		default:
			usage(argv);
			return -1;
		}
	}

	if (!cg_fd) {
		if (setup_cgroup_environment()) {
			fprintf(stderr, "ERROR: cgroup env failed\n");
			return -EINVAL;
		}

		cg_fd = create_and_get_cgroup(CG_PATH);
		if (cg_fd < 0) {
			fprintf(stderr,
				"ERROR: (%i) open cg path failed: %s\n",
				cg_fd, strerror(errno));
			return cg_fd;
		}

		if (join_cgroup(CG_PATH)) {
			fprintf(stderr, "ERROR: failed to join cgroup\n");
			return -EINVAL;
		}
		cg_created = 1;
	}

	if (test == SELFTESTS) {
		err = test_selftest(cg_fd, &options);
		goto out;
	}

	err = populate_progs(bpf_file);
	if (err) {
		fprintf(stderr, "populate program: (%s) %s\n",
			bpf_file, strerror(errno));
		return 1;
	}
	running = 1;

	/* catch SIGINT */
	signal(SIGINT, running_handler);

	options.iov_count = iov_count;
	options.iov_length = length;
	options.rate = rate;

	err = run_options(&options, cg_fd, test);
out:
	if (options.whitelist)
		free(options.whitelist);
	if (options.blacklist)
		free(options.blacklist);
	if (cg_created)
		cleanup_cgroup_environment();
	close(cg_fd);
	return err;
}

void running_handler(int a)
{
	running = 0;
}<|MERGE_RESOLUTION|>--- conflicted
+++ resolved
@@ -175,10 +175,7 @@
 	txmsg_apply = txmsg_cork = 0;
 	txmsg_ingress = txmsg_redir_skb = 0;
 	txmsg_ktls_skb = txmsg_ktls_skb_drop = txmsg_ktls_skb_redir = 0;
-<<<<<<< HEAD
-=======
 	skb_use_parser = 0;
->>>>>>> 84569f32
 }
 
 static int test_start_subtest(const struct _test *t, struct sockmap_options *o)
@@ -1462,7 +1459,6 @@
 
 	opt->data_test = true;
 	ktls = 1;
-<<<<<<< HEAD
 
 	txmsg_pass = txmsg_drop = 0;
 	txmsg_ingress = txmsg_redir = 0;
@@ -1504,48 +1500,6 @@
 	txmsg_cork = 4097;
 	txmsg_apply = 4097;
 	test_send_large(opt, cgrp);
-=======
-
-	txmsg_pass = txmsg_drop = 0;
-	txmsg_ingress = txmsg_redir = 0;
-	txmsg_ktls_skb = 1;
-	txmsg_pass = 1;
-
-	/* Using data verification so ensure iov layout is
-	 * expected from test receiver side. e.g. has enough
-	 * bytes to write test code.
-	 */
-	opt->iov_length = 100;
-	opt->iov_count = 1;
-	opt->rate = 1;
-	test_exec(cgrp, opt);
-
-	txmsg_ktls_skb_drop = 1;
-	test_exec(cgrp, opt);
-
-	txmsg_ktls_skb_drop = 0;
-	txmsg_ktls_skb_redir = 1;
-	test_exec(cgrp, opt);
-
-	opt->data_test = data;
-	ktls = k;
-}
-
-
-/* Test cork with hung data. This tests poor usage patterns where
- * cork can leave data on the ring if user program is buggy and
- * doesn't flush them somehow. They do take some time however
- * because they wait for a timeout. Test pass, redir and cork with
- * apply logic. Use cork size of 4097 with send_large to avoid
- * aligning cork size with send size.
- */
-static void test_txmsg_cork_hangs(int cgrp, struct sockmap_options *opt)
-{
-	txmsg_pass = 1;
-	txmsg_redir = 0;
-	txmsg_cork = 4097;
-	txmsg_apply = 4097;
-	test_send_large(opt, cgrp);
 
 	txmsg_pass = 0;
 	txmsg_redir = 1;
@@ -1592,7 +1546,6 @@
 	txmsg_end = 2;
 	test_send_many(opt, cgrp);
 }
->>>>>>> 84569f32
 
 static void test_txmsg_pop(int cgrp, struct sockmap_options *opt)
 {
@@ -1608,15 +1561,9 @@
 
 	/* Test pop + redirect */
 	txmsg_redir = 1;
-<<<<<<< HEAD
-	txmsg_apply = 0;
-	txmsg_cork = 4097;
-	test_send_large(opt, cgrp);
-=======
 	txmsg_start_pop = 1;
 	txmsg_pop = 2;
 	test_send_many(opt, cgrp);
->>>>>>> 84569f32
 
 	/* Test pop + cork */
 	txmsg_redir = 0;
@@ -1627,72 +1574,6 @@
 
 	/* Test pop + redirect + cork */
 	txmsg_redir = 1;
-<<<<<<< HEAD
-	txmsg_apply = 4097;
-	txmsg_cork = 4097;
-	test_send_large(opt, cgrp);
-}
-
-static void test_txmsg_pull(int cgrp, struct sockmap_options *opt)
-{
-	/* Test basic start/end */
-	txmsg_start = 1;
-	txmsg_end = 2;
-	test_send(opt, cgrp);
-
-	/* Test >4k pull */
-	txmsg_start = 4096;
-	txmsg_end = 9182;
-	test_send_large(opt, cgrp);
-
-	/* Test pull + redirect */
-	txmsg_redir = 0;
-	txmsg_start = 1;
-	txmsg_end = 2;
-	test_send(opt, cgrp);
-
-	/* Test pull + cork */
-	txmsg_redir = 0;
-	txmsg_cork = 512;
-	txmsg_start = 1;
-	txmsg_end = 2;
-	test_send_many(opt, cgrp);
-
-	/* Test pull + cork + redirect */
-	txmsg_redir = 1;
-	txmsg_cork = 512;
-	txmsg_start = 1;
-	txmsg_end = 2;
-	test_send_many(opt, cgrp);
-}
-
-static void test_txmsg_pop(int cgrp, struct sockmap_options *opt)
-{
-	/* Test basic pop */
-	txmsg_start_pop = 1;
-	txmsg_pop = 2;
-	test_send_many(opt, cgrp);
-
-	/* Test pop with >4k */
-	txmsg_start_pop = 4096;
-	txmsg_pop = 4096;
-	test_send_large(opt, cgrp);
-
-	/* Test pop + redirect */
-	txmsg_redir = 1;
-	txmsg_start_pop = 1;
-	txmsg_pop = 2;
-	test_send_many(opt, cgrp);
-
-	/* Test pop + cork */
-	txmsg_redir = 0;
-	txmsg_cork = 512;
-	txmsg_start_pop = 1;
-	txmsg_pop = 2;
-	test_send_many(opt, cgrp);
-
-	/* Test pop + redirect + cork */
-	txmsg_redir = 1;
 	txmsg_cork = 4;
 	txmsg_start_pop = 1;
 	txmsg_pop = 2;
@@ -1774,88 +1655,6 @@
 	txmsg_apply = 1;
 	txmsg_cork = 1;
 	test_send(opt, cgrp);
-=======
-	txmsg_cork = 4;
-	txmsg_start_pop = 1;
-	txmsg_pop = 2;
-	test_send_many(opt, cgrp);
-}
-
-static void test_txmsg_push(int cgrp, struct sockmap_options *opt)
-{
-	/* Test basic push */
-	txmsg_start_push = 1;
-	txmsg_end_push = 1;
-	test_send(opt, cgrp);
-
-	/* Test push 4kB >4k */
-	txmsg_start_push = 4096;
-	txmsg_end_push = 4096;
-	test_send_large(opt, cgrp);
-
-	/* Test push + redirect */
-	txmsg_redir = 1;
-	txmsg_start_push = 1;
-	txmsg_end_push = 2;
-	test_send_many(opt, cgrp);
-
-	/* Test push + cork */
-	txmsg_redir = 0;
-	txmsg_cork = 512;
-	txmsg_start_push = 1;
-	txmsg_end_push = 2;
-	test_send_many(opt, cgrp);
-}
-
-static void test_txmsg_push_pop(int cgrp, struct sockmap_options *opt)
-{
-	txmsg_start_push = 1;
-	txmsg_end_push = 10;
-	txmsg_start_pop = 5;
-	txmsg_pop = 4;
-	test_send_large(opt, cgrp);
-}
-
-static void test_txmsg_apply(int cgrp, struct sockmap_options *opt)
-{
-	txmsg_pass = 1;
-	txmsg_redir = 0;
-	txmsg_apply = 1;
-	txmsg_cork = 0;
-	test_send_one(opt, cgrp);
-
-	txmsg_pass = 0;
-	txmsg_redir = 1;
-	txmsg_apply = 1;
-	txmsg_cork = 0;
-	test_send_one(opt, cgrp);
-
-	txmsg_pass = 1;
-	txmsg_redir = 0;
-	txmsg_apply = 1024;
-	txmsg_cork = 0;
-	test_send_large(opt, cgrp);
-
-	txmsg_pass = 0;
-	txmsg_redir = 1;
-	txmsg_apply = 1024;
-	txmsg_cork = 0;
-	test_send_large(opt, cgrp);
-}
-
-static void test_txmsg_cork(int cgrp, struct sockmap_options *opt)
-{
-	txmsg_pass = 1;
-	txmsg_redir = 0;
-	txmsg_apply = 0;
-	txmsg_cork = 1;
-	test_send(opt, cgrp);
-
-	txmsg_pass = 1;
-	txmsg_redir = 0;
-	txmsg_apply = 1;
-	txmsg_cork = 1;
-	test_send(opt, cgrp);
 }
 
 static void test_txmsg_ingress_parser(int cgrp, struct sockmap_options *opt)
@@ -1866,7 +1665,6 @@
 	opt->iov_count = 1;
 	opt->rate = 2;
 	test_exec(cgrp, opt);
->>>>>>> 84569f32
 }
 
 char *map_names[] = {
@@ -1967,7 +1765,7 @@
 	{"txmsg test pull-data", test_txmsg_pull},
 	{"txmsg test pop-data", test_txmsg_pop},
 	{"txmsg test push/pop data", test_txmsg_push_pop},
-<<<<<<< HEAD
+	{"txmsg text ingress parser", test_txmsg_ingress_parser},
 };
 
 static int check_whitelist(struct _test *t, struct sockmap_options *opt)
@@ -1994,35 +1792,6 @@
 {
 	char *entry, *ptr;
 
-=======
-	{"txmsg text ingress parser", test_txmsg_ingress_parser},
-};
-
-static int check_whitelist(struct _test *t, struct sockmap_options *opt)
-{
-	char *entry, *ptr;
-
-	if (!opt->whitelist)
-		return 0;
-	ptr = strdup(opt->whitelist);
-	if (!ptr)
-		return -ENOMEM;
-	entry = strtok(ptr, ",");
-	while (entry) {
-		if ((opt->prepend && strstr(opt->prepend, entry) != 0) ||
-		    strstr(opt->map, entry) != 0 ||
-		    strstr(t->title, entry) != 0)
-			return 0;
-		entry = strtok(NULL, ",");
-	}
-	return -EINVAL;
-}
-
-static int check_blacklist(struct _test *t, struct sockmap_options *opt)
-{
-	char *entry, *ptr;
-
->>>>>>> 84569f32
 	if (!opt->blacklist)
 		return -EINVAL;
 	ptr = strdup(opt->blacklist);
