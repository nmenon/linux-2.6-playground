--- conflicted
+++ resolved
@@ -58,12 +58,8 @@
 make_install_html   := install-html
 make_install_info   := install-info
 make_install_pdf    := install-pdf
-<<<<<<< HEAD
-make_install_prefix := install prefix=/tmp/krava
-=======
 make_install_prefix       := install prefix=/tmp/krava
 make_install_prefix_slash := install prefix=/tmp/krava/
->>>>>>> 9fe8ecca
 make_static         := LDFLAGS=-static
 
 # all the NO_* variable combined
@@ -106,10 +102,7 @@
 run += make_install
 run += make_install_bin
 run += make_install_prefix
-<<<<<<< HEAD
-=======
 run += make_install_prefix_slash
->>>>>>> 9fe8ecca
 # FIXME 'install-*' commented out till they're fixed
 # run += make_install_doc
 # run += make_install_man
@@ -184,13 +177,6 @@
 test_make_install_bin   := $(call test_dest_files,$(installed_files_bin))
 test_make_install_bin_O := $(call test_dest_files,$(installed_files_bin))
 
-<<<<<<< HEAD
-# We prefix all installed files for make_install_prefix
-# with '/tmp/krava' to match installed/prefix-ed files.
-installed_files_all_prefix := $(addprefix /tmp/krava/,$(installed_files_all))
-test_make_install_prefix   := $(call test_dest_files,$(installed_files_all_prefix))
-test_make_install_prefix_O := $(call test_dest_files,$(installed_files_all_prefix))
-=======
 # We prefix all installed files for make_install_prefix(_slash)
 # with '/tmp/krava' to match installed/prefix-ed files.
 installed_files_all_prefix := $(addprefix /tmp/krava/,$(installed_files_all))
@@ -199,7 +185,6 @@
 
 test_make_install_prefix_slash   := $(test_make_install_prefix)
 test_make_install_prefix_slash_O := $(test_make_install_prefix_O)
->>>>>>> 9fe8ecca
 
 # FIXME nothing gets installed
 test_make_install_man    := test -f $$TMP_DEST/share/man/man1/perf.1
