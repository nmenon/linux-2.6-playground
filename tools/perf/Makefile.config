--- conflicted
+++ resolved
@@ -61,11 +61,7 @@
 # Disable it on all other architectures in case libdw unwind
 # support is detected in system. Add supported architectures
 # to the check.
-<<<<<<< HEAD
-ifneq ($(SRCARCH),$(filter $(SRCARCH),x86 arm))
-=======
 ifneq ($(SRCARCH),$(filter $(SRCARCH),x86 arm powerpc))
->>>>>>> a2054256
   NO_LIBDW_DWARF_UNWIND := 1
 endif
 
