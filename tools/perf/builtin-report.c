--- conflicted
+++ resolved
@@ -335,11 +335,7 @@
 	}
 
 	if (sort_order == NULL &&
-<<<<<<< HEAD
-	    parent_pattern == default_parent_pattern) {
-=======
 	    parent_pattern == default_parent_pattern)
->>>>>>> 4b8a8262
 		fprintf(stdout, "#\n# (%s)\n#\n", help);
 
 	if (rep->show_threads) {
