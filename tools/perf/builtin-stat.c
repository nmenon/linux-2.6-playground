--- conflicted
+++ resolved
@@ -180,145 +180,6 @@
 	return 0;
 }
 
-<<<<<<< HEAD
-static void zero_per_pkg(struct perf_evsel *counter)
-{
-	if (counter->per_pkg_mask)
-		memset(counter->per_pkg_mask, 0, MAX_NR_CPUS);
-}
-
-static int check_per_pkg(struct perf_evsel *counter, int cpu, bool *skip)
-{
-	unsigned long *mask = counter->per_pkg_mask;
-	struct cpu_map *cpus = perf_evsel__cpus(counter);
-	int s;
-
-	*skip = false;
-
-	if (!counter->per_pkg)
-		return 0;
-
-	if (cpu_map__empty(cpus))
-		return 0;
-
-	if (!mask) {
-		mask = zalloc(MAX_NR_CPUS);
-		if (!mask)
-			return -ENOMEM;
-
-		counter->per_pkg_mask = mask;
-	}
-
-	s = cpu_map__get_socket(cpus, cpu);
-	if (s < 0)
-		return -1;
-
-	*skip = test_and_set_bit(s, mask) == 1;
-	return 0;
-}
-
-static int
-process_counter_values(struct perf_evsel *evsel, int cpu, int thread,
-		       struct perf_counts_values *count)
-{
-	struct perf_counts_values *aggr = &evsel->counts->aggr;
-	static struct perf_counts_values zero;
-	bool skip = false;
-
-	if (check_per_pkg(evsel, cpu, &skip)) {
-		pr_err("failed to read per-pkg counter\n");
-		return -1;
-	}
-
-	if (skip)
-		count = &zero;
-
-	switch (aggr_mode) {
-	case AGGR_THREAD:
-	case AGGR_CORE:
-	case AGGR_SOCKET:
-	case AGGR_NONE:
-		if (!evsel->snapshot)
-			perf_evsel__compute_deltas(evsel, cpu, thread, count);
-		perf_counts_values__scale(count, scale, NULL);
-		if (aggr_mode == AGGR_NONE)
-			perf_stat__update_shadow_stats(evsel, count->values, cpu);
-		break;
-	case AGGR_GLOBAL:
-		aggr->val += count->val;
-		if (scale) {
-			aggr->ena += count->ena;
-			aggr->run += count->run;
-		}
-	default:
-		break;
-	}
-
-	return 0;
-}
-
-static int process_counter_maps(struct perf_evsel *counter)
-{
-	int nthreads = thread_map__nr(counter->threads);
-	int ncpus = perf_evsel__nr_cpus(counter);
-	int cpu, thread;
-
-	if (counter->system_wide)
-		nthreads = 1;
-
-	for (thread = 0; thread < nthreads; thread++) {
-		for (cpu = 0; cpu < ncpus; cpu++) {
-			if (process_counter_values(counter, cpu, thread,
-						   perf_counts(counter->counts, cpu, thread)))
-				return -1;
-		}
-	}
-
-	return 0;
-}
-
-static int process_counter(struct perf_evsel *counter)
-{
-	struct perf_counts_values *aggr = &counter->counts->aggr;
-	struct perf_stat *ps = counter->priv;
-	u64 *count = counter->counts->aggr.values;
-	int i, ret;
-
-	aggr->val = aggr->ena = aggr->run = 0;
-	init_stats(ps->res_stats);
-
-	if (counter->per_pkg)
-		zero_per_pkg(counter);
-
-	ret = process_counter_maps(counter);
-	if (ret)
-		return ret;
-
-	if (aggr_mode != AGGR_GLOBAL)
-		return 0;
-
-	if (!counter->snapshot)
-		perf_evsel__compute_deltas(counter, -1, -1, aggr);
-	perf_counts_values__scale(aggr, scale, &counter->counts->scaled);
-
-	for (i = 0; i < 3; i++)
-		update_stats(&ps->res_stats[i], count[i]);
-
-	if (verbose) {
-		fprintf(output, "%s: %" PRIu64 " %" PRIu64 " %" PRIu64 "\n",
-			perf_evsel__name(counter), count[0], count[1], count[2]);
-	}
-
-	/*
-	 * Save the full runtime - to allow normalization during printout:
-	 */
-	perf_stat__update_shadow_stats(counter, count, 0);
-
-	return 0;
-}
-
-=======
->>>>>>> 9fe8ecca
 /*
  * Read out the results of a single counter:
  * do not aggregate counts across CPUs in system-wide mode
@@ -356,11 +217,7 @@
 		if (read_counter(counter))
 			pr_warning("failed to read counter %s\n", counter->name);
 
-<<<<<<< HEAD
-		if (process_counter(counter))
-=======
 		if (perf_stat_process_counter(&stat_config, counter))
->>>>>>> 9fe8ecca
 			pr_warning("failed to process counter %s\n", counter->name);
 
 		if (close_counters) {
@@ -614,11 +471,7 @@
 			perf_evsel__cpus(evsel)->map[id], csv_sep);
 		break;
 	case AGGR_THREAD:
-<<<<<<< HEAD
-		fprintf(output, "%*s-%*d%s",
-=======
 		fprintf(stat_config.output, "%*s-%*d%s",
->>>>>>> 9fe8ecca
 			csv_output ? 0 : 16,
 			thread_map__comm(evsel->threads, id),
 			csv_output ? 0 : -8,
@@ -778,10 +631,7 @@
 
 static void print_aggr_thread(struct perf_evsel *counter, char *prefix)
 {
-<<<<<<< HEAD
-=======
 	FILE *output = stat_config.output;
->>>>>>> 9fe8ecca
 	int nthreads = thread_map__nr(counter->threads);
 	int ncpus = cpu_map__nr(counter->cpus);
 	int cpu, thread;
@@ -926,39 +776,6 @@
 }
 
 static void print_interval(char *prefix, struct timespec *ts)
-<<<<<<< HEAD
-{
-	static int num_print_interval;
-
-	sprintf(prefix, "%6lu.%09lu%s", ts->tv_sec, ts->tv_nsec, csv_sep);
-
-	if (num_print_interval == 0 && !csv_output) {
-		switch (aggr_mode) {
-		case AGGR_SOCKET:
-			fprintf(output, "#           time socket cpus             counts %*s events\n", unit_width, "unit");
-			break;
-		case AGGR_CORE:
-			fprintf(output, "#           time core         cpus             counts %*s events\n", unit_width, "unit");
-			break;
-		case AGGR_NONE:
-			fprintf(output, "#           time CPU                counts %*s events\n", unit_width, "unit");
-			break;
-		case AGGR_THREAD:
-			fprintf(output, "#           time             comm-pid                  counts %*s events\n", unit_width, "unit");
-			break;
-		case AGGR_GLOBAL:
-		default:
-			fprintf(output, "#           time             counts %*s events\n", unit_width, "unit");
-		}
-	}
-
-	if (++num_print_interval == 25)
-		num_print_interval = 0;
-}
-
-static void print_header(int argc, const char **argv)
-{
-=======
 {
 	FILE *output = stat_config.output;
 	static int num_print_interval;
@@ -992,7 +809,6 @@
 static void print_header(int argc, const char **argv)
 {
 	FILE *output = stat_config.output;
->>>>>>> 9fe8ecca
 	int i;
 
 	fflush(stdout);
@@ -1019,33 +835,6 @@
 		fprintf(output, ":\n\n");
 	}
 }
-<<<<<<< HEAD
-
-static void print_footer(void)
-{
-	if (!null_run)
-		fprintf(output, "\n");
-	fprintf(output, " %17.9f seconds time elapsed",
-			avg_stats(&walltime_nsecs_stats)/1e9);
-	if (run_count > 1) {
-		fprintf(output, "                                        ");
-		print_noise_pct(stddev_stats(&walltime_nsecs_stats),
-				avg_stats(&walltime_nsecs_stats));
-	}
-	fprintf(output, "\n\n");
-}
-
-static void print_counters(struct timespec *ts, int argc, const char **argv)
-{
-	struct perf_evsel *counter;
-	char buf[64], *prefix = NULL;
-
-	if (interval)
-		print_interval(prefix = buf, ts);
-	else
-		print_header(argc, argv);
-=======
->>>>>>> 9fe8ecca
 
 static void print_footer(void)
 {
@@ -1098,11 +887,7 @@
 	if (!interval && !csv_output)
 		print_footer();
 
-<<<<<<< HEAD
-	fflush(output);
-=======
 	fflush(stat_config.output);
->>>>>>> 9fe8ecca
 }
 
 static volatile int signr = -1;
@@ -1399,11 +1184,7 @@
 		     "aggregate counts per processor socket", AGGR_SOCKET),
 	OPT_SET_UINT(0, "per-core", &stat_config.aggr_mode,
 		     "aggregate counts per physical processor core", AGGR_CORE),
-<<<<<<< HEAD
-	OPT_SET_UINT(0, "per-thread", &aggr_mode,
-=======
 	OPT_SET_UINT(0, "per-thread", &stat_config.aggr_mode,
->>>>>>> 9fe8ecca
 		     "aggregate counts per thread", AGGR_THREAD),
 	OPT_UINTEGER('D', "delay", &initial_delay,
 		     "ms to wait before starting measurement after program start"),
@@ -1501,11 +1282,7 @@
 		run_count = 1;
 	}
 
-<<<<<<< HEAD
-	if ((aggr_mode == AGGR_THREAD) && !target__has_task(&target)) {
-=======
 	if ((stat_config.aggr_mode == AGGR_THREAD) && !target__has_task(&target)) {
->>>>>>> 9fe8ecca
 		fprintf(stderr, "The --per-thread option is only available "
 			"when monitoring via -p -t options.\n");
 		parse_options_usage(NULL, options, "p", 1);
@@ -1517,12 +1294,8 @@
 	 * no_aggr, cgroup are for system-wide only
 	 * --per-thread is aggregated per thread, we dont mix it with cpu mode
 	 */
-<<<<<<< HEAD
-	if (((aggr_mode != AGGR_GLOBAL && aggr_mode != AGGR_THREAD) || nr_cgroups) &&
-=======
 	if (((stat_config.aggr_mode != AGGR_GLOBAL &&
 	      stat_config.aggr_mode != AGGR_THREAD) || nr_cgroups) &&
->>>>>>> 9fe8ecca
 	    !target__has_cpu(&target)) {
 		fprintf(stderr, "both cgroup and no-aggregation "
 			"modes only available in system-wide mode\n");
@@ -1555,11 +1328,7 @@
 	 * Initialize thread_map with comm names,
 	 * so we could print it out on output.
 	 */
-<<<<<<< HEAD
-	if (aggr_mode == AGGR_THREAD)
-=======
 	if (stat_config.aggr_mode == AGGR_THREAD)
->>>>>>> 9fe8ecca
 		thread_map__read_comms(evsel_list->threads);
 
 	if (interval && interval < 100) {
