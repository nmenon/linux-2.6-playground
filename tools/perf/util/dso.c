--- conflicted
+++ resolved
@@ -166,14 +166,6 @@
 	return false;
 }
 
-<<<<<<< HEAD
-bool is_kernel_module(const char *pathname)
-{
-	struct kmod_path m;
-
-	if (kmod_path__parse(&m, pathname))
-		return NULL;
-=======
 bool is_kernel_module(const char *pathname, int cpumode)
 {
 	struct kmod_path m;
@@ -196,7 +188,6 @@
 			return true;
 		}
 	}
->>>>>>> 4b8a8262
 
 	return m.kmod;
 }
@@ -240,18 +231,11 @@
 {
 	const char *name = strrchr(path, '/');
 	const char *ext  = strrchr(path, '.');
-<<<<<<< HEAD
-=======
 	bool is_simple_name = false;
->>>>>>> 4b8a8262
 
 	memset(m, 0x0, sizeof(*m));
 	name = name ? name + 1 : path;
 
-<<<<<<< HEAD
-	/* No extension, just return name. */
-	if (ext == NULL) {
-=======
 	/*
 	 * '.' is also a valid character for module name. For example:
 	 * [aaa.bbb] is a valid module name. '[' should have higher
@@ -274,7 +258,6 @@
 
 	/* No extension, just return name. */
 	if ((ext == NULL) || is_simple_name) {
->>>>>>> 4b8a8262
 		if (alloc_name) {
 			m->name = strdup(name);
 			return m->name ? 0 : -ENOMEM;
@@ -1227,16 +1210,6 @@
 	return __dso__find_by_longname(&dsos->root, name);
 }
 
-<<<<<<< HEAD
-struct dso *dsos__addnew(struct dsos *dsos, const char *name)
-{
-	struct dso *dso = dso__new(name);
-
-	if (dso != NULL) {
-		dsos__add(dsos, dso);
-		dso__set_basename(dso);
-	}
-=======
 struct dso *dsos__find(struct dsos *dsos, const char *name, bool cmp_short)
 {
 	struct dso *dso;
@@ -1270,15 +1243,7 @@
 	pthread_rwlock_wrlock(&dsos->lock);
 	dso = dso__get(__dsos__findnew(dsos, name));
 	pthread_rwlock_unlock(&dsos->lock);
->>>>>>> 4b8a8262
 	return dso;
-}
-
-struct dso *__dsos__findnew(struct dsos *dsos, const char *name)
-{
-	struct dso *dso = dsos__find(dsos, name, false);
-
-	return dso ? dso : dsos__addnew(dsos, name);
 }
 
 size_t __dsos__fprintf_buildid(struct list_head *head, FILE *fp,
@@ -1373,34 +1338,6 @@
 		if (err != buf)
 			scnprintf(buf, buflen, "%s", err);
 
-<<<<<<< HEAD
-	return dso__type_fd(fd);
-}
-
-int dso__strerror_load(struct dso *dso, char *buf, size_t buflen)
-{
-	int idx, errnum = dso->load_errno;
-	/*
-	 * This must have a same ordering as the enum dso_load_errno.
-	 */
-	static const char *dso_load__error_str[] = {
-	"Internal tools/perf/ library error",
-	"Invalid ELF file",
-	"Can not read build id",
-	"Mismatching build id",
-	"Decompression failure",
-	};
-
-	BUG_ON(buflen == 0);
-
-	if (errnum >= 0) {
-		const char *err = strerror_r(errnum, buf, buflen);
-
-		if (err != buf)
-			scnprintf(buf, buflen, "%s", err);
-
-=======
->>>>>>> 4b8a8262
 		return 0;
 	}
 
