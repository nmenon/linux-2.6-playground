--- conflicted
+++ resolved
@@ -1148,13 +1148,8 @@
 
 	fd = open(kcore_filename, O_RDONLY);
 	if (fd < 0) {
-<<<<<<< HEAD
-		pr_err("%s requires CAP_SYS_RAWIO capability to access.\n",
-			kcore_filename);
-=======
 		pr_debug("Failed to open %s. Note /proc/kcore requires CAP_SYS_RAWIO capability to access.\n",
 			 kcore_filename);
->>>>>>> 9fe8ecca
 		return -EINVAL;
 	}
 
