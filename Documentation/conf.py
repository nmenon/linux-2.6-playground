# -*- coding: utf-8 -*-
#
# The Linux Kernel documentation build configuration file, created by
# sphinx-quickstart on Fri Feb 12 13:51:46 2016.
#
# This file is execfile()d with the current directory set to its
# containing dir.
#
# Note that not all possible configuration values are present in this
# autogenerated file.
#
# All configuration values have a default; values that are commented out
# serve to show the default.

import sys
import os
import sphinx

from subprocess import check_output

# Get Sphinx version
major, minor, patch = sphinx.version_info[:3]


# If extensions (or modules to document with autodoc) are in another directory,
# add these directories to sys.path here. If the directory is relative to the
# documentation root, use os.path.abspath to make it absolute, like shown here.
sys.path.insert(0, os.path.abspath('sphinx'))
from load_config import loadConfig

# -- General configuration ------------------------------------------------

# If your documentation needs a minimal Sphinx version, state it here.
needs_sphinx = '1.3'

# Add any Sphinx extension module names here, as strings. They can be
# extensions coming with Sphinx (named 'sphinx.ext.*') or your custom
# ones.
extensions = ['kerneldoc', 'rstFlatTable', 'kernel_include',
              'kfigure', 'sphinx.ext.ifconfig', 'automarkup',
              'maintainers_include', 'sphinx.ext.autosectionlabel',
<<<<<<< HEAD
              'kernel_abi']
=======
              'kernel_abi', 'kernel_feat']
>>>>>>> 356006a6

#
# cdomain is badly broken in Sphinx 3+.  Leaving it out generates *most*
# of the docs correctly, but not all.  Scream bloody murder but allow
# the process to proceed; hopefully somebody will fix this properly soon.
#
if major >= 3:
    sys.stderr.write('''WARNING: The kernel documentation build process
        support for Sphinx v3.0 and above is brand new. Be prepared for
        possible issues in the generated output.
        ''')
    if (major > 3) or (minor > 0 or patch >= 2):
        # Sphinx c function parser is more pedantic with regards to type
        # checking. Due to that, having macros at c:function cause problems.
        # Those needed to be scaped by using c_id_attributes[] array
        c_id_attributes = [
            # GCC Compiler types not parsed by Sphinx:
            "__restrict__",

            # include/linux/compiler_types.h:
            "__iomem",
            "__kernel",
            "noinstr",
            "notrace",
            "__percpu",
            "__rcu",
            "__user",

            # include/linux/compiler_attributes.h:
            "__alias",
            "__aligned",
            "__aligned_largest",
            "__always_inline",
            "__assume_aligned",
            "__cold",
            "__attribute_const__",
            "__copy",
            "__pure",
            "__designated_init",
            "__visible",
            "__printf",
            "__scanf",
            "__gnu_inline",
            "__malloc",
            "__mode",
            "__no_caller_saved_registers",
            "__noclone",
            "__nonstring",
            "__noreturn",
            "__packed",
            "__pure",
            "__section",
            "__always_unused",
            "__maybe_unused",
            "__used",
            "__weak",
            "noinline",

            # include/linux/memblock.h:
            "__init_memblock",
            "__meminit",

            # include/linux/init.h:
            "__init",
            "__ref",

            # include/linux/linkage.h:
            "asmlinkage",
        ]

else:
    extensions.append('cdomain')
    if major == 1 and minor < 7:
        sys.stderr.write('WARNING: Sphinx 1.7 or greater will be required as of '
                         'the 5.12 release\n')

# Ensure that autosectionlabel will produce unique names
autosectionlabel_prefix_document = True
autosectionlabel_maxdepth = 2

# The name of the math extension changed on Sphinx 1.4
if (major == 1 and minor > 3) or (major > 1):
    extensions.append("sphinx.ext.imgmath")
else:
    extensions.append("sphinx.ext.pngmath")

# Add any paths that contain templates here, relative to this directory.
templates_path = ['_templates']

# The suffix(es) of source filenames.
# You can specify multiple suffix as a list of string:
# source_suffix = ['.rst', '.md']
source_suffix = '.rst'

# The encoding of source files.
#source_encoding = 'utf-8-sig'

# The master toctree document.
master_doc = 'index'

# General information about the project.
project = 'The Linux Kernel'
copyright = 'The kernel development community'
author = 'The kernel development community'

# The version info for the project you're documenting, acts as replacement for
# |version| and |release|, also used in various other places throughout the
# built documents.
#
# In a normal build, version and release are are set to KERNELVERSION and
# KERNELRELEASE, respectively, from the Makefile via Sphinx command line
# arguments.
#
# The following code tries to extract the information by reading the Makefile,
# when Sphinx is run directly (e.g. by Read the Docs).
try:
    makefile_version = None
    makefile_patchlevel = None
    for line in open('../Makefile'):
        key, val = [x.strip() for x in line.split('=', 2)]
        if key == 'VERSION':
            makefile_version = val
        elif key == 'PATCHLEVEL':
            makefile_patchlevel = val
        if makefile_version and makefile_patchlevel:
            break
except:
    pass
finally:
    if makefile_version and makefile_patchlevel:
        version = release = makefile_version + '.' + makefile_patchlevel
    else:
        version = release = "unknown version"

# The language for content autogenerated by Sphinx. Refer to documentation
# for a list of supported languages.
#
# This is also used if you do content translation via gettext catalogs.
# Usually you set "language" from the command line for these cases.
language = None

# There are two options for replacing |today|: either, you set today to some
# non-false value, then it is used:
#today = ''
# Else, today_fmt is used as the format for a strftime call.
#today_fmt = '%B %d, %Y'

# List of patterns, relative to source directory, that match files and
# directories to ignore when looking for source files.
exclude_patterns = ['output']

# The reST default role (used for this markup: `text`) to use for all
# documents.
#default_role = None

# If true, '()' will be appended to :func: etc. cross-reference text.
#add_function_parentheses = True

# If true, the current module name will be prepended to all description
# unit titles (such as .. function::).
#add_module_names = True

# If true, sectionauthor and moduleauthor directives will be shown in the
# output. They are ignored by default.
#show_authors = False

# The name of the Pygments (syntax highlighting) style to use.
pygments_style = 'sphinx'

# A list of ignored prefixes for module index sorting.
#modindex_common_prefix = []

# If true, keep warnings as "system message" paragraphs in the built documents.
#keep_warnings = False

# If true, `todo` and `todoList` produce output, else they produce nothing.
todo_include_todos = False

primary_domain = 'c'
highlight_language = 'none'

# -- Options for HTML output ----------------------------------------------

# The theme to use for HTML and HTML Help pages.  See the documentation for
# a list of builtin themes.

# The Read the Docs theme is available from
# - https://github.com/snide/sphinx_rtd_theme
# - https://pypi.python.org/pypi/sphinx_rtd_theme
# - python-sphinx-rtd-theme package (on Debian)
try:
    import sphinx_rtd_theme
    html_theme = 'sphinx_rtd_theme'
    html_theme_path = [sphinx_rtd_theme.get_html_theme_path()]
except ImportError:
    sys.stderr.write('Warning: The Sphinx \'sphinx_rtd_theme\' HTML theme was not found. Make sure you have the theme installed to produce pretty HTML output. Falling back to the default theme.\n')

# Theme options are theme-specific and customize the look and feel of a theme
# further.  For a list of options available for each theme, see the
# documentation.
#html_theme_options = {}

# Add any paths that contain custom themes here, relative to this directory.
#html_theme_path = []

# The name for this set of Sphinx documents.  If None, it defaults to
# "<project> v<release> documentation".
#html_title = None

# A shorter title for the navigation bar.  Default is the same as html_title.
#html_short_title = None

# The name of an image file (relative to this directory) to place at the top
# of the sidebar.
#html_logo = None

# The name of an image file (within the static path) to use as favicon of the
# docs.  This file should be a Windows icon file (.ico) being 16x16 or 32x32
# pixels large.
#html_favicon = None

# Add any paths that contain custom static files (such as style sheets) here,
# relative to this directory. They are copied after the builtin static files,
# so a file named "default.css" will overwrite the builtin "default.css".

html_static_path = ['sphinx-static']

html_context = {
    'css_files': [
        '_static/theme_overrides.css',
    ],
}

# Add any extra paths that contain custom files (such as robots.txt or
# .htaccess) here, relative to this directory. These files are copied
# directly to the root of the documentation.
#html_extra_path = []

# If not '', a 'Last updated on:' timestamp is inserted at every page bottom,
# using the given strftime format.
#html_last_updated_fmt = '%b %d, %Y'

# If true, SmartyPants will be used to convert quotes and dashes to
# typographically correct entities.
html_use_smartypants = False

# Custom sidebar templates, maps document names to template names.
#html_sidebars = {}

# Additional templates that should be rendered to pages, maps page names to
# template names.
#html_additional_pages = {}

# If false, no module index is generated.
#html_domain_indices = True

# If false, no index is generated.
#html_use_index = True

# If true, the index is split into individual pages for each letter.
#html_split_index = False

# If true, links to the reST sources are added to the pages.
#html_show_sourcelink = True

# If true, "Created using Sphinx" is shown in the HTML footer. Default is True.
#html_show_sphinx = True

# If true, "(C) Copyright ..." is shown in the HTML footer. Default is True.
#html_show_copyright = True

# If true, an OpenSearch description file will be output, and all pages will
# contain a <link> tag referring to it.  The value of this option must be the
# base URL from which the finished HTML is served.
#html_use_opensearch = ''

# This is the file name suffix for HTML files (e.g. ".xhtml").
#html_file_suffix = None

# Language to be used for generating the HTML full-text search index.
# Sphinx supports the following languages:
#   'da', 'de', 'en', 'es', 'fi', 'fr', 'h', 'it', 'ja'
#   'nl', 'no', 'pt', 'ro', 'r', 'sv', 'tr'
#html_search_language = 'en'

# A dictionary with options for the search language support, empty by default.
# Now only 'ja' uses this config value
#html_search_options = {'type': 'default'}

# The name of a javascript file (relative to the configuration directory) that
# implements a search results scorer. If empty, the default will be used.
#html_search_scorer = 'scorer.js'

# Output file base name for HTML help builder.
htmlhelp_basename = 'TheLinuxKerneldoc'

# -- Options for LaTeX output ---------------------------------------------

latex_elements = {
# The paper size ('letterpaper' or 'a4paper').
'papersize': 'a4paper',

# The font size ('10pt', '11pt' or '12pt').
'pointsize': '11pt',

# Latex figure (float) alignment
#'figure_align': 'htbp',

# Don't mangle with UTF-8 chars
'inputenc': '',
'utf8extra': '',

# Additional stuff for the LaTeX preamble.
    'preamble': '''
	% Use some font with UTF-8 support with XeLaTeX
        \\usepackage{fontspec}
        \\setsansfont{DejaVu Sans}
        \\setromanfont{DejaVu Serif}
        \\setmonofont{DejaVu Sans Mono}
     '''
}

# At least one book (translations) may have Asian characters
# with are only displayed if xeCJK is used

cjk_cmd = check_output(['fc-list', '--format="%{family[0]}\n"']).decode('utf-8', 'ignore')
if cjk_cmd.find("Noto Sans CJK SC") >= 0:
    print ("enabling CJK for LaTeX builder")
    latex_elements['preamble']  += '''
	% This is needed for translations
        \\usepackage{xeCJK}
        \\setCJKmainfont{Noto Sans CJK SC}
     '''

# Fix reference escape troubles with Sphinx 1.4.x
if major == 1 and minor > 3:
    latex_elements['preamble']  += '\\renewcommand*{\\DUrole}[2]{ #2 }\n'

if major == 1 and minor <= 4:
    latex_elements['preamble']  += '\\usepackage[margin=0.5in, top=1in, bottom=1in]{geometry}'
elif major == 1 and (minor > 5 or (minor == 5 and patch >= 3)):
    latex_elements['sphinxsetup'] = 'hmargin=0.5in, vmargin=1in'
    latex_elements['preamble']  += '\\fvset{fontsize=auto}\n'

# Customize notice background colors on Sphinx < 1.6:
if major == 1 and minor < 6:
   latex_elements['preamble']  += '''
        \\usepackage{ifthen}

        % Put notes in color and let them be inside a table
	\\definecolor{NoteColor}{RGB}{204,255,255}
	\\definecolor{WarningColor}{RGB}{255,204,204}
	\\definecolor{AttentionColor}{RGB}{255,255,204}
	\\definecolor{ImportantColor}{RGB}{192,255,204}
	\\definecolor{OtherColor}{RGB}{204,204,204}
        \\newlength{\\mynoticelength}
        \\makeatletter\\newenvironment{coloredbox}[1]{%
	   \\setlength{\\fboxrule}{1pt}
	   \\setlength{\\fboxsep}{7pt}
	   \\setlength{\\mynoticelength}{\\linewidth}
	   \\addtolength{\\mynoticelength}{-2\\fboxsep}
	   \\addtolength{\\mynoticelength}{-2\\fboxrule}
           \\begin{lrbox}{\\@tempboxa}\\begin{minipage}{\\mynoticelength}}{\\end{minipage}\\end{lrbox}%
	   \\ifthenelse%
	      {\\equal{\\py@noticetype}{note}}%
	      {\\colorbox{NoteColor}{\\usebox{\\@tempboxa}}}%
	      {%
	         \\ifthenelse%
	         {\\equal{\\py@noticetype}{warning}}%
	         {\\colorbox{WarningColor}{\\usebox{\\@tempboxa}}}%
		 {%
	            \\ifthenelse%
	            {\\equal{\\py@noticetype}{attention}}%
	            {\\colorbox{AttentionColor}{\\usebox{\\@tempboxa}}}%
		    {%
	               \\ifthenelse%
	               {\\equal{\\py@noticetype}{important}}%
	               {\\colorbox{ImportantColor}{\\usebox{\\@tempboxa}}}%
	               {\\colorbox{OtherColor}{\\usebox{\\@tempboxa}}}%
		    }%
		 }%
	      }%
        }\\makeatother

        \\makeatletter
        \\renewenvironment{notice}[2]{%
          \\def\\py@noticetype{#1}
          \\begin{coloredbox}{#1}
          \\bf\\it
          \\par\\strong{#2}
          \\csname py@noticestart@#1\\endcsname
        }
	{
          \\csname py@noticeend@\\py@noticetype\\endcsname
          \\end{coloredbox}
        }
	\\makeatother

     '''

# With Sphinx 1.6, it is possible to change the Bg color directly
# by using:
#	\definecolor{sphinxnoteBgColor}{RGB}{204,255,255}
#	\definecolor{sphinxwarningBgColor}{RGB}{255,204,204}
#	\definecolor{sphinxattentionBgColor}{RGB}{255,255,204}
#	\definecolor{sphinximportantBgColor}{RGB}{192,255,204}
#
# However, it require to use sphinx heavy box with:
#
#	\renewenvironment{sphinxlightbox} {%
#		\\begin{sphinxheavybox}
#	}
#		\\end{sphinxheavybox}
#	}
#
# Unfortunately, the implementation is buggy: if a note is inside a
# table, it isn't displayed well. So, for now, let's use boring
# black and white notes.

# Grouping the document tree into LaTeX files. List of tuples
# (source start file, target name, title,
#  author, documentclass [howto, manual, or own class]).
# Sorted in alphabetical order
latex_documents = [
]

# Add all other index files from Documentation/ subdirectories
for fn in os.listdir('.'):
    doc = os.path.join(fn, "index")
    if os.path.exists(doc + ".rst"):
        has = False
        for l in latex_documents:
            if l[0] == doc:
                has = True
                break
        if not has:
            latex_documents.append((doc, fn + '.tex',
                                    'Linux %s Documentation' % fn.capitalize(),
                                    'The kernel development community',
                                    'manual'))

# The name of an image file (relative to this directory) to place at the top of
# the title page.
#latex_logo = None

# For "manual" documents, if this is true, then toplevel headings are parts,
# not chapters.
#latex_use_parts = False

# If true, show page references after internal links.
#latex_show_pagerefs = False

# If true, show URL addresses after external links.
#latex_show_urls = False

# Documents to append as an appendix to all manuals.
#latex_appendices = []

# If false, no module index is generated.
#latex_domain_indices = True


# -- Options for manual page output ---------------------------------------

# One entry per manual page. List of tuples
# (source start file, name, description, authors, manual section).
man_pages = [
    (master_doc, 'thelinuxkernel', 'The Linux Kernel Documentation',
     [author], 1)
]

# If true, show URL addresses after external links.
#man_show_urls = False


# -- Options for Texinfo output -------------------------------------------

# Grouping the document tree into Texinfo files. List of tuples
# (source start file, target name, title, author,
#  dir menu entry, description, category)
texinfo_documents = [
    (master_doc, 'TheLinuxKernel', 'The Linux Kernel Documentation',
     author, 'TheLinuxKernel', 'One line description of project.',
     'Miscellaneous'),
]

# Documents to append as an appendix to all manuals.
#texinfo_appendices = []

# If false, no module index is generated.
#texinfo_domain_indices = True

# How to display URL addresses: 'footnote', 'no', or 'inline'.
#texinfo_show_urls = 'footnote'

# If true, do not generate a @detailmenu in the "Top" node's menu.
#texinfo_no_detailmenu = False


# -- Options for Epub output ----------------------------------------------

# Bibliographic Dublin Core info.
epub_title = project
epub_author = author
epub_publisher = author
epub_copyright = copyright

# The basename for the epub file. It defaults to the project name.
#epub_basename = project

# The HTML theme for the epub output. Since the default themes are not
# optimized for small screen space, using the same theme for HTML and epub
# output is usually not wise. This defaults to 'epub', a theme designed to save
# visual space.
#epub_theme = 'epub'

# The language of the text. It defaults to the language option
# or 'en' if the language is not set.
#epub_language = ''

# The scheme of the identifier. Typical schemes are ISBN or URL.
#epub_scheme = ''

# The unique identifier of the text. This can be a ISBN number
# or the project homepage.
#epub_identifier = ''

# A unique identification for the text.
#epub_uid = ''

# A tuple containing the cover image and cover page html template filenames.
#epub_cover = ()

# A sequence of (type, uri, title) tuples for the guide element of content.opf.
#epub_guide = ()

# HTML files that should be inserted before the pages created by sphinx.
# The format is a list of tuples containing the path and title.
#epub_pre_files = []

# HTML files that should be inserted after the pages created by sphinx.
# The format is a list of tuples containing the path and title.
#epub_post_files = []

# A list of files that should not be packed into the epub file.
epub_exclude_files = ['search.html']

# The depth of the table of contents in toc.ncx.
#epub_tocdepth = 3

# Allow duplicate toc entries.
#epub_tocdup = True

# Choose between 'default' and 'includehidden'.
#epub_tocscope = 'default'

# Fix unsupported image types using the Pillow.
#epub_fix_images = False

# Scale large images.
#epub_max_image_width = 0

# How to display URL addresses: 'footnote', 'no', or 'inline'.
#epub_show_urls = 'inline'

# If false, no index is generated.
#epub_use_index = True

#=======
# rst2pdf
#
# Grouping the document tree into PDF files. List of tuples
# (source start file, target name, title, author, options).
#
# See the Sphinx chapter of https://ralsina.me/static/manual.pdf
#
# FIXME: Do not add the index file here; the result will be too big. Adding
# multiple PDF files here actually tries to get the cross-referencing right
# *between* PDF files.
pdf_documents = [
    ('kernel-documentation', u'Kernel', u'Kernel', u'J. Random Bozo'),
]

# kernel-doc extension configuration for running Sphinx directly (e.g. by Read
# the Docs). In a normal build, these are supplied from the Makefile via command
# line arguments.
kerneldoc_bin = '../scripts/kernel-doc'
kerneldoc_srctree = '..'

# ------------------------------------------------------------------------------
# Since loadConfig overwrites settings from the global namespace, it has to be
# the last statement in the conf.py file
# ------------------------------------------------------------------------------
loadConfig(globals())<|MERGE_RESOLUTION|>--- conflicted
+++ resolved
@@ -39,11 +39,7 @@
 extensions = ['kerneldoc', 'rstFlatTable', 'kernel_include',
               'kfigure', 'sphinx.ext.ifconfig', 'automarkup',
               'maintainers_include', 'sphinx.ext.autosectionlabel',
-<<<<<<< HEAD
-              'kernel_abi']
-=======
               'kernel_abi', 'kernel_feat']
->>>>>>> 356006a6
 
 #
 # cdomain is badly broken in Sphinx 3+.  Leaving it out generates *most*
