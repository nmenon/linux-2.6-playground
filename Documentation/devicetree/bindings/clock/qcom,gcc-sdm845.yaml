# SPDX-License-Identifier: GPL-2.0-only
%YAML 1.2
---
$id: http://devicetree.org/schemas/clock/qcom,gcc-sdm845.yaml#
$schema: http://devicetree.org/meta-schemas/core.yaml#

title: Qualcomm Global Clock & Reset Controller Binding

maintainers:
  - Stephen Boyd <sboyd@kernel.org>
  - Taniya Das <tdas@codeaurora.org>

description: |
  Qualcomm global clock control module which supports the clocks, resets and
  power domains on SDM845

  See also:
  - dt-bindings/clock/qcom,gcc-sdm845.h

properties:
  compatible:
    enum:
      - qcom,gcc-sdm670
      - qcom,gcc-sdm845

  clocks:
    minItems: 3
    maxItems: 5

  clock-names:
    minItems: 3
    maxItems: 5

<<<<<<< HEAD
  '#clock-cells':
    const: 1

  '#reset-cells':
    const: 1

  power-domains:
    maxItems: 1

  '#power-domain-cells':
    const: 1

  reg:
=======
  power-domains:
>>>>>>> 7365df19
    maxItems: 1

required:
  - compatible

allOf:
  - $ref: qcom,gcc.yaml#
  - if:
      properties:
        compatible:
          contains:
            const: qcom,gcc-sdm670
    then:
      properties:
        clocks:
          items:
            - description: Board XO source
            - description: Board active XO source
            - description: Sleep clock source
        clock-names:
          items:
            - const: bi_tcxo
            - const: bi_tcxo_ao
            - const: sleep_clk

  - if:
      properties:
        compatible:
          contains:
            const: qcom,gcc-sdm845
    then:
      properties:
        clocks:
          items:
            - description: Board XO source
            - description: Board active XO source
            - description: Sleep clock source
            - description: PCIE 0 Pipe clock source
            - description: PCIE 1 Pipe clock source
        clock-names:
          items:
            - const: bi_tcxo
            - const: bi_tcxo_ao
            - const: sleep_clk
            - const: pcie_0_pipe_clk
            - const: pcie_1_pipe_clk

unevaluatedProperties: false

examples:
  # Example for GCC for SDM845:
  - |
    #include <dt-bindings/clock/qcom,rpmh.h>
    clock-controller@100000 {
      compatible = "qcom,gcc-sdm845";
      reg = <0x100000 0x1f0000>;
      clocks = <&rpmhcc RPMH_CXO_CLK>,
               <&rpmhcc RPMH_CXO_CLK_A>,
               <&sleep_clk>,
               <&pcie0_lane>,
               <&pcie1_lane>;
      clock-names = "bi_tcxo", "bi_tcxo_ao", "sleep_clk", "pcie_0_pipe_clk", "pcie_1_pipe_clk";
      #clock-cells = <1>;
      #reset-cells = <1>;
      #power-domain-cells = <1>;
    };
...<|MERGE_RESOLUTION|>--- conflicted
+++ resolved
@@ -31,23 +31,7 @@
     minItems: 3
     maxItems: 5
 
-<<<<<<< HEAD
-  '#clock-cells':
-    const: 1
-
-  '#reset-cells':
-    const: 1
-
   power-domains:
-    maxItems: 1
-
-  '#power-domain-cells':
-    const: 1
-
-  reg:
-=======
-  power-domains:
->>>>>>> 7365df19
     maxItems: 1
 
 required:
