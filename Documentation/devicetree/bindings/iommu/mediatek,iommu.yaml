--- conflicted
+++ resolved
@@ -171,8 +171,6 @@
       required:
         - power-domains
 
-<<<<<<< HEAD
-=======
   - if:
       properties:
         compatible:
@@ -185,7 +183,6 @@
       required:
         - mediatek,infracfg
 
->>>>>>> 7365df19
   - if: # The IOMMUs don't have larbs.
       not:
         properties:
