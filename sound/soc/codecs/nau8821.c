// SPDX-License-Identifier: GPL-2.0-only
//
// nau8821.c -- Nuvoton NAU88L21 audio codec driver
//
// Copyright 2021 Nuvoton Technology Corp.
// Author: John Hsu <kchsu0@nuvoton.com>
// Co-author: Seven Lee <wtli@nuvoton.com>
//

#include <linux/acpi.h>
#include <linux/clk.h>
#include <linux/delay.h>
#include <linux/init.h>
#include <linux/i2c.h>
#include <linux/module.h>
#include <linux/math64.h>
#include <linux/regmap.h>
#include <linux/slab.h>
#include <sound/core.h>
#include <sound/initval.h>
#include <sound/jack.h>
#include <sound/pcm.h>
#include <sound/pcm_params.h>
#include <sound/soc.h>
#include <sound/tlv.h>
#include "nau8821.h"

#define NAU_FREF_MAX 13500000
#define NAU_FVCO_MAX 100000000
#define NAU_FVCO_MIN 90000000

#define NAU8821_BUTTON SND_JACK_BTN_0

/* the maximum frequency of CLK_ADC and CLK_DAC */
#define CLK_DA_AD_MAX 6144000

static int nau8821_configure_sysclk(struct nau8821 *nau8821,
	int clk_id, unsigned int freq);
static bool nau8821_is_jack_inserted(struct regmap *regmap);

struct nau8821_fll {
	int mclk_src;
	int ratio;
	int fll_frac;
	int fll_int;
	int clk_ref_div;
};

struct nau8821_fll_attr {
	unsigned int param;
	unsigned int val;
};

/* scaling for mclk from sysclk_src output */
static const struct nau8821_fll_attr mclk_src_scaling[] = {
	{ 1, 0x0 },
	{ 2, 0x2 },
	{ 4, 0x3 },
	{ 8, 0x4 },
	{ 16, 0x5 },
	{ 32, 0x6 },
	{ 3, 0x7 },
	{ 6, 0xa },
	{ 12, 0xb },
	{ 24, 0xc },
	{ 48, 0xd },
	{ 96, 0xe },
	{ 5, 0xf },
};

/* ratio for input clk freq */
static const struct nau8821_fll_attr fll_ratio[] = {
	{ 512000, 0x01 },
	{ 256000, 0x02 },
	{ 128000, 0x04 },
	{ 64000, 0x08 },
	{ 32000, 0x10 },
	{ 8000, 0x20 },
	{ 4000, 0x40 },
};

static const struct nau8821_fll_attr fll_pre_scalar[] = {
	{ 0, 0x0 },
	{ 1, 0x1 },
	{ 2, 0x2 },
	{ 3, 0x3 },
};

/* over sampling rate */
struct nau8821_osr_attr {
	unsigned int osr;
	unsigned int clk_src;
};

static const struct nau8821_osr_attr osr_dac_sel[] = {
	{ 64, 2 },	/* OSR 64, SRC 1/4 */
	{ 256, 0 },	/* OSR 256, SRC 1 */
	{ 128, 1 },	/* OSR 128, SRC 1/2 */
	{ 0, 0 },
	{ 32, 3 },	/* OSR 32, SRC 1/8 */
};

static const struct nau8821_osr_attr osr_adc_sel[] = {
	{ 32, 3 },	/* OSR 32, SRC 1/8 */
	{ 64, 2 },	/* OSR 64, SRC 1/4 */
	{ 128, 1 },	/* OSR 128, SRC 1/2 */
	{ 256, 0 },	/* OSR 256, SRC 1 */
};

struct nau8821_dmic_speed {
	unsigned int param;
	unsigned int val;
};

static const struct nau8821_dmic_speed dmic_speed_sel[] = {
	{ 0, 0x0 },	/*SPEED 1, SRC 1 */
	{ 1, 0x1 },	/*SPEED 2, SRC 1/2 */
	{ 2, 0x2 },	/*SPEED 4, SRC 1/4 */
	{ 3, 0x3 },	/*SPEED 8, SRC 1/8 */
};

static const struct reg_default nau8821_reg_defaults[] = {
	{ NAU8821_R01_ENA_CTRL, 0x00ff },
	{ NAU8821_R03_CLK_DIVIDER, 0x0050 },
	{ NAU8821_R04_FLL1, 0x0 },
	{ NAU8821_R05_FLL2, 0x00bc },
	{ NAU8821_R06_FLL3, 0x0008 },
	{ NAU8821_R07_FLL4, 0x0010 },
	{ NAU8821_R08_FLL5, 0x4000 },
	{ NAU8821_R09_FLL6, 0x6900 },
	{ NAU8821_R0A_FLL7, 0x0031 },
	{ NAU8821_R0B_FLL8, 0x26e9 },
	{ NAU8821_R0D_JACK_DET_CTRL, 0x0 },
	{ NAU8821_R0F_INTERRUPT_MASK, 0x0 },
	{ NAU8821_R12_INTERRUPT_DIS_CTRL, 0xffff },
	{ NAU8821_R13_DMIC_CTRL, 0x0 },
	{ NAU8821_R1A_GPIO12_CTRL, 0x0 },
	{ NAU8821_R1B_TDM_CTRL, 0x0 },
	{ NAU8821_R1C_I2S_PCM_CTRL1, 0x000a },
	{ NAU8821_R1D_I2S_PCM_CTRL2, 0x8010 },
	{ NAU8821_R1E_LEFT_TIME_SLOT, 0x0 },
	{ NAU8821_R1F_RIGHT_TIME_SLOT, 0x0 },
	{ NAU8821_R21_BIQ0_COF1, 0x0 },
	{ NAU8821_R22_BIQ0_COF2, 0x0 },
	{ NAU8821_R23_BIQ0_COF3, 0x0 },
	{ NAU8821_R24_BIQ0_COF4, 0x0 },
	{ NAU8821_R25_BIQ0_COF5, 0x0 },
	{ NAU8821_R26_BIQ0_COF6, 0x0 },
	{ NAU8821_R27_BIQ0_COF7, 0x0 },
	{ NAU8821_R28_BIQ0_COF8, 0x0 },
	{ NAU8821_R29_BIQ0_COF9, 0x0 },
	{ NAU8821_R2A_BIQ0_COF10, 0x0 },
	{ NAU8821_R2B_ADC_RATE, 0x0002 },
	{ NAU8821_R2C_DAC_CTRL1, 0x0082 },
	{ NAU8821_R2D_DAC_CTRL2, 0x0 },
	{ NAU8821_R2F_DAC_DGAIN_CTRL, 0x0 },
	{ NAU8821_R30_ADC_DGAIN_CTRL, 0x0 },
	{ NAU8821_R31_MUTE_CTRL, 0x0 },
	{ NAU8821_R32_HSVOL_CTRL, 0x0 },
	{ NAU8821_R34_DACR_CTRL, 0xcfcf },
	{ NAU8821_R35_ADC_DGAIN_CTRL1, 0xcfcf },
	{ NAU8821_R36_ADC_DRC_KNEE_IP12, 0x1486 },
	{ NAU8821_R37_ADC_DRC_KNEE_IP34, 0x0f12 },
	{ NAU8821_R38_ADC_DRC_SLOPES, 0x25ff },
	{ NAU8821_R39_ADC_DRC_ATKDCY, 0x3457 },
	{ NAU8821_R3A_DAC_DRC_KNEE_IP12, 0x1486 },
	{ NAU8821_R3B_DAC_DRC_KNEE_IP34, 0x0f12 },
	{ NAU8821_R3C_DAC_DRC_SLOPES, 0x25f9 },
	{ NAU8821_R3D_DAC_DRC_ATKDCY, 0x3457 },
	{ NAU8821_R41_BIQ1_COF1, 0x0 },
	{ NAU8821_R42_BIQ1_COF2, 0x0 },
	{ NAU8821_R43_BIQ1_COF3, 0x0 },
	{ NAU8821_R44_BIQ1_COF4, 0x0 },
	{ NAU8821_R45_BIQ1_COF5, 0x0 },
	{ NAU8821_R46_BIQ1_COF6, 0x0 },
	{ NAU8821_R47_BIQ1_COF7, 0x0 },
	{ NAU8821_R48_BIQ1_COF8, 0x0 },
	{ NAU8821_R49_BIQ1_COF9, 0x0 },
	{ NAU8821_R4A_BIQ1_COF10, 0x0 },
	{ NAU8821_R4B_CLASSG_CTRL, 0x0 },
	{ NAU8821_R4C_IMM_MODE_CTRL, 0x0 },
	{ NAU8821_R4D_IMM_RMS_L, 0x0 },
	{ NAU8821_R53_OTPDOUT_1, 0xaad8 },
	{ NAU8821_R54_OTPDOUT_2, 0x0002 },
	{ NAU8821_R55_MISC_CTRL, 0x0 },
	{ NAU8821_R66_BIAS_ADJ, 0x0 },
	{ NAU8821_R68_TRIM_SETTINGS, 0x0 },
	{ NAU8821_R69_ANALOG_CONTROL_1, 0x0 },
	{ NAU8821_R6A_ANALOG_CONTROL_2, 0x0 },
	{ NAU8821_R6B_PGA_MUTE, 0x0 },
	{ NAU8821_R71_ANALOG_ADC_1, 0x0011 },
	{ NAU8821_R72_ANALOG_ADC_2, 0x0020 },
	{ NAU8821_R73_RDAC, 0x0008 },
	{ NAU8821_R74_MIC_BIAS, 0x0006 },
	{ NAU8821_R76_BOOST, 0x0 },
	{ NAU8821_R77_FEPGA, 0x0 },
	{ NAU8821_R7E_PGA_GAIN, 0x0 },
	{ NAU8821_R7F_POWER_UP_CONTROL, 0x0 },
	{ NAU8821_R80_CHARGE_PUMP, 0x0 },
};

static bool nau8821_readable_reg(struct device *dev, unsigned int reg)
{
	switch (reg) {
	case NAU8821_R00_RESET ... NAU8821_R01_ENA_CTRL:
	case NAU8821_R03_CLK_DIVIDER ... NAU8821_R0B_FLL8:
	case NAU8821_R0D_JACK_DET_CTRL:
	case NAU8821_R0F_INTERRUPT_MASK ... NAU8821_R13_DMIC_CTRL:
	case NAU8821_R1A_GPIO12_CTRL ... NAU8821_R1F_RIGHT_TIME_SLOT:
	case NAU8821_R21_BIQ0_COF1 ... NAU8821_R2D_DAC_CTRL2:
	case NAU8821_R2F_DAC_DGAIN_CTRL ... NAU8821_R32_HSVOL_CTRL:
	case NAU8821_R34_DACR_CTRL ... NAU8821_R3D_DAC_DRC_ATKDCY:
	case NAU8821_R41_BIQ1_COF1 ... NAU8821_R4F_FUSE_CTRL3:
	case NAU8821_R51_FUSE_CTRL1:
	case NAU8821_R53_OTPDOUT_1 ... NAU8821_R55_MISC_CTRL:
	case NAU8821_R58_I2C_DEVICE_ID ... NAU8821_R5A_SOFTWARE_RST:
	case NAU8821_R66_BIAS_ADJ:
	case NAU8821_R68_TRIM_SETTINGS ... NAU8821_R6B_PGA_MUTE:
	case NAU8821_R71_ANALOG_ADC_1 ... NAU8821_R74_MIC_BIAS:
	case NAU8821_R76_BOOST ... NAU8821_R77_FEPGA:
	case NAU8821_R7E_PGA_GAIN ... NAU8821_R82_GENERAL_STATUS:
		return true;
	default:
		return false;
	}
}

static bool nau8821_writeable_reg(struct device *dev, unsigned int reg)
{
	switch (reg) {
	case NAU8821_R00_RESET ... NAU8821_R01_ENA_CTRL:
	case NAU8821_R03_CLK_DIVIDER ... NAU8821_R0B_FLL8:
	case NAU8821_R0D_JACK_DET_CTRL:
	case NAU8821_R0F_INTERRUPT_MASK:
	case NAU8821_R11_INT_CLR_KEY_STATUS ... NAU8821_R13_DMIC_CTRL:
	case NAU8821_R1A_GPIO12_CTRL ... NAU8821_R1F_RIGHT_TIME_SLOT:
	case NAU8821_R21_BIQ0_COF1 ... NAU8821_R2D_DAC_CTRL2:
	case NAU8821_R2F_DAC_DGAIN_CTRL ... NAU8821_R32_HSVOL_CTRL:
	case NAU8821_R34_DACR_CTRL ... NAU8821_R3D_DAC_DRC_ATKDCY:
	case NAU8821_R41_BIQ1_COF1 ... NAU8821_R4C_IMM_MODE_CTRL:
	case NAU8821_R4E_FUSE_CTRL2 ... NAU8821_R4F_FUSE_CTRL3:
	case NAU8821_R51_FUSE_CTRL1:
	case NAU8821_R55_MISC_CTRL:
	case NAU8821_R5A_SOFTWARE_RST:
	case NAU8821_R66_BIAS_ADJ:
	case NAU8821_R68_TRIM_SETTINGS ... NAU8821_R6B_PGA_MUTE:
	case NAU8821_R71_ANALOG_ADC_1 ... NAU8821_R74_MIC_BIAS:
	case NAU8821_R76_BOOST ... NAU8821_R77_FEPGA:
	case NAU8821_R7E_PGA_GAIN ... NAU8821_R80_CHARGE_PUMP:
		return true;
	default:
		return false;
	}
}

static bool nau8821_volatile_reg(struct device *dev, unsigned int reg)
{
	switch (reg) {
	case NAU8821_R00_RESET:
	case NAU8821_R10_IRQ_STATUS ... NAU8821_R11_INT_CLR_KEY_STATUS:
	case NAU8821_R21_BIQ0_COF1 ... NAU8821_R2A_BIQ0_COF10:
	case NAU8821_R41_BIQ1_COF1 ... NAU8821_R4A_BIQ1_COF10:
	case NAU8821_R4D_IMM_RMS_L:
	case NAU8821_R53_OTPDOUT_1 ... NAU8821_R54_OTPDOUT_2:
	case NAU8821_R58_I2C_DEVICE_ID ... NAU8821_R5A_SOFTWARE_RST:
	case NAU8821_R81_CHARGE_PUMP_INPUT_READ ... NAU8821_R82_GENERAL_STATUS:
		return true;
	default:
		return false;
	}
}

static int nau8821_biq_coeff_get(struct snd_kcontrol *kcontrol,
	struct snd_ctl_elem_value *ucontrol)
{
	struct snd_soc_component *component = snd_kcontrol_chip(kcontrol);
	struct soc_bytes_ext *params = (void *)kcontrol->private_value;

	if (!component->regmap)
		return -EINVAL;

	regmap_raw_read(component->regmap, NAU8821_R21_BIQ0_COF1,
		ucontrol->value.bytes.data, params->max);

	return 0;
}

static int nau8821_biq_coeff_put(struct snd_kcontrol *kcontrol,
	struct snd_ctl_elem_value *ucontrol)
{
	struct snd_soc_component *component = snd_kcontrol_chip(kcontrol);
	struct soc_bytes_ext *params = (void *)kcontrol->private_value;
	void *data;

	if (!component->regmap)
		return -EINVAL;

	data = kmemdup(ucontrol->value.bytes.data,
		params->max, GFP_KERNEL | GFP_DMA);
	if (!data)
		return -ENOMEM;

	regmap_raw_write(component->regmap, NAU8821_R21_BIQ0_COF1,
		data, params->max);

	kfree(data);

	return 0;
}

static const char * const nau8821_adc_decimation[] = {
	"32", "64", "128", "256" };

static const struct soc_enum nau8821_adc_decimation_enum =
	SOC_ENUM_SINGLE(NAU8821_R2B_ADC_RATE, NAU8821_ADC_SYNC_DOWN_SFT,
		ARRAY_SIZE(nau8821_adc_decimation), nau8821_adc_decimation);

static const char * const nau8821_dac_oversampl[] = {
	"64", "256", "128", "", "32" };

static const struct soc_enum nau8821_dac_oversampl_enum =
	SOC_ENUM_SINGLE(NAU8821_R2C_DAC_CTRL1, NAU8821_DAC_OVERSAMPLE_SFT,
		ARRAY_SIZE(nau8821_dac_oversampl), nau8821_dac_oversampl);

static const DECLARE_TLV_DB_MINMAX_MUTE(adc_vol_tlv, -6600, 2400);
static const DECLARE_TLV_DB_MINMAX_MUTE(sidetone_vol_tlv, -4200, 0);
static const DECLARE_TLV_DB_MINMAX(hp_vol_tlv, -900, 0);
static const DECLARE_TLV_DB_SCALE(playback_vol_tlv, -6600, 50, 1);
static const DECLARE_TLV_DB_MINMAX(fepga_gain_tlv, -100, 3600);
static const DECLARE_TLV_DB_MINMAX_MUTE(crosstalk_vol_tlv, -7000, 2400);

static const struct snd_kcontrol_new nau8821_controls[] = {
	SOC_DOUBLE_TLV("Mic Volume", NAU8821_R35_ADC_DGAIN_CTRL1,
		NAU8821_ADCL_CH_VOL_SFT, NAU8821_ADCR_CH_VOL_SFT,
		0xff, 0, adc_vol_tlv),
	SOC_DOUBLE_TLV("Headphone Bypass Volume", NAU8821_R30_ADC_DGAIN_CTRL,
		12, 8, 0x0f, 0, sidetone_vol_tlv),
	SOC_DOUBLE_TLV("Headphone Volume", NAU8821_R32_HSVOL_CTRL,
		NAU8821_HPL_VOL_SFT, NAU8821_HPR_VOL_SFT, 0x3, 1, hp_vol_tlv),
	SOC_DOUBLE_TLV("Digital Playback Volume", NAU8821_R34_DACR_CTRL,
		NAU8821_DACL_CH_VOL_SFT, NAU8821_DACR_CH_VOL_SFT,
		0xcf, 0, playback_vol_tlv),
	SOC_DOUBLE_TLV("Frontend PGA Volume", NAU8821_R7E_PGA_GAIN,
		NAU8821_PGA_GAIN_L_SFT, NAU8821_PGA_GAIN_R_SFT,
		37, 0, fepga_gain_tlv),
	SOC_DOUBLE_TLV("Headphone Crosstalk Volume",
		NAU8821_R2F_DAC_DGAIN_CTRL,
		0, 8, 0xff, 0, crosstalk_vol_tlv),

	SOC_ENUM("ADC Decimation Rate", nau8821_adc_decimation_enum),
	SOC_ENUM("DAC Oversampling Rate", nau8821_dac_oversampl_enum),
	SND_SOC_BYTES_EXT("BIQ Coefficients", 20,
		nau8821_biq_coeff_get, nau8821_biq_coeff_put),
	SOC_SINGLE("ADC Phase Switch", NAU8821_R1B_TDM_CTRL,
		NAU8821_ADCPHS_SFT, 1, 0),
};

static const struct snd_kcontrol_new nau8821_dmic_mode_switch =
	SOC_DAPM_SINGLE("Switch", NAU8821_R13_DMIC_CTRL,
		NAU8821_DMIC_EN_SFT, 1, 0);

static int dmic_clock_control(struct snd_soc_dapm_widget *w,
		struct snd_kcontrol *k, int  event)
{
	struct snd_soc_component *component =
		snd_soc_dapm_to_component(w->dapm);
	struct nau8821 *nau8821 = snd_soc_component_get_drvdata(component);
	int i, speed_selection = -1, clk_adc_src, clk_adc;
	unsigned int clk_divider_r03;

	/* The DMIC clock is gotten from adc clock divided by
	 * CLK_DMIC_SRC (1, 2, 4, 8). The clock has to be equal or
	 * less than nau8821->dmic_clk_threshold.
	 */
	regmap_read(nau8821->regmap, NAU8821_R03_CLK_DIVIDER,
		&clk_divider_r03);
	clk_adc_src = (clk_divider_r03 & NAU8821_CLK_ADC_SRC_MASK)
		>> NAU8821_CLK_ADC_SRC_SFT;
	clk_adc = (nau8821->fs * 256) >> clk_adc_src;

	for (i = 0 ; i < 4 ; i++)
		if ((clk_adc >> dmic_speed_sel[i].param) <=
			nau8821->dmic_clk_threshold) {
			speed_selection = dmic_speed_sel[i].val;
			break;
		}
	if (i == 4)
		return -EINVAL;

	dev_dbg(nau8821->dev,
		"clk_adc=%d, dmic_clk_threshold = %d, param=%d, val = %d\n",
		clk_adc, nau8821->dmic_clk_threshold,
		dmic_speed_sel[i].param, dmic_speed_sel[i].val);
	regmap_update_bits(nau8821->regmap, NAU8821_R13_DMIC_CTRL,
		NAU8821_DMIC_SRC_MASK,
		(speed_selection << NAU8821_DMIC_SRC_SFT));

	return 0;
}

static int nau8821_left_adc_event(struct snd_soc_dapm_widget *w,
	struct snd_kcontrol *kcontrol, int event)
{
	struct snd_soc_component *component =
		snd_soc_dapm_to_component(w->dapm);
	struct nau8821 *nau8821 = snd_soc_component_get_drvdata(component);

	switch (event) {
	case SND_SOC_DAPM_POST_PMU:
		msleep(125);
		regmap_update_bits(nau8821->regmap, NAU8821_R01_ENA_CTRL,
			NAU8821_EN_ADCL, NAU8821_EN_ADCL);
		break;
	case SND_SOC_DAPM_POST_PMD:
		regmap_update_bits(nau8821->regmap,
			NAU8821_R01_ENA_CTRL, NAU8821_EN_ADCL, 0);
		break;
	default:
		return -EINVAL;
	}

	return 0;
}

static int nau8821_right_adc_event(struct snd_soc_dapm_widget *w,
	struct snd_kcontrol *kcontrol, int event)
{
	struct snd_soc_component *component =
		snd_soc_dapm_to_component(w->dapm);
	struct nau8821 *nau8821 = snd_soc_component_get_drvdata(component);

	switch (event) {
	case SND_SOC_DAPM_POST_PMU:
		msleep(125);
		regmap_update_bits(nau8821->regmap, NAU8821_R01_ENA_CTRL,
			NAU8821_EN_ADCR, NAU8821_EN_ADCR);
		break;
	case SND_SOC_DAPM_POST_PMD:
		regmap_update_bits(nau8821->regmap,
			NAU8821_R01_ENA_CTRL, NAU8821_EN_ADCR, 0);
		break;
	default:
		return -EINVAL;
	}

	return 0;
}

static int nau8821_pump_event(struct snd_soc_dapm_widget *w,
	struct snd_kcontrol *kcontrol, int event)
{
	struct snd_soc_component *component =
		snd_soc_dapm_to_component(w->dapm);
	struct nau8821 *nau8821 =
		snd_soc_component_get_drvdata(component);

	switch (event) {
	case SND_SOC_DAPM_POST_PMU:
		/* Prevent startup click by letting charge pump to ramp up */
		msleep(20);
		regmap_update_bits(nau8821->regmap, NAU8821_R80_CHARGE_PUMP,
			NAU8821_JAMNODCLOW, NAU8821_JAMNODCLOW);
		break;
	case SND_SOC_DAPM_PRE_PMD:
		regmap_update_bits(nau8821->regmap, NAU8821_R80_CHARGE_PUMP,
			NAU8821_JAMNODCLOW, 0);
		break;
	default:
		return -EINVAL;
	}

	return 0;
}

static int nau8821_output_dac_event(struct snd_soc_dapm_widget *w,
	struct snd_kcontrol *kcontrol, int event)
{
	struct snd_soc_component *component =
		snd_soc_dapm_to_component(w->dapm);
	struct nau8821 *nau8821 = snd_soc_component_get_drvdata(component);

	switch (event) {
	case SND_SOC_DAPM_PRE_PMU:
		/* Disables the TESTDAC to let DAC signal pass through. */
		regmap_update_bits(nau8821->regmap, NAU8821_R66_BIAS_ADJ,
			NAU8821_BIAS_TESTDAC_EN, 0);
		break;
	case SND_SOC_DAPM_POST_PMD:
		regmap_update_bits(nau8821->regmap, NAU8821_R66_BIAS_ADJ,
			NAU8821_BIAS_TESTDAC_EN, NAU8821_BIAS_TESTDAC_EN);
		break;
	default:
		return -EINVAL;
	}

	return 0;
}

static int system_clock_control(struct snd_soc_dapm_widget *w,
				struct snd_kcontrol *k, int  event)
{
	struct snd_soc_component *component =
		snd_soc_dapm_to_component(w->dapm);
	struct nau8821 *nau8821 = snd_soc_component_get_drvdata(component);

	if (SND_SOC_DAPM_EVENT_OFF(event)) {
		dev_dbg(nau8821->dev, "system clock control : POWER OFF\n");
		/* Set clock source to disable or internal clock before the
		 * playback or capture end. Codec needs clock for Jack
		 * detection and button press if jack inserted; otherwise,
		 * the clock should be closed.
		 */
		if (nau8821_is_jack_inserted(nau8821->regmap)) {
			nau8821_configure_sysclk(nau8821,
				NAU8821_CLK_INTERNAL, 0);
		} else {
			nau8821_configure_sysclk(nau8821, NAU8821_CLK_DIS, 0);
		}
	}
	return 0;
}

static const struct snd_soc_dapm_widget nau8821_dapm_widgets[] = {
	SND_SOC_DAPM_SUPPLY("System Clock", SND_SOC_NOPM, 0, 0,
		system_clock_control, SND_SOC_DAPM_POST_PMD),
	SND_SOC_DAPM_SUPPLY("MICBIAS", NAU8821_R74_MIC_BIAS,
		NAU8821_MICBIAS_POWERUP_SFT, 0, NULL, 0),
	SND_SOC_DAPM_SUPPLY("DMIC Clock", SND_SOC_NOPM, 0, 0,
		dmic_clock_control, SND_SOC_DAPM_POST_PMU),
	SND_SOC_DAPM_ADC("ADCL Power", NULL, NAU8821_R72_ANALOG_ADC_2,
		NAU8821_POWERUP_ADCL_SFT, 0),
	SND_SOC_DAPM_ADC("ADCR Power", NULL, NAU8821_R72_ANALOG_ADC_2,
		NAU8821_POWERUP_ADCR_SFT, 0),
	SND_SOC_DAPM_PGA_S("Frontend PGA L", 1, NAU8821_R7F_POWER_UP_CONTROL,
		NAU8821_PUP_PGA_L_SFT, 0, NULL, 0),
	SND_SOC_DAPM_PGA_S("Frontend PGA R", 1, NAU8821_R7F_POWER_UP_CONTROL,
		NAU8821_PUP_PGA_R_SFT, 0, NULL, 0),
	SND_SOC_DAPM_PGA_S("ADCL Digital path", 0, NAU8821_R01_ENA_CTRL,
		NAU8821_EN_ADCL_SFT, 0, nau8821_left_adc_event,
		SND_SOC_DAPM_POST_PMU | SND_SOC_DAPM_POST_PMD),
	SND_SOC_DAPM_PGA_S("ADCR Digital path", 0, NAU8821_R01_ENA_CTRL,
		NAU8821_EN_ADCR_SFT, 0, nau8821_right_adc_event,
		SND_SOC_DAPM_POST_PMU | SND_SOC_DAPM_POST_PMD),
	SND_SOC_DAPM_SWITCH("DMIC Enable", SND_SOC_NOPM,
		0, 0, &nau8821_dmic_mode_switch),
	SND_SOC_DAPM_AIF_OUT("AIFTX", "Capture", 0, NAU8821_R1D_I2S_PCM_CTRL2,
		NAU8821_I2S_TRISTATE_SFT, 1),
	SND_SOC_DAPM_AIF_IN("AIFRX", "Playback", 0, SND_SOC_NOPM, 0, 0),

	SND_SOC_DAPM_PGA_S("ADACL", 2, NAU8821_R73_RDAC,
		NAU8821_DACL_EN_SFT, 0, NULL, 0),
	SND_SOC_DAPM_PGA_S("ADACR", 2, NAU8821_R73_RDAC,
		NAU8821_DACR_EN_SFT, 0, NULL, 0),
	SND_SOC_DAPM_PGA_S("ADACL Clock", 3, NAU8821_R73_RDAC,
		NAU8821_DACL_CLK_EN_SFT, 0, NULL, 0),
	SND_SOC_DAPM_PGA_S("ADACR Clock", 3, NAU8821_R73_RDAC,
		NAU8821_DACR_CLK_EN_SFT, 0, NULL, 0),
	SND_SOC_DAPM_DAC("DDACR", NULL, NAU8821_R01_ENA_CTRL,
		NAU8821_EN_DACR_SFT, 0),
	SND_SOC_DAPM_DAC("DDACL", NULL, NAU8821_R01_ENA_CTRL,
		NAU8821_EN_DACL_SFT, 0),
	SND_SOC_DAPM_PGA_S("HP amp L", 0, NAU8821_R4B_CLASSG_CTRL,
		NAU8821_CLASSG_LDAC_EN_SFT, 0, NULL, 0),
	SND_SOC_DAPM_PGA_S("HP amp R", 0, NAU8821_R4B_CLASSG_CTRL,
		NAU8821_CLASSG_RDAC_EN_SFT, 0, NULL, 0),
	SND_SOC_DAPM_PGA_S("Charge Pump", 1, NAU8821_R80_CHARGE_PUMP,
		NAU8821_CHANRGE_PUMP_EN_SFT, 0, nau8821_pump_event,
		SND_SOC_DAPM_POST_PMU | SND_SOC_DAPM_PRE_PMD),
	SND_SOC_DAPM_PGA_S("Output Driver R Stage 1", 4,
		NAU8821_R7F_POWER_UP_CONTROL,
		NAU8821_PUP_INTEG_R_SFT, 0, NULL, 0),
	SND_SOC_DAPM_PGA_S("Output Driver L Stage 1", 4,
		NAU8821_R7F_POWER_UP_CONTROL,
		NAU8821_PUP_INTEG_L_SFT, 0, NULL, 0),
	SND_SOC_DAPM_PGA_S("Output Driver R Stage 2", 5,
		NAU8821_R7F_POWER_UP_CONTROL,
		NAU8821_PUP_DRV_INSTG_R_SFT, 0, NULL, 0),
	SND_SOC_DAPM_PGA_S("Output Driver L Stage 2", 5,
		NAU8821_R7F_POWER_UP_CONTROL,
		NAU8821_PUP_DRV_INSTG_L_SFT, 0, NULL, 0),
	SND_SOC_DAPM_PGA_S("Output Driver R Stage 3", 6,
		NAU8821_R7F_POWER_UP_CONTROL,
		NAU8821_PUP_MAIN_DRV_R_SFT, 0, NULL, 0),
	SND_SOC_DAPM_PGA_S("Output Driver L Stage 3", 6,
		NAU8821_R7F_POWER_UP_CONTROL,
		NAU8821_PUP_MAIN_DRV_L_SFT, 0, NULL, 0),
	SND_SOC_DAPM_PGA_S("Output DACL", 7,
		NAU8821_R80_CHARGE_PUMP, NAU8821_POWER_DOWN_DACL_SFT,
		0, nau8821_output_dac_event,
		SND_SOC_DAPM_PRE_PMU | SND_SOC_DAPM_POST_PMD),
	SND_SOC_DAPM_PGA_S("Output DACR", 7,
		NAU8821_R80_CHARGE_PUMP, NAU8821_POWER_DOWN_DACR_SFT,
		0, nau8821_output_dac_event,
		SND_SOC_DAPM_PRE_PMU | SND_SOC_DAPM_POST_PMD),

	/* HPOL/R are ungrounded by disabling 16 Ohm pull-downs on playback */
	SND_SOC_DAPM_PGA_S("HPOL Pulldown", 8,
		NAU8821_R0D_JACK_DET_CTRL,
		NAU8821_SPKR_DWN1L_SFT, 0, NULL, 0),
	SND_SOC_DAPM_PGA_S("HPOR Pulldown", 8,
		NAU8821_R0D_JACK_DET_CTRL,
		NAU8821_SPKR_DWN1R_SFT, 0, NULL, 0),

	/* High current HPOL/R boost driver */
	SND_SOC_DAPM_PGA_S("HP Boost Driver", 9,
		NAU8821_R76_BOOST, NAU8821_HP_BOOST_DIS_SFT, 1, NULL, 0),
	SND_SOC_DAPM_PGA("Class G", NAU8821_R4B_CLASSG_CTRL,
		NAU8821_CLASSG_EN_SFT, 0, NULL, 0),

	SND_SOC_DAPM_INPUT("MICL"),
	SND_SOC_DAPM_INPUT("MICR"),
	SND_SOC_DAPM_INPUT("DMIC"),
	SND_SOC_DAPM_OUTPUT("HPOL"),
	SND_SOC_DAPM_OUTPUT("HPOR"),
};

static const struct snd_soc_dapm_route nau8821_dapm_routes[] = {
	{"DMIC Enable", "Switch", "DMIC"},
	{"DMIC Enable", NULL, "DMIC Clock"},

	{"Frontend PGA L", NULL, "MICL"},
	{"Frontend PGA R", NULL, "MICR"},
	{"Frontend PGA L", NULL, "MICBIAS"},
	{"Frontend PGA R", NULL, "MICBIAS"},

	{"ADCL Power", NULL, "Frontend PGA L"},
	{"ADCR Power", NULL, "Frontend PGA R"},

	{"ADCL Digital path", NULL, "ADCL Power"},
	{"ADCR Digital path", NULL, "ADCR Power"},
	{"ADCL Digital path", NULL, "DMIC Enable"},
	{"ADCR Digital path", NULL, "DMIC Enable"},

	{"AIFTX", NULL, "ADCL Digital path"},
	{"AIFTX", NULL, "ADCR Digital path"},

	{"AIFTX", NULL, "System Clock"},
	{"AIFRX", NULL, "System Clock"},

	{"DDACL", NULL, "AIFRX"},
	{"DDACR", NULL, "AIFRX"},

	{"HP amp L", NULL, "DDACL"},
	{"HP amp R", NULL, "DDACR"},

	{"Charge Pump", NULL, "HP amp L"},
	{"Charge Pump", NULL, "HP amp R"},

	{"ADACL", NULL, "Charge Pump"},
	{"ADACR", NULL, "Charge Pump"},
	{"ADACL Clock", NULL, "ADACL"},
	{"ADACR Clock", NULL, "ADACR"},

	{"Output Driver L Stage 1", NULL, "ADACL Clock"},
	{"Output Driver R Stage 1", NULL, "ADACR Clock"},
	{"Output Driver L Stage 2", NULL, "Output Driver L Stage 1"},
	{"Output Driver R Stage 2", NULL, "Output Driver R Stage 1"},
	{"Output Driver L Stage 3", NULL, "Output Driver L Stage 2"},
	{"Output Driver R Stage 3", NULL, "Output Driver R Stage 2"},
	{"Output DACL", NULL, "Output Driver L Stage 3"},
	{"Output DACR", NULL, "Output Driver R Stage 3"},

	{"HPOL Pulldown", NULL, "Output DACL"},
	{"HPOR Pulldown", NULL, "Output DACR"},
	{"HP Boost Driver", NULL, "HPOL Pulldown"},
	{"HP Boost Driver", NULL, "HPOR Pulldown"},

	{"Class G", NULL, "HP Boost Driver"},
	{"HPOL", NULL, "Class G"},
	{"HPOR", NULL, "Class G"},
};

static const struct nau8821_osr_attr *
nau8821_get_osr(struct nau8821 *nau8821, int stream)
{
	unsigned int osr;

	if (stream == SNDRV_PCM_STREAM_PLAYBACK) {
		regmap_read(nau8821->regmap, NAU8821_R2C_DAC_CTRL1, &osr);
		osr &= NAU8821_DAC_OVERSAMPLE_MASK;
		if (osr >= ARRAY_SIZE(osr_dac_sel))
			return NULL;
		return &osr_dac_sel[osr];
	} else {
		regmap_read(nau8821->regmap, NAU8821_R2B_ADC_RATE, &osr);
		osr &= NAU8821_ADC_SYNC_DOWN_MASK;
		if (osr >= ARRAY_SIZE(osr_adc_sel))
			return NULL;
		return &osr_adc_sel[osr];
	}
}

static int nau8821_dai_startup(struct snd_pcm_substream *substream,
			       struct snd_soc_dai *dai)
{
	struct snd_soc_component *component = dai->component;
	struct nau8821 *nau8821 = snd_soc_component_get_drvdata(component);
	const struct nau8821_osr_attr *osr;

	osr = nau8821_get_osr(nau8821, substream->stream);
	if (!osr || !osr->osr)
		return -EINVAL;

	return snd_pcm_hw_constraint_minmax(substream->runtime,
					    SNDRV_PCM_HW_PARAM_RATE,
					    0, CLK_DA_AD_MAX / osr->osr);
}

static int nau8821_hw_params(struct snd_pcm_substream *substream,
	struct snd_pcm_hw_params *params, struct snd_soc_dai *dai)
{
	struct snd_soc_component *component = dai->component;
	struct nau8821 *nau8821 = snd_soc_component_get_drvdata(component);
	unsigned int val_len = 0, ctrl_val, bclk_fs, clk_div;
	const struct nau8821_osr_attr *osr;

	nau8821->fs = params_rate(params);
	/* CLK_DAC or CLK_ADC = OSR * FS
	 * DAC or ADC clock frequency is defined as Over Sampling Rate (OSR)
	 * multiplied by the audio sample rate (Fs). Note that the OSR and Fs
	 * values must be selected such that the maximum frequency is less
	 * than 6.144 MHz.
	 */
	osr = nau8821_get_osr(nau8821, substream->stream);
	if (!osr || !osr->osr)
		return -EINVAL;
	if (nau8821->fs * osr->osr > CLK_DA_AD_MAX)
		return -EINVAL;
	if (substream->stream == SNDRV_PCM_STREAM_PLAYBACK)
		regmap_update_bits(nau8821->regmap, NAU8821_R03_CLK_DIVIDER,
			NAU8821_CLK_DAC_SRC_MASK,
			osr->clk_src << NAU8821_CLK_DAC_SRC_SFT);
	else
		regmap_update_bits(nau8821->regmap, NAU8821_R03_CLK_DIVIDER,
			NAU8821_CLK_ADC_SRC_MASK,
			osr->clk_src << NAU8821_CLK_ADC_SRC_SFT);

	/* make BCLK and LRC divde configuration if the codec as master. */
	regmap_read(nau8821->regmap, NAU8821_R1D_I2S_PCM_CTRL2, &ctrl_val);
	if (ctrl_val & NAU8821_I2S_MS_MASTER) {
		/* get the bclk and fs ratio */
		bclk_fs = snd_soc_params_to_bclk(params) / nau8821->fs;
		if (bclk_fs <= 32)
			clk_div = 3;
		else if (bclk_fs <= 64)
			clk_div = 2;
		else if (bclk_fs <= 128)
			clk_div = 1;
		else {
			return -EINVAL;
		}
		regmap_update_bits(nau8821->regmap, NAU8821_R1D_I2S_PCM_CTRL2,
			NAU8821_I2S_LRC_DIV_MASK | NAU8821_I2S_BLK_DIV_MASK,
			(clk_div << NAU8821_I2S_LRC_DIV_SFT) | clk_div);
	}

	switch (params_width(params)) {
	case 16:
		val_len |= NAU8821_I2S_DL_16;
		break;
	case 20:
		val_len |= NAU8821_I2S_DL_20;
		break;
	case 24:
		val_len |= NAU8821_I2S_DL_24;
		break;
	case 32:
		val_len |= NAU8821_I2S_DL_32;
		break;
	default:
		return -EINVAL;
	}

	regmap_update_bits(nau8821->regmap, NAU8821_R1C_I2S_PCM_CTRL1,
		NAU8821_I2S_DL_MASK, val_len);

	return 0;
}

static int nau8821_set_dai_fmt(struct snd_soc_dai *codec_dai, unsigned int fmt)
{
	struct snd_soc_component *component = codec_dai->component;
	struct nau8821 *nau8821 = snd_soc_component_get_drvdata(component);
	unsigned int ctrl1_val = 0, ctrl2_val = 0;

	switch (fmt & SND_SOC_DAIFMT_MASTER_MASK) {
	case SND_SOC_DAIFMT_CBP_CFP:
		ctrl2_val |= NAU8821_I2S_MS_MASTER;
		break;
	case SND_SOC_DAIFMT_CBC_CFC:
		break;
	default:
		return -EINVAL;
	}

	switch (fmt & SND_SOC_DAIFMT_INV_MASK) {
	case SND_SOC_DAIFMT_NB_NF:
		break;
	case SND_SOC_DAIFMT_IB_NF:
		ctrl1_val |= NAU8821_I2S_BP_INV;
		break;
	default:
		return -EINVAL;
	}

	switch (fmt & SND_SOC_DAIFMT_FORMAT_MASK) {
	case SND_SOC_DAIFMT_I2S:
		ctrl1_val |= NAU8821_I2S_DF_I2S;
		break;
	case SND_SOC_DAIFMT_LEFT_J:
		ctrl1_val |= NAU8821_I2S_DF_LEFT;
		break;
	case SND_SOC_DAIFMT_RIGHT_J:
		ctrl1_val |= NAU8821_I2S_DF_RIGTH;
		break;
	case SND_SOC_DAIFMT_DSP_A:
		ctrl1_val |= NAU8821_I2S_DF_PCM_AB;
		break;
	case SND_SOC_DAIFMT_DSP_B:
		ctrl1_val |= NAU8821_I2S_DF_PCM_AB;
		ctrl1_val |= NAU8821_I2S_PCMB_EN;
		break;
	default:
		return -EINVAL;
	}

	regmap_update_bits(nau8821->regmap, NAU8821_R1C_I2S_PCM_CTRL1,
		NAU8821_I2S_DL_MASK | NAU8821_I2S_DF_MASK |
		NAU8821_I2S_BP_MASK | NAU8821_I2S_PCMB_MASK, ctrl1_val);
	regmap_update_bits(nau8821->regmap, NAU8821_R1D_I2S_PCM_CTRL2,
		NAU8821_I2S_MS_MASK, ctrl2_val);

	return 0;
}

static int nau8821_digital_mute(struct snd_soc_dai *dai, int mute,
		int direction)
{
	struct snd_soc_component *component = dai->component;
	struct nau8821 *nau8821 = snd_soc_component_get_drvdata(component);
	unsigned int val = 0;

	if (mute)
		val = NAU8821_DAC_SOFT_MUTE;

	return regmap_update_bits(nau8821->regmap,
		NAU8821_R31_MUTE_CTRL, NAU8821_DAC_SOFT_MUTE, val);
}

static const struct snd_soc_dai_ops nau8821_dai_ops = {
	.startup = nau8821_dai_startup,
	.hw_params = nau8821_hw_params,
	.set_fmt = nau8821_set_dai_fmt,
	.mute_stream = nau8821_digital_mute,
	.no_capture_mute = 1,
};

#define NAU8821_RATES SNDRV_PCM_RATE_8000_192000
#define NAU8821_FORMATS (SNDRV_PCM_FMTBIT_S16_LE | SNDRV_PCM_FMTBIT_S20_3LE \
	| SNDRV_PCM_FMTBIT_S24_3LE | SNDRV_PCM_FMTBIT_S32_LE)

static struct snd_soc_dai_driver nau8821_dai = {
	.name = NUVOTON_CODEC_DAI,
	.playback = {
		.stream_name = "Playback",
		.channels_min = 1,
		.channels_max = 2,
		.rates = NAU8821_RATES,
		.formats = NAU8821_FORMATS,
	},
	.capture = {
		.stream_name = "Capture",
		.channels_min = 1,
		.channels_max = 2,
		.rates = NAU8821_RATES,
		.formats = NAU8821_FORMATS,
	},
	.ops = &nau8821_dai_ops,
};


static bool nau8821_is_jack_inserted(struct regmap *regmap)
{
	bool active_high, is_high;
	int status, jkdet;

	regmap_read(regmap, NAU8821_R0D_JACK_DET_CTRL, &jkdet);
	active_high = jkdet & NAU8821_JACK_POLARITY;
	regmap_read(regmap, NAU8821_R82_GENERAL_STATUS, &status);
	is_high = status & NAU8821_GPIO2_IN;
	/* return jack connection status according to jack insertion logic
	 * active high or active low.
	 */
	return active_high == is_high;
}

static void nau8821_int_status_clear_all(struct regmap *regmap)
{
	int active_irq, clear_irq, i;

	/* Reset the intrruption status from rightmost bit if the corres-
	 * ponding irq event occurs.
	 */
	regmap_read(regmap, NAU8821_R10_IRQ_STATUS, &active_irq);
	for (i = 0; i < NAU8821_REG_DATA_LEN; i++) {
		clear_irq = (0x1 << i);
		if (active_irq & clear_irq)
			regmap_write(regmap,
				NAU8821_R11_INT_CLR_KEY_STATUS, clear_irq);
	}
}

static void nau8821_eject_jack(struct nau8821 *nau8821)
{
	struct snd_soc_dapm_context *dapm = nau8821->dapm;
	struct regmap *regmap = nau8821->regmap;
	struct snd_soc_component *component = snd_soc_dapm_to_component(dapm);

	/* Detach 2kOhm Resistors from MICBIAS to MICGND */
	regmap_update_bits(regmap, NAU8821_R74_MIC_BIAS,
		NAU8821_MICBIAS_JKR2, 0);
	/* HPL/HPR short to ground */
	regmap_update_bits(regmap, NAU8821_R0D_JACK_DET_CTRL,
		NAU8821_SPKR_DWN1R | NAU8821_SPKR_DWN1L, 0);
	snd_soc_component_disable_pin(component, "MICBIAS");
	snd_soc_dapm_sync(dapm);

	/* Clear all interruption status */
	nau8821_int_status_clear_all(regmap);

	/* Enable the insertion interruption, disable the ejection inter-
	 * ruption, and then bypass de-bounce circuit.
	 */
	regmap_update_bits(regmap, NAU8821_R12_INTERRUPT_DIS_CTRL,
		NAU8821_IRQ_EJECT_DIS | NAU8821_IRQ_INSERT_DIS,
		NAU8821_IRQ_EJECT_DIS);
	/* Mask unneeded IRQs: 1 - disable, 0 - enable */
	regmap_update_bits(regmap, NAU8821_R0F_INTERRUPT_MASK,
		NAU8821_IRQ_EJECT_EN | NAU8821_IRQ_INSERT_EN,
		NAU8821_IRQ_EJECT_EN);

	regmap_update_bits(regmap, NAU8821_R0D_JACK_DET_CTRL,
		NAU8821_JACK_DET_DB_BYPASS, NAU8821_JACK_DET_DB_BYPASS);

	/* Close clock for jack type detection at manual mode */
	if (dapm->bias_level < SND_SOC_BIAS_PREPARE)
		nau8821_configure_sysclk(nau8821, NAU8821_CLK_DIS, 0);

	/* Recover to normal channel input */
	regmap_update_bits(regmap, NAU8821_R2B_ADC_RATE,
			NAU8821_ADC_R_SRC_EN, 0);
	if (nau8821->key_enable) {
		regmap_update_bits(regmap, NAU8821_R0F_INTERRUPT_MASK,
			NAU8821_IRQ_KEY_RELEASE_EN |
			NAU8821_IRQ_KEY_PRESS_EN,
			NAU8821_IRQ_KEY_RELEASE_EN |
			NAU8821_IRQ_KEY_PRESS_EN);
		regmap_update_bits(regmap,
			NAU8821_R12_INTERRUPT_DIS_CTRL,
			NAU8821_IRQ_KEY_RELEASE_DIS |
			NAU8821_IRQ_KEY_PRESS_DIS,
			NAU8821_IRQ_KEY_RELEASE_DIS |
			NAU8821_IRQ_KEY_PRESS_DIS);
	}

}

static void nau8821_jdet_work(struct work_struct *work)
{
	struct nau8821 *nau8821 =
		container_of(work, struct nau8821, jdet_work);
	struct snd_soc_dapm_context *dapm = nau8821->dapm;
	struct snd_soc_component *component = snd_soc_dapm_to_component(dapm);
	struct regmap *regmap = nau8821->regmap;
	int jack_status_reg, mic_detected, event = 0, event_mask = 0;

	snd_soc_component_force_enable_pin(component, "MICBIAS");
	snd_soc_dapm_sync(dapm);
	msleep(20);

	regmap_read(regmap, NAU8821_R58_I2C_DEVICE_ID, &jack_status_reg);
	mic_detected = !(jack_status_reg & NAU8821_KEYDET);
	if (mic_detected) {
		dev_dbg(nau8821->dev, "Headset connected\n");
		event |= SND_JACK_HEADSET;

		/* 2kOhm Resistor from MICBIAS to MICGND1 */
		regmap_update_bits(regmap, NAU8821_R74_MIC_BIAS,
			NAU8821_MICBIAS_JKR2, NAU8821_MICBIAS_JKR2);
		/* Latch Right Channel Analog data
		 * input into the Right Channel Filter
		 */
		regmap_update_bits(regmap, NAU8821_R2B_ADC_RATE,
			NAU8821_ADC_R_SRC_EN, NAU8821_ADC_R_SRC_EN);
		if (nau8821->key_enable) {
			regmap_update_bits(regmap, NAU8821_R0F_INTERRUPT_MASK,
				NAU8821_IRQ_KEY_RELEASE_EN |
				NAU8821_IRQ_KEY_PRESS_EN, 0);
			regmap_update_bits(regmap,
				NAU8821_R12_INTERRUPT_DIS_CTRL,
				NAU8821_IRQ_KEY_RELEASE_DIS |
				NAU8821_IRQ_KEY_PRESS_DIS, 0);
		}
	} else {
		dev_dbg(nau8821->dev, "Headphone connected\n");
		event |= SND_JACK_HEADPHONE;
		snd_soc_component_disable_pin(component, "MICBIAS");
		snd_soc_dapm_sync(dapm);
	}
	event_mask |= SND_JACK_HEADSET;
	snd_soc_jack_report(nau8821->jack, event, event_mask);
}

/* Enable interruptions with internal clock. */
static void nau8821_setup_inserted_irq(struct nau8821 *nau8821)
{
	struct regmap *regmap = nau8821->regmap;

	/* Enable internal VCO needed for interruptions */
	if (nau8821->dapm->bias_level < SND_SOC_BIAS_PREPARE)
		nau8821_configure_sysclk(nau8821, NAU8821_CLK_INTERNAL, 0);

	/* Chip needs one FSCLK cycle in order to generate interruptions,
	 * as we cannot guarantee one will be provided by the system. Turning
	 * master mode on then off enables us to generate that FSCLK cycle
	 * with a minimum of contention on the clock bus.
	 */
	regmap_update_bits(regmap, NAU8821_R1D_I2S_PCM_CTRL2,
		NAU8821_I2S_MS_MASK, NAU8821_I2S_MS_MASTER);
	regmap_update_bits(regmap, NAU8821_R1D_I2S_PCM_CTRL2,
		NAU8821_I2S_MS_MASK, NAU8821_I2S_MS_SLAVE);

	/* Not bypass de-bounce circuit */
	regmap_update_bits(regmap, NAU8821_R0D_JACK_DET_CTRL,
		NAU8821_JACK_DET_DB_BYPASS, 0);

	regmap_update_bits(regmap, NAU8821_R0F_INTERRUPT_MASK,
		NAU8821_IRQ_EJECT_EN, 0);
	regmap_update_bits(regmap, NAU8821_R12_INTERRUPT_DIS_CTRL,
		NAU8821_IRQ_EJECT_DIS, 0);
}

static irqreturn_t nau8821_interrupt(int irq, void *data)
{
	struct nau8821 *nau8821 = (struct nau8821 *)data;
	struct regmap *regmap = nau8821->regmap;
	int active_irq, clear_irq = 0, event = 0, event_mask = 0;

	if (regmap_read(regmap, NAU8821_R10_IRQ_STATUS, &active_irq)) {
		dev_err(nau8821->dev, "failed to read irq status\n");
		return IRQ_NONE;
	}

	dev_dbg(nau8821->dev, "IRQ %d\n", active_irq);

	if ((active_irq & NAU8821_JACK_EJECT_IRQ_MASK) ==
		NAU8821_JACK_EJECT_DETECTED) {
		regmap_update_bits(regmap, NAU8821_R71_ANALOG_ADC_1,
			NAU8821_MICDET_MASK, NAU8821_MICDET_DIS);
		nau8821_eject_jack(nau8821);
		event_mask |= SND_JACK_HEADSET;
		clear_irq = NAU8821_JACK_EJECT_IRQ_MASK;
	} else if (active_irq & NAU8821_KEY_SHORT_PRESS_IRQ) {
		event |= NAU8821_BUTTON;
		event_mask |= NAU8821_BUTTON;
		clear_irq = NAU8821_KEY_SHORT_PRESS_IRQ;
	} else if (active_irq & NAU8821_KEY_RELEASE_IRQ) {
		event_mask = NAU8821_BUTTON;
		clear_irq = NAU8821_KEY_RELEASE_IRQ;
	} else if ((active_irq & NAU8821_JACK_INSERT_IRQ_MASK) ==
		NAU8821_JACK_INSERT_DETECTED) {
		regmap_update_bits(regmap, NAU8821_R71_ANALOG_ADC_1,
			NAU8821_MICDET_MASK, NAU8821_MICDET_EN);
		if (nau8821_is_jack_inserted(regmap)) {
			/* detect microphone and jack type */
			cancel_work_sync(&nau8821->jdet_work);
			schedule_work(&nau8821->jdet_work);
			/* Turn off insertion interruption at manual mode */
			regmap_update_bits(regmap,
				NAU8821_R12_INTERRUPT_DIS_CTRL,
				NAU8821_IRQ_INSERT_DIS,
				NAU8821_IRQ_INSERT_DIS);
			regmap_update_bits(regmap,
				NAU8821_R0F_INTERRUPT_MASK,
				NAU8821_IRQ_INSERT_EN,
				NAU8821_IRQ_INSERT_EN);
			nau8821_setup_inserted_irq(nau8821);
		} else {
			dev_warn(nau8821->dev,
				"Inserted IRQ fired but not connected\n");
			nau8821_eject_jack(nau8821);
		}
	}

	if (!clear_irq)
		clear_irq = active_irq;
	/* clears the rightmost interruption */
	regmap_write(regmap, NAU8821_R11_INT_CLR_KEY_STATUS, clear_irq);

	if (event_mask)
		snd_soc_jack_report(nau8821->jack, event, event_mask);

	return IRQ_HANDLED;
}

static const struct regmap_config nau8821_regmap_config = {
	.val_bits = NAU8821_REG_DATA_LEN,
	.reg_bits = NAU8821_REG_ADDR_LEN,

	.max_register = NAU8821_REG_MAX,
	.readable_reg = nau8821_readable_reg,
	.writeable_reg = nau8821_writeable_reg,
	.volatile_reg = nau8821_volatile_reg,

	.cache_type = REGCACHE_RBTREE,
	.reg_defaults = nau8821_reg_defaults,
	.num_reg_defaults = ARRAY_SIZE(nau8821_reg_defaults),
};

static int nau8821_component_probe(struct snd_soc_component *component)
{
	struct nau8821 *nau8821 = snd_soc_component_get_drvdata(component);
	struct snd_soc_dapm_context *dapm =
		snd_soc_component_get_dapm(component);

	nau8821->dapm = dapm;

	return 0;
}

/**
 * nau8821_calc_fll_param - Calculate FLL parameters.
 * @fll_in: external clock provided to codec.
 * @fs: sampling rate.
 * @fll_param: Pointer to structure of FLL parameters.
 *
 * Calculate FLL parameters to configure codec.
 *
 * Returns 0 for success or negative error code.
 */
static int nau8821_calc_fll_param(unsigned int fll_in,
	unsigned int fs, struct nau8821_fll *fll_param)
{
	u64 fvco, fvco_max;
	unsigned int fref, i, fvco_sel;

	/* Ensure the reference clock frequency (FREF) is <= 13.5MHz by
	 * dividing freq_in by 1, 2, 4, or 8 using FLL pre-scalar.
	 * FREF = freq_in / NAU8821_FLL_REF_DIV_MASK
	 */
	for (i = 0; i < ARRAY_SIZE(fll_pre_scalar); i++) {
		fref = fll_in >> fll_pre_scalar[i].param;
		if (fref <= NAU_FREF_MAX)
			break;
	}
	if (i == ARRAY_SIZE(fll_pre_scalar))
		return -EINVAL;
	fll_param->clk_ref_div = fll_pre_scalar[i].val;

	/* Choose the FLL ratio based on FREF */
	for (i = 0; i < ARRAY_SIZE(fll_ratio); i++) {
		if (fref >= fll_ratio[i].param)
			break;
	}
	if (i == ARRAY_SIZE(fll_ratio))
		return -EINVAL;
	fll_param->ratio = fll_ratio[i].val;

	/* Calculate the frequency of DCO (FDCO) given freq_out = 256 * Fs.
	 * FDCO must be within the 90MHz - 100MHz or the FFL cannot be
	 * guaranteed across the full range of operation.
	 * FDCO = freq_out * 2 * mclk_src_scaling
	 */
	fvco_max = 0;
	fvco_sel = ARRAY_SIZE(mclk_src_scaling);
	for (i = 0; i < ARRAY_SIZE(mclk_src_scaling); i++) {
		fvco = 256ULL * fs * 2 * mclk_src_scaling[i].param;
		if (fvco > NAU_FVCO_MIN && fvco < NAU_FVCO_MAX &&
			fvco_max < fvco) {
			fvco_max = fvco;
			fvco_sel = i;
		}
	}
	if (ARRAY_SIZE(mclk_src_scaling) == fvco_sel)
		return -EINVAL;
	fll_param->mclk_src = mclk_src_scaling[fvco_sel].val;

	/* Calculate the FLL 10-bit integer input and the FLL 24-bit fractional
	 * input based on FDCO, FREF and FLL ratio.
	 */
	fvco = div_u64(fvco_max << 24, fref * fll_param->ratio);
	fll_param->fll_int = (fvco >> 24) & 0x3ff;
	fll_param->fll_frac = fvco & 0xffffff;

	return 0;
}

static void nau8821_fll_apply(struct nau8821 *nau8821,
		struct nau8821_fll *fll_param)
{
	struct regmap *regmap = nau8821->regmap;

	regmap_update_bits(regmap, NAU8821_R03_CLK_DIVIDER,
		NAU8821_CLK_SRC_MASK | NAU8821_CLK_MCLK_SRC_MASK,
		NAU8821_CLK_SRC_MCLK | fll_param->mclk_src);
	/* Make DSP operate at high speed for better performance. */
	regmap_update_bits(regmap, NAU8821_R04_FLL1,
		NAU8821_FLL_RATIO_MASK | NAU8821_ICTRL_LATCH_MASK,
		fll_param->ratio | (0x6 << NAU8821_ICTRL_LATCH_SFT));
	/* FLL 24-bit fractional input */
	regmap_write(regmap, NAU8821_R0A_FLL7,
		(fll_param->fll_frac >> 16) & 0xff);
	regmap_write(regmap, NAU8821_R0B_FLL8, fll_param->fll_frac & 0xffff);
	/* FLL 10-bit integer input */
	regmap_update_bits(regmap, NAU8821_R06_FLL3,
		NAU8821_FLL_INTEGER_MASK, fll_param->fll_int);
	/* FLL pre-scaler */
	regmap_update_bits(regmap, NAU8821_R07_FLL4,
		NAU8821_HIGHBW_EN | NAU8821_FLL_REF_DIV_MASK,
		NAU8821_HIGHBW_EN |
		(fll_param->clk_ref_div << NAU8821_FLL_REF_DIV_SFT));
	/* select divided VCO input */
	regmap_update_bits(regmap, NAU8821_R08_FLL5,
		NAU8821_FLL_CLK_SW_MASK, NAU8821_FLL_CLK_SW_REF);
	/* Disable free-running mode */
	regmap_update_bits(regmap,
		NAU8821_R09_FLL6, NAU8821_DCO_EN, 0);
	if (fll_param->fll_frac) {
		/* set FLL loop filter enable and cutoff frequency at 500Khz */
		regmap_update_bits(regmap, NAU8821_R08_FLL5,
			NAU8821_FLL_PDB_DAC_EN | NAU8821_FLL_LOOP_FTR_EN |
			NAU8821_FLL_FTR_SW_MASK,
			NAU8821_FLL_PDB_DAC_EN | NAU8821_FLL_LOOP_FTR_EN |
			NAU8821_FLL_FTR_SW_FILTER);
		regmap_update_bits(regmap, NAU8821_R09_FLL6,
			NAU8821_SDM_EN | NAU8821_CUTOFF500,
			NAU8821_SDM_EN | NAU8821_CUTOFF500);
	} else {
		/* disable FLL loop filter and cutoff frequency */
		regmap_update_bits(regmap, NAU8821_R08_FLL5,
			NAU8821_FLL_PDB_DAC_EN | NAU8821_FLL_LOOP_FTR_EN |
			NAU8821_FLL_FTR_SW_MASK, NAU8821_FLL_FTR_SW_ACCU);
		regmap_update_bits(regmap, NAU8821_R09_FLL6,
			NAU8821_SDM_EN | NAU8821_CUTOFF500, 0);
	}
}

/**
 * nau8821_set_fll - FLL configuration of nau8821
 * @component:  codec component
 * @pll_id:  PLL requested
 * @source:  clock source
 * @freq_in:  frequency of input clock source
 * @freq_out:  must be 256*Fs in order to achieve the best performance
 *
 * The FLL function can select BCLK or MCLK as the input clock source.
 *
 * Returns 0 if the parameters have been applied successfully
 * or negative error code.
 */
static int nau8821_set_fll(struct snd_soc_component *component,
	int pll_id, int source, unsigned int freq_in, unsigned int freq_out)
{
	struct nau8821 *nau8821 = snd_soc_component_get_drvdata(component);
	struct nau8821_fll fll_set_param, *fll_param = &fll_set_param;
	int ret, fs;

	fs = freq_out >> 8;
	ret = nau8821_calc_fll_param(freq_in, fs, fll_param);
	if (ret) {
		dev_err(nau8821->dev,
			"Unsupported input clock %d to output clock %d\n",
			freq_in, freq_out);
		return ret;
	}
	dev_dbg(nau8821->dev,
		"mclk_src=%x ratio=%x fll_frac=%x fll_int=%x clk_ref_div=%x\n",
		fll_param->mclk_src, fll_param->ratio, fll_param->fll_frac,
		fll_param->fll_int, fll_param->clk_ref_div);

	nau8821_fll_apply(nau8821, fll_param);
	mdelay(2);
	regmap_update_bits(nau8821->regmap, NAU8821_R03_CLK_DIVIDER,
		NAU8821_CLK_SRC_MASK, NAU8821_CLK_SRC_VCO);

	return 0;
}

static void nau8821_configure_mclk_as_sysclk(struct regmap *regmap)
{
	regmap_update_bits(regmap, NAU8821_R03_CLK_DIVIDER,
		NAU8821_CLK_SRC_MASK, NAU8821_CLK_SRC_MCLK);
	regmap_update_bits(regmap, NAU8821_R09_FLL6,
		NAU8821_DCO_EN, 0);
	/* Make DSP operate as default setting for power saving. */
	regmap_update_bits(regmap, NAU8821_R04_FLL1,
		NAU8821_ICTRL_LATCH_MASK, 0);
}

static int nau8821_configure_sysclk(struct nau8821 *nau8821,
	int clk_id, unsigned int freq)
{
	struct regmap *regmap = nau8821->regmap;

	switch (clk_id) {
	case NAU8821_CLK_DIS:
		/* Clock provided externally and disable internal VCO clock */
		nau8821_configure_mclk_as_sysclk(regmap);
		break;
	case NAU8821_CLK_MCLK:
		nau8821_configure_mclk_as_sysclk(regmap);
		/* MCLK not changed by clock tree */
		regmap_update_bits(regmap, NAU8821_R03_CLK_DIVIDER,
			NAU8821_CLK_MCLK_SRC_MASK, 0);
		break;
	case NAU8821_CLK_INTERNAL:
		if (nau8821_is_jack_inserted(regmap)) {
			regmap_update_bits(regmap, NAU8821_R09_FLL6,
				NAU8821_DCO_EN, NAU8821_DCO_EN);
			regmap_update_bits(regmap, NAU8821_R03_CLK_DIVIDER,
				NAU8821_CLK_SRC_MASK, NAU8821_CLK_SRC_VCO);
			/* Decrease the VCO frequency and make DSP operate
			 * as default setting for power saving.
			 */
			regmap_update_bits(regmap, NAU8821_R03_CLK_DIVIDER,
				NAU8821_CLK_MCLK_SRC_MASK, 0xf);
			regmap_update_bits(regmap, NAU8821_R04_FLL1,
				NAU8821_ICTRL_LATCH_MASK |
				NAU8821_FLL_RATIO_MASK, 0x10);
			regmap_update_bits(regmap, NAU8821_R09_FLL6,
				NAU8821_SDM_EN, NAU8821_SDM_EN);
		}
		break;
	case NAU8821_CLK_FLL_MCLK:
		/* Higher FLL reference input frequency can only set lower
		 * gain error, such as 0000 for input reference from MCLK
		 * 12.288Mhz.
		 */
		regmap_update_bits(regmap, NAU8821_R06_FLL3,
			NAU8821_FLL_CLK_SRC_MASK | NAU8821_GAIN_ERR_MASK,
			NAU8821_FLL_CLK_SRC_MCLK | 0);
		break;
	case NAU8821_CLK_FLL_BLK:
		/* If FLL reference input is from low frequency source,
		 * higher error gain can apply such as 0xf which has
		 * the most sensitive gain error correction threshold,
		 * Therefore, FLL has the most accurate DCO to
		 * target frequency.
		 */
		regmap_update_bits(regmap, NAU8821_R06_FLL3,
			NAU8821_FLL_CLK_SRC_MASK | NAU8821_GAIN_ERR_MASK,
			NAU8821_FLL_CLK_SRC_BLK |
			(0xf << NAU8821_GAIN_ERR_SFT));
		break;
	case NAU8821_CLK_FLL_FS:
		/* If FLL reference input is from low frequency source,
		 * higher error gain can apply such as 0xf which has
		 * the most sensitive gain error correction threshold,
		 * Therefore, FLL has the most accurate DCO to
		 * target frequency.
		 */
		regmap_update_bits(regmap, NAU8821_R06_FLL3,
			NAU8821_FLL_CLK_SRC_MASK | NAU8821_GAIN_ERR_MASK,
			NAU8821_FLL_CLK_SRC_FS |
			(0xf << NAU8821_GAIN_ERR_SFT));
		break;
	default:
		dev_err(nau8821->dev, "Invalid clock id (%d)\n", clk_id);
		return -EINVAL;
	}
	nau8821->clk_id = clk_id;
	dev_dbg(nau8821->dev, "Sysclk is %dHz and clock id is %d\n", freq,
		nau8821->clk_id);

	return 0;
}

static int nau8821_set_sysclk(struct snd_soc_component *component, int clk_id,
	int source, unsigned int freq, int dir)
{
	struct nau8821 *nau8821 = snd_soc_component_get_drvdata(component);

	return nau8821_configure_sysclk(nau8821, clk_id, freq);
}

static int nau8821_resume_setup(struct nau8821 *nau8821)
{
	struct regmap *regmap = nau8821->regmap;

	/* Close clock when jack type detection at manual mode */
	nau8821_configure_sysclk(nau8821, NAU8821_CLK_DIS, 0);
	if (nau8821->irq) {
		/* Clear all interruption status */
		nau8821_int_status_clear_all(regmap);

		/* Enable both insertion and ejection interruptions, and then
		 * bypass de-bounce circuit.
		 */
		regmap_update_bits(regmap, NAU8821_R0F_INTERRUPT_MASK,
			NAU8821_IRQ_EJECT_EN | NAU8821_IRQ_INSERT_EN, 0);
		regmap_update_bits(regmap, NAU8821_R0D_JACK_DET_CTRL,
			NAU8821_JACK_DET_DB_BYPASS,
			NAU8821_JACK_DET_DB_BYPASS);
		regmap_update_bits(regmap, NAU8821_R12_INTERRUPT_DIS_CTRL,
			NAU8821_IRQ_INSERT_DIS | NAU8821_IRQ_EJECT_DIS, 0);
	}

	return 0;
}

static int nau8821_set_bias_level(struct snd_soc_component *component,
		enum snd_soc_bias_level level)
{
	struct nau8821 *nau8821 = snd_soc_component_get_drvdata(component);
	struct regmap *regmap = nau8821->regmap;

	switch (level) {
	case SND_SOC_BIAS_ON:
		break;

	case SND_SOC_BIAS_PREPARE:
		break;

	case SND_SOC_BIAS_STANDBY:
		/* Setup codec configuration after resume */
		if (snd_soc_component_get_bias_level(component) ==
			SND_SOC_BIAS_OFF)
			nau8821_resume_setup(nau8821);
		break;

	case SND_SOC_BIAS_OFF:
		/* HPL/HPR short to ground */
		regmap_update_bits(regmap, NAU8821_R0D_JACK_DET_CTRL,
			NAU8821_SPKR_DWN1R | NAU8821_SPKR_DWN1L, 0);
		if (nau8821->irq) {
			/* Reset the configuration of jack type for detection.
			 * Detach 2kOhm Resistors from MICBIAS to MICGND1/2.
			 */
			regmap_update_bits(regmap, NAU8821_R74_MIC_BIAS,
				NAU8821_MICBIAS_JKR2, 0);
			/* Turn off all interruptions before system shutdown.
			 * Keep theinterruption quiet before resume
			 * setup completes.
			 */
			regmap_write(regmap,
				NAU8821_R12_INTERRUPT_DIS_CTRL, 0xffff);
			regmap_update_bits(regmap, NAU8821_R0F_INTERRUPT_MASK,
				NAU8821_IRQ_EJECT_EN | NAU8821_IRQ_INSERT_EN,
				NAU8821_IRQ_EJECT_EN | NAU8821_IRQ_INSERT_EN);
		}
		break;
	default:
		break;
	}

	return 0;
}

static int __maybe_unused nau8821_suspend(struct snd_soc_component *component)
{
	struct nau8821 *nau8821 = snd_soc_component_get_drvdata(component);

	if (nau8821->irq)
		disable_irq(nau8821->irq);
	snd_soc_component_force_bias_level(component, SND_SOC_BIAS_OFF);
	/* Power down codec power; don't support button wakeup */
	snd_soc_component_disable_pin(component, "MICBIAS");
	snd_soc_dapm_sync(nau8821->dapm);
	regcache_cache_only(nau8821->regmap, true);
	regcache_mark_dirty(nau8821->regmap);

	return 0;
}

static int __maybe_unused nau8821_resume(struct snd_soc_component *component)
{
	struct nau8821 *nau8821 = snd_soc_component_get_drvdata(component);

	regcache_cache_only(nau8821->regmap, false);
	regcache_sync(nau8821->regmap);
	if (nau8821->irq)
		enable_irq(nau8821->irq);

	return 0;
}

static const struct snd_soc_component_driver nau8821_component_driver = {
	.probe			= nau8821_component_probe,
	.set_sysclk		= nau8821_set_sysclk,
	.set_pll		= nau8821_set_fll,
	.set_bias_level		= nau8821_set_bias_level,
	.suspend		= nau8821_suspend,
	.resume			= nau8821_resume,
	.controls		= nau8821_controls,
	.num_controls		= ARRAY_SIZE(nau8821_controls),
	.dapm_widgets		= nau8821_dapm_widgets,
	.num_dapm_widgets	= ARRAY_SIZE(nau8821_dapm_widgets),
	.dapm_routes		= nau8821_dapm_routes,
	.num_dapm_routes	= ARRAY_SIZE(nau8821_dapm_routes),
	.suspend_bias_off	= 1,
	.idle_bias_on		= 1,
	.use_pmdown_time	= 1,
	.endianness		= 1,
};

/**
 * nau8821_enable_jack_detect - Specify a jack for event reporting
 *
 * @component:  component to register the jack with
 * @jack: jack to use to report headset and button events on
 *
 * After this function has been called the headset insert/remove and button
 * events will be routed to the given jack.  Jack can be null to stop
 * reporting.
 */
int nau8821_enable_jack_detect(struct snd_soc_component *component,
	struct snd_soc_jack *jack)
{
	struct nau8821 *nau8821 = snd_soc_component_get_drvdata(component);
	int ret;

	nau8821->jack = jack;
	/* Initiate jack detection work queue */
	INIT_WORK(&nau8821->jdet_work, nau8821_jdet_work);
	ret = devm_request_threaded_irq(nau8821->dev, nau8821->irq, NULL,
		nau8821_interrupt, IRQF_TRIGGER_LOW | IRQF_ONESHOT,
		"nau8821", nau8821);
	if (ret) {
		dev_err(nau8821->dev, "Cannot request irq %d (%d)\n",
			nau8821->irq, ret);
		return ret;
	}

	return ret;
}
EXPORT_SYMBOL_GPL(nau8821_enable_jack_detect);

static void nau8821_reset_chip(struct regmap *regmap)
{
	regmap_write(regmap, NAU8821_R00_RESET, 0xffff);
	regmap_write(regmap, NAU8821_R00_RESET, 0xffff);
}

static void nau8821_print_device_properties(struct nau8821 *nau8821)
{
	struct device *dev = nau8821->dev;

	dev_dbg(dev, "jkdet-enable:         %d\n", nau8821->jkdet_enable);
	dev_dbg(dev, "jkdet-pull-enable:    %d\n", nau8821->jkdet_pull_enable);
	dev_dbg(dev, "jkdet-pull-up:        %d\n", nau8821->jkdet_pull_up);
	dev_dbg(dev, "jkdet-polarity:       %d\n", nau8821->jkdet_polarity);
	dev_dbg(dev, "micbias-voltage:      %d\n", nau8821->micbias_voltage);
	dev_dbg(dev, "vref-impedance:       %d\n", nau8821->vref_impedance);
	dev_dbg(dev, "jack-insert-debounce: %d\n",
		nau8821->jack_insert_debounce);
	dev_dbg(dev, "jack-eject-debounce:  %d\n",
		nau8821->jack_eject_debounce);
	dev_dbg(dev, "dmic-clk-threshold:       %d\n",
		nau8821->dmic_clk_threshold);
	dev_dbg(dev, "key_enable:       %d\n", nau8821->key_enable);
}

static int nau8821_read_device_properties(struct device *dev,
	struct nau8821 *nau8821)
{
	int ret;

	nau8821->jkdet_enable = device_property_read_bool(dev,
		"nuvoton,jkdet-enable");
	nau8821->jkdet_pull_enable = device_property_read_bool(dev,
		"nuvoton,jkdet-pull-enable");
	nau8821->jkdet_pull_up = device_property_read_bool(dev,
		"nuvoton,jkdet-pull-up");
	nau8821->key_enable = device_property_read_bool(dev,
		"nuvoton,key-enable");
	ret = device_property_read_u32(dev, "nuvoton,jkdet-polarity",
		&nau8821->jkdet_polarity);
	if (ret)
		nau8821->jkdet_polarity = 1;
	ret = device_property_read_u32(dev, "nuvoton,micbias-voltage",
		&nau8821->micbias_voltage);
	if (ret)
		nau8821->micbias_voltage = 6;
	ret = device_property_read_u32(dev, "nuvoton,vref-impedance",
		&nau8821->vref_impedance);
	if (ret)
		nau8821->vref_impedance = 2;
	ret = device_property_read_u32(dev, "nuvoton,jack-insert-debounce",
		&nau8821->jack_insert_debounce);
	if (ret)
		nau8821->jack_insert_debounce = 7;
	ret = device_property_read_u32(dev, "nuvoton,jack-eject-debounce",
		&nau8821->jack_eject_debounce);
	if (ret)
		nau8821->jack_eject_debounce = 0;
	ret = device_property_read_u32(dev, "nuvoton,dmic-clk-threshold",
		&nau8821->dmic_clk_threshold);
	if (ret)
		nau8821->dmic_clk_threshold = 3072000;

	return 0;
}

static void nau8821_init_regs(struct nau8821 *nau8821)
{
	struct regmap *regmap = nau8821->regmap;

	/* Enable Bias/Vmid */
	regmap_update_bits(regmap, NAU8821_R66_BIAS_ADJ,
		NAU8821_BIAS_VMID, NAU8821_BIAS_VMID);
	regmap_update_bits(regmap, NAU8821_R76_BOOST,
		NAU8821_GLOBAL_BIAS_EN, NAU8821_GLOBAL_BIAS_EN);
	/* VMID Tieoff setting and enable TESTDAC.
	 * This sets the analog DAC inputs to a '0' input signal to avoid
	 * any glitches due to power up transients in both the analog and
	 * digital DAC circuit.
	 */
	regmap_update_bits(regmap, NAU8821_R66_BIAS_ADJ,
		NAU8821_BIAS_VMID_SEL_MASK | NAU8821_BIAS_TESTDAC_EN,
		(nau8821->vref_impedance << NAU8821_BIAS_VMID_SEL_SFT) |
		NAU8821_BIAS_TESTDAC_EN);
	/* Disable short Frame Sync detection logic */
	regmap_update_bits(regmap, NAU8821_R1E_LEFT_TIME_SLOT,
		NAU8821_DIS_FS_SHORT_DET, NAU8821_DIS_FS_SHORT_DET);
	/* Disable Boost Driver, Automatic Short circuit protection enable */
	regmap_update_bits(regmap, NAU8821_R76_BOOST,
		NAU8821_PRECHARGE_DIS | NAU8821_HP_BOOST_DIS |
		NAU8821_HP_BOOST_G_DIS | NAU8821_SHORT_SHUTDOWN_EN,
		NAU8821_PRECHARGE_DIS | NAU8821_HP_BOOST_DIS |
		NAU8821_HP_BOOST_G_DIS | NAU8821_SHORT_SHUTDOWN_EN);
	/* Class G timer 64ms */
	regmap_update_bits(regmap, NAU8821_R4B_CLASSG_CTRL,
		NAU8821_CLASSG_TIMER_MASK,
		0x20 << NAU8821_CLASSG_TIMER_SFT);
	/* Class AB bias current to 2x, DAC Capacitor enable MSB/LSB */
	regmap_update_bits(regmap, NAU8821_R6A_ANALOG_CONTROL_2,
		NAU8821_HP_NON_CLASSG_CURRENT_2xADJ |
		NAU8821_DAC_CAPACITOR_MSB | NAU8821_DAC_CAPACITOR_LSB,
		NAU8821_HP_NON_CLASSG_CURRENT_2xADJ |
		NAU8821_DAC_CAPACITOR_MSB | NAU8821_DAC_CAPACITOR_LSB);
	/* Disable DACR/L power */
	regmap_update_bits(regmap, NAU8821_R80_CHARGE_PUMP,
		NAU8821_POWER_DOWN_DACR | NAU8821_POWER_DOWN_DACL, 0);
	/* DAC clock delay 2ns, VREF */
	regmap_update_bits(regmap, NAU8821_R73_RDAC,
		NAU8821_DAC_CLK_DELAY_MASK | NAU8821_DAC_VREF_MASK,
		(0x2 << NAU8821_DAC_CLK_DELAY_SFT) |
		(0x3 << NAU8821_DAC_VREF_SFT));

	regmap_update_bits(regmap, NAU8821_R74_MIC_BIAS,
		NAU8821_MICBIAS_VOLTAGE_MASK, nau8821->micbias_voltage);
	/* Default oversampling/decimations settings are unusable
	 * (audible hiss). Set it to something better.
	 */
	regmap_update_bits(regmap, NAU8821_R2B_ADC_RATE,
		NAU8821_ADC_SYNC_DOWN_MASK, NAU8821_ADC_SYNC_DOWN_64);
	regmap_update_bits(regmap, NAU8821_R2C_DAC_CTRL1,
		NAU8821_DAC_OVERSAMPLE_MASK, NAU8821_DAC_OVERSAMPLE_64);
}

static int nau8821_setup_irq(struct nau8821 *nau8821)
{
	struct regmap *regmap = nau8821->regmap;

	/* Jack detection */
	regmap_update_bits(regmap, NAU8821_R1A_GPIO12_CTRL,
		NAU8821_JKDET_OUTPUT_EN,
		nau8821->jkdet_enable ? 0 : NAU8821_JKDET_OUTPUT_EN);
	regmap_update_bits(regmap, NAU8821_R1A_GPIO12_CTRL,
		NAU8821_JKDET_PULL_EN,
		nau8821->jkdet_pull_enable ? 0 : NAU8821_JKDET_PULL_EN);
	regmap_update_bits(regmap, NAU8821_R1A_GPIO12_CTRL,
		NAU8821_JKDET_PULL_UP,
		nau8821->jkdet_pull_up ? NAU8821_JKDET_PULL_UP : 0);
	regmap_update_bits(regmap, NAU8821_R0D_JACK_DET_CTRL,
		NAU8821_JACK_POLARITY,
		/* jkdet_polarity - 1  is for active-low */
		nau8821->jkdet_polarity ? 0 : NAU8821_JACK_POLARITY);
	regmap_update_bits(regmap, NAU8821_R0D_JACK_DET_CTRL,
		NAU8821_JACK_INSERT_DEBOUNCE_MASK,
		nau8821->jack_insert_debounce <<
		NAU8821_JACK_INSERT_DEBOUNCE_SFT);
	regmap_update_bits(regmap, NAU8821_R0D_JACK_DET_CTRL,
		NAU8821_JACK_EJECT_DEBOUNCE_MASK,
		nau8821->jack_eject_debounce <<
		NAU8821_JACK_EJECT_DEBOUNCE_SFT);
	/* Pull up IRQ pin */
	regmap_update_bits(regmap, NAU8821_R0F_INTERRUPT_MASK,
		NAU8821_IRQ_PIN_PULL_UP | NAU8821_IRQ_PIN_PULL_EN |
		NAU8821_IRQ_OUTPUT_EN, NAU8821_IRQ_PIN_PULL_UP |
		NAU8821_IRQ_PIN_PULL_EN | NAU8821_IRQ_OUTPUT_EN);
	/* Disable interruption before codec initiation done */
	/* Mask unneeded IRQs: 1 - disable, 0 - enable */
	regmap_update_bits(regmap, NAU8821_R0F_INTERRUPT_MASK, 0x3f5, 0x3f5);

	return 0;
}

static int nau8821_i2c_probe(struct i2c_client *i2c)
{
	struct device *dev = &i2c->dev;
	struct nau8821 *nau8821 = dev_get_platdata(&i2c->dev);
	int ret, value;

	if (!nau8821) {
		nau8821 = devm_kzalloc(dev, sizeof(*nau8821), GFP_KERNEL);
		if (!nau8821)
			return -ENOMEM;
		nau8821_read_device_properties(dev, nau8821);
	}
	i2c_set_clientdata(i2c, nau8821);

	nau8821->regmap = devm_regmap_init_i2c(i2c, &nau8821_regmap_config);
	if (IS_ERR(nau8821->regmap))
		return PTR_ERR(nau8821->regmap);

	nau8821->dev = dev;
	nau8821->irq = i2c->irq;
	nau8821_print_device_properties(nau8821);

	nau8821_reset_chip(nau8821->regmap);
	ret = regmap_read(nau8821->regmap, NAU8821_R58_I2C_DEVICE_ID, &value);
	if (ret) {
		dev_err(dev, "Failed to read device id (%d)\n", ret);
		return ret;
	}
	nau8821_init_regs(nau8821);

	if (i2c->irq)
		nau8821_setup_irq(nau8821);

	ret = devm_snd_soc_register_component(&i2c->dev,
		&nau8821_component_driver, &nau8821_dai, 1);

	return ret;
}

static const struct i2c_device_id nau8821_i2c_ids[] = {
	{ "nau8821", 0 },
	{ }
};
MODULE_DEVICE_TABLE(i2c, nau8821_i2c_ids);

#ifdef CONFIG_OF
static const struct of_device_id nau8821_of_ids[] = {
	{ .compatible = "nuvoton,nau8821", },
	{}
};
MODULE_DEVICE_TABLE(of, nau8821_of_ids);
#endif

#ifdef CONFIG_ACPI
static const struct acpi_device_id nau8821_acpi_match[] = {
	{ "NVTN2020", 0 },
	{},
};
MODULE_DEVICE_TABLE(acpi, nau8821_acpi_match);
#endif

static struct i2c_driver nau8821_driver = {
	.driver = {
		.name = "nau8821",
		.of_match_table = of_match_ptr(nau8821_of_ids),
		.acpi_match_table = ACPI_PTR(nau8821_acpi_match),
	},
	.probe_new = nau8821_i2c_probe,
<<<<<<< HEAD
	.remove = nau8821_i2c_remove,
=======
>>>>>>> 7365df19
	.id_table = nau8821_i2c_ids,
};
module_i2c_driver(nau8821_driver);

MODULE_DESCRIPTION("ASoC nau8821 driver");
MODULE_AUTHOR("John Hsu <kchsu0@nuvoton.com>");
MODULE_AUTHOR("Seven Lee <wtli@nuvoton.com>");
MODULE_LICENSE("GPL");<|MERGE_RESOLUTION|>--- conflicted
+++ resolved
@@ -1764,10 +1764,6 @@
 		.acpi_match_table = ACPI_PTR(nau8821_acpi_match),
 	},
 	.probe_new = nau8821_i2c_probe,
-<<<<<<< HEAD
-	.remove = nau8821_i2c_remove,
-=======
->>>>>>> 7365df19
 	.id_table = nau8821_i2c_ids,
 };
 module_i2c_driver(nau8821_driver);
