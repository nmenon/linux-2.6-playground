--- conflicted
+++ resolved
@@ -790,11 +790,6 @@
 				     tas6424->supplies);
 	if (ret < 0)
 		dev_err(dev, "unable to disable supplies: %d\n", ret);
-<<<<<<< HEAD
-
-	return 0;
-=======
->>>>>>> 7365df19
 }
 
 static const struct i2c_device_id tas6424_i2c_ids[] = {
