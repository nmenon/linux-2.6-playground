--- conflicted
+++ resolved
@@ -310,10 +310,7 @@
 
 config SND_SOC_ALC5623
        tristate "Realtek ALC5623 CODEC"
-<<<<<<< HEAD
-=======
-	depends on I2C
->>>>>>> 28f3a3ad
+	depends on I2C
 
 config SND_SOC_ALC5632
 	tristate
