// SPDX-License-Identifier: GPL-2.0-only
//
// Copyright (c) 2020-2021, The Linux Foundation. All rights reserved.
//
// ALSA SoC Machine driver for sc7280

#include <linux/input.h>
#include <linux/module.h>
#include <linux/of_device.h>
#include <linux/platform_device.h>
#include <sound/core.h>
#include <sound/jack.h>
#include <sound/pcm.h>
#include <sound/soc.h>
#include <sound/rt5682s.h>
#include <linux/soundwire/sdw.h>

#include "../codecs/rt5682.h"
#include "../codecs/rt5682s.h"
#include "common.h"
#include "lpass.h"
#include "qdsp6/q6afe.h"

#define DEFAULT_MCLK_RATE              19200000
#define RT5682_PLL_FREQ (48000 * 512)
#define MI2S_BCLK_RATE		1536000

#define DEFAULT_MCLK_RATE              19200000
#define RT5682_PLL_FREQ (48000 * 512)

struct sc7280_snd_data {
	struct snd_soc_card card;
	struct sdw_stream_runtime *sruntime[LPASS_MAX_PORTS];
	u32 pri_mi2s_clk_count;
	struct snd_soc_jack hs_jack;
	struct snd_soc_jack hdmi_jack;
	bool jack_setup;
	bool stream_prepared[LPASS_MAX_PORTS];
};

static void sc7280_jack_free(struct snd_jack *jack)
{
	struct snd_soc_component *component = jack->private_data;

	snd_soc_component_set_jack(component, NULL, NULL);
}

static int sc7280_headset_init(struct snd_soc_pcm_runtime *rtd)
{
	struct snd_soc_card *card = rtd->card;
	struct sc7280_snd_data *pdata = snd_soc_card_get_drvdata(card);
	struct snd_soc_dai *codec_dai = asoc_rtd_to_codec(rtd, 0);
	struct snd_soc_dai *cpu_dai = asoc_rtd_to_cpu(rtd, 0);
	struct snd_soc_component *component = codec_dai->component;
	struct snd_jack *jack;
	int rval, i;

	if (!pdata->jack_setup) {
		rval = snd_soc_card_jack_new(card, "Headset Jack",
					     SND_JACK_HEADSET | SND_JACK_LINEOUT |
					     SND_JACK_MECHANICAL |
					     SND_JACK_BTN_0 | SND_JACK_BTN_1 |
					     SND_JACK_BTN_2 | SND_JACK_BTN_3 |
					     SND_JACK_BTN_4 | SND_JACK_BTN_5,
					     &pdata->hs_jack);

		if (rval < 0) {
			dev_err(card->dev, "Unable to add Headset Jack\n");
			return rval;
		}

		jack = pdata->hs_jack.jack;

		snd_jack_set_key(jack, SND_JACK_BTN_0, KEY_PLAYPAUSE);
		snd_jack_set_key(jack, SND_JACK_BTN_1, KEY_VOICECOMMAND);
		snd_jack_set_key(jack, SND_JACK_BTN_2, KEY_VOLUMEUP);
		snd_jack_set_key(jack, SND_JACK_BTN_3, KEY_VOLUMEDOWN);

		jack->private_data = component;
		jack->private_free = sc7280_jack_free;
		pdata->jack_setup = true;
	}
	switch (cpu_dai->id) {
	case MI2S_PRIMARY:
	case LPASS_CDC_DMA_RX0:
	case LPASS_CDC_DMA_TX3:
	case TX_CODEC_DMA_TX_3:
		for_each_rtd_codec_dais(rtd, i, codec_dai) {
			rval = snd_soc_component_set_jack(component, &pdata->hs_jack, NULL);
			if (rval != 0 && rval != -ENOTSUPP) {
				dev_err(card->dev, "Failed to set jack: %d\n", rval);
				return rval;
			}
		}
		break;
	default:
		break;
	}

	return 0;
}

static int sc7280_hdmi_init(struct snd_soc_pcm_runtime *rtd)
{
	struct snd_soc_card *card = rtd->card;
	struct sc7280_snd_data *pdata = snd_soc_card_get_drvdata(card);
	struct snd_soc_dai *codec_dai = asoc_rtd_to_codec(rtd, 0);
	struct snd_soc_component *component = codec_dai->component;
	struct snd_jack *jack;
	int rval;

	rval = snd_soc_card_jack_new(card, "HDMI Jack",	SND_JACK_LINEOUT,
				     &pdata->hdmi_jack);

	if (rval < 0) {
		dev_err(card->dev, "Unable to add HDMI Jack\n");
		return rval;
	}

	jack = pdata->hdmi_jack.jack;
	jack->private_data = component;
	jack->private_free = sc7280_jack_free;

	return snd_soc_component_set_jack(component, &pdata->hdmi_jack, NULL);
}

static int sc7280_rt5682_init(struct snd_soc_pcm_runtime *rtd)
{
	struct snd_soc_dai *cpu_dai = asoc_rtd_to_cpu(rtd, 0);
	struct snd_soc_dai *codec_dai = asoc_rtd_to_codec(rtd, 0);
	struct snd_soc_card *card = rtd->card;
	struct sc7280_snd_data *data = snd_soc_card_get_drvdata(card);
	int ret;

	if (++data->pri_mi2s_clk_count == 1) {
		snd_soc_dai_set_sysclk(cpu_dai,
			LPASS_MCLK0,
			DEFAULT_MCLK_RATE,
			SNDRV_PCM_STREAM_PLAYBACK);
	}
	snd_soc_dai_set_fmt(codec_dai,
				SND_SOC_DAIFMT_CBC_CFC |
				SND_SOC_DAIFMT_NB_NF |
				SND_SOC_DAIFMT_I2S);

	ret = snd_soc_dai_set_pll(codec_dai, RT5682S_PLL2, RT5682S_PLL_S_MCLK,
					DEFAULT_MCLK_RATE, RT5682_PLL_FREQ);
	if (ret) {
		dev_err(rtd->dev, "can't set codec pll: %d\n", ret);
		return ret;
	}

	ret = snd_soc_dai_set_sysclk(codec_dai, RT5682S_SCLK_S_PLL2,
					RT5682_PLL_FREQ,
					SND_SOC_CLOCK_IN);

	if (ret) {
		dev_err(rtd->dev, "snd_soc_dai_set_sysclk err = %d\n",
			ret);
		return ret;
	}

	return 0;
}

static int sc7280_init(struct snd_soc_pcm_runtime *rtd)
{
	struct snd_soc_dai *cpu_dai = asoc_rtd_to_cpu(rtd, 0);

	switch (cpu_dai->id) {
	case MI2S_PRIMARY:
	case LPASS_CDC_DMA_TX3:
	case TX_CODEC_DMA_TX_3:
		return sc7280_headset_init(rtd);
	case LPASS_CDC_DMA_RX0:
	case LPASS_CDC_DMA_VA_TX0:
	case MI2S_SECONDARY:
	case RX_CODEC_DMA_RX_0:
	case SECONDARY_MI2S_RX:
	case VA_CODEC_DMA_TX_0:
		return 0;
	case LPASS_DP_RX:
		return sc7280_hdmi_init(rtd);
	default:
		dev_err(rtd->dev, "%s: invalid dai id 0x%x\n", __func__, cpu_dai->id);
	}

	return -EINVAL;
}

static int sc7280_snd_hw_params(struct snd_pcm_substream *substream,
				struct snd_pcm_hw_params *params)
{
	struct snd_pcm_runtime *runtime = substream->runtime;
	struct snd_soc_pcm_runtime *rtd = substream->private_data;
	struct snd_soc_dai *codec_dai;
	const struct snd_soc_dai *cpu_dai = asoc_rtd_to_cpu(rtd, 0);
	struct sc7280_snd_data *pdata = snd_soc_card_get_drvdata(rtd->card);
	struct sdw_stream_runtime *sruntime;
	int i;

	snd_pcm_hw_constraint_minmax(runtime, SNDRV_PCM_HW_PARAM_CHANNELS, 2, 2);
	snd_pcm_hw_constraint_minmax(runtime, SNDRV_PCM_HW_PARAM_RATE, 48000, 48000);

	switch (cpu_dai->id) {
	case LPASS_CDC_DMA_TX3:
	case LPASS_CDC_DMA_RX0:
	case RX_CODEC_DMA_RX_0:
	case SECONDARY_MI2S_RX:
	case TX_CODEC_DMA_TX_3:
	case VA_CODEC_DMA_TX_0:
		for_each_rtd_codec_dais(rtd, i, codec_dai) {
			sruntime = snd_soc_dai_get_stream(codec_dai, substream->stream);
			if (sruntime != ERR_PTR(-ENOTSUPP))
				pdata->sruntime[cpu_dai->id] = sruntime;
		}
		break;
	}

	return 0;
}

static int sc7280_snd_swr_prepare(struct snd_pcm_substream *substream)
{
	struct snd_soc_pcm_runtime *rtd = substream->private_data;
	const struct snd_soc_dai *cpu_dai = asoc_rtd_to_cpu(rtd, 0);
	struct sc7280_snd_data *data = snd_soc_card_get_drvdata(rtd->card);
	struct sdw_stream_runtime *sruntime = data->sruntime[cpu_dai->id];
	int ret;

	if (!sruntime)
		return 0;

	if (data->stream_prepared[cpu_dai->id]) {
		sdw_disable_stream(sruntime);
		sdw_deprepare_stream(sruntime);
		data->stream_prepared[cpu_dai->id] = false;
	}

	ret = sdw_prepare_stream(sruntime);
	if (ret)
		return ret;

	ret = sdw_enable_stream(sruntime);
	if (ret) {
		sdw_deprepare_stream(sruntime);
		return ret;
	}
	data->stream_prepared[cpu_dai->id] = true;

	return ret;
}

static int sc7280_snd_prepare(struct snd_pcm_substream *substream)
{
	struct snd_soc_pcm_runtime *rtd = substream->private_data;
	const struct snd_soc_dai *cpu_dai = asoc_rtd_to_cpu(rtd, 0);

	switch (cpu_dai->id) {
	case LPASS_CDC_DMA_RX0:
	case LPASS_CDC_DMA_TX3:
	case RX_CODEC_DMA_RX_0:
	case TX_CODEC_DMA_TX_3:
	case VA_CODEC_DMA_TX_0:
		return sc7280_snd_swr_prepare(substream);
	default:
		break;
	}

	return 0;
}

static int sc7280_snd_hw_free(struct snd_pcm_substream *substream)
{
	struct snd_soc_pcm_runtime *rtd = substream->private_data;
	struct sc7280_snd_data *data = snd_soc_card_get_drvdata(rtd->card);
	const struct snd_soc_dai *cpu_dai = asoc_rtd_to_cpu(rtd, 0);
	struct sdw_stream_runtime *sruntime = data->sruntime[cpu_dai->id];

	switch (cpu_dai->id) {
	case LPASS_CDC_DMA_RX0:
	case LPASS_CDC_DMA_TX3:
	case RX_CODEC_DMA_RX_0:
	case TX_CODEC_DMA_TX_3:
	case VA_CODEC_DMA_TX_0:
		if (sruntime && data->stream_prepared[cpu_dai->id]) {
			sdw_disable_stream(sruntime);
			sdw_deprepare_stream(sruntime);
			data->stream_prepared[cpu_dai->id] = false;
		}
		break;
	default:
		break;
	}
	return 0;
}

static void sc7280_snd_shutdown(struct snd_pcm_substream *substream)
{
	struct snd_soc_pcm_runtime *rtd = substream->private_data;
	struct snd_soc_card *card = rtd->card;
	struct sc7280_snd_data *data = snd_soc_card_get_drvdata(card);
	struct snd_soc_dai *cpu_dai = asoc_rtd_to_cpu(rtd, 0);

	switch (cpu_dai->id) {
	case MI2S_PRIMARY:
		if (--data->pri_mi2s_clk_count == 0) {
			snd_soc_dai_set_sysclk(cpu_dai,
					       LPASS_MCLK0,
					       0,
					       SNDRV_PCM_STREAM_PLAYBACK);
		}
		break;
<<<<<<< HEAD
=======
	case SECONDARY_MI2S_RX:
		snd_soc_dai_set_sysclk(cpu_dai, Q6AFE_LPASS_CLK_ID_SEC_MI2S_IBIT,
					       0, SNDRV_PCM_STREAM_PLAYBACK);
		break;
>>>>>>> 7365df19
	default:
		break;
	}
}

static int sc7280_snd_startup(struct snd_pcm_substream *substream)
{
<<<<<<< HEAD
	struct snd_soc_pcm_runtime *rtd = substream->private_data;
	struct snd_soc_dai *cpu_dai = asoc_rtd_to_cpu(rtd, 0);
=======
	unsigned int fmt = SND_SOC_DAIFMT_CBS_CFS;
	unsigned int codec_dai_fmt = SND_SOC_DAIFMT_CBS_CFS;
	struct snd_soc_pcm_runtime *rtd = substream->private_data;
	struct snd_soc_dai *cpu_dai = asoc_rtd_to_cpu(rtd, 0);
	struct snd_soc_dai *codec_dai = asoc_rtd_to_codec(rtd, 0);
>>>>>>> 7365df19
	int ret = 0;

	switch (cpu_dai->id) {
	case MI2S_PRIMARY:
		ret = sc7280_rt5682_init(rtd);
		break;
<<<<<<< HEAD
=======
	case SECONDARY_MI2S_RX:
		codec_dai_fmt |= SND_SOC_DAIFMT_NB_NF | SND_SOC_DAIFMT_I2S;

		snd_soc_dai_set_sysclk(cpu_dai, Q6AFE_LPASS_CLK_ID_SEC_MI2S_IBIT,
			MI2S_BCLK_RATE, SNDRV_PCM_STREAM_PLAYBACK);

		snd_soc_dai_set_fmt(cpu_dai, fmt);
		snd_soc_dai_set_fmt(codec_dai, codec_dai_fmt);
		break;
>>>>>>> 7365df19
	default:
		break;
	}
	return ret;
}

static const struct snd_soc_ops sc7280_ops = {
	.startup = sc7280_snd_startup,
	.hw_params = sc7280_snd_hw_params,
	.hw_free = sc7280_snd_hw_free,
	.prepare = sc7280_snd_prepare,
	.shutdown = sc7280_snd_shutdown,
};

static const struct snd_soc_dapm_widget sc7280_snd_widgets[] = {
	SND_SOC_DAPM_HP("Headphone Jack", NULL),
	SND_SOC_DAPM_MIC("Headset Mic", NULL),
};

static int sc7280_snd_platform_probe(struct platform_device *pdev)
{
	struct snd_soc_card *card;
	struct sc7280_snd_data *data;
	struct device *dev = &pdev->dev;
	struct snd_soc_dai_link *link;
	int ret, i;

	data = devm_kzalloc(dev, sizeof(*data), GFP_KERNEL);
	if (!data)
		return -ENOMEM;

	card = &data->card;
	snd_soc_card_set_drvdata(card, data);

	card->owner = THIS_MODULE;
	card->driver_name = "SC7280";
	card->dev = dev;

	card->dapm_widgets = sc7280_snd_widgets;
	card->num_dapm_widgets = ARRAY_SIZE(sc7280_snd_widgets);

	ret = qcom_snd_parse_of(card);
	if (ret)
		return ret;

	for_each_card_prelinks(card, i, link) {
		link->init = sc7280_init;
		link->ops = &sc7280_ops;
	}

	return devm_snd_soc_register_card(dev, card);
}

static const struct of_device_id sc7280_snd_device_id[]  = {
	{ .compatible = "google,sc7280-herobrine" },
	{}
};
MODULE_DEVICE_TABLE(of, sc7280_snd_device_id);

static struct platform_driver sc7280_snd_driver = {
	.probe = sc7280_snd_platform_probe,
	.driver = {
		.name = "msm-snd-sc7280",
		.of_match_table = sc7280_snd_device_id,
		.pm = &snd_soc_pm_ops,
	},
};
module_platform_driver(sc7280_snd_driver);

MODULE_DESCRIPTION("sc7280 ASoC Machine Driver");
MODULE_LICENSE("GPL");<|MERGE_RESOLUTION|>--- conflicted
+++ resolved
@@ -24,9 +24,6 @@
 #define DEFAULT_MCLK_RATE              19200000
 #define RT5682_PLL_FREQ (48000 * 512)
 #define MI2S_BCLK_RATE		1536000
-
-#define DEFAULT_MCLK_RATE              19200000
-#define RT5682_PLL_FREQ (48000 * 512)
 
 struct sc7280_snd_data {
 	struct snd_soc_card card;
@@ -311,13 +308,10 @@
 					       SNDRV_PCM_STREAM_PLAYBACK);
 		}
 		break;
-<<<<<<< HEAD
-=======
 	case SECONDARY_MI2S_RX:
 		snd_soc_dai_set_sysclk(cpu_dai, Q6AFE_LPASS_CLK_ID_SEC_MI2S_IBIT,
 					       0, SNDRV_PCM_STREAM_PLAYBACK);
 		break;
->>>>>>> 7365df19
 	default:
 		break;
 	}
@@ -325,24 +319,17 @@
 
 static int sc7280_snd_startup(struct snd_pcm_substream *substream)
 {
-<<<<<<< HEAD
-	struct snd_soc_pcm_runtime *rtd = substream->private_data;
-	struct snd_soc_dai *cpu_dai = asoc_rtd_to_cpu(rtd, 0);
-=======
 	unsigned int fmt = SND_SOC_DAIFMT_CBS_CFS;
 	unsigned int codec_dai_fmt = SND_SOC_DAIFMT_CBS_CFS;
 	struct snd_soc_pcm_runtime *rtd = substream->private_data;
 	struct snd_soc_dai *cpu_dai = asoc_rtd_to_cpu(rtd, 0);
 	struct snd_soc_dai *codec_dai = asoc_rtd_to_codec(rtd, 0);
->>>>>>> 7365df19
 	int ret = 0;
 
 	switch (cpu_dai->id) {
 	case MI2S_PRIMARY:
 		ret = sc7280_rt5682_init(rtd);
 		break;
-<<<<<<< HEAD
-=======
 	case SECONDARY_MI2S_RX:
 		codec_dai_fmt |= SND_SOC_DAIFMT_NB_NF | SND_SOC_DAIFMT_I2S;
 
@@ -352,7 +339,6 @@
 		snd_soc_dai_set_fmt(cpu_dai, fmt);
 		snd_soc_dai_set_fmt(codec_dai, codec_dai_fmt);
 		break;
->>>>>>> 7365df19
 	default:
 		break;
 	}
