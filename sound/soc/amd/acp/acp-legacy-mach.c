--- conflicted
+++ resolved
@@ -45,8 +45,6 @@
 	.hs_codec_id = RT5682S,
 	.amp_codec_id = RT1019,
 	.dmic_codec_id = DMIC,
-<<<<<<< HEAD
-=======
 };
 
 static struct acp_card_drvdata max_nau8825_data = {
@@ -69,7 +67,6 @@
 	.dmic_codec_id = DMIC,
 	.soc_mclk = true,
 	.platform = REMBRANDT,
->>>>>>> 7365df19
 };
 
 static const struct snd_kcontrol_new acp_controls[] = {
