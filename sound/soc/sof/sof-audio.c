--- conflicted
+++ resolved
@@ -12,57 +12,6 @@
 #include "sof-audio.h"
 #include "ops.h"
 
-<<<<<<< HEAD
-static int sof_kcontrol_setup(struct snd_sof_dev *sdev, struct snd_sof_control *scontrol)
-{
-	int ret;
-
-	/* reset readback offset for scontrol */
-	scontrol->readback_offset = 0;
-
-	ret = snd_sof_ipc_set_get_comp_data(scontrol, true);
-	if (ret < 0)
-		dev_err(sdev->dev, "error: failed kcontrol value set for widget: %d\n",
-			scontrol->comp_id);
-
-	return ret;
-}
-
-static int sof_widget_kcontrol_setup(struct snd_sof_dev *sdev, struct snd_sof_widget *swidget)
-{
-	struct snd_sof_control *scontrol;
-	int ret;
-
-	/* set up all controls for the widget */
-	list_for_each_entry(scontrol, &sdev->kcontrol_list, list)
-		if (scontrol->comp_id == swidget->comp_id) {
-			/* set kcontrol data in DSP */
-			ret = sof_kcontrol_setup(sdev, scontrol);
-			if (ret < 0) {
-				dev_err(sdev->dev, "error: fail to set up kcontrols for widget %s\n",
-					swidget->widget->name);
-				return ret;
-			}
-
-			/*
-			 * Read back the data from the DSP for static widgets. This is particularly
-			 * useful for binary kcontrols associated with static pipeline widgets to
-			 * initialize the data size to match that in the DSP.
-			 */
-			if (swidget->dynamic_pipeline_widget)
-				continue;
-
-			ret = snd_sof_ipc_set_get_comp_data(scontrol, false);
-			if (ret < 0)
-				dev_warn(sdev->dev, "Failed kcontrol get for control in widget %s\n",
-					 swidget->widget->name);
-		}
-
-	return 0;
-}
-
-=======
->>>>>>> 88084a3d
 static void sof_reset_route_setup_status(struct snd_sof_dev *sdev, struct snd_sof_widget *widget)
 {
 	const struct sof_ipc_tplg_ops *tplg_ops = sdev->ipc->ops->tplg;
@@ -90,12 +39,9 @@
 	if (--swidget->use_count)
 		return 0;
 
-<<<<<<< HEAD
-=======
 	/* reset route setup status for all routes that contain this widget */
 	sof_reset_route_setup_status(sdev, swidget);
 
->>>>>>> 88084a3d
 	/* continue to disable core even if IPC fails */
 	if (tplg_ops->widget_free)
 		err = tplg_ops->widget_free(sdev, swidget);
@@ -123,19 +69,6 @@
 		swidget->pipe_widget->complete = 0;
 	}
 
-<<<<<<< HEAD
-	/*
-	 * free the scheduler widget (same as pipe_widget) associated with the current swidget.
-	 * skip for static pipelines
-	 */
-	if (swidget->dynamic_pipeline_widget && swidget->id != snd_soc_dapm_scheduler) {
-		ret = sof_widget_free(sdev, swidget->pipe_widget);
-		if (ret < 0 && !err)
-			err = ret;
-	}
-
-=======
->>>>>>> 88084a3d
 	if (!err)
 		dev_dbg(sdev->dev, "widget %s freed\n", swidget->widget->name);
 
@@ -203,18 +136,10 @@
 	}
 
 	/* restore kcontrols for widget */
-<<<<<<< HEAD
-	ret = sof_widget_kcontrol_setup(sdev, swidget);
-	if (ret < 0) {
-		dev_err(sdev->dev, "error: failed to restore kcontrols for widget %s\n",
-			swidget->widget->name);
-		goto widget_free;
-=======
 	if (tplg_ops->control->widget_kcontrol_setup) {
 		ret = tplg_ops->control->widget_kcontrol_setup(sdev, swidget);
 		if (ret < 0)
 			goto widget_free;
->>>>>>> 88084a3d
 	}
 
 	dev_dbg(sdev->dev, "widget %s setup complete\n", swidget->widget->name);
@@ -336,28 +261,16 @@
 sof_unprepare_widgets_in_path(struct snd_sof_dev *sdev, struct snd_soc_dapm_widget *widget)
 {
 	const struct sof_ipc_tplg_ops *ipc_tplg_ops = sdev->ipc->ops->tplg;
-<<<<<<< HEAD
-	struct snd_soc_dapm_widget_list *list = spcm->stream[dir].list;
-	struct snd_soc_dapm_widget *widget;
-	int i, ret, num_widgets;
-=======
 	const struct sof_ipc_tplg_widget_ops *widget_ops = ipc_tplg_ops->widget;
 	struct snd_sof_widget *swidget = widget->dobj.private;
 	struct snd_soc_dapm_path *p;
->>>>>>> 88084a3d
 
 	if (!widget_ops[widget->id].ipc_unprepare || !swidget->prepared)
 		goto sink_unprepare;
 
-<<<<<<< HEAD
-	/* set up widgets in the list */
-	for_each_dapm_widgets(list, num_widgets, widget) {
-		struct snd_sof_widget *swidget = widget->dobj.private;
-=======
 	/* unprepare the source widget */
 	widget_ops[widget->id].ipc_unprepare(swidget);
 	swidget->prepared = false;
->>>>>>> 88084a3d
 
 sink_unprepare:
 	/* unprepare all widgets in the sink paths */
@@ -370,12 +283,6 @@
 	}
 }
 
-<<<<<<< HEAD
-		/* set up the widget */
-		ret = sof_widget_setup(sdev, swidget);
-		if (ret < 0)
-			goto widget_free;
-=======
 static int
 sof_prepare_widgets_in_path(struct snd_sof_dev *sdev, struct snd_soc_dapm_widget *widget,
 			    struct snd_pcm_hw_params *fe_params,
@@ -558,7 +465,6 @@
 			dev_err(sdev->dev, "Failed to %s connected widgets\n", str);
 			return ret;
 		}
->>>>>>> 88084a3d
 	}
 
 	return 0;
@@ -635,24 +541,9 @@
 	return 0;
 
 widget_free:
-<<<<<<< HEAD
-	/* free all widgets that have been set up successfully */
-	for_each_dapm_widgets(list, i, widget) {
-		struct snd_sof_widget *swidget = widget->dobj.private;
-
-		if (!swidget)
-			continue;
-
-		if (!num_widgets--)
-			break;
-
-		sof_widget_free(sdev, swidget);
-	}
-=======
 	sof_walk_widgets_in_order(sdev, list, fe_params, platform_params, dir,
 				  SOF_WIDGET_FREE);
 	sof_walk_widgets_in_order(sdev, list, NULL, NULL, dir, SOF_WIDGET_UNPREPARE);
->>>>>>> 88084a3d
 
 	return ret;
 }
@@ -669,22 +560,8 @@
 	/* send IPC to free widget in the DSP */
 	ret = sof_walk_widgets_in_order(sdev, list, NULL, NULL, dir, SOF_WIDGET_FREE);
 
-<<<<<<< HEAD
-		if (!swidget)
-			continue;
-
-		/*
-		 * free widget and its pipe_widget. Either of these can fail, but free as many as
-		 * possible before freeing the list and returning the error.
-		 */
-		ret = sof_widget_free(sdev, swidget);
-		if (ret < 0)
-			ret1 = ret;
-	}
-=======
 	/* unprepare the widget */
 	sof_walk_widgets_in_order(sdev, list, NULL, NULL, dir, SOF_WIDGET_UNPREPARE);
->>>>>>> 88084a3d
 
 	snd_soc_dapm_dai_free_widgets(&list);
 	spcm->stream[dir].list = NULL;
@@ -738,45 +615,6 @@
 	return false;
 }
 
-<<<<<<< HEAD
-int sof_set_hw_params_upon_resume(struct device *dev)
-{
-	struct snd_sof_dev *sdev = dev_get_drvdata(dev);
-	struct snd_pcm_substream *substream;
-	struct snd_sof_pcm *spcm;
-	snd_pcm_state_t state;
-	int dir;
-
-	/*
-	 * SOF requires hw_params to be set-up internally upon resume.
-	 * So, set the flag to indicate this for those streams that
-	 * have been suspended.
-	 */
-	list_for_each_entry(spcm, &sdev->pcm_list, list) {
-		for_each_pcm_streams(dir) {
-			/*
-			 * do not reset hw_params upon resume for streams that
-			 * were kept running during suspend
-			 */
-			if (spcm->stream[dir].suspend_ignored)
-				continue;
-
-			substream = spcm->stream[dir].substream;
-			if (!substream || !substream->runtime)
-				continue;
-
-			state = substream->runtime->status->state;
-			if (state == SNDRV_PCM_STATE_SUSPENDED)
-				spcm->prepared[dir] = false;
-		}
-	}
-
-	/* set internal flag for BE */
-	return snd_sof_dsp_hw_params_upon_resume(sdev);
-}
-
-=======
->>>>>>> 88084a3d
 int sof_pcm_stream_free(struct snd_sof_dev *sdev, struct snd_pcm_substream *substream,
 			struct snd_sof_pcm *spcm, int dir, bool free_widget_list)
 {
