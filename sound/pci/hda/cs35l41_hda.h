--- conflicted
+++ resolved
@@ -50,19 +50,13 @@
 	struct regmap *regmap;
 	struct gpio_desc *reset_gpio;
 	struct cs35l41_hw_cfg hw_cfg;
-<<<<<<< HEAD
-=======
 	struct hda_codec *codec;
->>>>>>> 7365df19
 
 	int irq;
 	int index;
 	int channel_index;
 	unsigned volatile long irq_errors;
 	const char *amp_name;
-<<<<<<< HEAD
-	struct regmap_irq_chip_data *irq_data;
-=======
 	const char *acpi_subsystem_id;
 	int firmware_type;
 	int speaker_id;
@@ -76,7 +70,6 @@
 	bool halo_initialized;
 	bool playback_started;
 	struct cs_dsp cs_dsp;
->>>>>>> 7365df19
 };
 
 enum halo_state {
