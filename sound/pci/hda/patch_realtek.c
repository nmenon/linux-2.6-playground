--- conflicted
+++ resolved
@@ -3780,92 +3780,6 @@
 static void alc290_fixup_mono_speakers(struct hda_codec *codec,
 				       const struct hda_fixup *fix, int action)
 {
-<<<<<<< HEAD
-	if (action == HDA_FIXUP_ACT_PRE_PROBE)
-		/* Remove DAC node 0x03, as it seems to be
-		   giving mono output */
-		snd_hda_override_wcaps(codec, 0x03, 0);
-}
-
-#if IS_ENABLED(CONFIG_THINKPAD_ACPI)
-
-#include <linux/thinkpad_acpi.h>
-#include <acpi/acpi.h>
-
-static int (*led_set_func)(int, bool);
-
-static acpi_status acpi_check_cb(acpi_handle handle, u32 lvl, void *context,
-				 void **rv)
-{
-	bool *found = context;
-	*found = true;
-	return AE_OK;
-}
-
-static bool is_thinkpad(struct hda_codec *codec)
-{
-	bool found = false;
-	if (codec->subsystem_id >> 16 != 0x17aa)
-		return false;
-	if (ACPI_SUCCESS(acpi_get_devices("LEN0068", acpi_check_cb, &found, NULL)) && found)
-		return true;
-	found = false;
-	return ACPI_SUCCESS(acpi_get_devices("IBM0068", acpi_check_cb, &found, NULL)) && found;
-}
-
-static void update_tpacpi_mute_led(void *private_data, int enabled)
-{
-	if (led_set_func)
-		led_set_func(TPACPI_LED_MUTE, !enabled);
-}
-
-static void update_tpacpi_micmute_led(struct hda_codec *codec,
-				      struct snd_ctl_elem_value *ucontrol)
-{
-	if (!ucontrol || !led_set_func)
-		return;
-	if (strcmp("Capture Switch", ucontrol->id.name) == 0 && ucontrol->id.index == 0) {
-		/* TODO: How do I verify if it's a mono or stereo here? */
-		bool val = ucontrol->value.integer.value[0] || ucontrol->value.integer.value[1];
-		led_set_func(TPACPI_LED_MICMUTE, !val);
-	}
-}
-
-static void alc_fixup_thinkpad_acpi(struct hda_codec *codec,
-				  const struct hda_fixup *fix, int action)
-{
-	struct alc_spec *spec = codec->spec;
-	bool removefunc = false;
-
-	if (action == HDA_FIXUP_ACT_PROBE) {
-		if (!is_thinkpad(codec))
-			return;
-		if (!led_set_func)
-			led_set_func = symbol_request(tpacpi_led_set);
-		if (!led_set_func) {
-			snd_printk(KERN_WARNING "Failed to find thinkpad-acpi symbol tpacpi_led_set\n");
-			return;
-		}
-
-		removefunc = true;
-		if (led_set_func(TPACPI_LED_MUTE, false) >= 0) {
-			spec->gen.vmaster_mute.hook = update_tpacpi_mute_led;
-			removefunc = false;
-		}
-		if (led_set_func(TPACPI_LED_MICMUTE, false) >= 0) {
-			if (spec->gen.num_adc_nids > 1)
-				snd_printdd("Skipping micmute LED control due to several ADCs");
-			else {
-				spec->gen.cap_sync_hook = update_tpacpi_micmute_led;
-				removefunc = false;
-			}
-		}
-	}
-
-	if (led_set_func && (action == HDA_FIXUP_ACT_FREE || removefunc)) {
-		symbol_put(tpacpi_led_set);
-		led_set_func = NULL;
-=======
 	if (action == HDA_FIXUP_ACT_PRE_PROBE) {
 		/* DAC node 0x03 is giving mono output. We therefore want to
 		   make sure 0x14 (front speaker) and 0x15 (headphones) use the
@@ -3873,7 +3787,6 @@
 		hda_nid_t conn1[2] = { 0x0c };
 		snd_hda_override_conn_list(codec, 0x14, 1, conn1);
 		snd_hda_override_conn_list(codec, 0x15, 1, conn1);
->>>>>>> 4988abf1
 	}
 }
 
@@ -4282,11 +4195,7 @@
 	},
 	[ALC269_FIXUP_THINKPAD_ACPI] = {
 		.type = HDA_FIXUP_FUNC,
-<<<<<<< HEAD
-		.v.func = alc_fixup_thinkpad_acpi,
-=======
 		.v.func = hda_fixup_thinkpad_acpi,
->>>>>>> 4988abf1
 	},
 	[ALC255_FIXUP_DELL1_MIC_NO_PRESENCE] = {
 		.type = HDA_FIXUP_PINS,
@@ -4348,18 +4257,12 @@
 	SND_PCI_QUIRK(0x1028, 0x0610, "Dell", ALC269_FIXUP_DELL3_MIC_NO_PRESENCE),
 	SND_PCI_QUIRK(0x1028, 0x0613, "Dell", ALC269_FIXUP_DELL1_MIC_NO_PRESENCE),
 	SND_PCI_QUIRK(0x1028, 0x0614, "Dell Inspiron 3135", ALC269_FIXUP_DELL1_MIC_NO_PRESENCE),
-<<<<<<< HEAD
-	SND_PCI_QUIRK(0x1028, 0x0616, "Dell Vostro 5470", ALC290_FIXUP_MONO_SPEAKERS),
-	SND_PCI_QUIRK(0x1028, 0x061f, "Dell", ALC255_FIXUP_DELL1_MIC_NO_PRESENCE),
-	SND_PCI_QUIRK(0x1028, 0x0638, "Dell Inspiron 5439", ALC290_FIXUP_MONO_SPEAKERS),
-=======
 	SND_PCI_QUIRK(0x1028, 0x0615, "Dell Vostro 5470", ALC290_FIXUP_SUBWOOFER_HSJACK),
 	SND_PCI_QUIRK(0x1028, 0x0616, "Dell Vostro 5470", ALC290_FIXUP_SUBWOOFER_HSJACK),
 	SND_PCI_QUIRK(0x1028, 0x061f, "Dell", ALC255_FIXUP_DELL1_MIC_NO_PRESENCE),
 	SND_PCI_QUIRK(0x1028, 0x0629, "Dell", ALC269_FIXUP_DELL1_MIC_NO_PRESENCE),
 	SND_PCI_QUIRK(0x1028, 0x0638, "Dell Inspiron 5439", ALC290_FIXUP_MONO_SPEAKERS_HSJACK),
 	SND_PCI_QUIRK(0x1028, 0x063e, "Dell", ALC269_FIXUP_DELL1_MIC_NO_PRESENCE),
->>>>>>> 4988abf1
 	SND_PCI_QUIRK(0x1028, 0x063f, "Dell", ALC255_FIXUP_DELL1_MIC_NO_PRESENCE),
 	SND_PCI_QUIRK(0x1028, 0x0640, "Dell", ALC255_FIXUP_DELL1_MIC_NO_PRESENCE),
 	SND_PCI_QUIRK(0x1028, 0x0651, "Dell", ALC255_FIXUP_DELL1_MIC_NO_PRESENCE),
@@ -4951,10 +4854,7 @@
 	ALC662_FIXUP_BASS_CHMAP,
 	ALC662_FIXUP_BASS_1A,
 	ALC662_FIXUP_BASS_1A_CHMAP,
-<<<<<<< HEAD
-=======
 	ALC668_FIXUP_AUTO_MUTE,
->>>>>>> 4988abf1
 };
 
 static const struct hda_fixup alc662_fixups[] = {
@@ -5166,20 +5066,12 @@
 	SND_PCI_QUIRK(0x1025, 0x038b, "Acer Aspire 8943G", ALC662_FIXUP_ASPIRE),
 	SND_PCI_QUIRK(0x1028, 0x05d8, "Dell", ALC668_FIXUP_DELL_MIC_NO_PRESENCE),
 	SND_PCI_QUIRK(0x1028, 0x05db, "Dell", ALC668_FIXUP_DELL_MIC_NO_PRESENCE),
-<<<<<<< HEAD
-	SND_PCI_QUIRK(0x1028, 0x0623, "Dell", ALC668_FIXUP_DELL_MIC_NO_PRESENCE),
-	SND_PCI_QUIRK(0x1028, 0x0624, "Dell", ALC668_FIXUP_DELL_MIC_NO_PRESENCE),
-	SND_PCI_QUIRK(0x1028, 0x0625, "Dell", ALC668_FIXUP_DELL_MIC_NO_PRESENCE),
-	SND_PCI_QUIRK(0x1028, 0x0626, "Dell", ALC668_FIXUP_DELL_MIC_NO_PRESENCE),
-	SND_PCI_QUIRK(0x1028, 0x0628, "Dell", ALC668_FIXUP_DELL_MIC_NO_PRESENCE),
-=======
 	SND_PCI_QUIRK(0x1028, 0x0623, "Dell", ALC668_FIXUP_AUTO_MUTE),
 	SND_PCI_QUIRK(0x1028, 0x0624, "Dell", ALC668_FIXUP_AUTO_MUTE),
 	SND_PCI_QUIRK(0x1028, 0x0625, "Dell", ALC668_FIXUP_DELL_MIC_NO_PRESENCE),
 	SND_PCI_QUIRK(0x1028, 0x0626, "Dell", ALC668_FIXUP_DELL_MIC_NO_PRESENCE),
 	SND_PCI_QUIRK(0x1028, 0x0628, "Dell", ALC668_FIXUP_AUTO_MUTE),
 	SND_PCI_QUIRK(0x1028, 0x064e, "Dell", ALC668_FIXUP_DELL_MIC_NO_PRESENCE),
->>>>>>> 4988abf1
 	SND_PCI_QUIRK(0x103c, 0x1632, "HP RP5800", ALC662_FIXUP_HP_RP5800),
 	SND_PCI_QUIRK(0x1043, 0x11cd, "Asus N550", ALC662_FIXUP_BASS_1A_CHMAP),
 	SND_PCI_QUIRK(0x1043, 0x1477, "ASUS N56VZ", ALC662_FIXUP_BASS_CHMAP),
