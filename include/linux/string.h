#ifndef _LINUX_STRING_H_
#define _LINUX_STRING_H_

/* We don't want strings.h stuff being used by user stuff by accident */

#ifndef __KERNEL__
#include <string.h>
#else

#include <linux/compiler.h>	/* for inline */
#include <linux/types.h>	/* for size_t */
#include <linux/stddef.h>	/* for NULL */
#include <stdarg.h>

extern char *strndup_user(const char __user *, long);
extern void *memdup_user(const void __user *, size_t);

/*
 * Include machine specific inline routines
 */
#include <asm/string.h>

#ifndef __HAVE_ARCH_STRCPY
extern char * strcpy(char *,const char *);
#endif
#ifndef __HAVE_ARCH_STRNCPY
extern char * strncpy(char *,const char *, __kernel_size_t);
#endif
#ifndef __HAVE_ARCH_STRLCPY
size_t strlcpy(char *, const char *, size_t);
#endif
#ifndef __HAVE_ARCH_STRCAT
extern char * strcat(char *, const char *);
#endif
#ifndef __HAVE_ARCH_STRNCAT
extern char * strncat(char *, const char *, __kernel_size_t);
#endif
#ifndef __HAVE_ARCH_STRLCAT
extern size_t strlcat(char *, const char *, __kernel_size_t);
#endif
#ifndef __HAVE_ARCH_STRCMP
extern int strcmp(const char *,const char *);
#endif
#ifndef __HAVE_ARCH_STRNCMP
extern int strncmp(const char *,const char *,__kernel_size_t);
#endif
#ifndef __HAVE_ARCH_STRNICMP
extern int strnicmp(const char *, const char *, __kernel_size_t);
#endif
#ifndef __HAVE_ARCH_STRCASECMP
extern int strcasecmp(const char *s1, const char *s2);
#endif
#ifndef __HAVE_ARCH_STRNCASECMP
extern int strncasecmp(const char *s1, const char *s2, size_t n);
#endif
#ifndef __HAVE_ARCH_STRCHR
extern char * strchr(const char *,int);
#endif
#ifndef __HAVE_ARCH_STRNCHR
extern char * strnchr(const char *, size_t, int);
#endif
#ifndef __HAVE_ARCH_STRRCHR
extern char * strrchr(const char *,int);
#endif
extern char * __must_check skip_spaces(const char *);

extern char *strim(char *);

static inline __must_check char *strstrip(char *str)
{
	return strim(str);
}

#ifndef __HAVE_ARCH_STRSTR
extern char * strstr(const char *, const char *);
#endif
#ifndef __HAVE_ARCH_STRNSTR
extern char * strnstr(const char *, const char *, size_t);
#endif
#ifndef __HAVE_ARCH_STRLEN
extern __kernel_size_t strlen(const char *);
#endif
#ifndef __HAVE_ARCH_STRNLEN
extern __kernel_size_t strnlen(const char *,__kernel_size_t);
#endif
#ifndef __HAVE_ARCH_STRPBRK
extern char * strpbrk(const char *,const char *);
#endif
#ifndef __HAVE_ARCH_STRSEP
extern char * strsep(char **,const char *);
#endif
#ifndef __HAVE_ARCH_STRSPN
extern __kernel_size_t strspn(const char *,const char *);
#endif
#ifndef __HAVE_ARCH_STRCSPN
extern __kernel_size_t strcspn(const char *,const char *);
#endif

#ifndef __HAVE_ARCH_MEMSET
extern void * memset(void *,int,__kernel_size_t);
#endif
#ifndef __HAVE_ARCH_MEMCPY
extern void * memcpy(void *,const void *,__kernel_size_t);
#endif
#ifndef __HAVE_ARCH_MEMMOVE
extern void * memmove(void *,const void *,__kernel_size_t);
#endif
#ifndef __HAVE_ARCH_MEMSCAN
extern void * memscan(void *,int,__kernel_size_t);
#endif
#ifndef __HAVE_ARCH_MEMCMP
extern int memcmp(const void *,const void *,__kernel_size_t);
#endif
#ifndef __HAVE_ARCH_MEMCHR
extern void * memchr(const void *,int,__kernel_size_t);
#endif
void *memchr_inv(const void *s, int c, size_t n);

extern char *kstrdup(const char *s, gfp_t gfp);
extern char *kstrndup(const char *s, size_t len, gfp_t gfp);
extern void *kmemdup(const void *src, size_t len, gfp_t gfp);

extern char **argv_split(gfp_t gfp, const char *str, int *argcp);
extern void argv_free(char **argv);

extern bool sysfs_streq(const char *s1, const char *s2);
extern int strtobool(const char *s, bool *res);

#ifdef CONFIG_BINARY_PRINTF
int vbin_printf(u32 *bin_buf, size_t size, const char *fmt, va_list args);
int bstr_printf(char *buf, size_t size, const char *fmt, const u32 *bin_buf);
int bprintf(u32 *bin_buf, size_t size, const char *fmt, ...) __printf(3, 4);
#endif

extern ssize_t memory_read_from_buffer(void *to, size_t count, loff_t *ppos,
			const void *from, size_t available);

/**
 * strstarts - does @str start with @prefix?
 * @str: string to examine
 * @prefix: prefix to look for.
 */
static inline bool strstarts(const char *str, const char *prefix)
{
	return strncmp(str, prefix, strlen(prefix)) == 0;
}
<<<<<<< HEAD
#endif

extern size_t memweight(const void *ptr, size_t bytes);

=======

extern size_t memweight(const void *ptr, size_t bytes);

#endif /* __KERNEL__ */
>>>>>>> 4a8e43fe
#endif /* _LINUX_STRING_H_ */<|MERGE_RESOLUTION|>--- conflicted
+++ resolved
@@ -144,15 +144,8 @@
 {
 	return strncmp(str, prefix, strlen(prefix)) == 0;
 }
-<<<<<<< HEAD
-#endif
-
-extern size_t memweight(const void *ptr, size_t bytes);
-
-=======
 
 extern size_t memweight(const void *ptr, size_t bytes);
 
 #endif /* __KERNEL__ */
->>>>>>> 4a8e43fe
 #endif /* _LINUX_STRING_H_ */