/* SPDX-License-Identifier: GPL-2.0 */
#ifndef __LINUX_COMPILER_H
#define __LINUX_COMPILER_H

#include <linux/compiler_types.h>

#ifndef __ASSEMBLY__

#ifdef __KERNEL__

/*
 * Note: DISABLE_BRANCH_PROFILING can be used by special lowlevel code
 * to disable branch tracing on a per file basis.
 */
#if defined(CONFIG_TRACE_BRANCH_PROFILING) \
    && !defined(DISABLE_BRANCH_PROFILING) && !defined(__CHECKER__)
void ftrace_likely_update(struct ftrace_likely_data *f, int val,
			  int expect, int is_constant);

#define likely_notrace(x)	__builtin_expect(!!(x), 1)
#define unlikely_notrace(x)	__builtin_expect(!!(x), 0)

#define __branch_check__(x, expect, is_constant) ({			\
			long ______r;					\
			static struct ftrace_likely_data		\
				__aligned(4)				\
				__section(_ftrace_annotated_branch)	\
				______f = {				\
				.data.func = __func__,			\
				.data.file = __FILE__,			\
				.data.line = __LINE__,			\
			};						\
			______r = __builtin_expect(!!(x), expect);	\
			ftrace_likely_update(&______f, ______r,		\
					     expect, is_constant);	\
			______r;					\
		})

/*
 * Using __builtin_constant_p(x) to ignore cases where the return
 * value is always the same.  This idea is taken from a similar patch
 * written by Daniel Walker.
 */
# ifndef likely
#  define likely(x)	(__branch_check__(x, 1, __builtin_constant_p(x)))
# endif
# ifndef unlikely
#  define unlikely(x)	(__branch_check__(x, 0, __builtin_constant_p(x)))
# endif

#ifdef CONFIG_PROFILE_ALL_BRANCHES
/*
 * "Define 'is'", Bill Clinton
 * "Define 'if'", Steven Rostedt
 */
#define if(cond, ...) if ( __trace_if_var( !!(cond , ## __VA_ARGS__) ) )

#define __trace_if_var(cond) (__builtin_constant_p(cond) ? (cond) : __trace_if_value(cond))

#define __trace_if_value(cond) ({			\
	static struct ftrace_branch_data		\
		__aligned(4)				\
		__section(_ftrace_branch)		\
		__if_trace = {				\
			.func = __func__,		\
			.file = __FILE__,		\
			.line = __LINE__,		\
		};					\
	(cond) ?					\
		(__if_trace.miss_hit[1]++,1) :		\
		(__if_trace.miss_hit[0]++,0);		\
})

#endif /* CONFIG_PROFILE_ALL_BRANCHES */

#else
# define likely(x)	__builtin_expect(!!(x), 1)
# define unlikely(x)	__builtin_expect(!!(x), 0)
#endif

/* Optimization barrier */
#ifndef barrier
# define barrier() __memory_barrier()
#endif

#ifndef barrier_data
# define barrier_data(ptr) barrier()
#endif

/* workaround for GCC PR82365 if needed */
#ifndef barrier_before_unreachable
# define barrier_before_unreachable() do { } while (0)
#endif

/* Unreachable code */
#ifdef CONFIG_STACK_VALIDATION
/*
 * These macros help objtool understand GCC code flow for unreachable code.
 * The __COUNTER__ based labels are a hack to make each instance of the macros
 * unique, to convince GCC not to merge duplicate inline asm statements.
 */
#define annotate_reachable() ({						\
	asm volatile("%c0:\n\t"						\
		     ".pushsection .discard.reachable\n\t"		\
		     ".long %c0b - .\n\t"				\
		     ".popsection\n\t" : : "i" (__COUNTER__));		\
})
#define annotate_unreachable() ({					\
	asm volatile("%c0:\n\t"						\
		     ".pushsection .discard.unreachable\n\t"		\
		     ".long %c0b - .\n\t"				\
		     ".popsection\n\t" : : "i" (__COUNTER__));		\
})
#define ASM_UNREACHABLE							\
	"999:\n\t"							\
	".pushsection .discard.unreachable\n\t"				\
	".long 999b - .\n\t"						\
	".popsection\n\t"

/* Annotate a C jump table to allow objtool to follow the code flow */
#define __annotate_jump_table __section(.rodata..c_jump_table)

#else
#define annotate_reachable()
#define annotate_unreachable()
#define __annotate_jump_table
#endif

#ifndef ASM_UNREACHABLE
# define ASM_UNREACHABLE
#endif
#ifndef unreachable
# define unreachable() do {		\
	annotate_unreachable();		\
	__builtin_unreachable();	\
} while (0)
#endif

/*
 * KENTRY - kernel entry point
 * This can be used to annotate symbols (functions or data) that are used
 * without their linker symbol being referenced explicitly. For example,
 * interrupt vector handlers, or functions in the kernel image that are found
 * programatically.
 *
 * Not required for symbols exported with EXPORT_SYMBOL, or initcalls. Those
 * are handled in their own way (with KEEP() in linker scripts).
 *
 * KENTRY can be avoided if the symbols in question are marked as KEEP() in the
 * linker script. For example an architecture could KEEP() its entire
 * boot/exception vector code rather than annotate each function and data.
 */
#ifndef KENTRY
# define KENTRY(sym)						\
	extern typeof(sym) sym;					\
	static const unsigned long __kentry_##sym		\
	__used							\
	__section("___kentry" "+" #sym )			\
	= (unsigned long)&sym;
#endif

#ifndef RELOC_HIDE
# define RELOC_HIDE(ptr, off)					\
  ({ unsigned long __ptr;					\
     __ptr = (unsigned long) (ptr);				\
    (typeof(ptr)) (__ptr + (off)); })
#endif

#ifndef OPTIMIZER_HIDE_VAR
/* Make the optimizer believe the variable can be manipulated arbitrarily. */
#define OPTIMIZER_HIDE_VAR(var)						\
	__asm__ ("" : "=r" (var) : "0" (var))
#endif

/* Not-quite-unique ID. */
#ifndef __UNIQUE_ID
# define __UNIQUE_ID(prefix) __PASTE(__PASTE(__UNIQUE_ID_, prefix), __LINE__)
#endif

<<<<<<< HEAD
/**
 * data_race - mark an expression as containing intentional data races
=======
#include <uapi/linux/types.h>
#include <linux/kcsan-checks.h>

#define __READ_ONCE_SIZE						\
({									\
	switch (size) {							\
	case 1: *(__u8 *)res = *(volatile __u8 *)p; break;		\
	case 2: *(__u16 *)res = *(volatile __u16 *)p; break;		\
	case 4: *(__u32 *)res = *(volatile __u32 *)p; break;		\
	case 8: *(__u64 *)res = *(volatile __u64 *)p; break;		\
	default:							\
		barrier();						\
		__builtin_memcpy((void *)res, (const void *)p, size);	\
		barrier();						\
	}								\
})

#ifdef CONFIG_KASAN
/*
 * We can't declare function 'inline' because __no_sanitize_address confilcts
 * with inlining. Attempt to inline it may cause a build failure.
 * 	https://gcc.gnu.org/bugzilla/show_bug.cgi?id=67368
 * '__maybe_unused' allows us to avoid defined-but-not-used warnings.
 */
# define __no_kasan_or_inline __no_sanitize_address notrace __maybe_unused
# define __no_sanitize_or_inline __no_kasan_or_inline
#else
# define __no_kasan_or_inline __always_inline
#endif

#define __no_kcsan __no_sanitize_thread
#ifdef __SANITIZE_THREAD__
/*
 * Rely on __SANITIZE_THREAD__ instead of CONFIG_KCSAN, to avoid not inlining in
 * compilation units where instrumentation is disabled. The attribute 'noinline'
 * is required for older compilers, where implicit inlining of very small
 * functions renders __no_sanitize_thread ineffective.
 */
# define __no_kcsan_or_inline __no_kcsan noinline notrace __maybe_unused
# define __no_sanitize_or_inline __no_kcsan_or_inline
#else
# define __no_kcsan_or_inline __always_inline
#endif

#ifndef __no_sanitize_or_inline
#define __no_sanitize_or_inline __always_inline
#endif

static __no_kcsan_or_inline
void __read_once_size(const volatile void *p, void *res, int size)
{
	kcsan_check_atomic_read(p, size);
	__READ_ONCE_SIZE;
}

static __no_sanitize_or_inline
void __read_once_size_nocheck(const volatile void *p, void *res, int size)
{
	__READ_ONCE_SIZE;
}

static __no_kcsan_or_inline
void __write_once_size(volatile void *p, void *res, int size)
{
	kcsan_check_atomic_write(p, size);

	switch (size) {
	case 1: *(volatile __u8 *)p = *(__u8 *)res; break;
	case 2: *(volatile __u16 *)p = *(__u16 *)res; break;
	case 4: *(volatile __u32 *)p = *(__u32 *)res; break;
	case 8: *(volatile __u64 *)p = *(__u64 *)res; break;
	default:
		barrier();
		__builtin_memcpy((void *)p, (const void *)res, size);
		barrier();
	}
}

/*
 * Prevent the compiler from merging or refetching reads or writes. The
 * compiler is also forbidden from reordering successive instances of
 * READ_ONCE and WRITE_ONCE, but only when the compiler is aware of some
 * particular ordering. One way to make the compiler aware of ordering is to
 * put the two invocations of READ_ONCE or WRITE_ONCE in different C
 * statements.
>>>>>>> 5545b0d3
 *
 * This data_race() macro is useful for situations in which data races
 * should be forgiven.  One example is diagnostic code that accesses
 * shared variables but is not a part of the core synchronization design.
 *
 * This macro *does not* affect normal code generation, but is a hint
 * to tooling that data races here are to be ignored.
 */
#define data_race(expr)							\
({									\
	__unqual_scalar_typeof(({ expr; })) __v = ({			\
		__kcsan_disable_current();				\
		expr;							\
	});								\
	__kcsan_enable_current();					\
	__v;								\
})

/**
 * data_race - mark an expression as containing intentional data races
 *
 * This data_race() macro is useful for situations in which data races
 * should be forgiven.  One example is diagnostic code that accesses
 * shared variables but is not a part of the core synchronization design.
 *
 * This macro *does not* affect normal code generation, but is a hint
 * to tooling that data races here are to be ignored.
 */
#define data_race(expr)                                                        \
	({                                                                     \
		typeof(({ expr; })) __val;                                     \
		kcsan_nestable_atomic_begin();                                 \
		__val = ({ expr; });                                           \
		kcsan_nestable_atomic_end();                                   \
		__val;                                                         \
	})
#else

#endif /* __KERNEL__ */

/*
 * Force the compiler to emit 'sym' as a symbol, so that we can reference
 * it from inline assembler. Necessary in case 'sym' could be inlined
 * otherwise, or eliminated entirely due to lack of references that are
 * visible to the compiler.
 */
#define __ADDRESSABLE(sym) \
	static void * __section(.discard.addressable) __used \
		__PASTE(__addressable_##sym, __LINE__) = (void *)&sym;

/**
 * offset_to_ptr - convert a relative memory offset to an absolute pointer
 * @off:	the address of the 32-bit offset value
 */
static inline void *offset_to_ptr(const int *off)
{
	return (void *)((unsigned long)off + *off);
}

#endif /* __ASSEMBLY__ */

/* &a[0] degrades to a pointer: a different type from an array */
#define __must_be_array(a)	BUILD_BUG_ON_ZERO(__same_type((a), &(a)[0]))

/*
 * This is needed in functions which generate the stack canary, see
 * arch/x86/kernel/smpboot.c::start_secondary() for an example.
 */
#define prevent_tail_call_optimization()	mb()

#include <asm/rwonce.h>

/*
 * This is needed in functions which generate the stack canary, see
 * arch/x86/kernel/smpboot.c::start_secondary() for an example.
 */
#define prevent_tail_call_optimization()	asm("")

#endif /* __LINUX_COMPILER_H */<|MERGE_RESOLUTION|>--- conflicted
+++ resolved
@@ -177,96 +177,8 @@
 # define __UNIQUE_ID(prefix) __PASTE(__PASTE(__UNIQUE_ID_, prefix), __LINE__)
 #endif
 
-<<<<<<< HEAD
 /**
  * data_race - mark an expression as containing intentional data races
-=======
-#include <uapi/linux/types.h>
-#include <linux/kcsan-checks.h>
-
-#define __READ_ONCE_SIZE						\
-({									\
-	switch (size) {							\
-	case 1: *(__u8 *)res = *(volatile __u8 *)p; break;		\
-	case 2: *(__u16 *)res = *(volatile __u16 *)p; break;		\
-	case 4: *(__u32 *)res = *(volatile __u32 *)p; break;		\
-	case 8: *(__u64 *)res = *(volatile __u64 *)p; break;		\
-	default:							\
-		barrier();						\
-		__builtin_memcpy((void *)res, (const void *)p, size);	\
-		barrier();						\
-	}								\
-})
-
-#ifdef CONFIG_KASAN
-/*
- * We can't declare function 'inline' because __no_sanitize_address confilcts
- * with inlining. Attempt to inline it may cause a build failure.
- * 	https://gcc.gnu.org/bugzilla/show_bug.cgi?id=67368
- * '__maybe_unused' allows us to avoid defined-but-not-used warnings.
- */
-# define __no_kasan_or_inline __no_sanitize_address notrace __maybe_unused
-# define __no_sanitize_or_inline __no_kasan_or_inline
-#else
-# define __no_kasan_or_inline __always_inline
-#endif
-
-#define __no_kcsan __no_sanitize_thread
-#ifdef __SANITIZE_THREAD__
-/*
- * Rely on __SANITIZE_THREAD__ instead of CONFIG_KCSAN, to avoid not inlining in
- * compilation units where instrumentation is disabled. The attribute 'noinline'
- * is required for older compilers, where implicit inlining of very small
- * functions renders __no_sanitize_thread ineffective.
- */
-# define __no_kcsan_or_inline __no_kcsan noinline notrace __maybe_unused
-# define __no_sanitize_or_inline __no_kcsan_or_inline
-#else
-# define __no_kcsan_or_inline __always_inline
-#endif
-
-#ifndef __no_sanitize_or_inline
-#define __no_sanitize_or_inline __always_inline
-#endif
-
-static __no_kcsan_or_inline
-void __read_once_size(const volatile void *p, void *res, int size)
-{
-	kcsan_check_atomic_read(p, size);
-	__READ_ONCE_SIZE;
-}
-
-static __no_sanitize_or_inline
-void __read_once_size_nocheck(const volatile void *p, void *res, int size)
-{
-	__READ_ONCE_SIZE;
-}
-
-static __no_kcsan_or_inline
-void __write_once_size(volatile void *p, void *res, int size)
-{
-	kcsan_check_atomic_write(p, size);
-
-	switch (size) {
-	case 1: *(volatile __u8 *)p = *(__u8 *)res; break;
-	case 2: *(volatile __u16 *)p = *(__u16 *)res; break;
-	case 4: *(volatile __u32 *)p = *(__u32 *)res; break;
-	case 8: *(volatile __u64 *)p = *(__u64 *)res; break;
-	default:
-		barrier();
-		__builtin_memcpy((void *)p, (const void *)res, size);
-		barrier();
-	}
-}
-
-/*
- * Prevent the compiler from merging or refetching reads or writes. The
- * compiler is also forbidden from reordering successive instances of
- * READ_ONCE and WRITE_ONCE, but only when the compiler is aware of some
- * particular ordering. One way to make the compiler aware of ordering is to
- * put the two invocations of READ_ONCE or WRITE_ONCE in different C
- * statements.
->>>>>>> 5545b0d3
  *
  * This data_race() macro is useful for situations in which data races
  * should be forgiven.  One example is diagnostic code that accesses
@@ -285,26 +197,6 @@
 	__v;								\
 })
 
-/**
- * data_race - mark an expression as containing intentional data races
- *
- * This data_race() macro is useful for situations in which data races
- * should be forgiven.  One example is diagnostic code that accesses
- * shared variables but is not a part of the core synchronization design.
- *
- * This macro *does not* affect normal code generation, but is a hint
- * to tooling that data races here are to be ignored.
- */
-#define data_race(expr)                                                        \
-	({                                                                     \
-		typeof(({ expr; })) __val;                                     \
-		kcsan_nestable_atomic_begin();                                 \
-		__val = ({ expr; });                                           \
-		kcsan_nestable_atomic_end();                                   \
-		__val;                                                         \
-	})
-#else
-
 #endif /* __KERNEL__ */
 
 /*
@@ -331,18 +223,12 @@
 /* &a[0] degrades to a pointer: a different type from an array */
 #define __must_be_array(a)	BUILD_BUG_ON_ZERO(__same_type((a), &(a)[0]))
 
+#include <asm/rwonce.h>
+
 /*
  * This is needed in functions which generate the stack canary, see
  * arch/x86/kernel/smpboot.c::start_secondary() for an example.
  */
-#define prevent_tail_call_optimization()	mb()
-
-#include <asm/rwonce.h>
-
-/*
- * This is needed in functions which generate the stack canary, see
- * arch/x86/kernel/smpboot.c::start_secondary() for an example.
- */
 #define prevent_tail_call_optimization()	asm("")
 
 #endif /* __LINUX_COMPILER_H */