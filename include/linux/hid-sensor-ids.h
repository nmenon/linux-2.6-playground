--- conflicted
+++ resolved
@@ -125,13 +125,10 @@
 #define HID_USAGE_SENSOR_PROP_REPORT_STATE			0x200316
 #define HID_USAGE_SENSOR_PROY_POWER_STATE			0x200319
 
-<<<<<<< HEAD
-=======
 /* Per data field properties */
 #define HID_USAGE_SENSOR_DATA_MOD_NONE					0x00
 #define HID_USAGE_SENSOR_DATA_MOD_CHANGE_SENSITIVITY_ABS		0x1000
 
->>>>>>> 4988abf1
 /* Power state enumerations */
 #define HID_USAGE_SENSOR_PROP_POWER_STATE_UNDEFINED_ENUM		0x00
 #define HID_USAGE_SENSOR_PROP_POWER_STATE_D0_FULL_POWER_ENUM		0x01
