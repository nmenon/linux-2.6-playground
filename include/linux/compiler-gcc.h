--- conflicted
+++ resolved
@@ -11,11 +11,7 @@
 		     + __GNUC_PATCHLEVEL__)
 
 /* https://gcc.gnu.org/bugzilla/show_bug.cgi?id=58145 */
-<<<<<<< HEAD
-#if GCC_VERSION < 40800
-=======
 #if GCC_VERSION < 40900
->>>>>>> 84569f32
 # error Sorry, your compiler is too old - please upgrade it.
 #endif
 
@@ -154,15 +150,12 @@
 #define __no_sanitize_thread
 #endif
 
-<<<<<<< HEAD
-=======
 #if __has_attribute(__no_sanitize_undefined__)
 #define __no_sanitize_undefined __attribute__((no_sanitize_undefined))
 #else
 #define __no_sanitize_undefined
 #endif
 
->>>>>>> 84569f32
 #if GCC_VERSION >= 50100
 #define COMPILER_HAS_GENERIC_BUILTIN_OVERFLOW 1
 #endif
