/*
 * INET		An implementation of the TCP/IP protocol suite for the LINUX
 *		operating system.  INET is implemented using the  BSD Socket
 *		interface as the means of communication with the user level.
 *
 *		Definitions for the TCP protocol.
 *
 * Version:	@(#)tcp.h	1.0.2	04/28/93
 *
 * Author:	Fred N. van Kempen, <waltje@uWalt.NL.Mugnet.ORG>
 *
 *		This program is free software; you can redistribute it and/or
 *		modify it under the terms of the GNU General Public License
 *		as published by the Free Software Foundation; either version
 *		2 of the License, or (at your option) any later version.
 */
#ifndef _LINUX_TCP_H
#define _LINUX_TCP_H


#include <linux/skbuff.h>
#include <net/sock.h>
#include <net/inet_connection_sock.h>
#include <net/inet_timewait_sock.h>
#include <uapi/linux/tcp.h>

static inline struct tcphdr *tcp_hdr(const struct sk_buff *skb)
{
	return (struct tcphdr *)skb_transport_header(skb);
}

static inline unsigned int tcp_hdrlen(const struct sk_buff *skb)
{
	return tcp_hdr(skb)->doff * 4;
}

static inline struct tcphdr *inner_tcp_hdr(const struct sk_buff *skb)
{
	return (struct tcphdr *)skb_inner_transport_header(skb);
}

static inline unsigned int inner_tcp_hdrlen(const struct sk_buff *skb)
{
	return inner_tcp_hdr(skb)->doff * 4;
}

static inline unsigned int tcp_optlen(const struct sk_buff *skb)
{
	return (tcp_hdr(skb)->doff - 5) * 4;
}

/* TCP Fast Open */
#define TCP_FASTOPEN_COOKIE_MIN	4	/* Min Fast Open Cookie size in bytes */
#define TCP_FASTOPEN_COOKIE_MAX	16	/* Max Fast Open Cookie size in bytes */
#define TCP_FASTOPEN_COOKIE_SIZE 8	/* the size employed by this impl. */

/* TCP Fast Open Cookie as stored in memory */
struct tcp_fastopen_cookie {
	s8	len;
	u8	val[TCP_FASTOPEN_COOKIE_MAX];
	bool	exp;	/* In RFC6994 experimental option format */
};

/* This defines a selective acknowledgement block. */
struct tcp_sack_block_wire {
	__be32	start_seq;
	__be32	end_seq;
};

struct tcp_sack_block {
	u32	start_seq;
	u32	end_seq;
};

/*These are used to set the sack_ok field in struct tcp_options_received */
#define TCP_SACK_SEEN     (1 << 0)   /*1 = peer is SACK capable, */
#define TCP_FACK_ENABLED  (1 << 1)   /*1 = FACK is enabled locally*/
#define TCP_DSACK_SEEN    (1 << 2)   /*1 = DSACK was received from peer*/

struct tcp_options_received {
/*	PAWS/RTTM data	*/
	long	ts_recent_stamp;/* Time we stored ts_recent (for aging) */
	u32	ts_recent;	/* Time stamp to echo next		*/
	u32	rcv_tsval;	/* Time stamp value             	*/
	u32	rcv_tsecr;	/* Time stamp echo reply        	*/
	u16 	saw_tstamp : 1,	/* Saw TIMESTAMP on last packet		*/
		tstamp_ok : 1,	/* TIMESTAMP seen on SYN packet		*/
		dsack : 1,	/* D-SACK is scheduled			*/
		wscale_ok : 1,	/* Wscale seen on SYN packet		*/
		sack_ok : 4,	/* SACK seen on SYN packet		*/
		snd_wscale : 4,	/* Window scaling received from sender	*/
		rcv_wscale : 4;	/* Window scaling to send to receiver	*/
	u8	num_sacks;	/* Number of SACK blocks		*/
	u16	user_mss;	/* mss requested by user in ioctl	*/
	u16	mss_clamp;	/* Maximal mss, negotiated at connection setup */
};

static inline void tcp_clear_options(struct tcp_options_received *rx_opt)
{
	rx_opt->tstamp_ok = rx_opt->sack_ok = 0;
	rx_opt->wscale_ok = rx_opt->snd_wscale = 0;
}

/* This is the max number of SACKS that we'll generate and process. It's safe
 * to increase this, although since:
 *   size = TCPOLEN_SACK_BASE_ALIGNED (4) + n * TCPOLEN_SACK_PERBLOCK (8)
 * only four options will fit in a standard TCP header */
#define TCP_NUM_SACKS 4

struct tcp_request_sock_ops;

struct tcp_request_sock {
	struct inet_request_sock 	req;
	const struct tcp_request_sock_ops *af_specific;
	bool				tfo_listener;
	u32				rcv_isn;
	u32				snt_isn;
	u32				snt_synack; /* synack sent time */
	u32				last_oow_ack_time; /* last SYNACK */
	u32				rcv_nxt; /* the ack # by SYNACK. For
						  * FastOpen it's the seq#
						  * after data-in-SYN.
						  */
};

static inline struct tcp_request_sock *tcp_rsk(const struct request_sock *req)
{
	return (struct tcp_request_sock *)req;
}

struct tcp_sock {
	/* inet_connection_sock has to be the first member of tcp_sock */
	struct inet_connection_sock	inet_conn;
	u16	tcp_header_len;	/* Bytes of tcp header to send		*/
	u16	gso_segs;	/* Max number of segs per GSO packet	*/

/*
 *	Header prediction flags
 *	0x5?10 << 16 + snd_wnd in net byte order
 */
	__be32	pred_flags;

/*
 *	RFC793 variables by their proper names. This means you can
 *	read the code and the spec side by side (and laugh ...)
 *	See RFC793 and RFC1122. The RFC writes these in capitals.
 */
	u64	bytes_received;	/* RFC4898 tcpEStatsAppHCThruOctetsReceived
				 * sum(delta(rcv_nxt)), or how many bytes
				 * were acked.
				 */
 	u32	rcv_nxt;	/* What we want to receive next 	*/
	u32	copied_seq;	/* Head of yet unread data		*/
	u32	rcv_wup;	/* rcv_nxt on last window update sent	*/
 	u32	snd_nxt;	/* Next sequence we send		*/

	u64	bytes_acked;	/* RFC4898 tcpEStatsAppHCThruOctetsAcked
				 * sum(delta(snd_una)), or how many bytes
				 * were acked.
				 */
<<<<<<< HEAD
=======
	struct u64_stats_sync syncp; /* protects 64bit vars (cf tcp_get_info()) */

>>>>>>> 4b8a8262
 	u32	snd_una;	/* First byte we want an ack for	*/
 	u32	snd_sml;	/* Last byte of the most recently transmitted small packet */
	u32	rcv_tstamp;	/* timestamp of last received ACK (for keepalives) */
	u32	lsndtime;	/* timestamp of last sent data packet (for restart window) */
	u32	last_oow_ack_time;  /* timestamp of last out-of-window ACK */

	u32	tsoffset;	/* timestamp offset */

	struct list_head tsq_node; /* anchor in tsq_tasklet.head list */
	unsigned long	tsq_flags;

	/* Data for direct copy to user */
	struct {
		struct sk_buff_head	prequeue;
		struct task_struct	*task;
		struct msghdr		*msg;
		int			memory;
		int			len;
	} ucopy;

	u32	snd_wl1;	/* Sequence for window update		*/
	u32	snd_wnd;	/* The window we expect to receive	*/
	u32	max_window;	/* Maximal window ever seen from peer	*/
	u32	mss_cache;	/* Cached effective mss, not including SACKS */

	u32	window_clamp;	/* Maximal window to advertise		*/
	u32	rcv_ssthresh;	/* Current window clamp			*/

	u16	advmss;		/* Advertised MSS			*/
	u8	unused;
	u8	nonagle     : 4,/* Disable Nagle algorithm?             */
		thin_lto    : 1,/* Use linear timeouts for thin streams */
		thin_dupack : 1,/* Fast retransmit on first dupack      */
		repair      : 1,
		frto        : 1;/* F-RTO (RFC5682) activated in CA_Loss */
	u8	repair_queue;
	u8	do_early_retrans:1,/* Enable RFC5827 early-retransmit  */
		syn_data:1,	/* SYN includes data */
		syn_fastopen:1,	/* SYN includes Fast Open option */
		syn_fastopen_exp:1,/* SYN includes Fast Open exp. option */
		syn_data_acked:1,/* data in SYN is acked by SYN-ACK */
		is_cwnd_limited:1;/* forward progress limited by snd_cwnd? */
	u32	tlp_high_seq;	/* snd_nxt at the time of TLP retransmit. */

/* RTT measurement */
	u32	srtt_us;	/* smoothed round trip time << 3 in usecs */
	u32	mdev_us;	/* medium deviation			*/
	u32	mdev_max_us;	/* maximal mdev for the last rtt period	*/
	u32	rttvar_us;	/* smoothed mdev_max			*/
	u32	rtt_seq;	/* sequence number to update rttvar	*/

	u32	packets_out;	/* Packets which are "in flight"	*/
	u32	retrans_out;	/* Retransmitted packets out		*/
	u32	max_packets_out;  /* max packets_out in last window */
	u32	max_packets_seq;  /* right edge of max_packets_out flight */

	u16	urg_data;	/* Saved octet of OOB data and control flags */
	u8	ecn_flags;	/* ECN status bits.			*/
	u8	keepalive_probes; /* num of allowed keep alive probes	*/
	u32	reordering;	/* Packet reordering metric.		*/
	u32	snd_up;		/* Urgent pointer		*/

/*
 *      Options received (usually on last packet, some only on SYN packets).
 */
	struct tcp_options_received rx_opt;

/*
 *	Slow start and congestion control (see also Nagle, and Karn & Partridge)
 */
 	u32	snd_ssthresh;	/* Slow start size threshold		*/
 	u32	snd_cwnd;	/* Sending congestion window		*/
	u32	snd_cwnd_cnt;	/* Linear increase counter		*/
	u32	snd_cwnd_clamp; /* Do not allow snd_cwnd to grow above this */
	u32	snd_cwnd_used;
	u32	snd_cwnd_stamp;
	u32	prior_cwnd;	/* Congestion window at start of Recovery. */
	u32	prr_delivered;	/* Number of newly delivered packets to
				 * receiver in Recovery. */
	u32	prr_out;	/* Total number of pkts sent during Recovery. */

 	u32	rcv_wnd;	/* Current receiver window		*/
	u32	write_seq;	/* Tail(+1) of data held in tcp send buffer */
	u32	notsent_lowat;	/* TCP_NOTSENT_LOWAT */
	u32	pushed_seq;	/* Last pushed seq, required to talk to windows */
	u32	lost_out;	/* Lost packets			*/
	u32	sacked_out;	/* SACK'd packets			*/
	u32	fackets_out;	/* FACK'd packets			*/

	/* from STCP, retrans queue hinting */
	struct sk_buff* lost_skb_hint;
	struct sk_buff *retransmit_skb_hint;

	/* OOO segments go in this list. Note that socket lock must be held,
	 * as we do not use sk_buff_head lock.
	 */
	struct sk_buff_head	out_of_order_queue;

	/* SACKs data, these 2 need to be together (see tcp_options_write) */
	struct tcp_sack_block duplicate_sack[1]; /* D-SACK block */
	struct tcp_sack_block selective_acks[4]; /* The SACKS themselves*/

	struct tcp_sack_block recv_sack_cache[4];

	struct sk_buff *highest_sack;   /* skb just after the highest
					 * skb with SACKed bit set
					 * (validity guaranteed only if
					 * sacked_out > 0)
					 */

	int     lost_cnt_hint;
	u32     retransmit_high;	/* L-bits may be on up to this seqno */

	u32	lost_retrans_low;	/* Sent seq after any rxmit (lowest) */

	u32	prior_ssthresh; /* ssthresh saved at recovery start	*/
	u32	high_seq;	/* snd_nxt at onset of congestion	*/

	u32	retrans_stamp;	/* Timestamp of the last retransmit,
				 * also used in SYN-SENT to remember stamp of
				 * the first SYN. */
	u32	undo_marker;	/* snd_una upon a new recovery episode. */
	int	undo_retrans;	/* number of undoable retransmissions. */
	u32	total_retrans;	/* Total retransmits for entire connection */

	u32	urg_seq;	/* Seq of received urgent pointer */
	unsigned int		keepalive_time;	  /* time before keep alive takes place */
	unsigned int		keepalive_intvl;  /* time interval between keep alive probes */

	int			linger2;

/* Receiver side RTT estimation */
	struct {
		u32	rtt;
		u32	seq;
		u32	time;
	} rcv_rtt_est;

/* Receiver queue space */
	struct {
		int	space;
		u32	seq;
		u32	time;
	} rcvq_space;

/* TCP-specific MTU probe information. */
	struct {
		u32		  probe_seq_start;
		u32		  probe_seq_end;
	} mtu_probe;
	u32	mtu_info; /* We received an ICMP_FRAG_NEEDED / ICMPV6_PKT_TOOBIG
			   * while socket was owned by user.
			   */

#ifdef CONFIG_TCP_MD5SIG
/* TCP AF-Specific parts; only used by MD5 Signature support so far */
	const struct tcp_sock_af_ops	*af_specific;

/* TCP MD5 Signature Option information */
	struct tcp_md5sig_info	__rcu *md5sig_info;
#endif

/* TCP fastopen related information */
	struct tcp_fastopen_request *fastopen_req;
	/* fastopen_rsk points to request_sock that resulted in this big
	 * socket. Used to retransmit SYNACKs etc.
	 */
	struct request_sock *fastopen_rsk;
};

enum tsq_flags {
	TSQ_THROTTLED,
	TSQ_QUEUED,
	TCP_TSQ_DEFERRED,	   /* tcp_tasklet_func() found socket was owned */
	TCP_WRITE_TIMER_DEFERRED,  /* tcp_write_timer() found socket was owned */
	TCP_DELACK_TIMER_DEFERRED, /* tcp_delack_timer() found socket was owned */
	TCP_MTU_REDUCED_DEFERRED,  /* tcp_v{4|6}_err() could not call
				    * tcp_v{4|6}_mtu_reduced()
				    */
};

static inline struct tcp_sock *tcp_sk(const struct sock *sk)
{
	return (struct tcp_sock *)sk;
}

struct tcp_timewait_sock {
	struct inet_timewait_sock tw_sk;
	u32			  tw_rcv_nxt;
	u32			  tw_snd_nxt;
	u32			  tw_rcv_wnd;
	u32			  tw_ts_offset;
	u32			  tw_ts_recent;

	/* The time we sent the last out-of-window ACK: */
	u32			  tw_last_oow_ack_time;

	long			  tw_ts_recent_stamp;
#ifdef CONFIG_TCP_MD5SIG
	struct tcp_md5sig_key	  *tw_md5_key;
#endif
};

static inline struct tcp_timewait_sock *tcp_twsk(const struct sock *sk)
{
	return (struct tcp_timewait_sock *)sk;
}

static inline bool tcp_passive_fastopen(const struct sock *sk)
{
	return (sk->sk_state == TCP_SYN_RECV &&
		tcp_sk(sk)->fastopen_rsk != NULL);
}

extern void tcp_sock_destruct(struct sock *sk);

static inline int fastopen_init_queue(struct sock *sk, int backlog)
{
	struct request_sock_queue *queue =
	    &inet_csk(sk)->icsk_accept_queue;

	if (queue->fastopenq == NULL) {
		queue->fastopenq = kzalloc(
		    sizeof(struct fastopen_queue),
		    sk->sk_allocation);
		if (queue->fastopenq == NULL)
			return -ENOMEM;

		sk->sk_destruct = tcp_sock_destruct;
		spin_lock_init(&queue->fastopenq->lock);
	}
	queue->fastopenq->max_qlen = backlog;
	return 0;
}

#endif	/* _LINUX_TCP_H */<|MERGE_RESOLUTION|>--- conflicted
+++ resolved
@@ -158,11 +158,8 @@
 				 * sum(delta(snd_una)), or how many bytes
 				 * were acked.
 				 */
-<<<<<<< HEAD
-=======
 	struct u64_stats_sync syncp; /* protects 64bit vars (cf tcp_get_info()) */
 
->>>>>>> 4b8a8262
  	u32	snd_una;	/* First byte we want an ack for	*/
  	u32	snd_sml;	/* Last byte of the most recently transmitted small packet */
 	u32	rcv_tstamp;	/* timestamp of last received ACK (for keepalives) */
