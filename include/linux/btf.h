--- conflicted
+++ resolved
@@ -49,8 +49,6 @@
  * for this case.
  */
 #define KF_TRUSTED_ARGS (1 << 4) /* kfunc only takes trusted pointer arguments */
-<<<<<<< HEAD
-=======
 #define KF_SLEEPABLE    (1 << 5) /* kfunc may sleep */
 #define KF_DESTRUCTIVE  (1 << 6) /* kfunc performs destructive actions */
 
@@ -62,7 +60,6 @@
 #define stringify_struct(x)			\
 	({ BUILD_BUG_ON(sizeof(struct x) < 0);	\
 	   __stringify(x); })
->>>>>>> 7365df19
 
 struct btf;
 struct btf_member;
@@ -74,7 +71,6 @@
 struct btf_kfunc_id_set {
 	struct module *owner;
 	struct btf_id_set8 *set;
-<<<<<<< HEAD
 };
 
 struct btf_id_dtor_kfunc {
@@ -82,15 +78,6 @@
 	u32 kfunc_btf_id;
 };
 
-=======
-};
-
-struct btf_id_dtor_kfunc {
-	u32 btf_id;
-	u32 kfunc_btf_id;
-};
-
->>>>>>> 7365df19
 typedef void (*btf_dtor_kfunc_t)(void *);
 
 extern const struct file_operations btf_fops;
