// SPDX-License-Identifier: GPL-2.0
/* Copyright 2011-2014 Autronica Fire and Security AS
 *
 * Author(s):
 *	2011-2014 Arvid Brodin, arvid.brodin@alten.se
 *
 * The HSR spec says never to forward the same frame twice on the same
 * interface. A frame is identified by its source MAC address and its HSR
 * sequence number. This code keeps track of senders and their sequence numbers
 * to allow filtering of duplicate frames, and to detect HSR ring errors.
 */

#include <linux/if_ether.h>
#include <linux/etherdevice.h>
#include <linux/slab.h>
#include <linux/rculist.h>
#include "hsr_main.h"
#include "hsr_framereg.h"
#include "hsr_netlink.h"

/*	TODO: use hash lists for mac addresses (linux/jhash.h)?    */

/* seq_nr_after(a, b) - return true if a is after (higher in sequence than) b,
 * false otherwise.
 */
static bool seq_nr_after(u16 a, u16 b)
{
	/* Remove inconsistency where
	 * seq_nr_after(a, b) == seq_nr_before(a, b)
	 */
	if ((int)b - a == 32768)
		return false;

	return (((s16)(b - a)) < 0);
}

#define seq_nr_before(a, b)		seq_nr_after((b), (a))
#define seq_nr_after_or_eq(a, b)	(!seq_nr_before((a), (b)))
#define seq_nr_before_or_eq(a, b)	(!seq_nr_after((a), (b)))

bool hsr_addr_is_self(struct hsr_priv *hsr, unsigned char *addr)
{
	struct hsr_node *node;

	node = list_first_or_null_rcu(&hsr->self_node_db, struct hsr_node,
				      mac_list);
	if (!node) {
		WARN_ONCE(1, "HSR: No self node\n");
		return false;
	}

	if (ether_addr_equal(addr, node->macaddress_A))
		return true;
	if (ether_addr_equal(addr, node->macaddress_B))
		return true;

	return false;
}

/* Search for mac entry. Caller must hold rcu read lock.
 */
static struct hsr_node *find_node_by_addr_A(struct list_head *node_db,
					    const unsigned char addr[ETH_ALEN])
{
	struct hsr_node *node;

	list_for_each_entry_rcu(node, node_db, mac_list) {
		if (ether_addr_equal(node->macaddress_A, addr))
			return node;
	}

	return NULL;
}

/* Helper for device init; the self_node_db is used in hsr_rcv() to recognize
 * frames from self that's been looped over the HSR ring.
 */
int hsr_create_self_node(struct list_head *self_node_db,
			 unsigned char addr_a[ETH_ALEN],
			 unsigned char addr_b[ETH_ALEN])
{
	struct hsr_node *node, *oldnode;

	node = kmalloc(sizeof(*node), GFP_KERNEL);
	if (!node)
		return -ENOMEM;

	ether_addr_copy(node->macaddress_A, addr_a);
	ether_addr_copy(node->macaddress_B, addr_b);

	rcu_read_lock();
	oldnode = list_first_or_null_rcu(self_node_db,
					 struct hsr_node, mac_list);
	if (oldnode) {
		list_replace_rcu(&oldnode->mac_list, &node->mac_list);
		rcu_read_unlock();
		synchronize_rcu();
		kfree(oldnode);
	} else {
		rcu_read_unlock();
		list_add_tail_rcu(&node->mac_list, self_node_db);
	}

	return 0;
}

void hsr_del_node(struct list_head *self_node_db)
{
	struct hsr_node *node;
<<<<<<< HEAD

	rcu_read_lock();
	node = list_first_or_null_rcu(self_node_db, struct hsr_node, mac_list);
	rcu_read_unlock();
	if (node) {
		list_del_rcu(&node->mac_list);
		kfree(node);
	}
}
=======
>>>>>>> 0ecfebd2

	rcu_read_lock();
	node = list_first_or_null_rcu(self_node_db, struct hsr_node, mac_list);
	rcu_read_unlock();
	if (node) {
		list_del_rcu(&node->mac_list);
		kfree(node);
	}
}

/* Allocate an hsr_node and add it to node_db. 'addr' is the node's address_A;
 * seq_out is used to initialize filtering of outgoing duplicate frames
 * originating from the newly added node.
 */
struct hsr_node *hsr_add_node(struct list_head *node_db, unsigned char addr[],
			      u16 seq_out)
{
	struct hsr_node *node;
	unsigned long now;
	int i;

	node = kzalloc(sizeof(*node), GFP_ATOMIC);
	if (!node)
		return NULL;

	ether_addr_copy(node->macaddress_A, addr);

	/* We are only interested in time diffs here, so use current jiffies
	 * as initialization. (0 could trigger an spurious ring error warning).
	 */
	now = jiffies;
	for (i = 0; i < HSR_PT_PORTS; i++)
		node->time_in[i] = now;
	for (i = 0; i < HSR_PT_PORTS; i++)
		node->seq_out[i] = seq_out;

	list_add_tail_rcu(&node->mac_list, node_db);

	return node;
}

/* Get the hsr_node from which 'skb' was sent.
 */
struct hsr_node *hsr_get_node(struct hsr_port *port, struct sk_buff *skb,
			      bool is_sup)
{
	struct list_head *node_db = &port->hsr->node_db;
	struct hsr_node *node;
	struct ethhdr *ethhdr;
	u16 seq_out;

	if (!skb_mac_header_was_set(skb))
		return NULL;

	ethhdr = (struct ethhdr *)skb_mac_header(skb);

	list_for_each_entry_rcu(node, node_db, mac_list) {
		if (ether_addr_equal(node->macaddress_A, ethhdr->h_source))
			return node;
		if (ether_addr_equal(node->macaddress_B, ethhdr->h_source))
			return node;
	}

	/* Everyone may create a node entry, connected node to a HSR device. */

	if (ethhdr->h_proto == htons(ETH_P_PRP) ||
	    ethhdr->h_proto == htons(ETH_P_HSR)) {
		/* Use the existing sequence_nr from the tag as starting point
		 * for filtering duplicate frames.
		 */
		seq_out = hsr_get_skb_sequence_nr(skb) - 1;
	} else {
		/* this is called also for frames from master port and
		 * so warn only for non master ports
		 */
		if (port->type != HSR_PT_MASTER)
			WARN_ONCE(1, "%s: Non-HSR frame\n", __func__);
		seq_out = HSR_SEQNR_START;
	}

	return hsr_add_node(node_db, ethhdr->h_source, seq_out);
}

/* Use the Supervision frame's info about an eventual macaddress_B for merging
 * nodes that has previously had their macaddress_B registered as a separate
 * node.
 */
void hsr_handle_sup_frame(struct sk_buff *skb, struct hsr_node *node_curr,
			  struct hsr_port *port_rcv)
{
	struct ethhdr *ethhdr;
	struct hsr_node *node_real;
	struct hsr_sup_payload *hsr_sp;
	struct list_head *node_db;
	int i;

	ethhdr = (struct ethhdr *)skb_mac_header(skb);

	/* Leave the ethernet header. */
	skb_pull(skb, sizeof(struct ethhdr));

	/* And leave the HSR tag. */
	if (ethhdr->h_proto == htons(ETH_P_HSR))
		skb_pull(skb, sizeof(struct hsr_tag));

	/* And leave the HSR sup tag. */
	skb_pull(skb, sizeof(struct hsr_sup_tag));

	hsr_sp = (struct hsr_sup_payload *)skb->data;

	/* Merge node_curr (registered on macaddress_B) into node_real */
	node_db = &port_rcv->hsr->node_db;
	node_real = find_node_by_addr_A(node_db, hsr_sp->macaddress_A);
	if (!node_real)
		/* No frame received from AddrA of this node yet */
		node_real = hsr_add_node(node_db, hsr_sp->macaddress_A,
					 HSR_SEQNR_START - 1);
	if (!node_real)
		goto done; /* No mem */
	if (node_real == node_curr)
		/* Node has already been merged */
		goto done;

	ether_addr_copy(node_real->macaddress_B, ethhdr->h_source);
	for (i = 0; i < HSR_PT_PORTS; i++) {
		if (!node_curr->time_in_stale[i] &&
		    time_after(node_curr->time_in[i], node_real->time_in[i])) {
			node_real->time_in[i] = node_curr->time_in[i];
			node_real->time_in_stale[i] =
						node_curr->time_in_stale[i];
		}
		if (seq_nr_after(node_curr->seq_out[i], node_real->seq_out[i]))
			node_real->seq_out[i] = node_curr->seq_out[i];
	}
	node_real->addr_B_port = port_rcv->type;

	list_del_rcu(&node_curr->mac_list);
	kfree_rcu(node_curr, rcu_head);

done:
	skb_push(skb, sizeof(struct hsrv1_ethhdr_sp));
}

/* 'skb' is a frame meant for this host, that is to be passed to upper layers.
 *
 * If the frame was sent by a node's B interface, replace the source
 * address with that node's "official" address (macaddress_A) so that upper
 * layers recognize where it came from.
 */
void hsr_addr_subst_source(struct hsr_node *node, struct sk_buff *skb)
{
	if (!skb_mac_header_was_set(skb)) {
		WARN_ONCE(1, "%s: Mac header not set\n", __func__);
		return;
	}

	memcpy(&eth_hdr(skb)->h_source, node->macaddress_A, ETH_ALEN);
}

/* 'skb' is a frame meant for another host.
 * 'port' is the outgoing interface
 *
 * Substitute the target (dest) MAC address if necessary, so the it matches the
 * recipient interface MAC address, regardless of whether that is the
 * recipient's A or B interface.
 * This is needed to keep the packets flowing through switches that learn on
 * which "side" the different interfaces are.
 */
void hsr_addr_subst_dest(struct hsr_node *node_src, struct sk_buff *skb,
			 struct hsr_port *port)
{
	struct hsr_node *node_dst;

	if (!skb_mac_header_was_set(skb)) {
		WARN_ONCE(1, "%s: Mac header not set\n", __func__);
		return;
	}

	if (!is_unicast_ether_addr(eth_hdr(skb)->h_dest))
		return;

	node_dst = find_node_by_addr_A(&port->hsr->node_db,
				       eth_hdr(skb)->h_dest);
	if (!node_dst) {
		WARN_ONCE(1, "%s: Unknown node\n", __func__);
		return;
	}
	if (port->type != node_dst->addr_B_port)
		return;

	ether_addr_copy(eth_hdr(skb)->h_dest, node_dst->macaddress_B);
}

void hsr_register_frame_in(struct hsr_node *node, struct hsr_port *port,
			   u16 sequence_nr)
{
	/* Don't register incoming frames without a valid sequence number. This
	 * ensures entries of restarted nodes gets pruned so that they can
	 * re-register and resume communications.
	 */
	if (seq_nr_before(sequence_nr, node->seq_out[port->type]))
		return;

	node->time_in[port->type] = jiffies;
	node->time_in_stale[port->type] = false;
}

/* 'skb' is a HSR Ethernet frame (with a HSR tag inserted), with a valid
 * ethhdr->h_source address and skb->mac_header set.
 *
 * Return:
 *	 1 if frame can be shown to have been sent recently on this interface,
 *	 0 otherwise, or
 *	 negative error code on error
 */
int hsr_register_frame_out(struct hsr_port *port, struct hsr_node *node,
			   u16 sequence_nr)
{
	if (seq_nr_before_or_eq(sequence_nr, node->seq_out[port->type]))
		return 1;

	node->seq_out[port->type] = sequence_nr;
	return 0;
}

static struct hsr_port *get_late_port(struct hsr_priv *hsr,
				      struct hsr_node *node)
{
	if (node->time_in_stale[HSR_PT_SLAVE_A])
		return hsr_port_get_hsr(hsr, HSR_PT_SLAVE_A);
	if (node->time_in_stale[HSR_PT_SLAVE_B])
		return hsr_port_get_hsr(hsr, HSR_PT_SLAVE_B);

	if (time_after(node->time_in[HSR_PT_SLAVE_B],
		       node->time_in[HSR_PT_SLAVE_A] +
					msecs_to_jiffies(MAX_SLAVE_DIFF)))
		return hsr_port_get_hsr(hsr, HSR_PT_SLAVE_A);
	if (time_after(node->time_in[HSR_PT_SLAVE_A],
		       node->time_in[HSR_PT_SLAVE_B] +
					msecs_to_jiffies(MAX_SLAVE_DIFF)))
		return hsr_port_get_hsr(hsr, HSR_PT_SLAVE_B);

	return NULL;
}

/* Remove stale sequence_nr records. Called by timer every
 * HSR_LIFE_CHECK_INTERVAL (two seconds or so).
 */
void hsr_prune_nodes(struct timer_list *t)
{
	struct hsr_priv *hsr = from_timer(hsr, t, prune_timer);
	struct hsr_node *node;
	struct hsr_port *port;
	unsigned long timestamp;
	unsigned long time_a, time_b;

	rcu_read_lock();
	list_for_each_entry_rcu(node, &hsr->node_db, mac_list) {
		/* Don't prune own node. Neither time_in[HSR_PT_SLAVE_A]
		 * nor time_in[HSR_PT_SLAVE_B], will ever be updated for
		 * the master port. Thus the master node will be repeatedly
		 * pruned leading to packet loss.
		 */
		if (hsr_addr_is_self(hsr, node->macaddress_A))
			continue;

		/* Shorthand */
		time_a = node->time_in[HSR_PT_SLAVE_A];
		time_b = node->time_in[HSR_PT_SLAVE_B];

		/* Check for timestamps old enough to risk wrap-around */
		if (time_after(jiffies, time_a + MAX_JIFFY_OFFSET / 2))
			node->time_in_stale[HSR_PT_SLAVE_A] = true;
		if (time_after(jiffies, time_b + MAX_JIFFY_OFFSET / 2))
			node->time_in_stale[HSR_PT_SLAVE_B] = true;

		/* Get age of newest frame from node.
		 * At least one time_in is OK here; nodes get pruned long
		 * before both time_ins can get stale
		 */
		timestamp = time_a;
		if (node->time_in_stale[HSR_PT_SLAVE_A] ||
		    (!node->time_in_stale[HSR_PT_SLAVE_B] &&
		    time_after(time_b, time_a)))
			timestamp = time_b;

		/* Warn of ring error only as long as we get frames at all */
		if (time_is_after_jiffies(timestamp +
				msecs_to_jiffies(1.5 * MAX_SLAVE_DIFF))) {
			rcu_read_lock();
			port = get_late_port(hsr, node);
			if (port)
				hsr_nl_ringerror(hsr, node->macaddress_A, port);
			rcu_read_unlock();
		}

		/* Prune old entries */
		if (time_is_before_jiffies(timestamp +
				msecs_to_jiffies(HSR_NODE_FORGET_TIME))) {
			hsr_nl_nodedown(hsr, node->macaddress_A);
			list_del_rcu(&node->mac_list);
			/* Note that we need to free this entry later: */
			kfree_rcu(node, rcu_head);
		}
	}
	rcu_read_unlock();

	/* Restart timer */
	mod_timer(&hsr->prune_timer,
		  jiffies + msecs_to_jiffies(PRUNE_PERIOD));
}

void *hsr_get_next_node(struct hsr_priv *hsr, void *_pos,
			unsigned char addr[ETH_ALEN])
{
	struct hsr_node *node;

	if (!_pos) {
		node = list_first_or_null_rcu(&hsr->node_db,
					      struct hsr_node, mac_list);
		if (node)
			ether_addr_copy(addr, node->macaddress_A);
		return node;
	}

	node = _pos;
	list_for_each_entry_continue_rcu(node, &hsr->node_db, mac_list) {
		ether_addr_copy(addr, node->macaddress_A);
		return node;
	}

	return NULL;
}

int hsr_get_node_data(struct hsr_priv *hsr,
		      const unsigned char *addr,
		      unsigned char addr_b[ETH_ALEN],
		      unsigned int *addr_b_ifindex,
		      int *if1_age,
		      u16 *if1_seq,
		      int *if2_age,
		      u16 *if2_seq)
{
	struct hsr_node *node;
	struct hsr_port *port;
	unsigned long tdiff;

	rcu_read_lock();
	node = find_node_by_addr_A(&hsr->node_db, addr);
	if (!node) {
		rcu_read_unlock();
		return -ENOENT;	/* No such entry */
	}

	ether_addr_copy(addr_b, node->macaddress_B);

	tdiff = jiffies - node->time_in[HSR_PT_SLAVE_A];
	if (node->time_in_stale[HSR_PT_SLAVE_A])
		*if1_age = INT_MAX;
#if HZ <= MSEC_PER_SEC
	else if (tdiff > msecs_to_jiffies(INT_MAX))
		*if1_age = INT_MAX;
#endif
	else
		*if1_age = jiffies_to_msecs(tdiff);

	tdiff = jiffies - node->time_in[HSR_PT_SLAVE_B];
	if (node->time_in_stale[HSR_PT_SLAVE_B])
		*if2_age = INT_MAX;
#if HZ <= MSEC_PER_SEC
	else if (tdiff > msecs_to_jiffies(INT_MAX))
		*if2_age = INT_MAX;
#endif
	else
		*if2_age = jiffies_to_msecs(tdiff);

	/* Present sequence numbers as if they were incoming on interface */
	*if1_seq = node->seq_out[HSR_PT_SLAVE_B];
	*if2_seq = node->seq_out[HSR_PT_SLAVE_A];

	if (node->addr_B_port != HSR_PT_NONE) {
		port = hsr_port_get_hsr(hsr, node->addr_B_port);
		*addr_b_ifindex = port->dev->ifindex;
	} else {
		*addr_b_ifindex = -1;
	}

	rcu_read_unlock();

	return 0;
}<|MERGE_RESOLUTION|>--- conflicted
+++ resolved
@@ -107,18 +107,6 @@
 void hsr_del_node(struct list_head *self_node_db)
 {
 	struct hsr_node *node;
-<<<<<<< HEAD
-
-	rcu_read_lock();
-	node = list_first_or_null_rcu(self_node_db, struct hsr_node, mac_list);
-	rcu_read_unlock();
-	if (node) {
-		list_del_rcu(&node->mac_list);
-		kfree(node);
-	}
-}
-=======
->>>>>>> 0ecfebd2
 
 	rcu_read_lock();
 	node = list_first_or_null_rcu(self_node_db, struct hsr_node, mac_list);
