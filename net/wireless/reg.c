--- conflicted
+++ resolved
@@ -1616,11 +1616,7 @@
 __freq_reg_info(struct wiphy *wiphy, u32 center_freq, u32 min_bw)
 {
 	const struct ieee80211_regdomain *regd = reg_get_regdomain(wiphy);
-<<<<<<< HEAD
-	const u32 bws[] = {0, 1, 2, 4, 5, 8, 10, 16, 20};
-=======
 	static const u32 bws[] = {0, 1, 2, 4, 5, 8, 10, 16, 20};
->>>>>>> 356006a6
 	const struct ieee80211_reg_rule *reg_rule;
 	int i = ARRAY_SIZE(bws) - 1;
 	u32 bw;
