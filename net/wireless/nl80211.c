/*
 * This is the new netlink-based wireless configuration interface.
 *
 * Copyright 2006-2010	Johannes Berg <johannes@sipsolutions.net>
 */

#include <linux/if.h>
#include <linux/module.h>
#include <linux/err.h>
#include <linux/slab.h>
#include <linux/list.h>
#include <linux/if_ether.h>
#include <linux/ieee80211.h>
#include <linux/nl80211.h>
#include <linux/rtnetlink.h>
#include <linux/netlink.h>
#include <linux/etherdevice.h>
#include <net/net_namespace.h>
#include <net/genetlink.h>
#include <net/cfg80211.h>
#include <net/sock.h>
#include <net/inet_connection_sock.h>
#include "core.h"
#include "nl80211.h"
#include "reg.h"
#include "rdev-ops.h"

static int nl80211_crypto_settings(struct cfg80211_registered_device *rdev,
				   struct genl_info *info,
				   struct cfg80211_crypto_settings *settings,
				   int cipher_limit);

static int nl80211_pre_doit(const struct genl_ops *ops, struct sk_buff *skb,
			    struct genl_info *info);
static void nl80211_post_doit(const struct genl_ops *ops, struct sk_buff *skb,
			      struct genl_info *info);

/* the netlink family */
static struct genl_family nl80211_fam = {
	.id = GENL_ID_GENERATE,		/* don't bother with a hardcoded ID */
	.name = NL80211_GENL_NAME,	/* have users key off the name instead */
	.hdrsize = 0,			/* no private header */
	.version = 1,			/* no particular meaning now */
	.maxattr = NL80211_ATTR_MAX,
	.netnsok = true,
	.pre_doit = nl80211_pre_doit,
	.post_doit = nl80211_post_doit,
};

/* multicast groups */
enum nl80211_multicast_groups {
	NL80211_MCGRP_CONFIG,
	NL80211_MCGRP_SCAN,
	NL80211_MCGRP_REGULATORY,
	NL80211_MCGRP_MLME,
	NL80211_MCGRP_VENDOR,
	NL80211_MCGRP_TESTMODE /* keep last - ifdef! */
};

static const struct genl_multicast_group nl80211_mcgrps[] = {
	[NL80211_MCGRP_CONFIG] = { .name = "config", },
	[NL80211_MCGRP_SCAN] = { .name = "scan", },
	[NL80211_MCGRP_REGULATORY] = { .name = "regulatory", },
	[NL80211_MCGRP_MLME] = { .name = "mlme", },
	[NL80211_MCGRP_VENDOR] = { .name = "vendor", },
#ifdef CONFIG_NL80211_TESTMODE
	[NL80211_MCGRP_TESTMODE] = { .name = "testmode", }
#endif
};

/* returns ERR_PTR values */
static struct wireless_dev *
__cfg80211_wdev_from_attrs(struct net *netns, struct nlattr **attrs)
{
	struct cfg80211_registered_device *rdev;
	struct wireless_dev *result = NULL;
	bool have_ifidx = attrs[NL80211_ATTR_IFINDEX];
	bool have_wdev_id = attrs[NL80211_ATTR_WDEV];
	u64 wdev_id;
	int wiphy_idx = -1;
	int ifidx = -1;

	ASSERT_RTNL();

	if (!have_ifidx && !have_wdev_id)
		return ERR_PTR(-EINVAL);

	if (have_ifidx)
		ifidx = nla_get_u32(attrs[NL80211_ATTR_IFINDEX]);
	if (have_wdev_id) {
		wdev_id = nla_get_u64(attrs[NL80211_ATTR_WDEV]);
		wiphy_idx = wdev_id >> 32;
	}

	list_for_each_entry(rdev, &cfg80211_rdev_list, list) {
		struct wireless_dev *wdev;

		if (wiphy_net(&rdev->wiphy) != netns)
			continue;

		if (have_wdev_id && rdev->wiphy_idx != wiphy_idx)
			continue;

		list_for_each_entry(wdev, &rdev->wdev_list, list) {
			if (have_ifidx && wdev->netdev &&
			    wdev->netdev->ifindex == ifidx) {
				result = wdev;
				break;
			}
			if (have_wdev_id && wdev->identifier == (u32)wdev_id) {
				result = wdev;
				break;
			}
		}

		if (result)
			break;
	}

	if (result)
		return result;
	return ERR_PTR(-ENODEV);
}

static struct cfg80211_registered_device *
__cfg80211_rdev_from_attrs(struct net *netns, struct nlattr **attrs)
{
	struct cfg80211_registered_device *rdev = NULL, *tmp;
	struct net_device *netdev;

	ASSERT_RTNL();

	if (!attrs[NL80211_ATTR_WIPHY] &&
	    !attrs[NL80211_ATTR_IFINDEX] &&
	    !attrs[NL80211_ATTR_WDEV])
		return ERR_PTR(-EINVAL);

	if (attrs[NL80211_ATTR_WIPHY])
		rdev = cfg80211_rdev_by_wiphy_idx(
				nla_get_u32(attrs[NL80211_ATTR_WIPHY]));

	if (attrs[NL80211_ATTR_WDEV]) {
		u64 wdev_id = nla_get_u64(attrs[NL80211_ATTR_WDEV]);
		struct wireless_dev *wdev;
		bool found = false;

		tmp = cfg80211_rdev_by_wiphy_idx(wdev_id >> 32);
		if (tmp) {
			/* make sure wdev exists */
			list_for_each_entry(wdev, &tmp->wdev_list, list) {
				if (wdev->identifier != (u32)wdev_id)
					continue;
				found = true;
				break;
			}

			if (!found)
				tmp = NULL;

			if (rdev && tmp != rdev)
				return ERR_PTR(-EINVAL);
			rdev = tmp;
		}
	}

	if (attrs[NL80211_ATTR_IFINDEX]) {
		int ifindex = nla_get_u32(attrs[NL80211_ATTR_IFINDEX]);
		netdev = __dev_get_by_index(netns, ifindex);
		if (netdev) {
			if (netdev->ieee80211_ptr)
				tmp = wiphy_to_rdev(
					netdev->ieee80211_ptr->wiphy);
			else
				tmp = NULL;

			/* not wireless device -- return error */
			if (!tmp)
				return ERR_PTR(-EINVAL);

			/* mismatch -- return error */
			if (rdev && tmp != rdev)
				return ERR_PTR(-EINVAL);

			rdev = tmp;
		}
	}

	if (!rdev)
		return ERR_PTR(-ENODEV);

	if (netns != wiphy_net(&rdev->wiphy))
		return ERR_PTR(-ENODEV);

	return rdev;
}

/*
 * This function returns a pointer to the driver
 * that the genl_info item that is passed refers to.
 *
 * The result of this can be a PTR_ERR and hence must
 * be checked with IS_ERR() for errors.
 */
static struct cfg80211_registered_device *
cfg80211_get_dev_from_info(struct net *netns, struct genl_info *info)
{
	return __cfg80211_rdev_from_attrs(netns, info->attrs);
}

/* policy for the attributes */
static const struct nla_policy nl80211_policy[NL80211_ATTR_MAX+1] = {
	[NL80211_ATTR_WIPHY] = { .type = NLA_U32 },
	[NL80211_ATTR_WIPHY_NAME] = { .type = NLA_NUL_STRING,
				      .len = 20-1 },
	[NL80211_ATTR_WIPHY_TXQ_PARAMS] = { .type = NLA_NESTED },

	[NL80211_ATTR_WIPHY_FREQ] = { .type = NLA_U32 },
	[NL80211_ATTR_WIPHY_CHANNEL_TYPE] = { .type = NLA_U32 },
	[NL80211_ATTR_CHANNEL_WIDTH] = { .type = NLA_U32 },
	[NL80211_ATTR_CENTER_FREQ1] = { .type = NLA_U32 },
	[NL80211_ATTR_CENTER_FREQ2] = { .type = NLA_U32 },

	[NL80211_ATTR_WIPHY_RETRY_SHORT] = { .type = NLA_U8 },
	[NL80211_ATTR_WIPHY_RETRY_LONG] = { .type = NLA_U8 },
	[NL80211_ATTR_WIPHY_FRAG_THRESHOLD] = { .type = NLA_U32 },
	[NL80211_ATTR_WIPHY_RTS_THRESHOLD] = { .type = NLA_U32 },
	[NL80211_ATTR_WIPHY_COVERAGE_CLASS] = { .type = NLA_U8 },

	[NL80211_ATTR_IFTYPE] = { .type = NLA_U32 },
	[NL80211_ATTR_IFINDEX] = { .type = NLA_U32 },
	[NL80211_ATTR_IFNAME] = { .type = NLA_NUL_STRING, .len = IFNAMSIZ-1 },

	[NL80211_ATTR_MAC] = { .len = ETH_ALEN },
	[NL80211_ATTR_PREV_BSSID] = { .len = ETH_ALEN },

	[NL80211_ATTR_KEY] = { .type = NLA_NESTED, },
	[NL80211_ATTR_KEY_DATA] = { .type = NLA_BINARY,
				    .len = WLAN_MAX_KEY_LEN },
	[NL80211_ATTR_KEY_IDX] = { .type = NLA_U8 },
	[NL80211_ATTR_KEY_CIPHER] = { .type = NLA_U32 },
	[NL80211_ATTR_KEY_DEFAULT] = { .type = NLA_FLAG },
	[NL80211_ATTR_KEY_SEQ] = { .type = NLA_BINARY, .len = 16 },
	[NL80211_ATTR_KEY_TYPE] = { .type = NLA_U32 },

	[NL80211_ATTR_BEACON_INTERVAL] = { .type = NLA_U32 },
	[NL80211_ATTR_DTIM_PERIOD] = { .type = NLA_U32 },
	[NL80211_ATTR_BEACON_HEAD] = { .type = NLA_BINARY,
				       .len = IEEE80211_MAX_DATA_LEN },
	[NL80211_ATTR_BEACON_TAIL] = { .type = NLA_BINARY,
				       .len = IEEE80211_MAX_DATA_LEN },
	[NL80211_ATTR_STA_AID] = { .type = NLA_U16 },
	[NL80211_ATTR_STA_FLAGS] = { .type = NLA_NESTED },
	[NL80211_ATTR_STA_LISTEN_INTERVAL] = { .type = NLA_U16 },
	[NL80211_ATTR_STA_SUPPORTED_RATES] = { .type = NLA_BINARY,
					       .len = NL80211_MAX_SUPP_RATES },
	[NL80211_ATTR_STA_PLINK_ACTION] = { .type = NLA_U8 },
	[NL80211_ATTR_STA_VLAN] = { .type = NLA_U32 },
	[NL80211_ATTR_MNTR_FLAGS] = { /* NLA_NESTED can't be empty */ },
	[NL80211_ATTR_MESH_ID] = { .type = NLA_BINARY,
				   .len = IEEE80211_MAX_MESH_ID_LEN },
	[NL80211_ATTR_MPATH_NEXT_HOP] = { .type = NLA_U32 },

	[NL80211_ATTR_REG_ALPHA2] = { .type = NLA_STRING, .len = 2 },
	[NL80211_ATTR_REG_RULES] = { .type = NLA_NESTED },

	[NL80211_ATTR_BSS_CTS_PROT] = { .type = NLA_U8 },
	[NL80211_ATTR_BSS_SHORT_PREAMBLE] = { .type = NLA_U8 },
	[NL80211_ATTR_BSS_SHORT_SLOT_TIME] = { .type = NLA_U8 },
	[NL80211_ATTR_BSS_BASIC_RATES] = { .type = NLA_BINARY,
					   .len = NL80211_MAX_SUPP_RATES },
	[NL80211_ATTR_BSS_HT_OPMODE] = { .type = NLA_U16 },

	[NL80211_ATTR_MESH_CONFIG] = { .type = NLA_NESTED },
	[NL80211_ATTR_SUPPORT_MESH_AUTH] = { .type = NLA_FLAG },

	[NL80211_ATTR_HT_CAPABILITY] = { .len = NL80211_HT_CAPABILITY_LEN },

	[NL80211_ATTR_MGMT_SUBTYPE] = { .type = NLA_U8 },
	[NL80211_ATTR_IE] = { .type = NLA_BINARY,
			      .len = IEEE80211_MAX_DATA_LEN },
	[NL80211_ATTR_SCAN_FREQUENCIES] = { .type = NLA_NESTED },
	[NL80211_ATTR_SCAN_SSIDS] = { .type = NLA_NESTED },

	[NL80211_ATTR_SSID] = { .type = NLA_BINARY,
				.len = IEEE80211_MAX_SSID_LEN },
	[NL80211_ATTR_AUTH_TYPE] = { .type = NLA_U32 },
	[NL80211_ATTR_REASON_CODE] = { .type = NLA_U16 },
	[NL80211_ATTR_FREQ_FIXED] = { .type = NLA_FLAG },
	[NL80211_ATTR_TIMED_OUT] = { .type = NLA_FLAG },
	[NL80211_ATTR_USE_MFP] = { .type = NLA_U32 },
	[NL80211_ATTR_STA_FLAGS2] = {
		.len = sizeof(struct nl80211_sta_flag_update),
	},
	[NL80211_ATTR_CONTROL_PORT] = { .type = NLA_FLAG },
	[NL80211_ATTR_CONTROL_PORT_ETHERTYPE] = { .type = NLA_U16 },
	[NL80211_ATTR_CONTROL_PORT_NO_ENCRYPT] = { .type = NLA_FLAG },
	[NL80211_ATTR_PRIVACY] = { .type = NLA_FLAG },
	[NL80211_ATTR_CIPHER_SUITE_GROUP] = { .type = NLA_U32 },
	[NL80211_ATTR_WPA_VERSIONS] = { .type = NLA_U32 },
	[NL80211_ATTR_PID] = { .type = NLA_U32 },
	[NL80211_ATTR_4ADDR] = { .type = NLA_U8 },
	[NL80211_ATTR_PMKID] = { .type = NLA_BINARY,
				 .len = WLAN_PMKID_LEN },
	[NL80211_ATTR_DURATION] = { .type = NLA_U32 },
	[NL80211_ATTR_COOKIE] = { .type = NLA_U64 },
	[NL80211_ATTR_TX_RATES] = { .type = NLA_NESTED },
	[NL80211_ATTR_FRAME] = { .type = NLA_BINARY,
				 .len = IEEE80211_MAX_DATA_LEN },
	[NL80211_ATTR_FRAME_MATCH] = { .type = NLA_BINARY, },
	[NL80211_ATTR_PS_STATE] = { .type = NLA_U32 },
	[NL80211_ATTR_CQM] = { .type = NLA_NESTED, },
	[NL80211_ATTR_LOCAL_STATE_CHANGE] = { .type = NLA_FLAG },
	[NL80211_ATTR_AP_ISOLATE] = { .type = NLA_U8 },
	[NL80211_ATTR_WIPHY_TX_POWER_SETTING] = { .type = NLA_U32 },
	[NL80211_ATTR_WIPHY_TX_POWER_LEVEL] = { .type = NLA_U32 },
	[NL80211_ATTR_FRAME_TYPE] = { .type = NLA_U16 },
	[NL80211_ATTR_WIPHY_ANTENNA_TX] = { .type = NLA_U32 },
	[NL80211_ATTR_WIPHY_ANTENNA_RX] = { .type = NLA_U32 },
	[NL80211_ATTR_MCAST_RATE] = { .type = NLA_U32 },
	[NL80211_ATTR_OFFCHANNEL_TX_OK] = { .type = NLA_FLAG },
	[NL80211_ATTR_KEY_DEFAULT_TYPES] = { .type = NLA_NESTED },
	[NL80211_ATTR_WOWLAN_TRIGGERS] = { .type = NLA_NESTED },
	[NL80211_ATTR_STA_PLINK_STATE] = { .type = NLA_U8 },
	[NL80211_ATTR_SCHED_SCAN_INTERVAL] = { .type = NLA_U32 },
	[NL80211_ATTR_REKEY_DATA] = { .type = NLA_NESTED },
	[NL80211_ATTR_SCAN_SUPP_RATES] = { .type = NLA_NESTED },
	[NL80211_ATTR_HIDDEN_SSID] = { .type = NLA_U32 },
	[NL80211_ATTR_IE_PROBE_RESP] = { .type = NLA_BINARY,
					 .len = IEEE80211_MAX_DATA_LEN },
	[NL80211_ATTR_IE_ASSOC_RESP] = { .type = NLA_BINARY,
					 .len = IEEE80211_MAX_DATA_LEN },
	[NL80211_ATTR_ROAM_SUPPORT] = { .type = NLA_FLAG },
	[NL80211_ATTR_SCHED_SCAN_MATCH] = { .type = NLA_NESTED },
	[NL80211_ATTR_TX_NO_CCK_RATE] = { .type = NLA_FLAG },
	[NL80211_ATTR_TDLS_ACTION] = { .type = NLA_U8 },
	[NL80211_ATTR_TDLS_DIALOG_TOKEN] = { .type = NLA_U8 },
	[NL80211_ATTR_TDLS_OPERATION] = { .type = NLA_U8 },
	[NL80211_ATTR_TDLS_SUPPORT] = { .type = NLA_FLAG },
	[NL80211_ATTR_TDLS_EXTERNAL_SETUP] = { .type = NLA_FLAG },
	[NL80211_ATTR_DONT_WAIT_FOR_ACK] = { .type = NLA_FLAG },
	[NL80211_ATTR_PROBE_RESP] = { .type = NLA_BINARY,
				      .len = IEEE80211_MAX_DATA_LEN },
	[NL80211_ATTR_DFS_REGION] = { .type = NLA_U8 },
	[NL80211_ATTR_DISABLE_HT] = { .type = NLA_FLAG },
	[NL80211_ATTR_HT_CAPABILITY_MASK] = {
		.len = NL80211_HT_CAPABILITY_LEN
	},
	[NL80211_ATTR_NOACK_MAP] = { .type = NLA_U16 },
	[NL80211_ATTR_INACTIVITY_TIMEOUT] = { .type = NLA_U16 },
	[NL80211_ATTR_BG_SCAN_PERIOD] = { .type = NLA_U16 },
	[NL80211_ATTR_WDEV] = { .type = NLA_U64 },
	[NL80211_ATTR_USER_REG_HINT_TYPE] = { .type = NLA_U32 },
	[NL80211_ATTR_SAE_DATA] = { .type = NLA_BINARY, },
	[NL80211_ATTR_VHT_CAPABILITY] = { .len = NL80211_VHT_CAPABILITY_LEN },
	[NL80211_ATTR_SCAN_FLAGS] = { .type = NLA_U32 },
	[NL80211_ATTR_P2P_CTWINDOW] = { .type = NLA_U8 },
	[NL80211_ATTR_P2P_OPPPS] = { .type = NLA_U8 },
	[NL80211_ATTR_ACL_POLICY] = {. type = NLA_U32 },
	[NL80211_ATTR_MAC_ADDRS] = { .type = NLA_NESTED },
	[NL80211_ATTR_STA_CAPABILITY] = { .type = NLA_U16 },
	[NL80211_ATTR_STA_EXT_CAPABILITY] = { .type = NLA_BINARY, },
	[NL80211_ATTR_SPLIT_WIPHY_DUMP] = { .type = NLA_FLAG, },
	[NL80211_ATTR_DISABLE_VHT] = { .type = NLA_FLAG },
	[NL80211_ATTR_VHT_CAPABILITY_MASK] = {
		.len = NL80211_VHT_CAPABILITY_LEN,
	},
	[NL80211_ATTR_MDID] = { .type = NLA_U16 },
	[NL80211_ATTR_IE_RIC] = { .type = NLA_BINARY,
				  .len = IEEE80211_MAX_DATA_LEN },
	[NL80211_ATTR_PEER_AID] = { .type = NLA_U16 },
	[NL80211_ATTR_CH_SWITCH_COUNT] = { .type = NLA_U32 },
	[NL80211_ATTR_CH_SWITCH_BLOCK_TX] = { .type = NLA_FLAG },
	[NL80211_ATTR_CSA_IES] = { .type = NLA_NESTED },
	[NL80211_ATTR_CSA_C_OFF_BEACON] = { .type = NLA_BINARY },
	[NL80211_ATTR_CSA_C_OFF_PRESP] = { .type = NLA_BINARY },
	[NL80211_ATTR_STA_SUPPORTED_CHANNELS] = { .type = NLA_BINARY },
	[NL80211_ATTR_STA_SUPPORTED_OPER_CLASSES] = { .type = NLA_BINARY },
	[NL80211_ATTR_HANDLE_DFS] = { .type = NLA_FLAG },
	[NL80211_ATTR_OPMODE_NOTIF] = { .type = NLA_U8 },
	[NL80211_ATTR_VENDOR_ID] = { .type = NLA_U32 },
	[NL80211_ATTR_VENDOR_SUBCMD] = { .type = NLA_U32 },
	[NL80211_ATTR_VENDOR_DATA] = { .type = NLA_BINARY },
	[NL80211_ATTR_QOS_MAP] = { .type = NLA_BINARY,
				   .len = IEEE80211_QOS_MAP_LEN_MAX },
	[NL80211_ATTR_MAC_HINT] = { .len = ETH_ALEN },
	[NL80211_ATTR_WIPHY_FREQ_HINT] = { .type = NLA_U32 },
	[NL80211_ATTR_TDLS_PEER_CAPABILITY] = { .type = NLA_U32 },
	[NL80211_ATTR_IFACE_SOCKET_OWNER] = { .type = NLA_FLAG },
<<<<<<< HEAD
=======
	[NL80211_ATTR_CSA_C_OFFSETS_TX] = { .type = NLA_BINARY },
>>>>>>> a3b9d553
};

/* policy for the key attributes */
static const struct nla_policy nl80211_key_policy[NL80211_KEY_MAX + 1] = {
	[NL80211_KEY_DATA] = { .type = NLA_BINARY, .len = WLAN_MAX_KEY_LEN },
	[NL80211_KEY_IDX] = { .type = NLA_U8 },
	[NL80211_KEY_CIPHER] = { .type = NLA_U32 },
	[NL80211_KEY_SEQ] = { .type = NLA_BINARY, .len = 16 },
	[NL80211_KEY_DEFAULT] = { .type = NLA_FLAG },
	[NL80211_KEY_DEFAULT_MGMT] = { .type = NLA_FLAG },
	[NL80211_KEY_TYPE] = { .type = NLA_U32 },
	[NL80211_KEY_DEFAULT_TYPES] = { .type = NLA_NESTED },
};

/* policy for the key default flags */
static const struct nla_policy
nl80211_key_default_policy[NUM_NL80211_KEY_DEFAULT_TYPES] = {
	[NL80211_KEY_DEFAULT_TYPE_UNICAST] = { .type = NLA_FLAG },
	[NL80211_KEY_DEFAULT_TYPE_MULTICAST] = { .type = NLA_FLAG },
};

/* policy for WoWLAN attributes */
static const struct nla_policy
nl80211_wowlan_policy[NUM_NL80211_WOWLAN_TRIG] = {
	[NL80211_WOWLAN_TRIG_ANY] = { .type = NLA_FLAG },
	[NL80211_WOWLAN_TRIG_DISCONNECT] = { .type = NLA_FLAG },
	[NL80211_WOWLAN_TRIG_MAGIC_PKT] = { .type = NLA_FLAG },
	[NL80211_WOWLAN_TRIG_PKT_PATTERN] = { .type = NLA_NESTED },
	[NL80211_WOWLAN_TRIG_GTK_REKEY_FAILURE] = { .type = NLA_FLAG },
	[NL80211_WOWLAN_TRIG_EAP_IDENT_REQUEST] = { .type = NLA_FLAG },
	[NL80211_WOWLAN_TRIG_4WAY_HANDSHAKE] = { .type = NLA_FLAG },
	[NL80211_WOWLAN_TRIG_RFKILL_RELEASE] = { .type = NLA_FLAG },
	[NL80211_WOWLAN_TRIG_TCP_CONNECTION] = { .type = NLA_NESTED },
};

static const struct nla_policy
nl80211_wowlan_tcp_policy[NUM_NL80211_WOWLAN_TCP] = {
	[NL80211_WOWLAN_TCP_SRC_IPV4] = { .type = NLA_U32 },
	[NL80211_WOWLAN_TCP_DST_IPV4] = { .type = NLA_U32 },
	[NL80211_WOWLAN_TCP_DST_MAC] = { .len = ETH_ALEN },
	[NL80211_WOWLAN_TCP_SRC_PORT] = { .type = NLA_U16 },
	[NL80211_WOWLAN_TCP_DST_PORT] = { .type = NLA_U16 },
	[NL80211_WOWLAN_TCP_DATA_PAYLOAD] = { .len = 1 },
	[NL80211_WOWLAN_TCP_DATA_PAYLOAD_SEQ] = {
		.len = sizeof(struct nl80211_wowlan_tcp_data_seq)
	},
	[NL80211_WOWLAN_TCP_DATA_PAYLOAD_TOKEN] = {
		.len = sizeof(struct nl80211_wowlan_tcp_data_token)
	},
	[NL80211_WOWLAN_TCP_DATA_INTERVAL] = { .type = NLA_U32 },
	[NL80211_WOWLAN_TCP_WAKE_PAYLOAD] = { .len = 1 },
	[NL80211_WOWLAN_TCP_WAKE_MASK] = { .len = 1 },
};

/* policy for coalesce rule attributes */
static const struct nla_policy
nl80211_coalesce_policy[NUM_NL80211_ATTR_COALESCE_RULE] = {
	[NL80211_ATTR_COALESCE_RULE_DELAY] = { .type = NLA_U32 },
	[NL80211_ATTR_COALESCE_RULE_CONDITION] = { .type = NLA_U32 },
	[NL80211_ATTR_COALESCE_RULE_PKT_PATTERN] = { .type = NLA_NESTED },
};

/* policy for GTK rekey offload attributes */
static const struct nla_policy
nl80211_rekey_policy[NUM_NL80211_REKEY_DATA] = {
	[NL80211_REKEY_DATA_KEK] = { .len = NL80211_KEK_LEN },
	[NL80211_REKEY_DATA_KCK] = { .len = NL80211_KCK_LEN },
	[NL80211_REKEY_DATA_REPLAY_CTR] = { .len = NL80211_REPLAY_CTR_LEN },
};

static const struct nla_policy
nl80211_match_policy[NL80211_SCHED_SCAN_MATCH_ATTR_MAX + 1] = {
	[NL80211_SCHED_SCAN_MATCH_ATTR_SSID] = { .type = NLA_BINARY,
						 .len = IEEE80211_MAX_SSID_LEN },
	[NL80211_SCHED_SCAN_MATCH_ATTR_RSSI] = { .type = NLA_U32 },
};

static int nl80211_prepare_wdev_dump(struct sk_buff *skb,
				     struct netlink_callback *cb,
				     struct cfg80211_registered_device **rdev,
				     struct wireless_dev **wdev)
{
	int err;

	rtnl_lock();

	if (!cb->args[0]) {
		err = nlmsg_parse(cb->nlh, GENL_HDRLEN + nl80211_fam.hdrsize,
				  nl80211_fam.attrbuf, nl80211_fam.maxattr,
				  nl80211_policy);
		if (err)
			goto out_unlock;

		*wdev = __cfg80211_wdev_from_attrs(sock_net(skb->sk),
						   nl80211_fam.attrbuf);
		if (IS_ERR(*wdev)) {
			err = PTR_ERR(*wdev);
			goto out_unlock;
		}
		*rdev = wiphy_to_rdev((*wdev)->wiphy);
		/* 0 is the first index - add 1 to parse only once */
		cb->args[0] = (*rdev)->wiphy_idx + 1;
		cb->args[1] = (*wdev)->identifier;
	} else {
		/* subtract the 1 again here */
		struct wiphy *wiphy = wiphy_idx_to_wiphy(cb->args[0] - 1);
		struct wireless_dev *tmp;

		if (!wiphy) {
			err = -ENODEV;
			goto out_unlock;
		}
		*rdev = wiphy_to_rdev(wiphy);
		*wdev = NULL;

		list_for_each_entry(tmp, &(*rdev)->wdev_list, list) {
			if (tmp->identifier == cb->args[1]) {
				*wdev = tmp;
				break;
			}
		}

		if (!*wdev) {
			err = -ENODEV;
			goto out_unlock;
		}
	}

	return 0;
 out_unlock:
	rtnl_unlock();
	return err;
}

static void nl80211_finish_wdev_dump(struct cfg80211_registered_device *rdev)
{
	rtnl_unlock();
}

/* IE validation */
static bool is_valid_ie_attr(const struct nlattr *attr)
{
	const u8 *pos;
	int len;

	if (!attr)
		return true;

	pos = nla_data(attr);
	len = nla_len(attr);

	while (len) {
		u8 elemlen;

		if (len < 2)
			return false;
		len -= 2;

		elemlen = pos[1];
		if (elemlen > len)
			return false;

		len -= elemlen;
		pos += 2 + elemlen;
	}

	return true;
}

/* message building helper */
static inline void *nl80211hdr_put(struct sk_buff *skb, u32 portid, u32 seq,
				   int flags, u8 cmd)
{
	/* since there is no private header just add the generic one */
	return genlmsg_put(skb, portid, seq, &nl80211_fam, flags, cmd);
}

static int nl80211_msg_put_channel(struct sk_buff *msg,
				   struct ieee80211_channel *chan,
				   bool large)
{
	/* Some channels must be completely excluded from the
	 * list to protect old user-space tools from breaking
	 */
	if (!large && chan->flags &
	    (IEEE80211_CHAN_NO_10MHZ | IEEE80211_CHAN_NO_20MHZ))
		return 0;

	if (nla_put_u32(msg, NL80211_FREQUENCY_ATTR_FREQ,
			chan->center_freq))
		goto nla_put_failure;

	if ((chan->flags & IEEE80211_CHAN_DISABLED) &&
	    nla_put_flag(msg, NL80211_FREQUENCY_ATTR_DISABLED))
		goto nla_put_failure;
	if (chan->flags & IEEE80211_CHAN_NO_IR) {
		if (nla_put_flag(msg, NL80211_FREQUENCY_ATTR_NO_IR))
			goto nla_put_failure;
		if (nla_put_flag(msg, __NL80211_FREQUENCY_ATTR_NO_IBSS))
			goto nla_put_failure;
	}
	if (chan->flags & IEEE80211_CHAN_RADAR) {
		if (nla_put_flag(msg, NL80211_FREQUENCY_ATTR_RADAR))
			goto nla_put_failure;
		if (large) {
			u32 time;

			time = elapsed_jiffies_msecs(chan->dfs_state_entered);

			if (nla_put_u32(msg, NL80211_FREQUENCY_ATTR_DFS_STATE,
					chan->dfs_state))
				goto nla_put_failure;
			if (nla_put_u32(msg, NL80211_FREQUENCY_ATTR_DFS_TIME,
					time))
				goto nla_put_failure;
			if (nla_put_u32(msg,
					NL80211_FREQUENCY_ATTR_DFS_CAC_TIME,
					chan->dfs_cac_ms))
				goto nla_put_failure;
		}
	}

	if (large) {
		if ((chan->flags & IEEE80211_CHAN_NO_HT40MINUS) &&
		    nla_put_flag(msg, NL80211_FREQUENCY_ATTR_NO_HT40_MINUS))
			goto nla_put_failure;
		if ((chan->flags & IEEE80211_CHAN_NO_HT40PLUS) &&
		    nla_put_flag(msg, NL80211_FREQUENCY_ATTR_NO_HT40_PLUS))
			goto nla_put_failure;
		if ((chan->flags & IEEE80211_CHAN_NO_80MHZ) &&
		    nla_put_flag(msg, NL80211_FREQUENCY_ATTR_NO_80MHZ))
			goto nla_put_failure;
		if ((chan->flags & IEEE80211_CHAN_NO_160MHZ) &&
		    nla_put_flag(msg, NL80211_FREQUENCY_ATTR_NO_160MHZ))
			goto nla_put_failure;
		if ((chan->flags & IEEE80211_CHAN_INDOOR_ONLY) &&
		    nla_put_flag(msg, NL80211_FREQUENCY_ATTR_INDOOR_ONLY))
			goto nla_put_failure;
		if ((chan->flags & IEEE80211_CHAN_GO_CONCURRENT) &&
		    nla_put_flag(msg, NL80211_FREQUENCY_ATTR_GO_CONCURRENT))
			goto nla_put_failure;
		if ((chan->flags & IEEE80211_CHAN_NO_20MHZ) &&
		    nla_put_flag(msg, NL80211_FREQUENCY_ATTR_NO_20MHZ))
			goto nla_put_failure;
		if ((chan->flags & IEEE80211_CHAN_NO_10MHZ) &&
		    nla_put_flag(msg, NL80211_FREQUENCY_ATTR_NO_10MHZ))
			goto nla_put_failure;
	}

	if (nla_put_u32(msg, NL80211_FREQUENCY_ATTR_MAX_TX_POWER,
			DBM_TO_MBM(chan->max_power)))
		goto nla_put_failure;

	return 0;

 nla_put_failure:
	return -ENOBUFS;
}

/* netlink command implementations */

struct key_parse {
	struct key_params p;
	int idx;
	int type;
	bool def, defmgmt;
	bool def_uni, def_multi;
};

static int nl80211_parse_key_new(struct nlattr *key, struct key_parse *k)
{
	struct nlattr *tb[NL80211_KEY_MAX + 1];
	int err = nla_parse_nested(tb, NL80211_KEY_MAX, key,
				   nl80211_key_policy);
	if (err)
		return err;

	k->def = !!tb[NL80211_KEY_DEFAULT];
	k->defmgmt = !!tb[NL80211_KEY_DEFAULT_MGMT];

	if (k->def) {
		k->def_uni = true;
		k->def_multi = true;
	}
	if (k->defmgmt)
		k->def_multi = true;

	if (tb[NL80211_KEY_IDX])
		k->idx = nla_get_u8(tb[NL80211_KEY_IDX]);

	if (tb[NL80211_KEY_DATA]) {
		k->p.key = nla_data(tb[NL80211_KEY_DATA]);
		k->p.key_len = nla_len(tb[NL80211_KEY_DATA]);
	}

	if (tb[NL80211_KEY_SEQ]) {
		k->p.seq = nla_data(tb[NL80211_KEY_SEQ]);
		k->p.seq_len = nla_len(tb[NL80211_KEY_SEQ]);
	}

	if (tb[NL80211_KEY_CIPHER])
		k->p.cipher = nla_get_u32(tb[NL80211_KEY_CIPHER]);

	if (tb[NL80211_KEY_TYPE]) {
		k->type = nla_get_u32(tb[NL80211_KEY_TYPE]);
		if (k->type < 0 || k->type >= NUM_NL80211_KEYTYPES)
			return -EINVAL;
	}

	if (tb[NL80211_KEY_DEFAULT_TYPES]) {
		struct nlattr *kdt[NUM_NL80211_KEY_DEFAULT_TYPES];
		err = nla_parse_nested(kdt, NUM_NL80211_KEY_DEFAULT_TYPES - 1,
				       tb[NL80211_KEY_DEFAULT_TYPES],
				       nl80211_key_default_policy);
		if (err)
			return err;

		k->def_uni = kdt[NL80211_KEY_DEFAULT_TYPE_UNICAST];
		k->def_multi = kdt[NL80211_KEY_DEFAULT_TYPE_MULTICAST];
	}

	return 0;
}

static int nl80211_parse_key_old(struct genl_info *info, struct key_parse *k)
{
	if (info->attrs[NL80211_ATTR_KEY_DATA]) {
		k->p.key = nla_data(info->attrs[NL80211_ATTR_KEY_DATA]);
		k->p.key_len = nla_len(info->attrs[NL80211_ATTR_KEY_DATA]);
	}

	if (info->attrs[NL80211_ATTR_KEY_SEQ]) {
		k->p.seq = nla_data(info->attrs[NL80211_ATTR_KEY_SEQ]);
		k->p.seq_len = nla_len(info->attrs[NL80211_ATTR_KEY_SEQ]);
	}

	if (info->attrs[NL80211_ATTR_KEY_IDX])
		k->idx = nla_get_u8(info->attrs[NL80211_ATTR_KEY_IDX]);

	if (info->attrs[NL80211_ATTR_KEY_CIPHER])
		k->p.cipher = nla_get_u32(info->attrs[NL80211_ATTR_KEY_CIPHER]);

	k->def = !!info->attrs[NL80211_ATTR_KEY_DEFAULT];
	k->defmgmt = !!info->attrs[NL80211_ATTR_KEY_DEFAULT_MGMT];

	if (k->def) {
		k->def_uni = true;
		k->def_multi = true;
	}
	if (k->defmgmt)
		k->def_multi = true;

	if (info->attrs[NL80211_ATTR_KEY_TYPE]) {
		k->type = nla_get_u32(info->attrs[NL80211_ATTR_KEY_TYPE]);
		if (k->type < 0 || k->type >= NUM_NL80211_KEYTYPES)
			return -EINVAL;
	}

	if (info->attrs[NL80211_ATTR_KEY_DEFAULT_TYPES]) {
		struct nlattr *kdt[NUM_NL80211_KEY_DEFAULT_TYPES];
		int err = nla_parse_nested(
				kdt, NUM_NL80211_KEY_DEFAULT_TYPES - 1,
				info->attrs[NL80211_ATTR_KEY_DEFAULT_TYPES],
				nl80211_key_default_policy);
		if (err)
			return err;

		k->def_uni = kdt[NL80211_KEY_DEFAULT_TYPE_UNICAST];
		k->def_multi = kdt[NL80211_KEY_DEFAULT_TYPE_MULTICAST];
	}

	return 0;
}

static int nl80211_parse_key(struct genl_info *info, struct key_parse *k)
{
	int err;

	memset(k, 0, sizeof(*k));
	k->idx = -1;
	k->type = -1;

	if (info->attrs[NL80211_ATTR_KEY])
		err = nl80211_parse_key_new(info->attrs[NL80211_ATTR_KEY], k);
	else
		err = nl80211_parse_key_old(info, k);

	if (err)
		return err;

	if (k->def && k->defmgmt)
		return -EINVAL;

	if (k->defmgmt) {
		if (k->def_uni || !k->def_multi)
			return -EINVAL;
	}

	if (k->idx != -1) {
		if (k->defmgmt) {
			if (k->idx < 4 || k->idx > 5)
				return -EINVAL;
		} else if (k->def) {
			if (k->idx < 0 || k->idx > 3)
				return -EINVAL;
		} else {
			if (k->idx < 0 || k->idx > 5)
				return -EINVAL;
		}
	}

	return 0;
}

static struct cfg80211_cached_keys *
nl80211_parse_connkeys(struct cfg80211_registered_device *rdev,
		       struct nlattr *keys, bool *no_ht)
{
	struct key_parse parse;
	struct nlattr *key;
	struct cfg80211_cached_keys *result;
	int rem, err, def = 0;

	result = kzalloc(sizeof(*result), GFP_KERNEL);
	if (!result)
		return ERR_PTR(-ENOMEM);

	result->def = -1;
	result->defmgmt = -1;

	nla_for_each_nested(key, keys, rem) {
		memset(&parse, 0, sizeof(parse));
		parse.idx = -1;

		err = nl80211_parse_key_new(key, &parse);
		if (err)
			goto error;
		err = -EINVAL;
		if (!parse.p.key)
			goto error;
		if (parse.idx < 0 || parse.idx > 4)
			goto error;
		if (parse.def) {
			if (def)
				goto error;
			def = 1;
			result->def = parse.idx;
			if (!parse.def_uni || !parse.def_multi)
				goto error;
		} else if (parse.defmgmt)
			goto error;
		err = cfg80211_validate_key_settings(rdev, &parse.p,
						     parse.idx, false, NULL);
		if (err)
			goto error;
		result->params[parse.idx].cipher = parse.p.cipher;
		result->params[parse.idx].key_len = parse.p.key_len;
		result->params[parse.idx].key = result->data[parse.idx];
		memcpy(result->data[parse.idx], parse.p.key, parse.p.key_len);

		if (parse.p.cipher == WLAN_CIPHER_SUITE_WEP40 ||
		    parse.p.cipher == WLAN_CIPHER_SUITE_WEP104) {
			if (no_ht)
				*no_ht = true;
		}
	}

	return result;
 error:
	kfree(result);
	return ERR_PTR(err);
}

static int nl80211_key_allowed(struct wireless_dev *wdev)
{
	ASSERT_WDEV_LOCK(wdev);

	switch (wdev->iftype) {
	case NL80211_IFTYPE_AP:
	case NL80211_IFTYPE_AP_VLAN:
	case NL80211_IFTYPE_P2P_GO:
	case NL80211_IFTYPE_MESH_POINT:
		break;
	case NL80211_IFTYPE_ADHOC:
	case NL80211_IFTYPE_STATION:
	case NL80211_IFTYPE_P2P_CLIENT:
		if (!wdev->current_bss)
			return -ENOLINK;
		break;
	default:
		return -EINVAL;
	}

	return 0;
}

static struct ieee80211_channel *nl80211_get_valid_chan(struct wiphy *wiphy,
							struct nlattr *tb)
{
	struct ieee80211_channel *chan;

	if (tb == NULL)
		return NULL;
	chan = ieee80211_get_channel(wiphy, nla_get_u32(tb));
	if (!chan || chan->flags & IEEE80211_CHAN_DISABLED)
		return NULL;
	return chan;
}

static int nl80211_put_iftypes(struct sk_buff *msg, u32 attr, u16 ifmodes)
{
	struct nlattr *nl_modes = nla_nest_start(msg, attr);
	int i;

	if (!nl_modes)
		goto nla_put_failure;

	i = 0;
	while (ifmodes) {
		if ((ifmodes & 1) && nla_put_flag(msg, i))
			goto nla_put_failure;
		ifmodes >>= 1;
		i++;
	}

	nla_nest_end(msg, nl_modes);
	return 0;

nla_put_failure:
	return -ENOBUFS;
}

static int nl80211_put_iface_combinations(struct wiphy *wiphy,
					  struct sk_buff *msg,
					  bool large)
{
	struct nlattr *nl_combis;
	int i, j;

	nl_combis = nla_nest_start(msg,
				NL80211_ATTR_INTERFACE_COMBINATIONS);
	if (!nl_combis)
		goto nla_put_failure;

	for (i = 0; i < wiphy->n_iface_combinations; i++) {
		const struct ieee80211_iface_combination *c;
		struct nlattr *nl_combi, *nl_limits;

		c = &wiphy->iface_combinations[i];

		nl_combi = nla_nest_start(msg, i + 1);
		if (!nl_combi)
			goto nla_put_failure;

		nl_limits = nla_nest_start(msg, NL80211_IFACE_COMB_LIMITS);
		if (!nl_limits)
			goto nla_put_failure;

		for (j = 0; j < c->n_limits; j++) {
			struct nlattr *nl_limit;

			nl_limit = nla_nest_start(msg, j + 1);
			if (!nl_limit)
				goto nla_put_failure;
			if (nla_put_u32(msg, NL80211_IFACE_LIMIT_MAX,
					c->limits[j].max))
				goto nla_put_failure;
			if (nl80211_put_iftypes(msg, NL80211_IFACE_LIMIT_TYPES,
						c->limits[j].types))
				goto nla_put_failure;
			nla_nest_end(msg, nl_limit);
		}

		nla_nest_end(msg, nl_limits);

		if (c->beacon_int_infra_match &&
		    nla_put_flag(msg, NL80211_IFACE_COMB_STA_AP_BI_MATCH))
			goto nla_put_failure;
		if (nla_put_u32(msg, NL80211_IFACE_COMB_NUM_CHANNELS,
				c->num_different_channels) ||
		    nla_put_u32(msg, NL80211_IFACE_COMB_MAXNUM,
				c->max_interfaces))
			goto nla_put_failure;
		if (large &&
		    (nla_put_u32(msg, NL80211_IFACE_COMB_RADAR_DETECT_WIDTHS,
				c->radar_detect_widths) ||
		     nla_put_u32(msg, NL80211_IFACE_COMB_RADAR_DETECT_REGIONS,
				c->radar_detect_regions)))
			goto nla_put_failure;

		nla_nest_end(msg, nl_combi);
	}

	nla_nest_end(msg, nl_combis);

	return 0;
nla_put_failure:
	return -ENOBUFS;
}

#ifdef CONFIG_PM
static int nl80211_send_wowlan_tcp_caps(struct cfg80211_registered_device *rdev,
					struct sk_buff *msg)
{
	const struct wiphy_wowlan_tcp_support *tcp = rdev->wiphy.wowlan->tcp;
	struct nlattr *nl_tcp;

	if (!tcp)
		return 0;

	nl_tcp = nla_nest_start(msg, NL80211_WOWLAN_TRIG_TCP_CONNECTION);
	if (!nl_tcp)
		return -ENOBUFS;

	if (nla_put_u32(msg, NL80211_WOWLAN_TCP_DATA_PAYLOAD,
			tcp->data_payload_max))
		return -ENOBUFS;

	if (nla_put_u32(msg, NL80211_WOWLAN_TCP_DATA_PAYLOAD,
			tcp->data_payload_max))
		return -ENOBUFS;

	if (tcp->seq && nla_put_flag(msg, NL80211_WOWLAN_TCP_DATA_PAYLOAD_SEQ))
		return -ENOBUFS;

	if (tcp->tok && nla_put(msg, NL80211_WOWLAN_TCP_DATA_PAYLOAD_TOKEN,
				sizeof(*tcp->tok), tcp->tok))
		return -ENOBUFS;

	if (nla_put_u32(msg, NL80211_WOWLAN_TCP_DATA_INTERVAL,
			tcp->data_interval_max))
		return -ENOBUFS;

	if (nla_put_u32(msg, NL80211_WOWLAN_TCP_WAKE_PAYLOAD,
			tcp->wake_payload_max))
		return -ENOBUFS;

	nla_nest_end(msg, nl_tcp);
	return 0;
}

static int nl80211_send_wowlan(struct sk_buff *msg,
			       struct cfg80211_registered_device *rdev,
			       bool large)
{
	struct nlattr *nl_wowlan;

	if (!rdev->wiphy.wowlan)
		return 0;

	nl_wowlan = nla_nest_start(msg, NL80211_ATTR_WOWLAN_TRIGGERS_SUPPORTED);
	if (!nl_wowlan)
		return -ENOBUFS;

	if (((rdev->wiphy.wowlan->flags & WIPHY_WOWLAN_ANY) &&
	     nla_put_flag(msg, NL80211_WOWLAN_TRIG_ANY)) ||
	    ((rdev->wiphy.wowlan->flags & WIPHY_WOWLAN_DISCONNECT) &&
	     nla_put_flag(msg, NL80211_WOWLAN_TRIG_DISCONNECT)) ||
	    ((rdev->wiphy.wowlan->flags & WIPHY_WOWLAN_MAGIC_PKT) &&
	     nla_put_flag(msg, NL80211_WOWLAN_TRIG_MAGIC_PKT)) ||
	    ((rdev->wiphy.wowlan->flags & WIPHY_WOWLAN_SUPPORTS_GTK_REKEY) &&
	     nla_put_flag(msg, NL80211_WOWLAN_TRIG_GTK_REKEY_SUPPORTED)) ||
	    ((rdev->wiphy.wowlan->flags & WIPHY_WOWLAN_GTK_REKEY_FAILURE) &&
	     nla_put_flag(msg, NL80211_WOWLAN_TRIG_GTK_REKEY_FAILURE)) ||
	    ((rdev->wiphy.wowlan->flags & WIPHY_WOWLAN_EAP_IDENTITY_REQ) &&
	     nla_put_flag(msg, NL80211_WOWLAN_TRIG_EAP_IDENT_REQUEST)) ||
	    ((rdev->wiphy.wowlan->flags & WIPHY_WOWLAN_4WAY_HANDSHAKE) &&
	     nla_put_flag(msg, NL80211_WOWLAN_TRIG_4WAY_HANDSHAKE)) ||
	    ((rdev->wiphy.wowlan->flags & WIPHY_WOWLAN_RFKILL_RELEASE) &&
	     nla_put_flag(msg, NL80211_WOWLAN_TRIG_RFKILL_RELEASE)))
		return -ENOBUFS;

	if (rdev->wiphy.wowlan->n_patterns) {
		struct nl80211_pattern_support pat = {
			.max_patterns = rdev->wiphy.wowlan->n_patterns,
			.min_pattern_len = rdev->wiphy.wowlan->pattern_min_len,
			.max_pattern_len = rdev->wiphy.wowlan->pattern_max_len,
			.max_pkt_offset = rdev->wiphy.wowlan->max_pkt_offset,
		};

		if (nla_put(msg, NL80211_WOWLAN_TRIG_PKT_PATTERN,
			    sizeof(pat), &pat))
			return -ENOBUFS;
	}

	if (large && nl80211_send_wowlan_tcp_caps(rdev, msg))
		return -ENOBUFS;

	nla_nest_end(msg, nl_wowlan);

	return 0;
}
#endif

static int nl80211_send_coalesce(struct sk_buff *msg,
				 struct cfg80211_registered_device *rdev)
{
	struct nl80211_coalesce_rule_support rule;

	if (!rdev->wiphy.coalesce)
		return 0;

	rule.max_rules = rdev->wiphy.coalesce->n_rules;
	rule.max_delay = rdev->wiphy.coalesce->max_delay;
	rule.pat.max_patterns = rdev->wiphy.coalesce->n_patterns;
	rule.pat.min_pattern_len = rdev->wiphy.coalesce->pattern_min_len;
	rule.pat.max_pattern_len = rdev->wiphy.coalesce->pattern_max_len;
	rule.pat.max_pkt_offset = rdev->wiphy.coalesce->max_pkt_offset;

	if (nla_put(msg, NL80211_ATTR_COALESCE_RULE, sizeof(rule), &rule))
		return -ENOBUFS;

	return 0;
}

static int nl80211_send_band_rateinfo(struct sk_buff *msg,
				      struct ieee80211_supported_band *sband)
{
	struct nlattr *nl_rates, *nl_rate;
	struct ieee80211_rate *rate;
	int i;

	/* add HT info */
	if (sband->ht_cap.ht_supported &&
	    (nla_put(msg, NL80211_BAND_ATTR_HT_MCS_SET,
		     sizeof(sband->ht_cap.mcs),
		     &sband->ht_cap.mcs) ||
	     nla_put_u16(msg, NL80211_BAND_ATTR_HT_CAPA,
			 sband->ht_cap.cap) ||
	     nla_put_u8(msg, NL80211_BAND_ATTR_HT_AMPDU_FACTOR,
			sband->ht_cap.ampdu_factor) ||
	     nla_put_u8(msg, NL80211_BAND_ATTR_HT_AMPDU_DENSITY,
			sband->ht_cap.ampdu_density)))
		return -ENOBUFS;

	/* add VHT info */
	if (sband->vht_cap.vht_supported &&
	    (nla_put(msg, NL80211_BAND_ATTR_VHT_MCS_SET,
		     sizeof(sband->vht_cap.vht_mcs),
		     &sband->vht_cap.vht_mcs) ||
	     nla_put_u32(msg, NL80211_BAND_ATTR_VHT_CAPA,
			 sband->vht_cap.cap)))
		return -ENOBUFS;

	/* add bitrates */
	nl_rates = nla_nest_start(msg, NL80211_BAND_ATTR_RATES);
	if (!nl_rates)
		return -ENOBUFS;

	for (i = 0; i < sband->n_bitrates; i++) {
		nl_rate = nla_nest_start(msg, i);
		if (!nl_rate)
			return -ENOBUFS;

		rate = &sband->bitrates[i];
		if (nla_put_u32(msg, NL80211_BITRATE_ATTR_RATE,
				rate->bitrate))
			return -ENOBUFS;
		if ((rate->flags & IEEE80211_RATE_SHORT_PREAMBLE) &&
		    nla_put_flag(msg,
				 NL80211_BITRATE_ATTR_2GHZ_SHORTPREAMBLE))
			return -ENOBUFS;

		nla_nest_end(msg, nl_rate);
	}

	nla_nest_end(msg, nl_rates);

	return 0;
}

static int
nl80211_send_mgmt_stypes(struct sk_buff *msg,
			 const struct ieee80211_txrx_stypes *mgmt_stypes)
{
	u16 stypes;
	struct nlattr *nl_ftypes, *nl_ifs;
	enum nl80211_iftype ift;
	int i;

	if (!mgmt_stypes)
		return 0;

	nl_ifs = nla_nest_start(msg, NL80211_ATTR_TX_FRAME_TYPES);
	if (!nl_ifs)
		return -ENOBUFS;

	for (ift = 0; ift < NUM_NL80211_IFTYPES; ift++) {
		nl_ftypes = nla_nest_start(msg, ift);
		if (!nl_ftypes)
			return -ENOBUFS;
		i = 0;
		stypes = mgmt_stypes[ift].tx;
		while (stypes) {
			if ((stypes & 1) &&
			    nla_put_u16(msg, NL80211_ATTR_FRAME_TYPE,
					(i << 4) | IEEE80211_FTYPE_MGMT))
				return -ENOBUFS;
			stypes >>= 1;
			i++;
		}
		nla_nest_end(msg, nl_ftypes);
	}

	nla_nest_end(msg, nl_ifs);

	nl_ifs = nla_nest_start(msg, NL80211_ATTR_RX_FRAME_TYPES);
	if (!nl_ifs)
		return -ENOBUFS;

	for (ift = 0; ift < NUM_NL80211_IFTYPES; ift++) {
		nl_ftypes = nla_nest_start(msg, ift);
		if (!nl_ftypes)
			return -ENOBUFS;
		i = 0;
		stypes = mgmt_stypes[ift].rx;
		while (stypes) {
			if ((stypes & 1) &&
			    nla_put_u16(msg, NL80211_ATTR_FRAME_TYPE,
					(i << 4) | IEEE80211_FTYPE_MGMT))
				return -ENOBUFS;
			stypes >>= 1;
			i++;
		}
		nla_nest_end(msg, nl_ftypes);
	}
	nla_nest_end(msg, nl_ifs);

	return 0;
}

struct nl80211_dump_wiphy_state {
	s64 filter_wiphy;
	long start;
	long split_start, band_start, chan_start;
	bool split;
};

static int nl80211_send_wiphy(struct cfg80211_registered_device *rdev,
<<<<<<< HEAD
=======
			      enum nl80211_commands cmd,
>>>>>>> a3b9d553
			      struct sk_buff *msg, u32 portid, u32 seq,
			      int flags, struct nl80211_dump_wiphy_state *state)
{
	void *hdr;
	struct nlattr *nl_bands, *nl_band;
	struct nlattr *nl_freqs, *nl_freq;
	struct nlattr *nl_cmds;
	enum ieee80211_band band;
	struct ieee80211_channel *chan;
	int i;
	const struct ieee80211_txrx_stypes *mgmt_stypes =
				rdev->wiphy.mgmt_stypes;
	u32 features;

	hdr = nl80211hdr_put(msg, portid, seq, flags, cmd);
	if (!hdr)
		return -ENOBUFS;

	if (WARN_ON(!state))
		return -EINVAL;

	if (nla_put_u32(msg, NL80211_ATTR_WIPHY, rdev->wiphy_idx) ||
	    nla_put_string(msg, NL80211_ATTR_WIPHY_NAME,
			   wiphy_name(&rdev->wiphy)) ||
	    nla_put_u32(msg, NL80211_ATTR_GENERATION,
			cfg80211_rdev_list_generation))
		goto nla_put_failure;

	if (cmd != NL80211_CMD_NEW_WIPHY)
		goto finish;

	switch (state->split_start) {
	case 0:
		if (nla_put_u8(msg, NL80211_ATTR_WIPHY_RETRY_SHORT,
			       rdev->wiphy.retry_short) ||
		    nla_put_u8(msg, NL80211_ATTR_WIPHY_RETRY_LONG,
			       rdev->wiphy.retry_long) ||
		    nla_put_u32(msg, NL80211_ATTR_WIPHY_FRAG_THRESHOLD,
				rdev->wiphy.frag_threshold) ||
		    nla_put_u32(msg, NL80211_ATTR_WIPHY_RTS_THRESHOLD,
				rdev->wiphy.rts_threshold) ||
		    nla_put_u8(msg, NL80211_ATTR_WIPHY_COVERAGE_CLASS,
			       rdev->wiphy.coverage_class) ||
		    nla_put_u8(msg, NL80211_ATTR_MAX_NUM_SCAN_SSIDS,
			       rdev->wiphy.max_scan_ssids) ||
		    nla_put_u8(msg, NL80211_ATTR_MAX_NUM_SCHED_SCAN_SSIDS,
			       rdev->wiphy.max_sched_scan_ssids) ||
		    nla_put_u16(msg, NL80211_ATTR_MAX_SCAN_IE_LEN,
				rdev->wiphy.max_scan_ie_len) ||
		    nla_put_u16(msg, NL80211_ATTR_MAX_SCHED_SCAN_IE_LEN,
				rdev->wiphy.max_sched_scan_ie_len) ||
		    nla_put_u8(msg, NL80211_ATTR_MAX_MATCH_SETS,
			       rdev->wiphy.max_match_sets))
			goto nla_put_failure;

		if ((rdev->wiphy.flags & WIPHY_FLAG_IBSS_RSN) &&
		    nla_put_flag(msg, NL80211_ATTR_SUPPORT_IBSS_RSN))
			goto nla_put_failure;
		if ((rdev->wiphy.flags & WIPHY_FLAG_MESH_AUTH) &&
		    nla_put_flag(msg, NL80211_ATTR_SUPPORT_MESH_AUTH))
			goto nla_put_failure;
		if ((rdev->wiphy.flags & WIPHY_FLAG_AP_UAPSD) &&
		    nla_put_flag(msg, NL80211_ATTR_SUPPORT_AP_UAPSD))
			goto nla_put_failure;
		if ((rdev->wiphy.flags & WIPHY_FLAG_SUPPORTS_FW_ROAM) &&
		    nla_put_flag(msg, NL80211_ATTR_ROAM_SUPPORT))
			goto nla_put_failure;
		if ((rdev->wiphy.flags & WIPHY_FLAG_SUPPORTS_TDLS) &&
		    nla_put_flag(msg, NL80211_ATTR_TDLS_SUPPORT))
			goto nla_put_failure;
		if ((rdev->wiphy.flags & WIPHY_FLAG_TDLS_EXTERNAL_SETUP) &&
		    nla_put_flag(msg, NL80211_ATTR_TDLS_EXTERNAL_SETUP))
			goto nla_put_failure;
		state->split_start++;
		if (state->split)
			break;
	case 1:
		if (nla_put(msg, NL80211_ATTR_CIPHER_SUITES,
			    sizeof(u32) * rdev->wiphy.n_cipher_suites,
			    rdev->wiphy.cipher_suites))
			goto nla_put_failure;

		if (nla_put_u8(msg, NL80211_ATTR_MAX_NUM_PMKIDS,
			       rdev->wiphy.max_num_pmkids))
			goto nla_put_failure;

		if ((rdev->wiphy.flags & WIPHY_FLAG_CONTROL_PORT_PROTOCOL) &&
		    nla_put_flag(msg, NL80211_ATTR_CONTROL_PORT_ETHERTYPE))
			goto nla_put_failure;

		if (nla_put_u32(msg, NL80211_ATTR_WIPHY_ANTENNA_AVAIL_TX,
				rdev->wiphy.available_antennas_tx) ||
		    nla_put_u32(msg, NL80211_ATTR_WIPHY_ANTENNA_AVAIL_RX,
				rdev->wiphy.available_antennas_rx))
			goto nla_put_failure;

		if ((rdev->wiphy.flags & WIPHY_FLAG_AP_PROBE_RESP_OFFLOAD) &&
		    nla_put_u32(msg, NL80211_ATTR_PROBE_RESP_OFFLOAD,
				rdev->wiphy.probe_resp_offload))
			goto nla_put_failure;

		if ((rdev->wiphy.available_antennas_tx ||
		     rdev->wiphy.available_antennas_rx) &&
		    rdev->ops->get_antenna) {
			u32 tx_ant = 0, rx_ant = 0;
			int res;
			res = rdev_get_antenna(rdev, &tx_ant, &rx_ant);
			if (!res) {
				if (nla_put_u32(msg,
						NL80211_ATTR_WIPHY_ANTENNA_TX,
						tx_ant) ||
				    nla_put_u32(msg,
						NL80211_ATTR_WIPHY_ANTENNA_RX,
						rx_ant))
					goto nla_put_failure;
			}
		}

		state->split_start++;
		if (state->split)
			break;
	case 2:
		if (nl80211_put_iftypes(msg, NL80211_ATTR_SUPPORTED_IFTYPES,
					rdev->wiphy.interface_modes))
				goto nla_put_failure;
		state->split_start++;
		if (state->split)
			break;
	case 3:
		nl_bands = nla_nest_start(msg, NL80211_ATTR_WIPHY_BANDS);
		if (!nl_bands)
			goto nla_put_failure;

		for (band = state->band_start;
		     band < IEEE80211_NUM_BANDS; band++) {
			struct ieee80211_supported_band *sband;

			sband = rdev->wiphy.bands[band];

			if (!sband)
				continue;

			nl_band = nla_nest_start(msg, band);
			if (!nl_band)
				goto nla_put_failure;

			switch (state->chan_start) {
			case 0:
				if (nl80211_send_band_rateinfo(msg, sband))
					goto nla_put_failure;
				state->chan_start++;
				if (state->split)
					break;
			default:
				/* add frequencies */
				nl_freqs = nla_nest_start(
					msg, NL80211_BAND_ATTR_FREQS);
				if (!nl_freqs)
					goto nla_put_failure;

				for (i = state->chan_start - 1;
				     i < sband->n_channels;
				     i++) {
					nl_freq = nla_nest_start(msg, i);
					if (!nl_freq)
						goto nla_put_failure;

					chan = &sband->channels[i];

					if (nl80211_msg_put_channel(
							msg, chan,
							state->split))
						goto nla_put_failure;

					nla_nest_end(msg, nl_freq);
					if (state->split)
						break;
				}
				if (i < sband->n_channels)
					state->chan_start = i + 2;
				else
					state->chan_start = 0;
				nla_nest_end(msg, nl_freqs);
			}

			nla_nest_end(msg, nl_band);

			if (state->split) {
				/* start again here */
				if (state->chan_start)
					band--;
				break;
			}
		}
		nla_nest_end(msg, nl_bands);

		if (band < IEEE80211_NUM_BANDS)
			state->band_start = band + 1;
		else
			state->band_start = 0;

		/* if bands & channels are done, continue outside */
		if (state->band_start == 0 && state->chan_start == 0)
			state->split_start++;
		if (state->split)
			break;
	case 4:
		nl_cmds = nla_nest_start(msg, NL80211_ATTR_SUPPORTED_COMMANDS);
		if (!nl_cmds)
			goto nla_put_failure;

		i = 0;
#define CMD(op, n)							\
		 do {							\
			if (rdev->ops->op) {				\
				i++;					\
				if (nla_put_u32(msg, i, NL80211_CMD_ ## n)) \
					goto nla_put_failure;		\
			}						\
		} while (0)

		CMD(add_virtual_intf, NEW_INTERFACE);
		CMD(change_virtual_intf, SET_INTERFACE);
		CMD(add_key, NEW_KEY);
		CMD(start_ap, START_AP);
		CMD(add_station, NEW_STATION);
		CMD(add_mpath, NEW_MPATH);
		CMD(update_mesh_config, SET_MESH_CONFIG);
		CMD(change_bss, SET_BSS);
		CMD(auth, AUTHENTICATE);
		CMD(assoc, ASSOCIATE);
		CMD(deauth, DEAUTHENTICATE);
		CMD(disassoc, DISASSOCIATE);
		CMD(join_ibss, JOIN_IBSS);
		CMD(join_mesh, JOIN_MESH);
		CMD(set_pmksa, SET_PMKSA);
		CMD(del_pmksa, DEL_PMKSA);
		CMD(flush_pmksa, FLUSH_PMKSA);
		if (rdev->wiphy.flags & WIPHY_FLAG_HAS_REMAIN_ON_CHANNEL)
			CMD(remain_on_channel, REMAIN_ON_CHANNEL);
		CMD(set_bitrate_mask, SET_TX_BITRATE_MASK);
		CMD(mgmt_tx, FRAME);
		CMD(mgmt_tx_cancel_wait, FRAME_WAIT_CANCEL);
		if (rdev->wiphy.flags & WIPHY_FLAG_NETNS_OK) {
			i++;
			if (nla_put_u32(msg, i, NL80211_CMD_SET_WIPHY_NETNS))
				goto nla_put_failure;
		}
		if (rdev->ops->set_monitor_channel || rdev->ops->start_ap ||
		    rdev->ops->join_mesh) {
			i++;
			if (nla_put_u32(msg, i, NL80211_CMD_SET_CHANNEL))
				goto nla_put_failure;
		}
		CMD(set_wds_peer, SET_WDS_PEER);
		if (rdev->wiphy.flags & WIPHY_FLAG_SUPPORTS_TDLS) {
			CMD(tdls_mgmt, TDLS_MGMT);
			CMD(tdls_oper, TDLS_OPER);
		}
		if (rdev->wiphy.flags & WIPHY_FLAG_SUPPORTS_SCHED_SCAN)
			CMD(sched_scan_start, START_SCHED_SCAN);
		CMD(probe_client, PROBE_CLIENT);
		CMD(set_noack_map, SET_NOACK_MAP);
		if (rdev->wiphy.flags & WIPHY_FLAG_REPORTS_OBSS) {
			i++;
			if (nla_put_u32(msg, i, NL80211_CMD_REGISTER_BEACONS))
				goto nla_put_failure;
		}
		CMD(start_p2p_device, START_P2P_DEVICE);
		CMD(set_mcast_rate, SET_MCAST_RATE);
		if (state->split) {
			CMD(crit_proto_start, CRIT_PROTOCOL_START);
			CMD(crit_proto_stop, CRIT_PROTOCOL_STOP);
			if (rdev->wiphy.flags & WIPHY_FLAG_HAS_CHANNEL_SWITCH)
				CMD(channel_switch, CHANNEL_SWITCH);
		}
		CMD(set_qos_map, SET_QOS_MAP);

#ifdef CONFIG_NL80211_TESTMODE
		CMD(testmode_cmd, TESTMODE);
#endif

#undef CMD

		if (rdev->ops->connect || rdev->ops->auth) {
			i++;
			if (nla_put_u32(msg, i, NL80211_CMD_CONNECT))
				goto nla_put_failure;
		}

		if (rdev->ops->disconnect || rdev->ops->deauth) {
			i++;
			if (nla_put_u32(msg, i, NL80211_CMD_DISCONNECT))
				goto nla_put_failure;
		}

		nla_nest_end(msg, nl_cmds);
		state->split_start++;
		if (state->split)
			break;
	case 5:
		if (rdev->ops->remain_on_channel &&
		    (rdev->wiphy.flags & WIPHY_FLAG_HAS_REMAIN_ON_CHANNEL) &&
		    nla_put_u32(msg,
				NL80211_ATTR_MAX_REMAIN_ON_CHANNEL_DURATION,
				rdev->wiphy.max_remain_on_channel_duration))
			goto nla_put_failure;

		if ((rdev->wiphy.flags & WIPHY_FLAG_OFFCHAN_TX) &&
		    nla_put_flag(msg, NL80211_ATTR_OFFCHANNEL_TX_OK))
			goto nla_put_failure;

		if (nl80211_send_mgmt_stypes(msg, mgmt_stypes))
			goto nla_put_failure;
		state->split_start++;
		if (state->split)
			break;
	case 6:
#ifdef CONFIG_PM
		if (nl80211_send_wowlan(msg, rdev, state->split))
			goto nla_put_failure;
		state->split_start++;
		if (state->split)
			break;
#else
		state->split_start++;
#endif
	case 7:
		if (nl80211_put_iftypes(msg, NL80211_ATTR_SOFTWARE_IFTYPES,
					rdev->wiphy.software_iftypes))
			goto nla_put_failure;

		if (nl80211_put_iface_combinations(&rdev->wiphy, msg,
						   state->split))
			goto nla_put_failure;

		state->split_start++;
		if (state->split)
			break;
	case 8:
		if ((rdev->wiphy.flags & WIPHY_FLAG_HAVE_AP_SME) &&
		    nla_put_u32(msg, NL80211_ATTR_DEVICE_AP_SME,
				rdev->wiphy.ap_sme_capa))
			goto nla_put_failure;

		features = rdev->wiphy.features;
		/*
		 * We can only add the per-channel limit information if the
		 * dump is split, otherwise it makes it too big. Therefore
		 * only advertise it in that case.
		 */
		if (state->split)
			features |= NL80211_FEATURE_ADVERTISE_CHAN_LIMITS;
		if (nla_put_u32(msg, NL80211_ATTR_FEATURE_FLAGS, features))
			goto nla_put_failure;

		if (rdev->wiphy.ht_capa_mod_mask &&
		    nla_put(msg, NL80211_ATTR_HT_CAPABILITY_MASK,
			    sizeof(*rdev->wiphy.ht_capa_mod_mask),
			    rdev->wiphy.ht_capa_mod_mask))
			goto nla_put_failure;

		if (rdev->wiphy.flags & WIPHY_FLAG_HAVE_AP_SME &&
		    rdev->wiphy.max_acl_mac_addrs &&
		    nla_put_u32(msg, NL80211_ATTR_MAC_ACL_MAX,
				rdev->wiphy.max_acl_mac_addrs))
			goto nla_put_failure;

		/*
		 * Any information below this point is only available to
		 * applications that can deal with it being split. This
		 * helps ensure that newly added capabilities don't break
		 * older tools by overrunning their buffers.
		 *
		 * We still increment split_start so that in the split
		 * case we'll continue with more data in the next round,
		 * but break unconditionally so unsplit data stops here.
		 */
		state->split_start++;
		break;
	case 9:
		if (rdev->wiphy.extended_capabilities &&
		    (nla_put(msg, NL80211_ATTR_EXT_CAPA,
			     rdev->wiphy.extended_capabilities_len,
			     rdev->wiphy.extended_capabilities) ||
		     nla_put(msg, NL80211_ATTR_EXT_CAPA_MASK,
			     rdev->wiphy.extended_capabilities_len,
			     rdev->wiphy.extended_capabilities_mask)))
			goto nla_put_failure;

		if (rdev->wiphy.vht_capa_mod_mask &&
		    nla_put(msg, NL80211_ATTR_VHT_CAPABILITY_MASK,
			    sizeof(*rdev->wiphy.vht_capa_mod_mask),
			    rdev->wiphy.vht_capa_mod_mask))
			goto nla_put_failure;

		state->split_start++;
		break;
	case 10:
		if (nl80211_send_coalesce(msg, rdev))
			goto nla_put_failure;

		if ((rdev->wiphy.flags & WIPHY_FLAG_SUPPORTS_5_10_MHZ) &&
		    (nla_put_flag(msg, NL80211_ATTR_SUPPORT_5_MHZ) ||
		     nla_put_flag(msg, NL80211_ATTR_SUPPORT_10_MHZ)))
			goto nla_put_failure;

		if (rdev->wiphy.max_ap_assoc_sta &&
		    nla_put_u32(msg, NL80211_ATTR_MAX_AP_ASSOC_STA,
				rdev->wiphy.max_ap_assoc_sta))
			goto nla_put_failure;

		state->split_start++;
		break;
	case 11:
		if (rdev->wiphy.n_vendor_commands) {
			const struct nl80211_vendor_cmd_info *info;
			struct nlattr *nested;

			nested = nla_nest_start(msg, NL80211_ATTR_VENDOR_DATA);
			if (!nested)
				goto nla_put_failure;

			for (i = 0; i < rdev->wiphy.n_vendor_commands; i++) {
				info = &rdev->wiphy.vendor_commands[i].info;
				if (nla_put(msg, i + 1, sizeof(*info), info))
					goto nla_put_failure;
			}
			nla_nest_end(msg, nested);
		}

		if (rdev->wiphy.n_vendor_events) {
			const struct nl80211_vendor_cmd_info *info;
			struct nlattr *nested;

			nested = nla_nest_start(msg,
						NL80211_ATTR_VENDOR_EVENTS);
			if (!nested)
				goto nla_put_failure;

			for (i = 0; i < rdev->wiphy.n_vendor_events; i++) {
				info = &rdev->wiphy.vendor_events[i];
				if (nla_put(msg, i + 1, sizeof(*info), info))
					goto nla_put_failure;
			}
			nla_nest_end(msg, nested);
		}
		state->split_start++;
		break;
	case 12:
		if (rdev->wiphy.flags & WIPHY_FLAG_HAS_CHANNEL_SWITCH &&
		    nla_put_u8(msg, NL80211_ATTR_MAX_CSA_COUNTERS,
			       rdev->wiphy.max_num_csa_counters))
			goto nla_put_failure;

		/* done */
		state->split_start = 0;
		break;
	}
 finish:
	return genlmsg_end(msg, hdr);

 nla_put_failure:
	genlmsg_cancel(msg, hdr);
	return -EMSGSIZE;
}

static int nl80211_dump_wiphy_parse(struct sk_buff *skb,
				    struct netlink_callback *cb,
				    struct nl80211_dump_wiphy_state *state)
{
	struct nlattr **tb = nl80211_fam.attrbuf;
	int ret = nlmsg_parse(cb->nlh, GENL_HDRLEN + nl80211_fam.hdrsize,
			      tb, nl80211_fam.maxattr, nl80211_policy);
	/* ignore parse errors for backward compatibility */
	if (ret)
		return 0;

	state->split = tb[NL80211_ATTR_SPLIT_WIPHY_DUMP];
	if (tb[NL80211_ATTR_WIPHY])
		state->filter_wiphy = nla_get_u32(tb[NL80211_ATTR_WIPHY]);
	if (tb[NL80211_ATTR_WDEV])
		state->filter_wiphy = nla_get_u64(tb[NL80211_ATTR_WDEV]) >> 32;
	if (tb[NL80211_ATTR_IFINDEX]) {
		struct net_device *netdev;
		struct cfg80211_registered_device *rdev;
		int ifidx = nla_get_u32(tb[NL80211_ATTR_IFINDEX]);

		netdev = __dev_get_by_index(sock_net(skb->sk), ifidx);
		if (!netdev)
			return -ENODEV;
		if (netdev->ieee80211_ptr) {
			rdev = wiphy_to_rdev(
				netdev->ieee80211_ptr->wiphy);
			state->filter_wiphy = rdev->wiphy_idx;
		}
	}

	return 0;
}

static int nl80211_dump_wiphy(struct sk_buff *skb, struct netlink_callback *cb)
{
	int idx = 0, ret;
	struct nl80211_dump_wiphy_state *state = (void *)cb->args[0];
	struct cfg80211_registered_device *rdev;

	rtnl_lock();
	if (!state) {
		state = kzalloc(sizeof(*state), GFP_KERNEL);
		if (!state) {
			rtnl_unlock();
			return -ENOMEM;
		}
		state->filter_wiphy = -1;
		ret = nl80211_dump_wiphy_parse(skb, cb, state);
		if (ret) {
			kfree(state);
			rtnl_unlock();
			return ret;
		}
		cb->args[0] = (long)state;
	}

	list_for_each_entry(rdev, &cfg80211_rdev_list, list) {
		if (!net_eq(wiphy_net(&rdev->wiphy), sock_net(skb->sk)))
			continue;
		if (++idx <= state->start)
			continue;
		if (state->filter_wiphy != -1 &&
		    state->filter_wiphy != rdev->wiphy_idx)
			continue;
		/* attempt to fit multiple wiphy data chunks into the skb */
		do {
<<<<<<< HEAD
			ret = nl80211_send_wiphy(rdev, skb,
=======
			ret = nl80211_send_wiphy(rdev, NL80211_CMD_NEW_WIPHY,
						 skb,
>>>>>>> a3b9d553
						 NETLINK_CB(cb->skb).portid,
						 cb->nlh->nlmsg_seq,
						 NLM_F_MULTI, state);
			if (ret < 0) {
				/*
				 * If sending the wiphy data didn't fit (ENOBUFS
				 * or EMSGSIZE returned), this SKB is still
				 * empty (so it's not too big because another
				 * wiphy dataset is already in the skb) and
				 * we've not tried to adjust the dump allocation
				 * yet ... then adjust the alloc size to be
				 * bigger, and return 1 but with the empty skb.
				 * This results in an empty message being RX'ed
				 * in userspace, but that is ignored.
				 *
				 * We can then retry with the larger buffer.
				 */
				if ((ret == -ENOBUFS || ret == -EMSGSIZE) &&
				    !skb->len && !state->split &&
				    cb->min_dump_alloc < 4096) {
					cb->min_dump_alloc = 4096;
					state->split_start = 0;
					rtnl_unlock();
					return 1;
				}
				idx--;
				break;
			}
		} while (state->split_start > 0);
		break;
	}
	rtnl_unlock();

	state->start = idx;

	return skb->len;
}

static int nl80211_dump_wiphy_done(struct netlink_callback *cb)
{
	kfree((void *)cb->args[0]);
	return 0;
}

static int nl80211_get_wiphy(struct sk_buff *skb, struct genl_info *info)
{
	struct sk_buff *msg;
	struct cfg80211_registered_device *rdev = info->user_ptr[0];
	struct nl80211_dump_wiphy_state state = {};

	msg = nlmsg_new(4096, GFP_KERNEL);
	if (!msg)
		return -ENOMEM;

<<<<<<< HEAD
	if (nl80211_send_wiphy(rdev, msg, info->snd_portid, info->snd_seq, 0,
=======
	if (nl80211_send_wiphy(rdev, NL80211_CMD_NEW_WIPHY, msg,
			       info->snd_portid, info->snd_seq, 0,
>>>>>>> a3b9d553
			       &state) < 0) {
		nlmsg_free(msg);
		return -ENOBUFS;
	}

	return genlmsg_reply(msg, info);
}

static const struct nla_policy txq_params_policy[NL80211_TXQ_ATTR_MAX + 1] = {
	[NL80211_TXQ_ATTR_QUEUE]		= { .type = NLA_U8 },
	[NL80211_TXQ_ATTR_TXOP]			= { .type = NLA_U16 },
	[NL80211_TXQ_ATTR_CWMIN]		= { .type = NLA_U16 },
	[NL80211_TXQ_ATTR_CWMAX]		= { .type = NLA_U16 },
	[NL80211_TXQ_ATTR_AIFS]			= { .type = NLA_U8 },
};

static int parse_txq_params(struct nlattr *tb[],
			    struct ieee80211_txq_params *txq_params)
{
	if (!tb[NL80211_TXQ_ATTR_AC] || !tb[NL80211_TXQ_ATTR_TXOP] ||
	    !tb[NL80211_TXQ_ATTR_CWMIN] || !tb[NL80211_TXQ_ATTR_CWMAX] ||
	    !tb[NL80211_TXQ_ATTR_AIFS])
		return -EINVAL;

	txq_params->ac = nla_get_u8(tb[NL80211_TXQ_ATTR_AC]);
	txq_params->txop = nla_get_u16(tb[NL80211_TXQ_ATTR_TXOP]);
	txq_params->cwmin = nla_get_u16(tb[NL80211_TXQ_ATTR_CWMIN]);
	txq_params->cwmax = nla_get_u16(tb[NL80211_TXQ_ATTR_CWMAX]);
	txq_params->aifs = nla_get_u8(tb[NL80211_TXQ_ATTR_AIFS]);

	if (txq_params->ac >= NL80211_NUM_ACS)
		return -EINVAL;

	return 0;
}

static bool nl80211_can_set_dev_channel(struct wireless_dev *wdev)
{
	/*
	 * You can only set the channel explicitly for WDS interfaces,
	 * all others have their channel managed via their respective
	 * "establish a connection" command (connect, join, ...)
	 *
	 * For AP/GO and mesh mode, the channel can be set with the
	 * channel userspace API, but is only stored and passed to the
	 * low-level driver when the AP starts or the mesh is joined.
	 * This is for backward compatibility, userspace can also give
	 * the channel in the start-ap or join-mesh commands instead.
	 *
	 * Monitors are special as they are normally slaved to
	 * whatever else is going on, so they have their own special
	 * operation to set the monitor channel if possible.
	 */
	return !wdev ||
		wdev->iftype == NL80211_IFTYPE_AP ||
		wdev->iftype == NL80211_IFTYPE_MESH_POINT ||
		wdev->iftype == NL80211_IFTYPE_MONITOR ||
		wdev->iftype == NL80211_IFTYPE_P2P_GO;
}

static int nl80211_parse_chandef(struct cfg80211_registered_device *rdev,
				 struct genl_info *info,
				 struct cfg80211_chan_def *chandef)
{
	u32 control_freq;

	if (!info->attrs[NL80211_ATTR_WIPHY_FREQ])
		return -EINVAL;

	control_freq = nla_get_u32(info->attrs[NL80211_ATTR_WIPHY_FREQ]);

	chandef->chan = ieee80211_get_channel(&rdev->wiphy, control_freq);
	chandef->width = NL80211_CHAN_WIDTH_20_NOHT;
	chandef->center_freq1 = control_freq;
	chandef->center_freq2 = 0;

	/* Primary channel not allowed */
	if (!chandef->chan || chandef->chan->flags & IEEE80211_CHAN_DISABLED)
		return -EINVAL;

	if (info->attrs[NL80211_ATTR_WIPHY_CHANNEL_TYPE]) {
		enum nl80211_channel_type chantype;

		chantype = nla_get_u32(
				info->attrs[NL80211_ATTR_WIPHY_CHANNEL_TYPE]);

		switch (chantype) {
		case NL80211_CHAN_NO_HT:
		case NL80211_CHAN_HT20:
		case NL80211_CHAN_HT40PLUS:
		case NL80211_CHAN_HT40MINUS:
			cfg80211_chandef_create(chandef, chandef->chan,
						chantype);
			break;
		default:
			return -EINVAL;
		}
	} else if (info->attrs[NL80211_ATTR_CHANNEL_WIDTH]) {
		chandef->width =
			nla_get_u32(info->attrs[NL80211_ATTR_CHANNEL_WIDTH]);
		if (info->attrs[NL80211_ATTR_CENTER_FREQ1])
			chandef->center_freq1 =
				nla_get_u32(
					info->attrs[NL80211_ATTR_CENTER_FREQ1]);
		if (info->attrs[NL80211_ATTR_CENTER_FREQ2])
			chandef->center_freq2 =
				nla_get_u32(
					info->attrs[NL80211_ATTR_CENTER_FREQ2]);
	}

	if (!cfg80211_chandef_valid(chandef))
		return -EINVAL;

	if (!cfg80211_chandef_usable(&rdev->wiphy, chandef,
				     IEEE80211_CHAN_DISABLED))
		return -EINVAL;

	if ((chandef->width == NL80211_CHAN_WIDTH_5 ||
	     chandef->width == NL80211_CHAN_WIDTH_10) &&
	    !(rdev->wiphy.flags & WIPHY_FLAG_SUPPORTS_5_10_MHZ))
		return -EINVAL;

	return 0;
}

static int __nl80211_set_channel(struct cfg80211_registered_device *rdev,
				 struct net_device *dev,
				 struct genl_info *info)
{
	struct cfg80211_chan_def chandef;
	int result;
	enum nl80211_iftype iftype = NL80211_IFTYPE_MONITOR;
	struct wireless_dev *wdev = NULL;

	if (dev)
		wdev = dev->ieee80211_ptr;
	if (!nl80211_can_set_dev_channel(wdev))
		return -EOPNOTSUPP;
	if (wdev)
		iftype = wdev->iftype;

	result = nl80211_parse_chandef(rdev, info, &chandef);
	if (result)
		return result;

	switch (iftype) {
	case NL80211_IFTYPE_AP:
	case NL80211_IFTYPE_P2P_GO:
		if (!cfg80211_reg_can_beacon(&rdev->wiphy, &chandef, iftype)) {
			result = -EINVAL;
			break;
		}
		if (wdev->beacon_interval) {
			if (!dev || !rdev->ops->set_ap_chanwidth ||
			    !(rdev->wiphy.features &
			      NL80211_FEATURE_AP_MODE_CHAN_WIDTH_CHANGE)) {
				result = -EBUSY;
				break;
			}

			/* Only allow dynamic channel width changes */
			if (chandef.chan != wdev->preset_chandef.chan) {
				result = -EBUSY;
				break;
			}
			result = rdev_set_ap_chanwidth(rdev, dev, &chandef);
			if (result)
				break;
		}
		wdev->preset_chandef = chandef;
		result = 0;
		break;
	case NL80211_IFTYPE_MESH_POINT:
		result = cfg80211_set_mesh_channel(rdev, wdev, &chandef);
		break;
	case NL80211_IFTYPE_MONITOR:
		result = cfg80211_set_monitor_channel(rdev, &chandef);
		break;
	default:
		result = -EINVAL;
	}

	return result;
}

static int nl80211_set_channel(struct sk_buff *skb, struct genl_info *info)
{
	struct cfg80211_registered_device *rdev = info->user_ptr[0];
	struct net_device *netdev = info->user_ptr[1];

	return __nl80211_set_channel(rdev, netdev, info);
}

static int nl80211_set_wds_peer(struct sk_buff *skb, struct genl_info *info)
{
	struct cfg80211_registered_device *rdev = info->user_ptr[0];
	struct net_device *dev = info->user_ptr[1];
	struct wireless_dev *wdev = dev->ieee80211_ptr;
	const u8 *bssid;

	if (!info->attrs[NL80211_ATTR_MAC])
		return -EINVAL;

	if (netif_running(dev))
		return -EBUSY;

	if (!rdev->ops->set_wds_peer)
		return -EOPNOTSUPP;

	if (wdev->iftype != NL80211_IFTYPE_WDS)
		return -EOPNOTSUPP;

	bssid = nla_data(info->attrs[NL80211_ATTR_MAC]);
	return rdev_set_wds_peer(rdev, dev, bssid);
}


static int nl80211_set_wiphy(struct sk_buff *skb, struct genl_info *info)
{
	struct cfg80211_registered_device *rdev;
	struct net_device *netdev = NULL;
	struct wireless_dev *wdev;
	int result = 0, rem_txq_params = 0;
	struct nlattr *nl_txq_params;
	u32 changed;
	u8 retry_short = 0, retry_long = 0;
	u32 frag_threshold = 0, rts_threshold = 0;
	u8 coverage_class = 0;

	ASSERT_RTNL();

	/*
	 * Try to find the wiphy and netdev. Normally this
	 * function shouldn't need the netdev, but this is
	 * done for backward compatibility -- previously
	 * setting the channel was done per wiphy, but now
	 * it is per netdev. Previous userland like hostapd
	 * also passed a netdev to set_wiphy, so that it is
	 * possible to let that go to the right netdev!
	 */

	if (info->attrs[NL80211_ATTR_IFINDEX]) {
		int ifindex = nla_get_u32(info->attrs[NL80211_ATTR_IFINDEX]);

		netdev = __dev_get_by_index(genl_info_net(info), ifindex);
		if (netdev && netdev->ieee80211_ptr)
			rdev = wiphy_to_rdev(netdev->ieee80211_ptr->wiphy);
		else
			netdev = NULL;
	}

	if (!netdev) {
		rdev = __cfg80211_rdev_from_attrs(genl_info_net(info),
						  info->attrs);
		if (IS_ERR(rdev))
			return PTR_ERR(rdev);
		wdev = NULL;
		netdev = NULL;
		result = 0;
	} else
		wdev = netdev->ieee80211_ptr;

	/*
	 * end workaround code, by now the rdev is available
	 * and locked, and wdev may or may not be NULL.
	 */

	if (info->attrs[NL80211_ATTR_WIPHY_NAME])
		result = cfg80211_dev_rename(
			rdev, nla_data(info->attrs[NL80211_ATTR_WIPHY_NAME]));

	if (result)
		return result;

	if (info->attrs[NL80211_ATTR_WIPHY_TXQ_PARAMS]) {
		struct ieee80211_txq_params txq_params;
		struct nlattr *tb[NL80211_TXQ_ATTR_MAX + 1];

		if (!rdev->ops->set_txq_params)
			return -EOPNOTSUPP;

		if (!netdev)
			return -EINVAL;

		if (netdev->ieee80211_ptr->iftype != NL80211_IFTYPE_AP &&
		    netdev->ieee80211_ptr->iftype != NL80211_IFTYPE_P2P_GO)
			return -EINVAL;

		if (!netif_running(netdev))
			return -ENETDOWN;

		nla_for_each_nested(nl_txq_params,
				    info->attrs[NL80211_ATTR_WIPHY_TXQ_PARAMS],
				    rem_txq_params) {
			result = nla_parse(tb, NL80211_TXQ_ATTR_MAX,
					   nla_data(nl_txq_params),
					   nla_len(nl_txq_params),
					   txq_params_policy);
			if (result)
				return result;
			result = parse_txq_params(tb, &txq_params);
			if (result)
				return result;

			result = rdev_set_txq_params(rdev, netdev,
						     &txq_params);
			if (result)
				return result;
		}
	}

	if (info->attrs[NL80211_ATTR_WIPHY_FREQ]) {
		result = __nl80211_set_channel(
			rdev,
			nl80211_can_set_dev_channel(wdev) ? netdev : NULL,
			info);
		if (result)
			return result;
	}

	if (info->attrs[NL80211_ATTR_WIPHY_TX_POWER_SETTING]) {
		struct wireless_dev *txp_wdev = wdev;
		enum nl80211_tx_power_setting type;
		int idx, mbm = 0;

		if (!(rdev->wiphy.features & NL80211_FEATURE_VIF_TXPOWER))
			txp_wdev = NULL;

		if (!rdev->ops->set_tx_power)
			return -EOPNOTSUPP;

		idx = NL80211_ATTR_WIPHY_TX_POWER_SETTING;
		type = nla_get_u32(info->attrs[idx]);

		if (!info->attrs[NL80211_ATTR_WIPHY_TX_POWER_LEVEL] &&
		    (type != NL80211_TX_POWER_AUTOMATIC))
			return -EINVAL;

		if (type != NL80211_TX_POWER_AUTOMATIC) {
			idx = NL80211_ATTR_WIPHY_TX_POWER_LEVEL;
			mbm = nla_get_u32(info->attrs[idx]);
		}

		result = rdev_set_tx_power(rdev, txp_wdev, type, mbm);
		if (result)
			return result;
	}

	if (info->attrs[NL80211_ATTR_WIPHY_ANTENNA_TX] &&
	    info->attrs[NL80211_ATTR_WIPHY_ANTENNA_RX]) {
		u32 tx_ant, rx_ant;
		if ((!rdev->wiphy.available_antennas_tx &&
		     !rdev->wiphy.available_antennas_rx) ||
		    !rdev->ops->set_antenna)
			return -EOPNOTSUPP;

		tx_ant = nla_get_u32(info->attrs[NL80211_ATTR_WIPHY_ANTENNA_TX]);
		rx_ant = nla_get_u32(info->attrs[NL80211_ATTR_WIPHY_ANTENNA_RX]);

		/* reject antenna configurations which don't match the
		 * available antenna masks, except for the "all" mask */
		if ((~tx_ant && (tx_ant & ~rdev->wiphy.available_antennas_tx)) ||
		    (~rx_ant && (rx_ant & ~rdev->wiphy.available_antennas_rx)))
			return -EINVAL;

		tx_ant = tx_ant & rdev->wiphy.available_antennas_tx;
		rx_ant = rx_ant & rdev->wiphy.available_antennas_rx;

		result = rdev_set_antenna(rdev, tx_ant, rx_ant);
		if (result)
			return result;
	}

	changed = 0;

	if (info->attrs[NL80211_ATTR_WIPHY_RETRY_SHORT]) {
		retry_short = nla_get_u8(
			info->attrs[NL80211_ATTR_WIPHY_RETRY_SHORT]);
		if (retry_short == 0)
			return -EINVAL;

		changed |= WIPHY_PARAM_RETRY_SHORT;
	}

	if (info->attrs[NL80211_ATTR_WIPHY_RETRY_LONG]) {
		retry_long = nla_get_u8(
			info->attrs[NL80211_ATTR_WIPHY_RETRY_LONG]);
		if (retry_long == 0)
			return -EINVAL;

		changed |= WIPHY_PARAM_RETRY_LONG;
	}

	if (info->attrs[NL80211_ATTR_WIPHY_FRAG_THRESHOLD]) {
		frag_threshold = nla_get_u32(
			info->attrs[NL80211_ATTR_WIPHY_FRAG_THRESHOLD]);
		if (frag_threshold < 256)
			return -EINVAL;

		if (frag_threshold != (u32) -1) {
			/*
			 * Fragments (apart from the last one) are required to
			 * have even length. Make the fragmentation code
			 * simpler by stripping LSB should someone try to use
			 * odd threshold value.
			 */
			frag_threshold &= ~0x1;
		}
		changed |= WIPHY_PARAM_FRAG_THRESHOLD;
	}

	if (info->attrs[NL80211_ATTR_WIPHY_RTS_THRESHOLD]) {
		rts_threshold = nla_get_u32(
			info->attrs[NL80211_ATTR_WIPHY_RTS_THRESHOLD]);
		changed |= WIPHY_PARAM_RTS_THRESHOLD;
	}

	if (info->attrs[NL80211_ATTR_WIPHY_COVERAGE_CLASS]) {
		coverage_class = nla_get_u8(
			info->attrs[NL80211_ATTR_WIPHY_COVERAGE_CLASS]);
		changed |= WIPHY_PARAM_COVERAGE_CLASS;
	}

	if (changed) {
		u8 old_retry_short, old_retry_long;
		u32 old_frag_threshold, old_rts_threshold;
		u8 old_coverage_class;

		if (!rdev->ops->set_wiphy_params)
			return -EOPNOTSUPP;

		old_retry_short = rdev->wiphy.retry_short;
		old_retry_long = rdev->wiphy.retry_long;
		old_frag_threshold = rdev->wiphy.frag_threshold;
		old_rts_threshold = rdev->wiphy.rts_threshold;
		old_coverage_class = rdev->wiphy.coverage_class;

		if (changed & WIPHY_PARAM_RETRY_SHORT)
			rdev->wiphy.retry_short = retry_short;
		if (changed & WIPHY_PARAM_RETRY_LONG)
			rdev->wiphy.retry_long = retry_long;
		if (changed & WIPHY_PARAM_FRAG_THRESHOLD)
			rdev->wiphy.frag_threshold = frag_threshold;
		if (changed & WIPHY_PARAM_RTS_THRESHOLD)
			rdev->wiphy.rts_threshold = rts_threshold;
		if (changed & WIPHY_PARAM_COVERAGE_CLASS)
			rdev->wiphy.coverage_class = coverage_class;

		result = rdev_set_wiphy_params(rdev, changed);
		if (result) {
			rdev->wiphy.retry_short = old_retry_short;
			rdev->wiphy.retry_long = old_retry_long;
			rdev->wiphy.frag_threshold = old_frag_threshold;
			rdev->wiphy.rts_threshold = old_rts_threshold;
			rdev->wiphy.coverage_class = old_coverage_class;
		}
	}
	return 0;
}

static inline u64 wdev_id(struct wireless_dev *wdev)
{
	return (u64)wdev->identifier |
	       ((u64)wiphy_to_rdev(wdev->wiphy)->wiphy_idx << 32);
}

static int nl80211_send_chandef(struct sk_buff *msg,
				const struct cfg80211_chan_def *chandef)
{
	WARN_ON(!cfg80211_chandef_valid(chandef));

	if (nla_put_u32(msg, NL80211_ATTR_WIPHY_FREQ,
			chandef->chan->center_freq))
		return -ENOBUFS;
	switch (chandef->width) {
	case NL80211_CHAN_WIDTH_20_NOHT:
	case NL80211_CHAN_WIDTH_20:
	case NL80211_CHAN_WIDTH_40:
		if (nla_put_u32(msg, NL80211_ATTR_WIPHY_CHANNEL_TYPE,
				cfg80211_get_chandef_type(chandef)))
			return -ENOBUFS;
		break;
	default:
		break;
	}
	if (nla_put_u32(msg, NL80211_ATTR_CHANNEL_WIDTH, chandef->width))
		return -ENOBUFS;
	if (nla_put_u32(msg, NL80211_ATTR_CENTER_FREQ1, chandef->center_freq1))
		return -ENOBUFS;
	if (chandef->center_freq2 &&
	    nla_put_u32(msg, NL80211_ATTR_CENTER_FREQ2, chandef->center_freq2))
		return -ENOBUFS;
	return 0;
}

static int nl80211_send_iface(struct sk_buff *msg, u32 portid, u32 seq, int flags,
			      struct cfg80211_registered_device *rdev,
			      struct wireless_dev *wdev)
{
	struct net_device *dev = wdev->netdev;
	void *hdr;

	hdr = nl80211hdr_put(msg, portid, seq, flags, NL80211_CMD_NEW_INTERFACE);
	if (!hdr)
		return -1;

	if (dev &&
	    (nla_put_u32(msg, NL80211_ATTR_IFINDEX, dev->ifindex) ||
	     nla_put_string(msg, NL80211_ATTR_IFNAME, dev->name)))
		goto nla_put_failure;

	if (nla_put_u32(msg, NL80211_ATTR_WIPHY, rdev->wiphy_idx) ||
	    nla_put_u32(msg, NL80211_ATTR_IFTYPE, wdev->iftype) ||
	    nla_put_u64(msg, NL80211_ATTR_WDEV, wdev_id(wdev)) ||
	    nla_put(msg, NL80211_ATTR_MAC, ETH_ALEN, wdev_address(wdev)) ||
	    nla_put_u32(msg, NL80211_ATTR_GENERATION,
			rdev->devlist_generation ^
			(cfg80211_rdev_list_generation << 2)))
		goto nla_put_failure;

	if (rdev->ops->get_channel) {
		int ret;
		struct cfg80211_chan_def chandef;

		ret = rdev_get_channel(rdev, wdev, &chandef);
		if (ret == 0) {
			if (nl80211_send_chandef(msg, &chandef))
				goto nla_put_failure;
		}
	}

	if (wdev->ssid_len) {
		if (nla_put(msg, NL80211_ATTR_SSID, wdev->ssid_len, wdev->ssid))
			goto nla_put_failure;
	}

	return genlmsg_end(msg, hdr);

 nla_put_failure:
	genlmsg_cancel(msg, hdr);
	return -EMSGSIZE;
}

static int nl80211_dump_interface(struct sk_buff *skb, struct netlink_callback *cb)
{
	int wp_idx = 0;
	int if_idx = 0;
	int wp_start = cb->args[0];
	int if_start = cb->args[1];
	struct cfg80211_registered_device *rdev;
	struct wireless_dev *wdev;

	rtnl_lock();
	list_for_each_entry(rdev, &cfg80211_rdev_list, list) {
		if (!net_eq(wiphy_net(&rdev->wiphy), sock_net(skb->sk)))
			continue;
		if (wp_idx < wp_start) {
			wp_idx++;
			continue;
		}
		if_idx = 0;

		list_for_each_entry(wdev, &rdev->wdev_list, list) {
			if (if_idx < if_start) {
				if_idx++;
				continue;
			}
			if (nl80211_send_iface(skb, NETLINK_CB(cb->skb).portid,
					       cb->nlh->nlmsg_seq, NLM_F_MULTI,
					       rdev, wdev) < 0) {
				goto out;
			}
			if_idx++;
		}

		wp_idx++;
	}
 out:
	rtnl_unlock();

	cb->args[0] = wp_idx;
	cb->args[1] = if_idx;

	return skb->len;
}

static int nl80211_get_interface(struct sk_buff *skb, struct genl_info *info)
{
	struct sk_buff *msg;
	struct cfg80211_registered_device *rdev = info->user_ptr[0];
	struct wireless_dev *wdev = info->user_ptr[1];

	msg = nlmsg_new(NLMSG_DEFAULT_SIZE, GFP_KERNEL);
	if (!msg)
		return -ENOMEM;

	if (nl80211_send_iface(msg, info->snd_portid, info->snd_seq, 0,
			       rdev, wdev) < 0) {
		nlmsg_free(msg);
		return -ENOBUFS;
	}

	return genlmsg_reply(msg, info);
}

static const struct nla_policy mntr_flags_policy[NL80211_MNTR_FLAG_MAX + 1] = {
	[NL80211_MNTR_FLAG_FCSFAIL] = { .type = NLA_FLAG },
	[NL80211_MNTR_FLAG_PLCPFAIL] = { .type = NLA_FLAG },
	[NL80211_MNTR_FLAG_CONTROL] = { .type = NLA_FLAG },
	[NL80211_MNTR_FLAG_OTHER_BSS] = { .type = NLA_FLAG },
	[NL80211_MNTR_FLAG_COOK_FRAMES] = { .type = NLA_FLAG },
	[NL80211_MNTR_FLAG_ACTIVE] = { .type = NLA_FLAG },
};

static int parse_monitor_flags(struct nlattr *nla, u32 *mntrflags)
{
	struct nlattr *flags[NL80211_MNTR_FLAG_MAX + 1];
	int flag;

	*mntrflags = 0;

	if (!nla)
		return -EINVAL;

	if (nla_parse_nested(flags, NL80211_MNTR_FLAG_MAX,
			     nla, mntr_flags_policy))
		return -EINVAL;

	for (flag = 1; flag <= NL80211_MNTR_FLAG_MAX; flag++)
		if (flags[flag])
			*mntrflags |= (1<<flag);

	return 0;
}

static int nl80211_valid_4addr(struct cfg80211_registered_device *rdev,
			       struct net_device *netdev, u8 use_4addr,
			       enum nl80211_iftype iftype)
{
	if (!use_4addr) {
		if (netdev && (netdev->priv_flags & IFF_BRIDGE_PORT))
			return -EBUSY;
		return 0;
	}

	switch (iftype) {
	case NL80211_IFTYPE_AP_VLAN:
		if (rdev->wiphy.flags & WIPHY_FLAG_4ADDR_AP)
			return 0;
		break;
	case NL80211_IFTYPE_STATION:
		if (rdev->wiphy.flags & WIPHY_FLAG_4ADDR_STATION)
			return 0;
		break;
	default:
		break;
	}

	return -EOPNOTSUPP;
}

static int nl80211_set_interface(struct sk_buff *skb, struct genl_info *info)
{
	struct cfg80211_registered_device *rdev = info->user_ptr[0];
	struct vif_params params;
	int err;
	enum nl80211_iftype otype, ntype;
	struct net_device *dev = info->user_ptr[1];
	u32 _flags, *flags = NULL;
	bool change = false;

	memset(&params, 0, sizeof(params));

	otype = ntype = dev->ieee80211_ptr->iftype;

	if (info->attrs[NL80211_ATTR_IFTYPE]) {
		ntype = nla_get_u32(info->attrs[NL80211_ATTR_IFTYPE]);
		if (otype != ntype)
			change = true;
		if (ntype > NL80211_IFTYPE_MAX)
			return -EINVAL;
	}

	if (info->attrs[NL80211_ATTR_MESH_ID]) {
		struct wireless_dev *wdev = dev->ieee80211_ptr;

		if (ntype != NL80211_IFTYPE_MESH_POINT)
			return -EINVAL;
		if (netif_running(dev))
			return -EBUSY;

		wdev_lock(wdev);
		BUILD_BUG_ON(IEEE80211_MAX_SSID_LEN !=
			     IEEE80211_MAX_MESH_ID_LEN);
		wdev->mesh_id_up_len =
			nla_len(info->attrs[NL80211_ATTR_MESH_ID]);
		memcpy(wdev->ssid, nla_data(info->attrs[NL80211_ATTR_MESH_ID]),
		       wdev->mesh_id_up_len);
		wdev_unlock(wdev);
	}

	if (info->attrs[NL80211_ATTR_4ADDR]) {
		params.use_4addr = !!nla_get_u8(info->attrs[NL80211_ATTR_4ADDR]);
		change = true;
		err = nl80211_valid_4addr(rdev, dev, params.use_4addr, ntype);
		if (err)
			return err;
	} else {
		params.use_4addr = -1;
	}

	if (info->attrs[NL80211_ATTR_MNTR_FLAGS]) {
		if (ntype != NL80211_IFTYPE_MONITOR)
			return -EINVAL;
		err = parse_monitor_flags(info->attrs[NL80211_ATTR_MNTR_FLAGS],
					  &_flags);
		if (err)
			return err;

		flags = &_flags;
		change = true;
	}

	if (flags && (*flags & MONITOR_FLAG_ACTIVE) &&
	    !(rdev->wiphy.features & NL80211_FEATURE_ACTIVE_MONITOR))
		return -EOPNOTSUPP;

	if (change)
		err = cfg80211_change_iface(rdev, dev, ntype, flags, &params);
	else
		err = 0;

	if (!err && params.use_4addr != -1)
		dev->ieee80211_ptr->use_4addr = params.use_4addr;

	return err;
}

static int nl80211_new_interface(struct sk_buff *skb, struct genl_info *info)
{
	struct cfg80211_registered_device *rdev = info->user_ptr[0];
	struct vif_params params;
	struct wireless_dev *wdev;
	struct sk_buff *msg;
	int err;
	enum nl80211_iftype type = NL80211_IFTYPE_UNSPECIFIED;
	u32 flags;

	/* to avoid failing a new interface creation due to pending removal */
	cfg80211_destroy_ifaces(rdev);

	memset(&params, 0, sizeof(params));

	if (!info->attrs[NL80211_ATTR_IFNAME])
		return -EINVAL;

	if (info->attrs[NL80211_ATTR_IFTYPE]) {
		type = nla_get_u32(info->attrs[NL80211_ATTR_IFTYPE]);
		if (type > NL80211_IFTYPE_MAX)
			return -EINVAL;
	}

	if (!rdev->ops->add_virtual_intf ||
	    !(rdev->wiphy.interface_modes & (1 << type)))
		return -EOPNOTSUPP;

	if (type == NL80211_IFTYPE_P2P_DEVICE && info->attrs[NL80211_ATTR_MAC]) {
		nla_memcpy(params.macaddr, info->attrs[NL80211_ATTR_MAC],
			   ETH_ALEN);
		if (!is_valid_ether_addr(params.macaddr))
			return -EADDRNOTAVAIL;
	}

	if (info->attrs[NL80211_ATTR_4ADDR]) {
		params.use_4addr = !!nla_get_u8(info->attrs[NL80211_ATTR_4ADDR]);
		err = nl80211_valid_4addr(rdev, NULL, params.use_4addr, type);
		if (err)
			return err;
	}

	msg = nlmsg_new(NLMSG_DEFAULT_SIZE, GFP_KERNEL);
	if (!msg)
		return -ENOMEM;

	err = parse_monitor_flags(type == NL80211_IFTYPE_MONITOR ?
				  info->attrs[NL80211_ATTR_MNTR_FLAGS] : NULL,
				  &flags);

	if (!err && (flags & MONITOR_FLAG_ACTIVE) &&
	    !(rdev->wiphy.features & NL80211_FEATURE_ACTIVE_MONITOR))
		return -EOPNOTSUPP;

	wdev = rdev_add_virtual_intf(rdev,
				nla_data(info->attrs[NL80211_ATTR_IFNAME]),
				type, err ? NULL : &flags, &params);
	if (IS_ERR(wdev)) {
		nlmsg_free(msg);
		return PTR_ERR(wdev);
	}

	if (info->attrs[NL80211_ATTR_IFACE_SOCKET_OWNER])
		wdev->owner_nlportid = info->snd_portid;

	switch (type) {
	case NL80211_IFTYPE_MESH_POINT:
		if (!info->attrs[NL80211_ATTR_MESH_ID])
			break;
		wdev_lock(wdev);
		BUILD_BUG_ON(IEEE80211_MAX_SSID_LEN !=
			     IEEE80211_MAX_MESH_ID_LEN);
		wdev->mesh_id_up_len =
			nla_len(info->attrs[NL80211_ATTR_MESH_ID]);
		memcpy(wdev->ssid, nla_data(info->attrs[NL80211_ATTR_MESH_ID]),
		       wdev->mesh_id_up_len);
		wdev_unlock(wdev);
		break;
	case NL80211_IFTYPE_P2P_DEVICE:
		/*
		 * P2P Device doesn't have a netdev, so doesn't go
		 * through the netdev notifier and must be added here
		 */
		mutex_init(&wdev->mtx);
		INIT_LIST_HEAD(&wdev->event_list);
		spin_lock_init(&wdev->event_lock);
		INIT_LIST_HEAD(&wdev->mgmt_registrations);
		spin_lock_init(&wdev->mgmt_registrations_lock);

		wdev->identifier = ++rdev->wdev_id;
		list_add_rcu(&wdev->list, &rdev->wdev_list);
		rdev->devlist_generation++;
		break;
	default:
		break;
	}

	if (nl80211_send_iface(msg, info->snd_portid, info->snd_seq, 0,
			       rdev, wdev) < 0) {
		nlmsg_free(msg);
		return -ENOBUFS;
	}

	return genlmsg_reply(msg, info);
}

static int nl80211_del_interface(struct sk_buff *skb, struct genl_info *info)
{
	struct cfg80211_registered_device *rdev = info->user_ptr[0];
	struct wireless_dev *wdev = info->user_ptr[1];

	if (!rdev->ops->del_virtual_intf)
		return -EOPNOTSUPP;

	/*
	 * If we remove a wireless device without a netdev then clear
	 * user_ptr[1] so that nl80211_post_doit won't dereference it
	 * to check if it needs to do dev_put(). Otherwise it crashes
	 * since the wdev has been freed, unlike with a netdev where
	 * we need the dev_put() for the netdev to really be freed.
	 */
	if (!wdev->netdev)
		info->user_ptr[1] = NULL;

	return rdev_del_virtual_intf(rdev, wdev);
}

static int nl80211_set_noack_map(struct sk_buff *skb, struct genl_info *info)
{
	struct cfg80211_registered_device *rdev = info->user_ptr[0];
	struct net_device *dev = info->user_ptr[1];
	u16 noack_map;

	if (!info->attrs[NL80211_ATTR_NOACK_MAP])
		return -EINVAL;

	if (!rdev->ops->set_noack_map)
		return -EOPNOTSUPP;

	noack_map = nla_get_u16(info->attrs[NL80211_ATTR_NOACK_MAP]);

	return rdev_set_noack_map(rdev, dev, noack_map);
}

struct get_key_cookie {
	struct sk_buff *msg;
	int error;
	int idx;
};

static void get_key_callback(void *c, struct key_params *params)
{
	struct nlattr *key;
	struct get_key_cookie *cookie = c;

	if ((params->key &&
	     nla_put(cookie->msg, NL80211_ATTR_KEY_DATA,
		     params->key_len, params->key)) ||
	    (params->seq &&
	     nla_put(cookie->msg, NL80211_ATTR_KEY_SEQ,
		     params->seq_len, params->seq)) ||
	    (params->cipher &&
	     nla_put_u32(cookie->msg, NL80211_ATTR_KEY_CIPHER,
			 params->cipher)))
		goto nla_put_failure;

	key = nla_nest_start(cookie->msg, NL80211_ATTR_KEY);
	if (!key)
		goto nla_put_failure;

	if ((params->key &&
	     nla_put(cookie->msg, NL80211_KEY_DATA,
		     params->key_len, params->key)) ||
	    (params->seq &&
	     nla_put(cookie->msg, NL80211_KEY_SEQ,
		     params->seq_len, params->seq)) ||
	    (params->cipher &&
	     nla_put_u32(cookie->msg, NL80211_KEY_CIPHER,
			 params->cipher)))
		goto nla_put_failure;

	if (nla_put_u8(cookie->msg, NL80211_ATTR_KEY_IDX, cookie->idx))
		goto nla_put_failure;

	nla_nest_end(cookie->msg, key);

	return;
 nla_put_failure:
	cookie->error = 1;
}

static int nl80211_get_key(struct sk_buff *skb, struct genl_info *info)
{
	struct cfg80211_registered_device *rdev = info->user_ptr[0];
	int err;
	struct net_device *dev = info->user_ptr[1];
	u8 key_idx = 0;
	const u8 *mac_addr = NULL;
	bool pairwise;
	struct get_key_cookie cookie = {
		.error = 0,
	};
	void *hdr;
	struct sk_buff *msg;

	if (info->attrs[NL80211_ATTR_KEY_IDX])
		key_idx = nla_get_u8(info->attrs[NL80211_ATTR_KEY_IDX]);

	if (key_idx > 5)
		return -EINVAL;

	if (info->attrs[NL80211_ATTR_MAC])
		mac_addr = nla_data(info->attrs[NL80211_ATTR_MAC]);

	pairwise = !!mac_addr;
	if (info->attrs[NL80211_ATTR_KEY_TYPE]) {
		u32 kt = nla_get_u32(info->attrs[NL80211_ATTR_KEY_TYPE]);
		if (kt >= NUM_NL80211_KEYTYPES)
			return -EINVAL;
		if (kt != NL80211_KEYTYPE_GROUP &&
		    kt != NL80211_KEYTYPE_PAIRWISE)
			return -EINVAL;
		pairwise = kt == NL80211_KEYTYPE_PAIRWISE;
	}

	if (!rdev->ops->get_key)
		return -EOPNOTSUPP;

	msg = nlmsg_new(NLMSG_DEFAULT_SIZE, GFP_KERNEL);
	if (!msg)
		return -ENOMEM;

	hdr = nl80211hdr_put(msg, info->snd_portid, info->snd_seq, 0,
			     NL80211_CMD_NEW_KEY);
	if (!hdr)
		goto nla_put_failure;

	cookie.msg = msg;
	cookie.idx = key_idx;

	if (nla_put_u32(msg, NL80211_ATTR_IFINDEX, dev->ifindex) ||
	    nla_put_u8(msg, NL80211_ATTR_KEY_IDX, key_idx))
		goto nla_put_failure;
	if (mac_addr &&
	    nla_put(msg, NL80211_ATTR_MAC, ETH_ALEN, mac_addr))
		goto nla_put_failure;

	if (pairwise && mac_addr &&
	    !(rdev->wiphy.flags & WIPHY_FLAG_IBSS_RSN))
		return -ENOENT;

	err = rdev_get_key(rdev, dev, key_idx, pairwise, mac_addr, &cookie,
			   get_key_callback);

	if (err)
		goto free_msg;

	if (cookie.error)
		goto nla_put_failure;

	genlmsg_end(msg, hdr);
	return genlmsg_reply(msg, info);

 nla_put_failure:
	err = -ENOBUFS;
 free_msg:
	nlmsg_free(msg);
	return err;
}

static int nl80211_set_key(struct sk_buff *skb, struct genl_info *info)
{
	struct cfg80211_registered_device *rdev = info->user_ptr[0];
	struct key_parse key;
	int err;
	struct net_device *dev = info->user_ptr[1];

	err = nl80211_parse_key(info, &key);
	if (err)
		return err;

	if (key.idx < 0)
		return -EINVAL;

	/* only support setting default key */
	if (!key.def && !key.defmgmt)
		return -EINVAL;

	wdev_lock(dev->ieee80211_ptr);

	if (key.def) {
		if (!rdev->ops->set_default_key) {
			err = -EOPNOTSUPP;
			goto out;
		}

		err = nl80211_key_allowed(dev->ieee80211_ptr);
		if (err)
			goto out;

		err = rdev_set_default_key(rdev, dev, key.idx,
						 key.def_uni, key.def_multi);

		if (err)
			goto out;

#ifdef CONFIG_CFG80211_WEXT
		dev->ieee80211_ptr->wext.default_key = key.idx;
#endif
	} else {
		if (key.def_uni || !key.def_multi) {
			err = -EINVAL;
			goto out;
		}

		if (!rdev->ops->set_default_mgmt_key) {
			err = -EOPNOTSUPP;
			goto out;
		}

		err = nl80211_key_allowed(dev->ieee80211_ptr);
		if (err)
			goto out;

		err = rdev_set_default_mgmt_key(rdev, dev, key.idx);
		if (err)
			goto out;

#ifdef CONFIG_CFG80211_WEXT
		dev->ieee80211_ptr->wext.default_mgmt_key = key.idx;
#endif
	}

 out:
	wdev_unlock(dev->ieee80211_ptr);

	return err;
}

static int nl80211_new_key(struct sk_buff *skb, struct genl_info *info)
{
	struct cfg80211_registered_device *rdev = info->user_ptr[0];
	int err;
	struct net_device *dev = info->user_ptr[1];
	struct key_parse key;
	const u8 *mac_addr = NULL;

	err = nl80211_parse_key(info, &key);
	if (err)
		return err;

	if (!key.p.key)
		return -EINVAL;

	if (info->attrs[NL80211_ATTR_MAC])
		mac_addr = nla_data(info->attrs[NL80211_ATTR_MAC]);

	if (key.type == -1) {
		if (mac_addr)
			key.type = NL80211_KEYTYPE_PAIRWISE;
		else
			key.type = NL80211_KEYTYPE_GROUP;
	}

	/* for now */
	if (key.type != NL80211_KEYTYPE_PAIRWISE &&
	    key.type != NL80211_KEYTYPE_GROUP)
		return -EINVAL;

	if (!rdev->ops->add_key)
		return -EOPNOTSUPP;

	if (cfg80211_validate_key_settings(rdev, &key.p, key.idx,
					   key.type == NL80211_KEYTYPE_PAIRWISE,
					   mac_addr))
		return -EINVAL;

	wdev_lock(dev->ieee80211_ptr);
	err = nl80211_key_allowed(dev->ieee80211_ptr);
	if (!err)
		err = rdev_add_key(rdev, dev, key.idx,
				   key.type == NL80211_KEYTYPE_PAIRWISE,
				    mac_addr, &key.p);
	wdev_unlock(dev->ieee80211_ptr);

	return err;
}

static int nl80211_del_key(struct sk_buff *skb, struct genl_info *info)
{
	struct cfg80211_registered_device *rdev = info->user_ptr[0];
	int err;
	struct net_device *dev = info->user_ptr[1];
	u8 *mac_addr = NULL;
	struct key_parse key;

	err = nl80211_parse_key(info, &key);
	if (err)
		return err;

	if (info->attrs[NL80211_ATTR_MAC])
		mac_addr = nla_data(info->attrs[NL80211_ATTR_MAC]);

	if (key.type == -1) {
		if (mac_addr)
			key.type = NL80211_KEYTYPE_PAIRWISE;
		else
			key.type = NL80211_KEYTYPE_GROUP;
	}

	/* for now */
	if (key.type != NL80211_KEYTYPE_PAIRWISE &&
	    key.type != NL80211_KEYTYPE_GROUP)
		return -EINVAL;

	if (!rdev->ops->del_key)
		return -EOPNOTSUPP;

	wdev_lock(dev->ieee80211_ptr);
	err = nl80211_key_allowed(dev->ieee80211_ptr);

	if (key.type == NL80211_KEYTYPE_PAIRWISE && mac_addr &&
	    !(rdev->wiphy.flags & WIPHY_FLAG_IBSS_RSN))
		err = -ENOENT;

	if (!err)
		err = rdev_del_key(rdev, dev, key.idx,
				   key.type == NL80211_KEYTYPE_PAIRWISE,
				   mac_addr);

#ifdef CONFIG_CFG80211_WEXT
	if (!err) {
		if (key.idx == dev->ieee80211_ptr->wext.default_key)
			dev->ieee80211_ptr->wext.default_key = -1;
		else if (key.idx == dev->ieee80211_ptr->wext.default_mgmt_key)
			dev->ieee80211_ptr->wext.default_mgmt_key = -1;
	}
#endif
	wdev_unlock(dev->ieee80211_ptr);

	return err;
}

/* This function returns an error or the number of nested attributes */
static int validate_acl_mac_addrs(struct nlattr *nl_attr)
{
	struct nlattr *attr;
	int n_entries = 0, tmp;

	nla_for_each_nested(attr, nl_attr, tmp) {
		if (nla_len(attr) != ETH_ALEN)
			return -EINVAL;

		n_entries++;
	}

	return n_entries;
}

/*
 * This function parses ACL information and allocates memory for ACL data.
 * On successful return, the calling function is responsible to free the
 * ACL buffer returned by this function.
 */
static struct cfg80211_acl_data *parse_acl_data(struct wiphy *wiphy,
						struct genl_info *info)
{
	enum nl80211_acl_policy acl_policy;
	struct nlattr *attr;
	struct cfg80211_acl_data *acl;
	int i = 0, n_entries, tmp;

	if (!wiphy->max_acl_mac_addrs)
		return ERR_PTR(-EOPNOTSUPP);

	if (!info->attrs[NL80211_ATTR_ACL_POLICY])
		return ERR_PTR(-EINVAL);

	acl_policy = nla_get_u32(info->attrs[NL80211_ATTR_ACL_POLICY]);
	if (acl_policy != NL80211_ACL_POLICY_ACCEPT_UNLESS_LISTED &&
	    acl_policy != NL80211_ACL_POLICY_DENY_UNLESS_LISTED)
		return ERR_PTR(-EINVAL);

	if (!info->attrs[NL80211_ATTR_MAC_ADDRS])
		return ERR_PTR(-EINVAL);

	n_entries = validate_acl_mac_addrs(info->attrs[NL80211_ATTR_MAC_ADDRS]);
	if (n_entries < 0)
		return ERR_PTR(n_entries);

	if (n_entries > wiphy->max_acl_mac_addrs)
		return ERR_PTR(-ENOTSUPP);

	acl = kzalloc(sizeof(*acl) + (sizeof(struct mac_address) * n_entries),
		      GFP_KERNEL);
	if (!acl)
		return ERR_PTR(-ENOMEM);

	nla_for_each_nested(attr, info->attrs[NL80211_ATTR_MAC_ADDRS], tmp) {
		memcpy(acl->mac_addrs[i].addr, nla_data(attr), ETH_ALEN);
		i++;
	}

	acl->n_acl_entries = n_entries;
	acl->acl_policy = acl_policy;

	return acl;
}

static int nl80211_set_mac_acl(struct sk_buff *skb, struct genl_info *info)
{
	struct cfg80211_registered_device *rdev = info->user_ptr[0];
	struct net_device *dev = info->user_ptr[1];
	struct cfg80211_acl_data *acl;
	int err;

	if (dev->ieee80211_ptr->iftype != NL80211_IFTYPE_AP &&
	    dev->ieee80211_ptr->iftype != NL80211_IFTYPE_P2P_GO)
		return -EOPNOTSUPP;

	if (!dev->ieee80211_ptr->beacon_interval)
		return -EINVAL;

	acl = parse_acl_data(&rdev->wiphy, info);
	if (IS_ERR(acl))
		return PTR_ERR(acl);

	err = rdev_set_mac_acl(rdev, dev, acl);

	kfree(acl);

	return err;
}

static int nl80211_parse_beacon(struct nlattr *attrs[],
				struct cfg80211_beacon_data *bcn)
{
	bool haveinfo = false;

	if (!is_valid_ie_attr(attrs[NL80211_ATTR_BEACON_TAIL]) ||
	    !is_valid_ie_attr(attrs[NL80211_ATTR_IE]) ||
	    !is_valid_ie_attr(attrs[NL80211_ATTR_IE_PROBE_RESP]) ||
	    !is_valid_ie_attr(attrs[NL80211_ATTR_IE_ASSOC_RESP]))
		return -EINVAL;

	memset(bcn, 0, sizeof(*bcn));

	if (attrs[NL80211_ATTR_BEACON_HEAD]) {
		bcn->head = nla_data(attrs[NL80211_ATTR_BEACON_HEAD]);
		bcn->head_len = nla_len(attrs[NL80211_ATTR_BEACON_HEAD]);
		if (!bcn->head_len)
			return -EINVAL;
		haveinfo = true;
	}

	if (attrs[NL80211_ATTR_BEACON_TAIL]) {
		bcn->tail = nla_data(attrs[NL80211_ATTR_BEACON_TAIL]);
		bcn->tail_len = nla_len(attrs[NL80211_ATTR_BEACON_TAIL]);
		haveinfo = true;
	}

	if (!haveinfo)
		return -EINVAL;

	if (attrs[NL80211_ATTR_IE]) {
		bcn->beacon_ies = nla_data(attrs[NL80211_ATTR_IE]);
		bcn->beacon_ies_len = nla_len(attrs[NL80211_ATTR_IE]);
	}

	if (attrs[NL80211_ATTR_IE_PROBE_RESP]) {
		bcn->proberesp_ies =
			nla_data(attrs[NL80211_ATTR_IE_PROBE_RESP]);
		bcn->proberesp_ies_len =
			nla_len(attrs[NL80211_ATTR_IE_PROBE_RESP]);
	}

	if (attrs[NL80211_ATTR_IE_ASSOC_RESP]) {
		bcn->assocresp_ies =
			nla_data(attrs[NL80211_ATTR_IE_ASSOC_RESP]);
		bcn->assocresp_ies_len =
			nla_len(attrs[NL80211_ATTR_IE_ASSOC_RESP]);
	}

	if (attrs[NL80211_ATTR_PROBE_RESP]) {
		bcn->probe_resp = nla_data(attrs[NL80211_ATTR_PROBE_RESP]);
		bcn->probe_resp_len = nla_len(attrs[NL80211_ATTR_PROBE_RESP]);
	}

	return 0;
}

static bool nl80211_get_ap_channel(struct cfg80211_registered_device *rdev,
				   struct cfg80211_ap_settings *params)
{
	struct wireless_dev *wdev;
	bool ret = false;

	list_for_each_entry(wdev, &rdev->wdev_list, list) {
		if (wdev->iftype != NL80211_IFTYPE_AP &&
		    wdev->iftype != NL80211_IFTYPE_P2P_GO)
			continue;

		if (!wdev->preset_chandef.chan)
			continue;

		params->chandef = wdev->preset_chandef;
		ret = true;
		break;
	}

	return ret;
}

static bool nl80211_valid_auth_type(struct cfg80211_registered_device *rdev,
				    enum nl80211_auth_type auth_type,
				    enum nl80211_commands cmd)
{
	if (auth_type > NL80211_AUTHTYPE_MAX)
		return false;

	switch (cmd) {
	case NL80211_CMD_AUTHENTICATE:
		if (!(rdev->wiphy.features & NL80211_FEATURE_SAE) &&
		    auth_type == NL80211_AUTHTYPE_SAE)
			return false;
		return true;
	case NL80211_CMD_CONNECT:
	case NL80211_CMD_START_AP:
		/* SAE not supported yet */
		if (auth_type == NL80211_AUTHTYPE_SAE)
			return false;
		return true;
	default:
		return false;
	}
}

static int nl80211_start_ap(struct sk_buff *skb, struct genl_info *info)
{
	struct cfg80211_registered_device *rdev = info->user_ptr[0];
	struct net_device *dev = info->user_ptr[1];
	struct wireless_dev *wdev = dev->ieee80211_ptr;
	struct cfg80211_ap_settings params;
	int err;

	if (dev->ieee80211_ptr->iftype != NL80211_IFTYPE_AP &&
	    dev->ieee80211_ptr->iftype != NL80211_IFTYPE_P2P_GO)
		return -EOPNOTSUPP;

	if (!rdev->ops->start_ap)
		return -EOPNOTSUPP;

	if (wdev->beacon_interval)
		return -EALREADY;

	memset(&params, 0, sizeof(params));

	/* these are required for START_AP */
	if (!info->attrs[NL80211_ATTR_BEACON_INTERVAL] ||
	    !info->attrs[NL80211_ATTR_DTIM_PERIOD] ||
	    !info->attrs[NL80211_ATTR_BEACON_HEAD])
		return -EINVAL;

	err = nl80211_parse_beacon(info->attrs, &params.beacon);
	if (err)
		return err;

	params.beacon_interval =
		nla_get_u32(info->attrs[NL80211_ATTR_BEACON_INTERVAL]);
	params.dtim_period =
		nla_get_u32(info->attrs[NL80211_ATTR_DTIM_PERIOD]);

	err = cfg80211_validate_beacon_int(rdev, params.beacon_interval);
	if (err)
		return err;

	/*
	 * In theory, some of these attributes should be required here
	 * but since they were not used when the command was originally
	 * added, keep them optional for old user space programs to let
	 * them continue to work with drivers that do not need the
	 * additional information -- drivers must check!
	 */
	if (info->attrs[NL80211_ATTR_SSID]) {
		params.ssid = nla_data(info->attrs[NL80211_ATTR_SSID]);
		params.ssid_len =
			nla_len(info->attrs[NL80211_ATTR_SSID]);
		if (params.ssid_len == 0 ||
		    params.ssid_len > IEEE80211_MAX_SSID_LEN)
			return -EINVAL;
	}

	if (info->attrs[NL80211_ATTR_HIDDEN_SSID]) {
		params.hidden_ssid = nla_get_u32(
			info->attrs[NL80211_ATTR_HIDDEN_SSID]);
		if (params.hidden_ssid != NL80211_HIDDEN_SSID_NOT_IN_USE &&
		    params.hidden_ssid != NL80211_HIDDEN_SSID_ZERO_LEN &&
		    params.hidden_ssid != NL80211_HIDDEN_SSID_ZERO_CONTENTS)
			return -EINVAL;
	}

	params.privacy = !!info->attrs[NL80211_ATTR_PRIVACY];

	if (info->attrs[NL80211_ATTR_AUTH_TYPE]) {
		params.auth_type = nla_get_u32(
			info->attrs[NL80211_ATTR_AUTH_TYPE]);
		if (!nl80211_valid_auth_type(rdev, params.auth_type,
					     NL80211_CMD_START_AP))
			return -EINVAL;
	} else
		params.auth_type = NL80211_AUTHTYPE_AUTOMATIC;

	err = nl80211_crypto_settings(rdev, info, &params.crypto,
				      NL80211_MAX_NR_CIPHER_SUITES);
	if (err)
		return err;

	if (info->attrs[NL80211_ATTR_INACTIVITY_TIMEOUT]) {
		if (!(rdev->wiphy.features & NL80211_FEATURE_INACTIVITY_TIMER))
			return -EOPNOTSUPP;
		params.inactivity_timeout = nla_get_u16(
			info->attrs[NL80211_ATTR_INACTIVITY_TIMEOUT]);
	}

	if (info->attrs[NL80211_ATTR_P2P_CTWINDOW]) {
		if (dev->ieee80211_ptr->iftype != NL80211_IFTYPE_P2P_GO)
			return -EINVAL;
		params.p2p_ctwindow =
			nla_get_u8(info->attrs[NL80211_ATTR_P2P_CTWINDOW]);
		if (params.p2p_ctwindow > 127)
			return -EINVAL;
		if (params.p2p_ctwindow != 0 &&
		    !(rdev->wiphy.features & NL80211_FEATURE_P2P_GO_CTWIN))
			return -EINVAL;
	}

	if (info->attrs[NL80211_ATTR_P2P_OPPPS]) {
		u8 tmp;

		if (dev->ieee80211_ptr->iftype != NL80211_IFTYPE_P2P_GO)
			return -EINVAL;
		tmp = nla_get_u8(info->attrs[NL80211_ATTR_P2P_OPPPS]);
		if (tmp > 1)
			return -EINVAL;
		params.p2p_opp_ps = tmp;
		if (params.p2p_opp_ps != 0 &&
		    !(rdev->wiphy.features & NL80211_FEATURE_P2P_GO_OPPPS))
			return -EINVAL;
	}

	if (info->attrs[NL80211_ATTR_WIPHY_FREQ]) {
		err = nl80211_parse_chandef(rdev, info, &params.chandef);
		if (err)
			return err;
	} else if (wdev->preset_chandef.chan) {
		params.chandef = wdev->preset_chandef;
	} else if (!nl80211_get_ap_channel(rdev, &params))
		return -EINVAL;

	if (!cfg80211_reg_can_beacon(&rdev->wiphy, &params.chandef,
				     wdev->iftype))
		return -EINVAL;

	if (info->attrs[NL80211_ATTR_ACL_POLICY]) {
		params.acl = parse_acl_data(&rdev->wiphy, info);
		if (IS_ERR(params.acl))
			return PTR_ERR(params.acl);
	}

	wdev_lock(wdev);
	err = rdev_start_ap(rdev, dev, &params);
	if (!err) {
		wdev->preset_chandef = params.chandef;
		wdev->beacon_interval = params.beacon_interval;
		wdev->chandef = params.chandef;
		wdev->ssid_len = params.ssid_len;
		memcpy(wdev->ssid, params.ssid, wdev->ssid_len);
	}
	wdev_unlock(wdev);

	kfree(params.acl);

	return err;
}

static int nl80211_set_beacon(struct sk_buff *skb, struct genl_info *info)
{
	struct cfg80211_registered_device *rdev = info->user_ptr[0];
	struct net_device *dev = info->user_ptr[1];
	struct wireless_dev *wdev = dev->ieee80211_ptr;
	struct cfg80211_beacon_data params;
	int err;

	if (dev->ieee80211_ptr->iftype != NL80211_IFTYPE_AP &&
	    dev->ieee80211_ptr->iftype != NL80211_IFTYPE_P2P_GO)
		return -EOPNOTSUPP;

	if (!rdev->ops->change_beacon)
		return -EOPNOTSUPP;

	if (!wdev->beacon_interval)
		return -EINVAL;

	err = nl80211_parse_beacon(info->attrs, &params);
	if (err)
		return err;

	wdev_lock(wdev);
	err = rdev_change_beacon(rdev, dev, &params);
	wdev_unlock(wdev);

	return err;
}

static int nl80211_stop_ap(struct sk_buff *skb, struct genl_info *info)
{
	struct cfg80211_registered_device *rdev = info->user_ptr[0];
	struct net_device *dev = info->user_ptr[1];

	return cfg80211_stop_ap(rdev, dev, false);
}

static const struct nla_policy sta_flags_policy[NL80211_STA_FLAG_MAX + 1] = {
	[NL80211_STA_FLAG_AUTHORIZED] = { .type = NLA_FLAG },
	[NL80211_STA_FLAG_SHORT_PREAMBLE] = { .type = NLA_FLAG },
	[NL80211_STA_FLAG_WME] = { .type = NLA_FLAG },
	[NL80211_STA_FLAG_MFP] = { .type = NLA_FLAG },
	[NL80211_STA_FLAG_AUTHENTICATED] = { .type = NLA_FLAG },
	[NL80211_STA_FLAG_TDLS_PEER] = { .type = NLA_FLAG },
};

static int parse_station_flags(struct genl_info *info,
			       enum nl80211_iftype iftype,
			       struct station_parameters *params)
{
	struct nlattr *flags[NL80211_STA_FLAG_MAX + 1];
	struct nlattr *nla;
	int flag;

	/*
	 * Try parsing the new attribute first so userspace
	 * can specify both for older kernels.
	 */
	nla = info->attrs[NL80211_ATTR_STA_FLAGS2];
	if (nla) {
		struct nl80211_sta_flag_update *sta_flags;

		sta_flags = nla_data(nla);
		params->sta_flags_mask = sta_flags->mask;
		params->sta_flags_set = sta_flags->set;
		params->sta_flags_set &= params->sta_flags_mask;
		if ((params->sta_flags_mask |
		     params->sta_flags_set) & BIT(__NL80211_STA_FLAG_INVALID))
			return -EINVAL;
		return 0;
	}

	/* if present, parse the old attribute */

	nla = info->attrs[NL80211_ATTR_STA_FLAGS];
	if (!nla)
		return 0;

	if (nla_parse_nested(flags, NL80211_STA_FLAG_MAX,
			     nla, sta_flags_policy))
		return -EINVAL;

	/*
	 * Only allow certain flags for interface types so that
	 * other attributes are silently ignored. Remember that
	 * this is backward compatibility code with old userspace
	 * and shouldn't be hit in other cases anyway.
	 */
	switch (iftype) {
	case NL80211_IFTYPE_AP:
	case NL80211_IFTYPE_AP_VLAN:
	case NL80211_IFTYPE_P2P_GO:
		params->sta_flags_mask = BIT(NL80211_STA_FLAG_AUTHORIZED) |
					 BIT(NL80211_STA_FLAG_SHORT_PREAMBLE) |
					 BIT(NL80211_STA_FLAG_WME) |
					 BIT(NL80211_STA_FLAG_MFP);
		break;
	case NL80211_IFTYPE_P2P_CLIENT:
	case NL80211_IFTYPE_STATION:
		params->sta_flags_mask = BIT(NL80211_STA_FLAG_AUTHORIZED) |
					 BIT(NL80211_STA_FLAG_TDLS_PEER);
		break;
	case NL80211_IFTYPE_MESH_POINT:
		params->sta_flags_mask = BIT(NL80211_STA_FLAG_AUTHENTICATED) |
					 BIT(NL80211_STA_FLAG_MFP) |
					 BIT(NL80211_STA_FLAG_AUTHORIZED);
	default:
		return -EINVAL;
	}

	for (flag = 1; flag <= NL80211_STA_FLAG_MAX; flag++) {
		if (flags[flag]) {
			params->sta_flags_set |= (1<<flag);

			/* no longer support new API additions in old API */
			if (flag > NL80211_STA_FLAG_MAX_OLD_API)
				return -EINVAL;
		}
	}

	return 0;
}

static bool nl80211_put_sta_rate(struct sk_buff *msg, struct rate_info *info,
				 int attr)
{
	struct nlattr *rate;
	u32 bitrate;
	u16 bitrate_compat;

	rate = nla_nest_start(msg, attr);
	if (!rate)
		return false;

	/* cfg80211_calculate_bitrate will return 0 for mcs >= 32 */
	bitrate = cfg80211_calculate_bitrate(info);
	/* report 16-bit bitrate only if we can */
	bitrate_compat = bitrate < (1UL << 16) ? bitrate : 0;
	if (bitrate > 0 &&
	    nla_put_u32(msg, NL80211_RATE_INFO_BITRATE32, bitrate))
		return false;
	if (bitrate_compat > 0 &&
	    nla_put_u16(msg, NL80211_RATE_INFO_BITRATE, bitrate_compat))
		return false;

	if (info->flags & RATE_INFO_FLAGS_MCS) {
		if (nla_put_u8(msg, NL80211_RATE_INFO_MCS, info->mcs))
			return false;
		if (info->flags & RATE_INFO_FLAGS_40_MHZ_WIDTH &&
		    nla_put_flag(msg, NL80211_RATE_INFO_40_MHZ_WIDTH))
			return false;
		if (info->flags & RATE_INFO_FLAGS_SHORT_GI &&
		    nla_put_flag(msg, NL80211_RATE_INFO_SHORT_GI))
			return false;
	} else if (info->flags & RATE_INFO_FLAGS_VHT_MCS) {
		if (nla_put_u8(msg, NL80211_RATE_INFO_VHT_MCS, info->mcs))
			return false;
		if (nla_put_u8(msg, NL80211_RATE_INFO_VHT_NSS, info->nss))
			return false;
		if (info->flags & RATE_INFO_FLAGS_40_MHZ_WIDTH &&
		    nla_put_flag(msg, NL80211_RATE_INFO_40_MHZ_WIDTH))
			return false;
		if (info->flags & RATE_INFO_FLAGS_80_MHZ_WIDTH &&
		    nla_put_flag(msg, NL80211_RATE_INFO_80_MHZ_WIDTH))
			return false;
		if (info->flags & RATE_INFO_FLAGS_80P80_MHZ_WIDTH &&
		    nla_put_flag(msg, NL80211_RATE_INFO_80P80_MHZ_WIDTH))
			return false;
		if (info->flags & RATE_INFO_FLAGS_160_MHZ_WIDTH &&
		    nla_put_flag(msg, NL80211_RATE_INFO_160_MHZ_WIDTH))
			return false;
		if (info->flags & RATE_INFO_FLAGS_SHORT_GI &&
		    nla_put_flag(msg, NL80211_RATE_INFO_SHORT_GI))
			return false;
	}

	nla_nest_end(msg, rate);
	return true;
}

static bool nl80211_put_signal(struct sk_buff *msg, u8 mask, s8 *signal,
			       int id)
{
	void *attr;
	int i = 0;

	if (!mask)
		return true;

	attr = nla_nest_start(msg, id);
	if (!attr)
		return false;

	for (i = 0; i < IEEE80211_MAX_CHAINS; i++) {
		if (!(mask & BIT(i)))
			continue;

		if (nla_put_u8(msg, i, signal[i]))
			return false;
	}

	nla_nest_end(msg, attr);

	return true;
}

static int nl80211_send_station(struct sk_buff *msg, u32 portid, u32 seq,
				int flags,
				struct cfg80211_registered_device *rdev,
				struct net_device *dev,
				const u8 *mac_addr, struct station_info *sinfo)
{
	void *hdr;
	struct nlattr *sinfoattr, *bss_param;

	hdr = nl80211hdr_put(msg, portid, seq, flags, NL80211_CMD_NEW_STATION);
	if (!hdr)
		return -1;

	if (nla_put_u32(msg, NL80211_ATTR_IFINDEX, dev->ifindex) ||
	    nla_put(msg, NL80211_ATTR_MAC, ETH_ALEN, mac_addr) ||
	    nla_put_u32(msg, NL80211_ATTR_GENERATION, sinfo->generation))
		goto nla_put_failure;

	sinfoattr = nla_nest_start(msg, NL80211_ATTR_STA_INFO);
	if (!sinfoattr)
		goto nla_put_failure;
	if ((sinfo->filled & STATION_INFO_CONNECTED_TIME) &&
	    nla_put_u32(msg, NL80211_STA_INFO_CONNECTED_TIME,
			sinfo->connected_time))
		goto nla_put_failure;
	if ((sinfo->filled & STATION_INFO_INACTIVE_TIME) &&
	    nla_put_u32(msg, NL80211_STA_INFO_INACTIVE_TIME,
			sinfo->inactive_time))
		goto nla_put_failure;
	if ((sinfo->filled & (STATION_INFO_RX_BYTES |
			      STATION_INFO_RX_BYTES64)) &&
	    nla_put_u32(msg, NL80211_STA_INFO_RX_BYTES,
			(u32)sinfo->rx_bytes))
		goto nla_put_failure;
	if ((sinfo->filled & (STATION_INFO_TX_BYTES |
			      STATION_INFO_TX_BYTES64)) &&
	    nla_put_u32(msg, NL80211_STA_INFO_TX_BYTES,
			(u32)sinfo->tx_bytes))
		goto nla_put_failure;
	if ((sinfo->filled & STATION_INFO_RX_BYTES64) &&
	    nla_put_u64(msg, NL80211_STA_INFO_RX_BYTES64,
			sinfo->rx_bytes))
		goto nla_put_failure;
	if ((sinfo->filled & STATION_INFO_TX_BYTES64) &&
	    nla_put_u64(msg, NL80211_STA_INFO_TX_BYTES64,
			sinfo->tx_bytes))
		goto nla_put_failure;
	if ((sinfo->filled & STATION_INFO_LLID) &&
	    nla_put_u16(msg, NL80211_STA_INFO_LLID, sinfo->llid))
		goto nla_put_failure;
	if ((sinfo->filled & STATION_INFO_PLID) &&
	    nla_put_u16(msg, NL80211_STA_INFO_PLID, sinfo->plid))
		goto nla_put_failure;
	if ((sinfo->filled & STATION_INFO_PLINK_STATE) &&
	    nla_put_u8(msg, NL80211_STA_INFO_PLINK_STATE,
		       sinfo->plink_state))
		goto nla_put_failure;
	switch (rdev->wiphy.signal_type) {
	case CFG80211_SIGNAL_TYPE_MBM:
		if ((sinfo->filled & STATION_INFO_SIGNAL) &&
		    nla_put_u8(msg, NL80211_STA_INFO_SIGNAL,
			       sinfo->signal))
			goto nla_put_failure;
		if ((sinfo->filled & STATION_INFO_SIGNAL_AVG) &&
		    nla_put_u8(msg, NL80211_STA_INFO_SIGNAL_AVG,
			       sinfo->signal_avg))
			goto nla_put_failure;
		break;
	default:
		break;
	}
	if (sinfo->filled & STATION_INFO_CHAIN_SIGNAL) {
		if (!nl80211_put_signal(msg, sinfo->chains,
					sinfo->chain_signal,
					NL80211_STA_INFO_CHAIN_SIGNAL))
			goto nla_put_failure;
	}
	if (sinfo->filled & STATION_INFO_CHAIN_SIGNAL_AVG) {
		if (!nl80211_put_signal(msg, sinfo->chains,
					sinfo->chain_signal_avg,
					NL80211_STA_INFO_CHAIN_SIGNAL_AVG))
			goto nla_put_failure;
	}
	if (sinfo->filled & STATION_INFO_TX_BITRATE) {
		if (!nl80211_put_sta_rate(msg, &sinfo->txrate,
					  NL80211_STA_INFO_TX_BITRATE))
			goto nla_put_failure;
	}
	if (sinfo->filled & STATION_INFO_RX_BITRATE) {
		if (!nl80211_put_sta_rate(msg, &sinfo->rxrate,
					  NL80211_STA_INFO_RX_BITRATE))
			goto nla_put_failure;
	}
	if ((sinfo->filled & STATION_INFO_RX_PACKETS) &&
	    nla_put_u32(msg, NL80211_STA_INFO_RX_PACKETS,
			sinfo->rx_packets))
		goto nla_put_failure;
	if ((sinfo->filled & STATION_INFO_TX_PACKETS) &&
	    nla_put_u32(msg, NL80211_STA_INFO_TX_PACKETS,
			sinfo->tx_packets))
		goto nla_put_failure;
	if ((sinfo->filled & STATION_INFO_TX_RETRIES) &&
	    nla_put_u32(msg, NL80211_STA_INFO_TX_RETRIES,
			sinfo->tx_retries))
		goto nla_put_failure;
	if ((sinfo->filled & STATION_INFO_TX_FAILED) &&
	    nla_put_u32(msg, NL80211_STA_INFO_TX_FAILED,
			sinfo->tx_failed))
		goto nla_put_failure;
	if ((sinfo->filled & STATION_INFO_EXPECTED_THROUGHPUT) &&
	    nla_put_u32(msg, NL80211_STA_INFO_EXPECTED_THROUGHPUT,
			sinfo->expected_throughput))
		goto nla_put_failure;
	if ((sinfo->filled & STATION_INFO_BEACON_LOSS_COUNT) &&
	    nla_put_u32(msg, NL80211_STA_INFO_BEACON_LOSS,
			sinfo->beacon_loss_count))
		goto nla_put_failure;
	if ((sinfo->filled & STATION_INFO_LOCAL_PM) &&
	    nla_put_u32(msg, NL80211_STA_INFO_LOCAL_PM,
			sinfo->local_pm))
		goto nla_put_failure;
	if ((sinfo->filled & STATION_INFO_PEER_PM) &&
	    nla_put_u32(msg, NL80211_STA_INFO_PEER_PM,
			sinfo->peer_pm))
		goto nla_put_failure;
	if ((sinfo->filled & STATION_INFO_NONPEER_PM) &&
	    nla_put_u32(msg, NL80211_STA_INFO_NONPEER_PM,
			sinfo->nonpeer_pm))
		goto nla_put_failure;
	if (sinfo->filled & STATION_INFO_BSS_PARAM) {
		bss_param = nla_nest_start(msg, NL80211_STA_INFO_BSS_PARAM);
		if (!bss_param)
			goto nla_put_failure;

		if (((sinfo->bss_param.flags & BSS_PARAM_FLAGS_CTS_PROT) &&
		     nla_put_flag(msg, NL80211_STA_BSS_PARAM_CTS_PROT)) ||
		    ((sinfo->bss_param.flags & BSS_PARAM_FLAGS_SHORT_PREAMBLE) &&
		     nla_put_flag(msg, NL80211_STA_BSS_PARAM_SHORT_PREAMBLE)) ||
		    ((sinfo->bss_param.flags & BSS_PARAM_FLAGS_SHORT_SLOT_TIME) &&
		     nla_put_flag(msg, NL80211_STA_BSS_PARAM_SHORT_SLOT_TIME)) ||
		    nla_put_u8(msg, NL80211_STA_BSS_PARAM_DTIM_PERIOD,
			       sinfo->bss_param.dtim_period) ||
		    nla_put_u16(msg, NL80211_STA_BSS_PARAM_BEACON_INTERVAL,
				sinfo->bss_param.beacon_interval))
			goto nla_put_failure;

		nla_nest_end(msg, bss_param);
	}
	if ((sinfo->filled & STATION_INFO_STA_FLAGS) &&
	    nla_put(msg, NL80211_STA_INFO_STA_FLAGS,
		    sizeof(struct nl80211_sta_flag_update),
		    &sinfo->sta_flags))
		goto nla_put_failure;
	if ((sinfo->filled & STATION_INFO_T_OFFSET) &&
		nla_put_u64(msg, NL80211_STA_INFO_T_OFFSET,
			    sinfo->t_offset))
		goto nla_put_failure;
	nla_nest_end(msg, sinfoattr);

	if ((sinfo->filled & STATION_INFO_ASSOC_REQ_IES) &&
	    nla_put(msg, NL80211_ATTR_IE, sinfo->assoc_req_ies_len,
		    sinfo->assoc_req_ies))
		goto nla_put_failure;

	return genlmsg_end(msg, hdr);

 nla_put_failure:
	genlmsg_cancel(msg, hdr);
	return -EMSGSIZE;
}

static int nl80211_dump_station(struct sk_buff *skb,
				struct netlink_callback *cb)
{
	struct station_info sinfo;
	struct cfg80211_registered_device *rdev;
	struct wireless_dev *wdev;
	u8 mac_addr[ETH_ALEN];
	int sta_idx = cb->args[2];
	int err;

	err = nl80211_prepare_wdev_dump(skb, cb, &rdev, &wdev);
	if (err)
		return err;

	if (!wdev->netdev) {
		err = -EINVAL;
		goto out_err;
	}

	if (!rdev->ops->dump_station) {
		err = -EOPNOTSUPP;
		goto out_err;
	}

	while (1) {
		memset(&sinfo, 0, sizeof(sinfo));
		err = rdev_dump_station(rdev, wdev->netdev, sta_idx,
					mac_addr, &sinfo);
		if (err == -ENOENT)
			break;
		if (err)
			goto out_err;

		if (nl80211_send_station(skb,
				NETLINK_CB(cb->skb).portid,
				cb->nlh->nlmsg_seq, NLM_F_MULTI,
				rdev, wdev->netdev, mac_addr,
				&sinfo) < 0)
			goto out;

		sta_idx++;
	}


 out:
	cb->args[2] = sta_idx;
	err = skb->len;
 out_err:
	nl80211_finish_wdev_dump(rdev);

	return err;
}

static int nl80211_get_station(struct sk_buff *skb, struct genl_info *info)
{
	struct cfg80211_registered_device *rdev = info->user_ptr[0];
	struct net_device *dev = info->user_ptr[1];
	struct station_info sinfo;
	struct sk_buff *msg;
	u8 *mac_addr = NULL;
	int err;

	memset(&sinfo, 0, sizeof(sinfo));

	if (!info->attrs[NL80211_ATTR_MAC])
		return -EINVAL;

	mac_addr = nla_data(info->attrs[NL80211_ATTR_MAC]);

	if (!rdev->ops->get_station)
		return -EOPNOTSUPP;

	err = rdev_get_station(rdev, dev, mac_addr, &sinfo);
	if (err)
		return err;

	msg = nlmsg_new(NLMSG_DEFAULT_SIZE, GFP_KERNEL);
	if (!msg)
		return -ENOMEM;

	if (nl80211_send_station(msg, info->snd_portid, info->snd_seq, 0,
				 rdev, dev, mac_addr, &sinfo) < 0) {
		nlmsg_free(msg);
		return -ENOBUFS;
	}

	return genlmsg_reply(msg, info);
}

int cfg80211_check_station_change(struct wiphy *wiphy,
				  struct station_parameters *params,
				  enum cfg80211_station_type statype)
{
	if (params->listen_interval != -1)
		return -EINVAL;
	if (params->aid)
		return -EINVAL;

	/* When you run into this, adjust the code below for the new flag */
	BUILD_BUG_ON(NL80211_STA_FLAG_MAX != 7);

	switch (statype) {
	case CFG80211_STA_MESH_PEER_KERNEL:
	case CFG80211_STA_MESH_PEER_USER:
		/*
		 * No ignoring the TDLS flag here -- the userspace mesh
		 * code doesn't have the bug of including TDLS in the
		 * mask everywhere.
		 */
		if (params->sta_flags_mask &
				~(BIT(NL80211_STA_FLAG_AUTHENTICATED) |
				  BIT(NL80211_STA_FLAG_MFP) |
				  BIT(NL80211_STA_FLAG_AUTHORIZED)))
			return -EINVAL;
		break;
	case CFG80211_STA_TDLS_PEER_SETUP:
	case CFG80211_STA_TDLS_PEER_ACTIVE:
		if (!(params->sta_flags_set & BIT(NL80211_STA_FLAG_TDLS_PEER)))
			return -EINVAL;
		/* ignore since it can't change */
		params->sta_flags_mask &= ~BIT(NL80211_STA_FLAG_TDLS_PEER);
		break;
	default:
		/* disallow mesh-specific things */
		if (params->plink_action != NL80211_PLINK_ACTION_NO_ACTION)
			return -EINVAL;
		if (params->local_pm)
			return -EINVAL;
		if (params->sta_modify_mask & STATION_PARAM_APPLY_PLINK_STATE)
			return -EINVAL;
	}

	if (statype != CFG80211_STA_TDLS_PEER_SETUP &&
	    statype != CFG80211_STA_TDLS_PEER_ACTIVE) {
		/* TDLS can't be set, ... */
		if (params->sta_flags_set & BIT(NL80211_STA_FLAG_TDLS_PEER))
			return -EINVAL;
		/*
		 * ... but don't bother the driver with it. This works around
		 * a hostapd/wpa_supplicant issue -- it always includes the
		 * TLDS_PEER flag in the mask even for AP mode.
		 */
		params->sta_flags_mask &= ~BIT(NL80211_STA_FLAG_TDLS_PEER);
	}

	if (statype != CFG80211_STA_TDLS_PEER_SETUP) {
		/* reject other things that can't change */
		if (params->sta_modify_mask & STATION_PARAM_APPLY_UAPSD)
			return -EINVAL;
		if (params->sta_modify_mask & STATION_PARAM_APPLY_CAPABILITY)
			return -EINVAL;
		if (params->supported_rates)
			return -EINVAL;
		if (params->ext_capab || params->ht_capa || params->vht_capa)
			return -EINVAL;
	}

	if (statype != CFG80211_STA_AP_CLIENT) {
		if (params->vlan)
			return -EINVAL;
	}

	switch (statype) {
	case CFG80211_STA_AP_MLME_CLIENT:
		/* Use this only for authorizing/unauthorizing a station */
		if (!(params->sta_flags_mask & BIT(NL80211_STA_FLAG_AUTHORIZED)))
			return -EOPNOTSUPP;
		break;
	case CFG80211_STA_AP_CLIENT:
		/* accept only the listed bits */
		if (params->sta_flags_mask &
				~(BIT(NL80211_STA_FLAG_AUTHORIZED) |
				  BIT(NL80211_STA_FLAG_AUTHENTICATED) |
				  BIT(NL80211_STA_FLAG_ASSOCIATED) |
				  BIT(NL80211_STA_FLAG_SHORT_PREAMBLE) |
				  BIT(NL80211_STA_FLAG_WME) |
				  BIT(NL80211_STA_FLAG_MFP)))
			return -EINVAL;

		/* but authenticated/associated only if driver handles it */
		if (!(wiphy->features & NL80211_FEATURE_FULL_AP_CLIENT_STATE) &&
		    params->sta_flags_mask &
				(BIT(NL80211_STA_FLAG_AUTHENTICATED) |
				 BIT(NL80211_STA_FLAG_ASSOCIATED)))
			return -EINVAL;
		break;
	case CFG80211_STA_IBSS:
	case CFG80211_STA_AP_STA:
		/* reject any changes other than AUTHORIZED */
		if (params->sta_flags_mask & ~BIT(NL80211_STA_FLAG_AUTHORIZED))
			return -EINVAL;
		break;
	case CFG80211_STA_TDLS_PEER_SETUP:
		/* reject any changes other than AUTHORIZED or WME */
		if (params->sta_flags_mask & ~(BIT(NL80211_STA_FLAG_AUTHORIZED) |
					       BIT(NL80211_STA_FLAG_WME)))
			return -EINVAL;
		/* force (at least) rates when authorizing */
		if (params->sta_flags_set & BIT(NL80211_STA_FLAG_AUTHORIZED) &&
		    !params->supported_rates)
			return -EINVAL;
		break;
	case CFG80211_STA_TDLS_PEER_ACTIVE:
		/* reject any changes */
		return -EINVAL;
	case CFG80211_STA_MESH_PEER_KERNEL:
		if (params->sta_modify_mask & STATION_PARAM_APPLY_PLINK_STATE)
			return -EINVAL;
		break;
	case CFG80211_STA_MESH_PEER_USER:
		if (params->plink_action != NL80211_PLINK_ACTION_NO_ACTION)
			return -EINVAL;
		break;
	}

	return 0;
}
EXPORT_SYMBOL(cfg80211_check_station_change);

/*
 * Get vlan interface making sure it is running and on the right wiphy.
 */
static struct net_device *get_vlan(struct genl_info *info,
				   struct cfg80211_registered_device *rdev)
{
	struct nlattr *vlanattr = info->attrs[NL80211_ATTR_STA_VLAN];
	struct net_device *v;
	int ret;

	if (!vlanattr)
		return NULL;

	v = dev_get_by_index(genl_info_net(info), nla_get_u32(vlanattr));
	if (!v)
		return ERR_PTR(-ENODEV);

	if (!v->ieee80211_ptr || v->ieee80211_ptr->wiphy != &rdev->wiphy) {
		ret = -EINVAL;
		goto error;
	}

	if (v->ieee80211_ptr->iftype != NL80211_IFTYPE_AP_VLAN &&
	    v->ieee80211_ptr->iftype != NL80211_IFTYPE_AP &&
	    v->ieee80211_ptr->iftype != NL80211_IFTYPE_P2P_GO) {
		ret = -EINVAL;
		goto error;
	}

	if (!netif_running(v)) {
		ret = -ENETDOWN;
		goto error;
	}

	return v;
 error:
	dev_put(v);
	return ERR_PTR(ret);
}

static const struct nla_policy
nl80211_sta_wme_policy[NL80211_STA_WME_MAX + 1] = {
	[NL80211_STA_WME_UAPSD_QUEUES] = { .type = NLA_U8 },
	[NL80211_STA_WME_MAX_SP] = { .type = NLA_U8 },
};

static int nl80211_parse_sta_wme(struct genl_info *info,
				 struct station_parameters *params)
{
	struct nlattr *tb[NL80211_STA_WME_MAX + 1];
	struct nlattr *nla;
	int err;

	/* parse WME attributes if present */
	if (!info->attrs[NL80211_ATTR_STA_WME])
		return 0;

	nla = info->attrs[NL80211_ATTR_STA_WME];
	err = nla_parse_nested(tb, NL80211_STA_WME_MAX, nla,
			       nl80211_sta_wme_policy);
	if (err)
		return err;

	if (tb[NL80211_STA_WME_UAPSD_QUEUES])
		params->uapsd_queues = nla_get_u8(
			tb[NL80211_STA_WME_UAPSD_QUEUES]);
	if (params->uapsd_queues & ~IEEE80211_WMM_IE_STA_QOSINFO_AC_MASK)
		return -EINVAL;

	if (tb[NL80211_STA_WME_MAX_SP])
		params->max_sp = nla_get_u8(tb[NL80211_STA_WME_MAX_SP]);

	if (params->max_sp & ~IEEE80211_WMM_IE_STA_QOSINFO_SP_MASK)
		return -EINVAL;

	params->sta_modify_mask |= STATION_PARAM_APPLY_UAPSD;

	return 0;
}

static int nl80211_parse_sta_channel_info(struct genl_info *info,
				      struct station_parameters *params)
{
	if (info->attrs[NL80211_ATTR_STA_SUPPORTED_CHANNELS]) {
		params->supported_channels =
		     nla_data(info->attrs[NL80211_ATTR_STA_SUPPORTED_CHANNELS]);
		params->supported_channels_len =
		     nla_len(info->attrs[NL80211_ATTR_STA_SUPPORTED_CHANNELS]);
		/*
		 * Need to include at least one (first channel, number of
		 * channels) tuple for each subband, and must have proper
		 * tuples for the rest of the data as well.
		 */
		if (params->supported_channels_len < 2)
			return -EINVAL;
		if (params->supported_channels_len % 2)
			return -EINVAL;
	}

	if (info->attrs[NL80211_ATTR_STA_SUPPORTED_OPER_CLASSES]) {
		params->supported_oper_classes =
		 nla_data(info->attrs[NL80211_ATTR_STA_SUPPORTED_OPER_CLASSES]);
		params->supported_oper_classes_len =
		  nla_len(info->attrs[NL80211_ATTR_STA_SUPPORTED_OPER_CLASSES]);
		/*
		 * The value of the Length field of the Supported Operating
		 * Classes element is between 2 and 253.
		 */
		if (params->supported_oper_classes_len < 2 ||
		    params->supported_oper_classes_len > 253)
			return -EINVAL;
	}
	return 0;
}

static int nl80211_set_station_tdls(struct genl_info *info,
				    struct station_parameters *params)
{
	int err;
	/* Dummy STA entry gets updated once the peer capabilities are known */
	if (info->attrs[NL80211_ATTR_PEER_AID])
		params->aid = nla_get_u16(info->attrs[NL80211_ATTR_PEER_AID]);
	if (info->attrs[NL80211_ATTR_HT_CAPABILITY])
		params->ht_capa =
			nla_data(info->attrs[NL80211_ATTR_HT_CAPABILITY]);
	if (info->attrs[NL80211_ATTR_VHT_CAPABILITY])
		params->vht_capa =
			nla_data(info->attrs[NL80211_ATTR_VHT_CAPABILITY]);

	err = nl80211_parse_sta_channel_info(info, params);
	if (err)
		return err;

	return nl80211_parse_sta_wme(info, params);
}

static int nl80211_set_station(struct sk_buff *skb, struct genl_info *info)
{
	struct cfg80211_registered_device *rdev = info->user_ptr[0];
	struct net_device *dev = info->user_ptr[1];
	struct station_parameters params;
	u8 *mac_addr;
	int err;

	memset(&params, 0, sizeof(params));

	params.listen_interval = -1;

	if (!rdev->ops->change_station)
		return -EOPNOTSUPP;

	if (info->attrs[NL80211_ATTR_STA_AID])
		return -EINVAL;

	if (!info->attrs[NL80211_ATTR_MAC])
		return -EINVAL;

	mac_addr = nla_data(info->attrs[NL80211_ATTR_MAC]);

	if (info->attrs[NL80211_ATTR_STA_SUPPORTED_RATES]) {
		params.supported_rates =
			nla_data(info->attrs[NL80211_ATTR_STA_SUPPORTED_RATES]);
		params.supported_rates_len =
			nla_len(info->attrs[NL80211_ATTR_STA_SUPPORTED_RATES]);
	}

	if (info->attrs[NL80211_ATTR_STA_CAPABILITY]) {
		params.capability =
			nla_get_u16(info->attrs[NL80211_ATTR_STA_CAPABILITY]);
		params.sta_modify_mask |= STATION_PARAM_APPLY_CAPABILITY;
	}

	if (info->attrs[NL80211_ATTR_STA_EXT_CAPABILITY]) {
		params.ext_capab =
			nla_data(info->attrs[NL80211_ATTR_STA_EXT_CAPABILITY]);
		params.ext_capab_len =
			nla_len(info->attrs[NL80211_ATTR_STA_EXT_CAPABILITY]);
	}

	if (info->attrs[NL80211_ATTR_STA_LISTEN_INTERVAL])
		return -EINVAL;

	if (parse_station_flags(info, dev->ieee80211_ptr->iftype, &params))
		return -EINVAL;

	if (info->attrs[NL80211_ATTR_STA_PLINK_ACTION]) {
		params.plink_action =
			nla_get_u8(info->attrs[NL80211_ATTR_STA_PLINK_ACTION]);
		if (params.plink_action >= NUM_NL80211_PLINK_ACTIONS)
			return -EINVAL;
	}

	if (info->attrs[NL80211_ATTR_STA_PLINK_STATE]) {
		params.plink_state =
			nla_get_u8(info->attrs[NL80211_ATTR_STA_PLINK_STATE]);
		if (params.plink_state >= NUM_NL80211_PLINK_STATES)
			return -EINVAL;
		params.sta_modify_mask |= STATION_PARAM_APPLY_PLINK_STATE;
	}

	if (info->attrs[NL80211_ATTR_LOCAL_MESH_POWER_MODE]) {
		enum nl80211_mesh_power_mode pm = nla_get_u32(
			info->attrs[NL80211_ATTR_LOCAL_MESH_POWER_MODE]);

		if (pm <= NL80211_MESH_POWER_UNKNOWN ||
		    pm > NL80211_MESH_POWER_MAX)
			return -EINVAL;

		params.local_pm = pm;
	}

	/* Include parameters for TDLS peer (will check later) */
	err = nl80211_set_station_tdls(info, &params);
	if (err)
		return err;

	params.vlan = get_vlan(info, rdev);
	if (IS_ERR(params.vlan))
		return PTR_ERR(params.vlan);

	switch (dev->ieee80211_ptr->iftype) {
	case NL80211_IFTYPE_AP:
	case NL80211_IFTYPE_AP_VLAN:
	case NL80211_IFTYPE_P2P_GO:
	case NL80211_IFTYPE_P2P_CLIENT:
	case NL80211_IFTYPE_STATION:
	case NL80211_IFTYPE_ADHOC:
	case NL80211_IFTYPE_MESH_POINT:
		break;
	default:
		err = -EOPNOTSUPP;
		goto out_put_vlan;
	}

	/* driver will call cfg80211_check_station_change() */
	err = rdev_change_station(rdev, dev, mac_addr, &params);

 out_put_vlan:
	if (params.vlan)
		dev_put(params.vlan);

	return err;
}

static int nl80211_new_station(struct sk_buff *skb, struct genl_info *info)
{
	struct cfg80211_registered_device *rdev = info->user_ptr[0];
	int err;
	struct net_device *dev = info->user_ptr[1];
	struct station_parameters params;
	u8 *mac_addr = NULL;

	memset(&params, 0, sizeof(params));

	if (!rdev->ops->add_station)
		return -EOPNOTSUPP;

	if (!info->attrs[NL80211_ATTR_MAC])
		return -EINVAL;

	if (!info->attrs[NL80211_ATTR_STA_LISTEN_INTERVAL])
		return -EINVAL;

	if (!info->attrs[NL80211_ATTR_STA_SUPPORTED_RATES])
		return -EINVAL;

	if (!info->attrs[NL80211_ATTR_STA_AID] &&
	    !info->attrs[NL80211_ATTR_PEER_AID])
		return -EINVAL;

	mac_addr = nla_data(info->attrs[NL80211_ATTR_MAC]);
	params.supported_rates =
		nla_data(info->attrs[NL80211_ATTR_STA_SUPPORTED_RATES]);
	params.supported_rates_len =
		nla_len(info->attrs[NL80211_ATTR_STA_SUPPORTED_RATES]);
	params.listen_interval =
		nla_get_u16(info->attrs[NL80211_ATTR_STA_LISTEN_INTERVAL]);

	if (info->attrs[NL80211_ATTR_PEER_AID])
		params.aid = nla_get_u16(info->attrs[NL80211_ATTR_PEER_AID]);
	else
		params.aid = nla_get_u16(info->attrs[NL80211_ATTR_STA_AID]);
	if (!params.aid || params.aid > IEEE80211_MAX_AID)
		return -EINVAL;

	if (info->attrs[NL80211_ATTR_STA_CAPABILITY]) {
		params.capability =
			nla_get_u16(info->attrs[NL80211_ATTR_STA_CAPABILITY]);
		params.sta_modify_mask |= STATION_PARAM_APPLY_CAPABILITY;
	}

	if (info->attrs[NL80211_ATTR_STA_EXT_CAPABILITY]) {
		params.ext_capab =
			nla_data(info->attrs[NL80211_ATTR_STA_EXT_CAPABILITY]);
		params.ext_capab_len =
			nla_len(info->attrs[NL80211_ATTR_STA_EXT_CAPABILITY]);
	}

	if (info->attrs[NL80211_ATTR_HT_CAPABILITY])
		params.ht_capa =
			nla_data(info->attrs[NL80211_ATTR_HT_CAPABILITY]);

	if (info->attrs[NL80211_ATTR_VHT_CAPABILITY])
		params.vht_capa =
			nla_data(info->attrs[NL80211_ATTR_VHT_CAPABILITY]);

	if (info->attrs[NL80211_ATTR_OPMODE_NOTIF]) {
		params.opmode_notif_used = true;
		params.opmode_notif =
			nla_get_u8(info->attrs[NL80211_ATTR_OPMODE_NOTIF]);
	}

	if (info->attrs[NL80211_ATTR_STA_PLINK_ACTION]) {
		params.plink_action =
			nla_get_u8(info->attrs[NL80211_ATTR_STA_PLINK_ACTION]);
		if (params.plink_action >= NUM_NL80211_PLINK_ACTIONS)
			return -EINVAL;
	}

	err = nl80211_parse_sta_channel_info(info, &params);
	if (err)
		return err;

	err = nl80211_parse_sta_wme(info, &params);
	if (err)
		return err;

	if (parse_station_flags(info, dev->ieee80211_ptr->iftype, &params))
		return -EINVAL;

	/* When you run into this, adjust the code below for the new flag */
	BUILD_BUG_ON(NL80211_STA_FLAG_MAX != 7);

	switch (dev->ieee80211_ptr->iftype) {
	case NL80211_IFTYPE_AP:
	case NL80211_IFTYPE_AP_VLAN:
	case NL80211_IFTYPE_P2P_GO:
		/* ignore WME attributes if iface/sta is not capable */
		if (!(rdev->wiphy.flags & WIPHY_FLAG_AP_UAPSD) ||
		    !(params.sta_flags_set & BIT(NL80211_STA_FLAG_WME)))
			params.sta_modify_mask &= ~STATION_PARAM_APPLY_UAPSD;

		/* TDLS peers cannot be added */
		if ((params.sta_flags_set & BIT(NL80211_STA_FLAG_TDLS_PEER)) ||
		    info->attrs[NL80211_ATTR_PEER_AID])
			return -EINVAL;
		/* but don't bother the driver with it */
		params.sta_flags_mask &= ~BIT(NL80211_STA_FLAG_TDLS_PEER);

		/* allow authenticated/associated only if driver handles it */
		if (!(rdev->wiphy.features &
				NL80211_FEATURE_FULL_AP_CLIENT_STATE) &&
		    params.sta_flags_mask &
				(BIT(NL80211_STA_FLAG_AUTHENTICATED) |
				 BIT(NL80211_STA_FLAG_ASSOCIATED)))
			return -EINVAL;

		/* must be last in here for error handling */
		params.vlan = get_vlan(info, rdev);
		if (IS_ERR(params.vlan))
			return PTR_ERR(params.vlan);
		break;
	case NL80211_IFTYPE_MESH_POINT:
		/* ignore uAPSD data */
		params.sta_modify_mask &= ~STATION_PARAM_APPLY_UAPSD;

		/* associated is disallowed */
		if (params.sta_flags_mask & BIT(NL80211_STA_FLAG_ASSOCIATED))
			return -EINVAL;
		/* TDLS peers cannot be added */
		if ((params.sta_flags_set & BIT(NL80211_STA_FLAG_TDLS_PEER)) ||
		    info->attrs[NL80211_ATTR_PEER_AID])
			return -EINVAL;
		break;
	case NL80211_IFTYPE_STATION:
	case NL80211_IFTYPE_P2P_CLIENT:
		/* ignore uAPSD data */
		params.sta_modify_mask &= ~STATION_PARAM_APPLY_UAPSD;

		/* these are disallowed */
		if (params.sta_flags_mask &
				(BIT(NL80211_STA_FLAG_ASSOCIATED) |
				 BIT(NL80211_STA_FLAG_AUTHENTICATED)))
			return -EINVAL;
		/* Only TDLS peers can be added */
		if (!(params.sta_flags_set & BIT(NL80211_STA_FLAG_TDLS_PEER)))
			return -EINVAL;
		/* Can only add if TDLS ... */
		if (!(rdev->wiphy.flags & WIPHY_FLAG_SUPPORTS_TDLS))
			return -EOPNOTSUPP;
		/* ... with external setup is supported */
		if (!(rdev->wiphy.flags & WIPHY_FLAG_TDLS_EXTERNAL_SETUP))
			return -EOPNOTSUPP;
		/*
		 * Older wpa_supplicant versions always mark the TDLS peer
		 * as authorized, but it shouldn't yet be.
		 */
		params.sta_flags_mask &= ~BIT(NL80211_STA_FLAG_AUTHORIZED);
		break;
	default:
		return -EOPNOTSUPP;
	}

	/* be aware of params.vlan when changing code here */

	err = rdev_add_station(rdev, dev, mac_addr, &params);

	if (params.vlan)
		dev_put(params.vlan);
	return err;
}

static int nl80211_del_station(struct sk_buff *skb, struct genl_info *info)
{
	struct cfg80211_registered_device *rdev = info->user_ptr[0];
	struct net_device *dev = info->user_ptr[1];
	u8 *mac_addr = NULL;

	if (info->attrs[NL80211_ATTR_MAC])
		mac_addr = nla_data(info->attrs[NL80211_ATTR_MAC]);

	if (dev->ieee80211_ptr->iftype != NL80211_IFTYPE_AP &&
	    dev->ieee80211_ptr->iftype != NL80211_IFTYPE_AP_VLAN &&
	    dev->ieee80211_ptr->iftype != NL80211_IFTYPE_MESH_POINT &&
	    dev->ieee80211_ptr->iftype != NL80211_IFTYPE_P2P_GO)
		return -EINVAL;

	if (!rdev->ops->del_station)
		return -EOPNOTSUPP;

	return rdev_del_station(rdev, dev, mac_addr);
}

static int nl80211_send_mpath(struct sk_buff *msg, u32 portid, u32 seq,
				int flags, struct net_device *dev,
				u8 *dst, u8 *next_hop,
				struct mpath_info *pinfo)
{
	void *hdr;
	struct nlattr *pinfoattr;

	hdr = nl80211hdr_put(msg, portid, seq, flags, NL80211_CMD_NEW_STATION);
	if (!hdr)
		return -1;

	if (nla_put_u32(msg, NL80211_ATTR_IFINDEX, dev->ifindex) ||
	    nla_put(msg, NL80211_ATTR_MAC, ETH_ALEN, dst) ||
	    nla_put(msg, NL80211_ATTR_MPATH_NEXT_HOP, ETH_ALEN, next_hop) ||
	    nla_put_u32(msg, NL80211_ATTR_GENERATION, pinfo->generation))
		goto nla_put_failure;

	pinfoattr = nla_nest_start(msg, NL80211_ATTR_MPATH_INFO);
	if (!pinfoattr)
		goto nla_put_failure;
	if ((pinfo->filled & MPATH_INFO_FRAME_QLEN) &&
	    nla_put_u32(msg, NL80211_MPATH_INFO_FRAME_QLEN,
			pinfo->frame_qlen))
		goto nla_put_failure;
	if (((pinfo->filled & MPATH_INFO_SN) &&
	     nla_put_u32(msg, NL80211_MPATH_INFO_SN, pinfo->sn)) ||
	    ((pinfo->filled & MPATH_INFO_METRIC) &&
	     nla_put_u32(msg, NL80211_MPATH_INFO_METRIC,
			 pinfo->metric)) ||
	    ((pinfo->filled & MPATH_INFO_EXPTIME) &&
	     nla_put_u32(msg, NL80211_MPATH_INFO_EXPTIME,
			 pinfo->exptime)) ||
	    ((pinfo->filled & MPATH_INFO_FLAGS) &&
	     nla_put_u8(msg, NL80211_MPATH_INFO_FLAGS,
			pinfo->flags)) ||
	    ((pinfo->filled & MPATH_INFO_DISCOVERY_TIMEOUT) &&
	     nla_put_u32(msg, NL80211_MPATH_INFO_DISCOVERY_TIMEOUT,
			 pinfo->discovery_timeout)) ||
	    ((pinfo->filled & MPATH_INFO_DISCOVERY_RETRIES) &&
	     nla_put_u8(msg, NL80211_MPATH_INFO_DISCOVERY_RETRIES,
			pinfo->discovery_retries)))
		goto nla_put_failure;

	nla_nest_end(msg, pinfoattr);

	return genlmsg_end(msg, hdr);

 nla_put_failure:
	genlmsg_cancel(msg, hdr);
	return -EMSGSIZE;
}

static int nl80211_dump_mpath(struct sk_buff *skb,
			      struct netlink_callback *cb)
{
	struct mpath_info pinfo;
	struct cfg80211_registered_device *rdev;
	struct wireless_dev *wdev;
	u8 dst[ETH_ALEN];
	u8 next_hop[ETH_ALEN];
	int path_idx = cb->args[2];
	int err;

	err = nl80211_prepare_wdev_dump(skb, cb, &rdev, &wdev);
	if (err)
		return err;

	if (!rdev->ops->dump_mpath) {
		err = -EOPNOTSUPP;
		goto out_err;
	}

	if (wdev->iftype != NL80211_IFTYPE_MESH_POINT) {
		err = -EOPNOTSUPP;
		goto out_err;
	}

	while (1) {
		err = rdev_dump_mpath(rdev, wdev->netdev, path_idx, dst,
				      next_hop, &pinfo);
		if (err == -ENOENT)
			break;
		if (err)
			goto out_err;

		if (nl80211_send_mpath(skb, NETLINK_CB(cb->skb).portid,
				       cb->nlh->nlmsg_seq, NLM_F_MULTI,
				       wdev->netdev, dst, next_hop,
				       &pinfo) < 0)
			goto out;

		path_idx++;
	}


 out:
	cb->args[2] = path_idx;
	err = skb->len;
 out_err:
	nl80211_finish_wdev_dump(rdev);
	return err;
}

static int nl80211_get_mpath(struct sk_buff *skb, struct genl_info *info)
{
	struct cfg80211_registered_device *rdev = info->user_ptr[0];
	int err;
	struct net_device *dev = info->user_ptr[1];
	struct mpath_info pinfo;
	struct sk_buff *msg;
	u8 *dst = NULL;
	u8 next_hop[ETH_ALEN];

	memset(&pinfo, 0, sizeof(pinfo));

	if (!info->attrs[NL80211_ATTR_MAC])
		return -EINVAL;

	dst = nla_data(info->attrs[NL80211_ATTR_MAC]);

	if (!rdev->ops->get_mpath)
		return -EOPNOTSUPP;

	if (dev->ieee80211_ptr->iftype != NL80211_IFTYPE_MESH_POINT)
		return -EOPNOTSUPP;

	err = rdev_get_mpath(rdev, dev, dst, next_hop, &pinfo);
	if (err)
		return err;

	msg = nlmsg_new(NLMSG_DEFAULT_SIZE, GFP_KERNEL);
	if (!msg)
		return -ENOMEM;

	if (nl80211_send_mpath(msg, info->snd_portid, info->snd_seq, 0,
				 dev, dst, next_hop, &pinfo) < 0) {
		nlmsg_free(msg);
		return -ENOBUFS;
	}

	return genlmsg_reply(msg, info);
}

static int nl80211_set_mpath(struct sk_buff *skb, struct genl_info *info)
{
	struct cfg80211_registered_device *rdev = info->user_ptr[0];
	struct net_device *dev = info->user_ptr[1];
	u8 *dst = NULL;
	u8 *next_hop = NULL;

	if (!info->attrs[NL80211_ATTR_MAC])
		return -EINVAL;

	if (!info->attrs[NL80211_ATTR_MPATH_NEXT_HOP])
		return -EINVAL;

	dst = nla_data(info->attrs[NL80211_ATTR_MAC]);
	next_hop = nla_data(info->attrs[NL80211_ATTR_MPATH_NEXT_HOP]);

	if (!rdev->ops->change_mpath)
		return -EOPNOTSUPP;

	if (dev->ieee80211_ptr->iftype != NL80211_IFTYPE_MESH_POINT)
		return -EOPNOTSUPP;

	return rdev_change_mpath(rdev, dev, dst, next_hop);
}

static int nl80211_new_mpath(struct sk_buff *skb, struct genl_info *info)
{
	struct cfg80211_registered_device *rdev = info->user_ptr[0];
	struct net_device *dev = info->user_ptr[1];
	u8 *dst = NULL;
	u8 *next_hop = NULL;

	if (!info->attrs[NL80211_ATTR_MAC])
		return -EINVAL;

	if (!info->attrs[NL80211_ATTR_MPATH_NEXT_HOP])
		return -EINVAL;

	dst = nla_data(info->attrs[NL80211_ATTR_MAC]);
	next_hop = nla_data(info->attrs[NL80211_ATTR_MPATH_NEXT_HOP]);

	if (!rdev->ops->add_mpath)
		return -EOPNOTSUPP;

	if (dev->ieee80211_ptr->iftype != NL80211_IFTYPE_MESH_POINT)
		return -EOPNOTSUPP;

	return rdev_add_mpath(rdev, dev, dst, next_hop);
}

static int nl80211_del_mpath(struct sk_buff *skb, struct genl_info *info)
{
	struct cfg80211_registered_device *rdev = info->user_ptr[0];
	struct net_device *dev = info->user_ptr[1];
	u8 *dst = NULL;

	if (info->attrs[NL80211_ATTR_MAC])
		dst = nla_data(info->attrs[NL80211_ATTR_MAC]);

	if (!rdev->ops->del_mpath)
		return -EOPNOTSUPP;

	return rdev_del_mpath(rdev, dev, dst);
}

static int nl80211_set_bss(struct sk_buff *skb, struct genl_info *info)
{
	struct cfg80211_registered_device *rdev = info->user_ptr[0];
	struct net_device *dev = info->user_ptr[1];
	struct wireless_dev *wdev = dev->ieee80211_ptr;
	struct bss_parameters params;
	int err;

	memset(&params, 0, sizeof(params));
	/* default to not changing parameters */
	params.use_cts_prot = -1;
	params.use_short_preamble = -1;
	params.use_short_slot_time = -1;
	params.ap_isolate = -1;
	params.ht_opmode = -1;
	params.p2p_ctwindow = -1;
	params.p2p_opp_ps = -1;

	if (info->attrs[NL80211_ATTR_BSS_CTS_PROT])
		params.use_cts_prot =
		    nla_get_u8(info->attrs[NL80211_ATTR_BSS_CTS_PROT]);
	if (info->attrs[NL80211_ATTR_BSS_SHORT_PREAMBLE])
		params.use_short_preamble =
		    nla_get_u8(info->attrs[NL80211_ATTR_BSS_SHORT_PREAMBLE]);
	if (info->attrs[NL80211_ATTR_BSS_SHORT_SLOT_TIME])
		params.use_short_slot_time =
		    nla_get_u8(info->attrs[NL80211_ATTR_BSS_SHORT_SLOT_TIME]);
	if (info->attrs[NL80211_ATTR_BSS_BASIC_RATES]) {
		params.basic_rates =
			nla_data(info->attrs[NL80211_ATTR_BSS_BASIC_RATES]);
		params.basic_rates_len =
			nla_len(info->attrs[NL80211_ATTR_BSS_BASIC_RATES]);
	}
	if (info->attrs[NL80211_ATTR_AP_ISOLATE])
		params.ap_isolate = !!nla_get_u8(info->attrs[NL80211_ATTR_AP_ISOLATE]);
	if (info->attrs[NL80211_ATTR_BSS_HT_OPMODE])
		params.ht_opmode =
			nla_get_u16(info->attrs[NL80211_ATTR_BSS_HT_OPMODE]);

	if (info->attrs[NL80211_ATTR_P2P_CTWINDOW]) {
		if (dev->ieee80211_ptr->iftype != NL80211_IFTYPE_P2P_GO)
			return -EINVAL;
		params.p2p_ctwindow =
			nla_get_s8(info->attrs[NL80211_ATTR_P2P_CTWINDOW]);
		if (params.p2p_ctwindow < 0)
			return -EINVAL;
		if (params.p2p_ctwindow != 0 &&
		    !(rdev->wiphy.features & NL80211_FEATURE_P2P_GO_CTWIN))
			return -EINVAL;
	}

	if (info->attrs[NL80211_ATTR_P2P_OPPPS]) {
		u8 tmp;

		if (dev->ieee80211_ptr->iftype != NL80211_IFTYPE_P2P_GO)
			return -EINVAL;
		tmp = nla_get_u8(info->attrs[NL80211_ATTR_P2P_OPPPS]);
		if (tmp > 1)
			return -EINVAL;
		params.p2p_opp_ps = tmp;
		if (params.p2p_opp_ps &&
		    !(rdev->wiphy.features & NL80211_FEATURE_P2P_GO_OPPPS))
			return -EINVAL;
	}

	if (!rdev->ops->change_bss)
		return -EOPNOTSUPP;

	if (dev->ieee80211_ptr->iftype != NL80211_IFTYPE_AP &&
	    dev->ieee80211_ptr->iftype != NL80211_IFTYPE_P2P_GO)
		return -EOPNOTSUPP;

	wdev_lock(wdev);
	err = rdev_change_bss(rdev, dev, &params);
	wdev_unlock(wdev);

	return err;
}

static const struct nla_policy reg_rule_policy[NL80211_REG_RULE_ATTR_MAX + 1] = {
	[NL80211_ATTR_REG_RULE_FLAGS]		= { .type = NLA_U32 },
	[NL80211_ATTR_FREQ_RANGE_START]		= { .type = NLA_U32 },
	[NL80211_ATTR_FREQ_RANGE_END]		= { .type = NLA_U32 },
	[NL80211_ATTR_FREQ_RANGE_MAX_BW]	= { .type = NLA_U32 },
	[NL80211_ATTR_POWER_RULE_MAX_ANT_GAIN]	= { .type = NLA_U32 },
	[NL80211_ATTR_POWER_RULE_MAX_EIRP]	= { .type = NLA_U32 },
	[NL80211_ATTR_DFS_CAC_TIME]		= { .type = NLA_U32 },
};

static int parse_reg_rule(struct nlattr *tb[],
	struct ieee80211_reg_rule *reg_rule)
{
	struct ieee80211_freq_range *freq_range = &reg_rule->freq_range;
	struct ieee80211_power_rule *power_rule = &reg_rule->power_rule;

	if (!tb[NL80211_ATTR_REG_RULE_FLAGS])
		return -EINVAL;
	if (!tb[NL80211_ATTR_FREQ_RANGE_START])
		return -EINVAL;
	if (!tb[NL80211_ATTR_FREQ_RANGE_END])
		return -EINVAL;
	if (!tb[NL80211_ATTR_FREQ_RANGE_MAX_BW])
		return -EINVAL;
	if (!tb[NL80211_ATTR_POWER_RULE_MAX_EIRP])
		return -EINVAL;

	reg_rule->flags = nla_get_u32(tb[NL80211_ATTR_REG_RULE_FLAGS]);

	freq_range->start_freq_khz =
		nla_get_u32(tb[NL80211_ATTR_FREQ_RANGE_START]);
	freq_range->end_freq_khz =
		nla_get_u32(tb[NL80211_ATTR_FREQ_RANGE_END]);
	freq_range->max_bandwidth_khz =
		nla_get_u32(tb[NL80211_ATTR_FREQ_RANGE_MAX_BW]);

	power_rule->max_eirp =
		nla_get_u32(tb[NL80211_ATTR_POWER_RULE_MAX_EIRP]);

	if (tb[NL80211_ATTR_POWER_RULE_MAX_ANT_GAIN])
		power_rule->max_antenna_gain =
			nla_get_u32(tb[NL80211_ATTR_POWER_RULE_MAX_ANT_GAIN]);

	if (tb[NL80211_ATTR_DFS_CAC_TIME])
		reg_rule->dfs_cac_ms =
			nla_get_u32(tb[NL80211_ATTR_DFS_CAC_TIME]);

	return 0;
}

static int nl80211_req_set_reg(struct sk_buff *skb, struct genl_info *info)
{
	char *data = NULL;
	enum nl80211_user_reg_hint_type user_reg_hint_type;

	/*
	 * You should only get this when cfg80211 hasn't yet initialized
	 * completely when built-in to the kernel right between the time
	 * window between nl80211_init() and regulatory_init(), if that is
	 * even possible.
	 */
	if (unlikely(!rcu_access_pointer(cfg80211_regdomain)))
		return -EINPROGRESS;

	if (info->attrs[NL80211_ATTR_USER_REG_HINT_TYPE])
		user_reg_hint_type =
		  nla_get_u32(info->attrs[NL80211_ATTR_USER_REG_HINT_TYPE]);
	else
		user_reg_hint_type = NL80211_USER_REG_HINT_USER;

	switch (user_reg_hint_type) {
	case NL80211_USER_REG_HINT_USER:
	case NL80211_USER_REG_HINT_CELL_BASE:
		if (!info->attrs[NL80211_ATTR_REG_ALPHA2])
			return -EINVAL;

		data = nla_data(info->attrs[NL80211_ATTR_REG_ALPHA2]);
		return regulatory_hint_user(data, user_reg_hint_type);
	case NL80211_USER_REG_HINT_INDOOR:
		return regulatory_hint_indoor_user();
	default:
		return -EINVAL;
	}
}

static int nl80211_get_mesh_config(struct sk_buff *skb,
				   struct genl_info *info)
{
	struct cfg80211_registered_device *rdev = info->user_ptr[0];
	struct net_device *dev = info->user_ptr[1];
	struct wireless_dev *wdev = dev->ieee80211_ptr;
	struct mesh_config cur_params;
	int err = 0;
	void *hdr;
	struct nlattr *pinfoattr;
	struct sk_buff *msg;

	if (wdev->iftype != NL80211_IFTYPE_MESH_POINT)
		return -EOPNOTSUPP;

	if (!rdev->ops->get_mesh_config)
		return -EOPNOTSUPP;

	wdev_lock(wdev);
	/* If not connected, get default parameters */
	if (!wdev->mesh_id_len)
		memcpy(&cur_params, &default_mesh_config, sizeof(cur_params));
	else
		err = rdev_get_mesh_config(rdev, dev, &cur_params);
	wdev_unlock(wdev);

	if (err)
		return err;

	/* Draw up a netlink message to send back */
	msg = nlmsg_new(NLMSG_DEFAULT_SIZE, GFP_KERNEL);
	if (!msg)
		return -ENOMEM;
	hdr = nl80211hdr_put(msg, info->snd_portid, info->snd_seq, 0,
			     NL80211_CMD_GET_MESH_CONFIG);
	if (!hdr)
		goto out;
	pinfoattr = nla_nest_start(msg, NL80211_ATTR_MESH_CONFIG);
	if (!pinfoattr)
		goto nla_put_failure;
	if (nla_put_u32(msg, NL80211_ATTR_IFINDEX, dev->ifindex) ||
	    nla_put_u16(msg, NL80211_MESHCONF_RETRY_TIMEOUT,
			cur_params.dot11MeshRetryTimeout) ||
	    nla_put_u16(msg, NL80211_MESHCONF_CONFIRM_TIMEOUT,
			cur_params.dot11MeshConfirmTimeout) ||
	    nla_put_u16(msg, NL80211_MESHCONF_HOLDING_TIMEOUT,
			cur_params.dot11MeshHoldingTimeout) ||
	    nla_put_u16(msg, NL80211_MESHCONF_MAX_PEER_LINKS,
			cur_params.dot11MeshMaxPeerLinks) ||
	    nla_put_u8(msg, NL80211_MESHCONF_MAX_RETRIES,
		       cur_params.dot11MeshMaxRetries) ||
	    nla_put_u8(msg, NL80211_MESHCONF_TTL,
		       cur_params.dot11MeshTTL) ||
	    nla_put_u8(msg, NL80211_MESHCONF_ELEMENT_TTL,
		       cur_params.element_ttl) ||
	    nla_put_u8(msg, NL80211_MESHCONF_AUTO_OPEN_PLINKS,
		       cur_params.auto_open_plinks) ||
	    nla_put_u32(msg, NL80211_MESHCONF_SYNC_OFFSET_MAX_NEIGHBOR,
			cur_params.dot11MeshNbrOffsetMaxNeighbor) ||
	    nla_put_u8(msg, NL80211_MESHCONF_HWMP_MAX_PREQ_RETRIES,
		       cur_params.dot11MeshHWMPmaxPREQretries) ||
	    nla_put_u32(msg, NL80211_MESHCONF_PATH_REFRESH_TIME,
			cur_params.path_refresh_time) ||
	    nla_put_u16(msg, NL80211_MESHCONF_MIN_DISCOVERY_TIMEOUT,
			cur_params.min_discovery_timeout) ||
	    nla_put_u32(msg, NL80211_MESHCONF_HWMP_ACTIVE_PATH_TIMEOUT,
			cur_params.dot11MeshHWMPactivePathTimeout) ||
	    nla_put_u16(msg, NL80211_MESHCONF_HWMP_PREQ_MIN_INTERVAL,
			cur_params.dot11MeshHWMPpreqMinInterval) ||
	    nla_put_u16(msg, NL80211_MESHCONF_HWMP_PERR_MIN_INTERVAL,
			cur_params.dot11MeshHWMPperrMinInterval) ||
	    nla_put_u16(msg, NL80211_MESHCONF_HWMP_NET_DIAM_TRVS_TIME,
			cur_params.dot11MeshHWMPnetDiameterTraversalTime) ||
	    nla_put_u8(msg, NL80211_MESHCONF_HWMP_ROOTMODE,
		       cur_params.dot11MeshHWMPRootMode) ||
	    nla_put_u16(msg, NL80211_MESHCONF_HWMP_RANN_INTERVAL,
			cur_params.dot11MeshHWMPRannInterval) ||
	    nla_put_u8(msg, NL80211_MESHCONF_GATE_ANNOUNCEMENTS,
		       cur_params.dot11MeshGateAnnouncementProtocol) ||
	    nla_put_u8(msg, NL80211_MESHCONF_FORWARDING,
		       cur_params.dot11MeshForwarding) ||
	    nla_put_u32(msg, NL80211_MESHCONF_RSSI_THRESHOLD,
			cur_params.rssi_threshold) ||
	    nla_put_u32(msg, NL80211_MESHCONF_HT_OPMODE,
			cur_params.ht_opmode) ||
	    nla_put_u32(msg, NL80211_MESHCONF_HWMP_PATH_TO_ROOT_TIMEOUT,
			cur_params.dot11MeshHWMPactivePathToRootTimeout) ||
	    nla_put_u16(msg, NL80211_MESHCONF_HWMP_ROOT_INTERVAL,
			cur_params.dot11MeshHWMProotInterval) ||
	    nla_put_u16(msg, NL80211_MESHCONF_HWMP_CONFIRMATION_INTERVAL,
			cur_params.dot11MeshHWMPconfirmationInterval) ||
	    nla_put_u32(msg, NL80211_MESHCONF_POWER_MODE,
			cur_params.power_mode) ||
	    nla_put_u16(msg, NL80211_MESHCONF_AWAKE_WINDOW,
			cur_params.dot11MeshAwakeWindowDuration) ||
	    nla_put_u32(msg, NL80211_MESHCONF_PLINK_TIMEOUT,
			cur_params.plink_timeout))
		goto nla_put_failure;
	nla_nest_end(msg, pinfoattr);
	genlmsg_end(msg, hdr);
	return genlmsg_reply(msg, info);

 nla_put_failure:
	genlmsg_cancel(msg, hdr);
 out:
	nlmsg_free(msg);
	return -ENOBUFS;
}

static const struct nla_policy nl80211_meshconf_params_policy[NL80211_MESHCONF_ATTR_MAX+1] = {
	[NL80211_MESHCONF_RETRY_TIMEOUT] = { .type = NLA_U16 },
	[NL80211_MESHCONF_CONFIRM_TIMEOUT] = { .type = NLA_U16 },
	[NL80211_MESHCONF_HOLDING_TIMEOUT] = { .type = NLA_U16 },
	[NL80211_MESHCONF_MAX_PEER_LINKS] = { .type = NLA_U16 },
	[NL80211_MESHCONF_MAX_RETRIES] = { .type = NLA_U8 },
	[NL80211_MESHCONF_TTL] = { .type = NLA_U8 },
	[NL80211_MESHCONF_ELEMENT_TTL] = { .type = NLA_U8 },
	[NL80211_MESHCONF_AUTO_OPEN_PLINKS] = { .type = NLA_U8 },
	[NL80211_MESHCONF_SYNC_OFFSET_MAX_NEIGHBOR] = { .type = NLA_U32 },
	[NL80211_MESHCONF_HWMP_MAX_PREQ_RETRIES] = { .type = NLA_U8 },
	[NL80211_MESHCONF_PATH_REFRESH_TIME] = { .type = NLA_U32 },
	[NL80211_MESHCONF_MIN_DISCOVERY_TIMEOUT] = { .type = NLA_U16 },
	[NL80211_MESHCONF_HWMP_ACTIVE_PATH_TIMEOUT] = { .type = NLA_U32 },
	[NL80211_MESHCONF_HWMP_PREQ_MIN_INTERVAL] = { .type = NLA_U16 },
	[NL80211_MESHCONF_HWMP_PERR_MIN_INTERVAL] = { .type = NLA_U16 },
	[NL80211_MESHCONF_HWMP_NET_DIAM_TRVS_TIME] = { .type = NLA_U16 },
	[NL80211_MESHCONF_HWMP_ROOTMODE] = { .type = NLA_U8 },
	[NL80211_MESHCONF_HWMP_RANN_INTERVAL] = { .type = NLA_U16 },
	[NL80211_MESHCONF_GATE_ANNOUNCEMENTS] = { .type = NLA_U8 },
	[NL80211_MESHCONF_FORWARDING] = { .type = NLA_U8 },
	[NL80211_MESHCONF_RSSI_THRESHOLD] = { .type = NLA_U32 },
	[NL80211_MESHCONF_HT_OPMODE] = { .type = NLA_U16 },
	[NL80211_MESHCONF_HWMP_PATH_TO_ROOT_TIMEOUT] = { .type = NLA_U32 },
	[NL80211_MESHCONF_HWMP_ROOT_INTERVAL] = { .type = NLA_U16 },
	[NL80211_MESHCONF_HWMP_CONFIRMATION_INTERVAL] = { .type = NLA_U16 },
	[NL80211_MESHCONF_POWER_MODE] = { .type = NLA_U32 },
	[NL80211_MESHCONF_AWAKE_WINDOW] = { .type = NLA_U16 },
	[NL80211_MESHCONF_PLINK_TIMEOUT] = { .type = NLA_U32 },
};

static const struct nla_policy
	nl80211_mesh_setup_params_policy[NL80211_MESH_SETUP_ATTR_MAX+1] = {
	[NL80211_MESH_SETUP_ENABLE_VENDOR_SYNC] = { .type = NLA_U8 },
	[NL80211_MESH_SETUP_ENABLE_VENDOR_PATH_SEL] = { .type = NLA_U8 },
	[NL80211_MESH_SETUP_ENABLE_VENDOR_METRIC] = { .type = NLA_U8 },
	[NL80211_MESH_SETUP_USERSPACE_AUTH] = { .type = NLA_FLAG },
	[NL80211_MESH_SETUP_AUTH_PROTOCOL] = { .type = NLA_U8 },
	[NL80211_MESH_SETUP_USERSPACE_MPM] = { .type = NLA_FLAG },
	[NL80211_MESH_SETUP_IE] = { .type = NLA_BINARY,
				    .len = IEEE80211_MAX_DATA_LEN },
	[NL80211_MESH_SETUP_USERSPACE_AMPE] = { .type = NLA_FLAG },
};

static int nl80211_parse_mesh_config(struct genl_info *info,
				     struct mesh_config *cfg,
				     u32 *mask_out)
{
	struct nlattr *tb[NL80211_MESHCONF_ATTR_MAX + 1];
	u32 mask = 0;

#define FILL_IN_MESH_PARAM_IF_SET(tb, cfg, param, min, max, mask, attr, fn) \
do {									    \
	if (tb[attr]) {							    \
		if (fn(tb[attr]) < min || fn(tb[attr]) > max)		    \
			return -EINVAL;					    \
		cfg->param = fn(tb[attr]);				    \
		mask |= (1 << (attr - 1));				    \
	}								    \
} while (0)


	if (!info->attrs[NL80211_ATTR_MESH_CONFIG])
		return -EINVAL;
	if (nla_parse_nested(tb, NL80211_MESHCONF_ATTR_MAX,
			     info->attrs[NL80211_ATTR_MESH_CONFIG],
			     nl80211_meshconf_params_policy))
		return -EINVAL;

	/* This makes sure that there aren't more than 32 mesh config
	 * parameters (otherwise our bitfield scheme would not work.) */
	BUILD_BUG_ON(NL80211_MESHCONF_ATTR_MAX > 32);

	/* Fill in the params struct */
	FILL_IN_MESH_PARAM_IF_SET(tb, cfg, dot11MeshRetryTimeout, 1, 255,
				  mask, NL80211_MESHCONF_RETRY_TIMEOUT,
				  nla_get_u16);
	FILL_IN_MESH_PARAM_IF_SET(tb, cfg, dot11MeshConfirmTimeout, 1, 255,
				  mask, NL80211_MESHCONF_CONFIRM_TIMEOUT,
				  nla_get_u16);
	FILL_IN_MESH_PARAM_IF_SET(tb, cfg, dot11MeshHoldingTimeout, 1, 255,
				  mask, NL80211_MESHCONF_HOLDING_TIMEOUT,
				  nla_get_u16);
	FILL_IN_MESH_PARAM_IF_SET(tb, cfg, dot11MeshMaxPeerLinks, 0, 255,
				  mask, NL80211_MESHCONF_MAX_PEER_LINKS,
				  nla_get_u16);
	FILL_IN_MESH_PARAM_IF_SET(tb, cfg, dot11MeshMaxRetries, 0, 16,
				  mask, NL80211_MESHCONF_MAX_RETRIES,
				  nla_get_u8);
	FILL_IN_MESH_PARAM_IF_SET(tb, cfg, dot11MeshTTL, 1, 255,
				  mask, NL80211_MESHCONF_TTL, nla_get_u8);
	FILL_IN_MESH_PARAM_IF_SET(tb, cfg, element_ttl, 1, 255,
				  mask, NL80211_MESHCONF_ELEMENT_TTL,
				  nla_get_u8);
	FILL_IN_MESH_PARAM_IF_SET(tb, cfg, auto_open_plinks, 0, 1,
				  mask, NL80211_MESHCONF_AUTO_OPEN_PLINKS,
				  nla_get_u8);
	FILL_IN_MESH_PARAM_IF_SET(tb, cfg, dot11MeshNbrOffsetMaxNeighbor,
				  1, 255, mask,
				  NL80211_MESHCONF_SYNC_OFFSET_MAX_NEIGHBOR,
				  nla_get_u32);
	FILL_IN_MESH_PARAM_IF_SET(tb, cfg, dot11MeshHWMPmaxPREQretries, 0, 255,
				  mask, NL80211_MESHCONF_HWMP_MAX_PREQ_RETRIES,
				  nla_get_u8);
	FILL_IN_MESH_PARAM_IF_SET(tb, cfg, path_refresh_time, 1, 65535,
				  mask, NL80211_MESHCONF_PATH_REFRESH_TIME,
				  nla_get_u32);
	FILL_IN_MESH_PARAM_IF_SET(tb, cfg, min_discovery_timeout, 1, 65535,
				  mask, NL80211_MESHCONF_MIN_DISCOVERY_TIMEOUT,
				  nla_get_u16);
	FILL_IN_MESH_PARAM_IF_SET(tb, cfg, dot11MeshHWMPactivePathTimeout,
				  1, 65535, mask,
				  NL80211_MESHCONF_HWMP_ACTIVE_PATH_TIMEOUT,
				  nla_get_u32);
	FILL_IN_MESH_PARAM_IF_SET(tb, cfg, dot11MeshHWMPpreqMinInterval,
				  1, 65535, mask,
				  NL80211_MESHCONF_HWMP_PREQ_MIN_INTERVAL,
				  nla_get_u16);
	FILL_IN_MESH_PARAM_IF_SET(tb, cfg, dot11MeshHWMPperrMinInterval,
				  1, 65535, mask,
				  NL80211_MESHCONF_HWMP_PERR_MIN_INTERVAL,
				  nla_get_u16);
	FILL_IN_MESH_PARAM_IF_SET(tb, cfg,
				  dot11MeshHWMPnetDiameterTraversalTime,
				  1, 65535, mask,
				  NL80211_MESHCONF_HWMP_NET_DIAM_TRVS_TIME,
				  nla_get_u16);
	FILL_IN_MESH_PARAM_IF_SET(tb, cfg, dot11MeshHWMPRootMode, 0, 4,
				  mask, NL80211_MESHCONF_HWMP_ROOTMODE,
				  nla_get_u8);
	FILL_IN_MESH_PARAM_IF_SET(tb, cfg, dot11MeshHWMPRannInterval, 1, 65535,
				  mask, NL80211_MESHCONF_HWMP_RANN_INTERVAL,
				  nla_get_u16);
	FILL_IN_MESH_PARAM_IF_SET(tb, cfg,
				  dot11MeshGateAnnouncementProtocol, 0, 1,
				  mask, NL80211_MESHCONF_GATE_ANNOUNCEMENTS,
				  nla_get_u8);
	FILL_IN_MESH_PARAM_IF_SET(tb, cfg, dot11MeshForwarding, 0, 1,
				  mask, NL80211_MESHCONF_FORWARDING,
				  nla_get_u8);
	FILL_IN_MESH_PARAM_IF_SET(tb, cfg, rssi_threshold, -255, 0,
				  mask, NL80211_MESHCONF_RSSI_THRESHOLD,
				  nla_get_s32);
	FILL_IN_MESH_PARAM_IF_SET(tb, cfg, ht_opmode, 0, 16,
				  mask, NL80211_MESHCONF_HT_OPMODE,
				  nla_get_u16);
	FILL_IN_MESH_PARAM_IF_SET(tb, cfg, dot11MeshHWMPactivePathToRootTimeout,
				  1, 65535, mask,
				  NL80211_MESHCONF_HWMP_PATH_TO_ROOT_TIMEOUT,
				  nla_get_u32);
	FILL_IN_MESH_PARAM_IF_SET(tb, cfg, dot11MeshHWMProotInterval, 1, 65535,
				  mask, NL80211_MESHCONF_HWMP_ROOT_INTERVAL,
				  nla_get_u16);
	FILL_IN_MESH_PARAM_IF_SET(tb, cfg,
				  dot11MeshHWMPconfirmationInterval,
				  1, 65535, mask,
				  NL80211_MESHCONF_HWMP_CONFIRMATION_INTERVAL,
				  nla_get_u16);
	FILL_IN_MESH_PARAM_IF_SET(tb, cfg, power_mode,
				  NL80211_MESH_POWER_ACTIVE,
				  NL80211_MESH_POWER_MAX,
				  mask, NL80211_MESHCONF_POWER_MODE,
				  nla_get_u32);
	FILL_IN_MESH_PARAM_IF_SET(tb, cfg, dot11MeshAwakeWindowDuration,
				  0, 65535, mask,
				  NL80211_MESHCONF_AWAKE_WINDOW, nla_get_u16);
	FILL_IN_MESH_PARAM_IF_SET(tb, cfg, plink_timeout, 1, 0xffffffff,
				  mask, NL80211_MESHCONF_PLINK_TIMEOUT,
				  nla_get_u32);
	if (mask_out)
		*mask_out = mask;

	return 0;

#undef FILL_IN_MESH_PARAM_IF_SET
}

static int nl80211_parse_mesh_setup(struct genl_info *info,
				     struct mesh_setup *setup)
{
	struct cfg80211_registered_device *rdev = info->user_ptr[0];
	struct nlattr *tb[NL80211_MESH_SETUP_ATTR_MAX + 1];

	if (!info->attrs[NL80211_ATTR_MESH_SETUP])
		return -EINVAL;
	if (nla_parse_nested(tb, NL80211_MESH_SETUP_ATTR_MAX,
			     info->attrs[NL80211_ATTR_MESH_SETUP],
			     nl80211_mesh_setup_params_policy))
		return -EINVAL;

	if (tb[NL80211_MESH_SETUP_ENABLE_VENDOR_SYNC])
		setup->sync_method =
		(nla_get_u8(tb[NL80211_MESH_SETUP_ENABLE_VENDOR_SYNC])) ?
		 IEEE80211_SYNC_METHOD_VENDOR :
		 IEEE80211_SYNC_METHOD_NEIGHBOR_OFFSET;

	if (tb[NL80211_MESH_SETUP_ENABLE_VENDOR_PATH_SEL])
		setup->path_sel_proto =
		(nla_get_u8(tb[NL80211_MESH_SETUP_ENABLE_VENDOR_PATH_SEL])) ?
		 IEEE80211_PATH_PROTOCOL_VENDOR :
		 IEEE80211_PATH_PROTOCOL_HWMP;

	if (tb[NL80211_MESH_SETUP_ENABLE_VENDOR_METRIC])
		setup->path_metric =
		(nla_get_u8(tb[NL80211_MESH_SETUP_ENABLE_VENDOR_METRIC])) ?
		 IEEE80211_PATH_METRIC_VENDOR :
		 IEEE80211_PATH_METRIC_AIRTIME;


	if (tb[NL80211_MESH_SETUP_IE]) {
		struct nlattr *ieattr =
			tb[NL80211_MESH_SETUP_IE];
		if (!is_valid_ie_attr(ieattr))
			return -EINVAL;
		setup->ie = nla_data(ieattr);
		setup->ie_len = nla_len(ieattr);
	}
	if (tb[NL80211_MESH_SETUP_USERSPACE_MPM] &&
	    !(rdev->wiphy.features & NL80211_FEATURE_USERSPACE_MPM))
		return -EINVAL;
	setup->user_mpm = nla_get_flag(tb[NL80211_MESH_SETUP_USERSPACE_MPM]);
	setup->is_authenticated = nla_get_flag(tb[NL80211_MESH_SETUP_USERSPACE_AUTH]);
	setup->is_secure = nla_get_flag(tb[NL80211_MESH_SETUP_USERSPACE_AMPE]);
	if (setup->is_secure)
		setup->user_mpm = true;

	if (tb[NL80211_MESH_SETUP_AUTH_PROTOCOL]) {
		if (!setup->user_mpm)
			return -EINVAL;
		setup->auth_id =
			nla_get_u8(tb[NL80211_MESH_SETUP_AUTH_PROTOCOL]);
	}

	return 0;
}

static int nl80211_update_mesh_config(struct sk_buff *skb,
				      struct genl_info *info)
{
	struct cfg80211_registered_device *rdev = info->user_ptr[0];
	struct net_device *dev = info->user_ptr[1];
	struct wireless_dev *wdev = dev->ieee80211_ptr;
	struct mesh_config cfg;
	u32 mask;
	int err;

	if (wdev->iftype != NL80211_IFTYPE_MESH_POINT)
		return -EOPNOTSUPP;

	if (!rdev->ops->update_mesh_config)
		return -EOPNOTSUPP;

	err = nl80211_parse_mesh_config(info, &cfg, &mask);
	if (err)
		return err;

	wdev_lock(wdev);
	if (!wdev->mesh_id_len)
		err = -ENOLINK;

	if (!err)
		err = rdev_update_mesh_config(rdev, dev, mask, &cfg);

	wdev_unlock(wdev);

	return err;
}

static int nl80211_get_reg(struct sk_buff *skb, struct genl_info *info)
{
	const struct ieee80211_regdomain *regdom;
	struct sk_buff *msg;
	void *hdr = NULL;
	struct nlattr *nl_reg_rules;
	unsigned int i;

	if (!cfg80211_regdomain)
		return -EINVAL;

	msg = nlmsg_new(NLMSG_DEFAULT_SIZE, GFP_KERNEL);
	if (!msg)
		return -ENOBUFS;

	hdr = nl80211hdr_put(msg, info->snd_portid, info->snd_seq, 0,
			     NL80211_CMD_GET_REG);
	if (!hdr)
		goto put_failure;

	if (reg_last_request_cell_base() &&
	    nla_put_u32(msg, NL80211_ATTR_USER_REG_HINT_TYPE,
			NL80211_USER_REG_HINT_CELL_BASE))
		goto nla_put_failure;

	rcu_read_lock();
	regdom = rcu_dereference(cfg80211_regdomain);

	if (nla_put_string(msg, NL80211_ATTR_REG_ALPHA2, regdom->alpha2) ||
	    (regdom->dfs_region &&
	     nla_put_u8(msg, NL80211_ATTR_DFS_REGION, regdom->dfs_region)))
		goto nla_put_failure_rcu;

	nl_reg_rules = nla_nest_start(msg, NL80211_ATTR_REG_RULES);
	if (!nl_reg_rules)
		goto nla_put_failure_rcu;

	for (i = 0; i < regdom->n_reg_rules; i++) {
		struct nlattr *nl_reg_rule;
		const struct ieee80211_reg_rule *reg_rule;
		const struct ieee80211_freq_range *freq_range;
		const struct ieee80211_power_rule *power_rule;
		unsigned int max_bandwidth_khz;

		reg_rule = &regdom->reg_rules[i];
		freq_range = &reg_rule->freq_range;
		power_rule = &reg_rule->power_rule;

		nl_reg_rule = nla_nest_start(msg, i);
		if (!nl_reg_rule)
			goto nla_put_failure_rcu;

		max_bandwidth_khz = freq_range->max_bandwidth_khz;
		if (!max_bandwidth_khz)
			max_bandwidth_khz = reg_get_max_bandwidth(regdom,
								  reg_rule);

		if (nla_put_u32(msg, NL80211_ATTR_REG_RULE_FLAGS,
				reg_rule->flags) ||
		    nla_put_u32(msg, NL80211_ATTR_FREQ_RANGE_START,
				freq_range->start_freq_khz) ||
		    nla_put_u32(msg, NL80211_ATTR_FREQ_RANGE_END,
				freq_range->end_freq_khz) ||
		    nla_put_u32(msg, NL80211_ATTR_FREQ_RANGE_MAX_BW,
				max_bandwidth_khz) ||
		    nla_put_u32(msg, NL80211_ATTR_POWER_RULE_MAX_ANT_GAIN,
				power_rule->max_antenna_gain) ||
		    nla_put_u32(msg, NL80211_ATTR_POWER_RULE_MAX_EIRP,
				power_rule->max_eirp) ||
		    nla_put_u32(msg, NL80211_ATTR_DFS_CAC_TIME,
				reg_rule->dfs_cac_ms))
			goto nla_put_failure_rcu;

		nla_nest_end(msg, nl_reg_rule);
	}
	rcu_read_unlock();

	nla_nest_end(msg, nl_reg_rules);

	genlmsg_end(msg, hdr);
	return genlmsg_reply(msg, info);

nla_put_failure_rcu:
	rcu_read_unlock();
nla_put_failure:
	genlmsg_cancel(msg, hdr);
put_failure:
	nlmsg_free(msg);
	return -EMSGSIZE;
}

static int nl80211_set_reg(struct sk_buff *skb, struct genl_info *info)
{
	struct nlattr *tb[NL80211_REG_RULE_ATTR_MAX + 1];
	struct nlattr *nl_reg_rule;
	char *alpha2 = NULL;
	int rem_reg_rules = 0, r = 0;
	u32 num_rules = 0, rule_idx = 0, size_of_regd;
	enum nl80211_dfs_regions dfs_region = NL80211_DFS_UNSET;
	struct ieee80211_regdomain *rd = NULL;

	if (!info->attrs[NL80211_ATTR_REG_ALPHA2])
		return -EINVAL;

	if (!info->attrs[NL80211_ATTR_REG_RULES])
		return -EINVAL;

	alpha2 = nla_data(info->attrs[NL80211_ATTR_REG_ALPHA2]);

	if (info->attrs[NL80211_ATTR_DFS_REGION])
		dfs_region = nla_get_u8(info->attrs[NL80211_ATTR_DFS_REGION]);

	nla_for_each_nested(nl_reg_rule, info->attrs[NL80211_ATTR_REG_RULES],
			    rem_reg_rules) {
		num_rules++;
		if (num_rules > NL80211_MAX_SUPP_REG_RULES)
			return -EINVAL;
	}

	if (!reg_is_valid_request(alpha2))
		return -EINVAL;

	size_of_regd = sizeof(struct ieee80211_regdomain) +
		       num_rules * sizeof(struct ieee80211_reg_rule);

	rd = kzalloc(size_of_regd, GFP_KERNEL);
	if (!rd)
		return -ENOMEM;

	rd->n_reg_rules = num_rules;
	rd->alpha2[0] = alpha2[0];
	rd->alpha2[1] = alpha2[1];

	/*
	 * Disable DFS master mode if the DFS region was
	 * not supported or known on this kernel.
	 */
	if (reg_supported_dfs_region(dfs_region))
		rd->dfs_region = dfs_region;

	nla_for_each_nested(nl_reg_rule, info->attrs[NL80211_ATTR_REG_RULES],
			    rem_reg_rules) {
		r = nla_parse(tb, NL80211_REG_RULE_ATTR_MAX,
			      nla_data(nl_reg_rule), nla_len(nl_reg_rule),
			      reg_rule_policy);
		if (r)
			goto bad_reg;
		r = parse_reg_rule(tb, &rd->reg_rules[rule_idx]);
		if (r)
			goto bad_reg;

		rule_idx++;

		if (rule_idx > NL80211_MAX_SUPP_REG_RULES) {
			r = -EINVAL;
			goto bad_reg;
		}
	}

	r = set_regdom(rd);
	/* set_regdom took ownership */
	rd = NULL;

 bad_reg:
	kfree(rd);
	return r;
}

static int validate_scan_freqs(struct nlattr *freqs)
{
	struct nlattr *attr1, *attr2;
	int n_channels = 0, tmp1, tmp2;

	nla_for_each_nested(attr1, freqs, tmp1) {
		n_channels++;
		/*
		 * Some hardware has a limited channel list for
		 * scanning, and it is pretty much nonsensical
		 * to scan for a channel twice, so disallow that
		 * and don't require drivers to check that the
		 * channel list they get isn't longer than what
		 * they can scan, as long as they can scan all
		 * the channels they registered at once.
		 */
		nla_for_each_nested(attr2, freqs, tmp2)
			if (attr1 != attr2 &&
			    nla_get_u32(attr1) == nla_get_u32(attr2))
				return 0;
	}

	return n_channels;
}

static int nl80211_trigger_scan(struct sk_buff *skb, struct genl_info *info)
{
	struct cfg80211_registered_device *rdev = info->user_ptr[0];
	struct wireless_dev *wdev = info->user_ptr[1];
	struct cfg80211_scan_request *request;
	struct nlattr *attr;
	struct wiphy *wiphy;
	int err, tmp, n_ssids = 0, n_channels, i;
	size_t ie_len;

	if (!is_valid_ie_attr(info->attrs[NL80211_ATTR_IE]))
		return -EINVAL;

	wiphy = &rdev->wiphy;

	if (!rdev->ops->scan)
		return -EOPNOTSUPP;

	if (rdev->scan_req || rdev->scan_msg) {
		err = -EBUSY;
		goto unlock;
	}

	if (info->attrs[NL80211_ATTR_SCAN_FREQUENCIES]) {
		n_channels = validate_scan_freqs(
				info->attrs[NL80211_ATTR_SCAN_FREQUENCIES]);
		if (!n_channels) {
			err = -EINVAL;
			goto unlock;
		}
	} else {
		n_channels = ieee80211_get_num_supported_channels(wiphy);
	}

	if (info->attrs[NL80211_ATTR_SCAN_SSIDS])
		nla_for_each_nested(attr, info->attrs[NL80211_ATTR_SCAN_SSIDS], tmp)
			n_ssids++;

	if (n_ssids > wiphy->max_scan_ssids) {
		err = -EINVAL;
		goto unlock;
	}

	if (info->attrs[NL80211_ATTR_IE])
		ie_len = nla_len(info->attrs[NL80211_ATTR_IE]);
	else
		ie_len = 0;

	if (ie_len > wiphy->max_scan_ie_len) {
		err = -EINVAL;
		goto unlock;
	}

	request = kzalloc(sizeof(*request)
			+ sizeof(*request->ssids) * n_ssids
			+ sizeof(*request->channels) * n_channels
			+ ie_len, GFP_KERNEL);
	if (!request) {
		err = -ENOMEM;
		goto unlock;
	}

	if (n_ssids)
		request->ssids = (void *)&request->channels[n_channels];
	request->n_ssids = n_ssids;
	if (ie_len) {
		if (request->ssids)
			request->ie = (void *)(request->ssids + n_ssids);
		else
			request->ie = (void *)(request->channels + n_channels);
	}

	i = 0;
	if (info->attrs[NL80211_ATTR_SCAN_FREQUENCIES]) {
		/* user specified, bail out if channel not found */
		nla_for_each_nested(attr, info->attrs[NL80211_ATTR_SCAN_FREQUENCIES], tmp) {
			struct ieee80211_channel *chan;

			chan = ieee80211_get_channel(wiphy, nla_get_u32(attr));

			if (!chan) {
				err = -EINVAL;
				goto out_free;
			}

			/* ignore disabled channels */
			if (chan->flags & IEEE80211_CHAN_DISABLED)
				continue;

			request->channels[i] = chan;
			i++;
		}
	} else {
		enum ieee80211_band band;

		/* all channels */
		for (band = 0; band < IEEE80211_NUM_BANDS; band++) {
			int j;
			if (!wiphy->bands[band])
				continue;
			for (j = 0; j < wiphy->bands[band]->n_channels; j++) {
				struct ieee80211_channel *chan;

				chan = &wiphy->bands[band]->channels[j];

				if (chan->flags & IEEE80211_CHAN_DISABLED)
					continue;

				request->channels[i] = chan;
				i++;
			}
		}
	}

	if (!i) {
		err = -EINVAL;
		goto out_free;
	}

	request->n_channels = i;

	i = 0;
	if (info->attrs[NL80211_ATTR_SCAN_SSIDS]) {
		nla_for_each_nested(attr, info->attrs[NL80211_ATTR_SCAN_SSIDS], tmp) {
			if (nla_len(attr) > IEEE80211_MAX_SSID_LEN) {
				err = -EINVAL;
				goto out_free;
			}
			request->ssids[i].ssid_len = nla_len(attr);
			memcpy(request->ssids[i].ssid, nla_data(attr), nla_len(attr));
			i++;
		}
	}

	if (info->attrs[NL80211_ATTR_IE]) {
		request->ie_len = nla_len(info->attrs[NL80211_ATTR_IE]);
		memcpy((void *)request->ie,
		       nla_data(info->attrs[NL80211_ATTR_IE]),
		       request->ie_len);
	}

	for (i = 0; i < IEEE80211_NUM_BANDS; i++)
		if (wiphy->bands[i])
			request->rates[i] =
				(1 << wiphy->bands[i]->n_bitrates) - 1;

	if (info->attrs[NL80211_ATTR_SCAN_SUPP_RATES]) {
		nla_for_each_nested(attr,
				    info->attrs[NL80211_ATTR_SCAN_SUPP_RATES],
				    tmp) {
			enum ieee80211_band band = nla_type(attr);

			if (band < 0 || band >= IEEE80211_NUM_BANDS) {
				err = -EINVAL;
				goto out_free;
			}

			if (!wiphy->bands[band])
				continue;

			err = ieee80211_get_ratemask(wiphy->bands[band],
						     nla_data(attr),
						     nla_len(attr),
						     &request->rates[band]);
			if (err)
				goto out_free;
		}
	}

	if (info->attrs[NL80211_ATTR_SCAN_FLAGS]) {
		request->flags = nla_get_u32(
			info->attrs[NL80211_ATTR_SCAN_FLAGS]);
		if ((request->flags & NL80211_SCAN_FLAG_LOW_PRIORITY) &&
		    !(wiphy->features & NL80211_FEATURE_LOW_PRIORITY_SCAN)) {
			err = -EOPNOTSUPP;
			goto out_free;
		}
	}

	request->no_cck =
		nla_get_flag(info->attrs[NL80211_ATTR_TX_NO_CCK_RATE]);

	request->wdev = wdev;
	request->wiphy = &rdev->wiphy;
	request->scan_start = jiffies;

	rdev->scan_req = request;
	err = rdev_scan(rdev, request);

	if (!err) {
		nl80211_send_scan_start(rdev, wdev);
		if (wdev->netdev)
			dev_hold(wdev->netdev);
	} else {
 out_free:
		rdev->scan_req = NULL;
		kfree(request);
	}

 unlock:
	return err;
}

static int nl80211_start_sched_scan(struct sk_buff *skb,
				    struct genl_info *info)
{
	struct cfg80211_sched_scan_request *request;
	struct cfg80211_registered_device *rdev = info->user_ptr[0];
	struct net_device *dev = info->user_ptr[1];
	struct nlattr *attr;
	struct wiphy *wiphy;
	int err, tmp, n_ssids = 0, n_match_sets = 0, n_channels, i;
	u32 interval;
	enum ieee80211_band band;
	size_t ie_len;
	struct nlattr *tb[NL80211_SCHED_SCAN_MATCH_ATTR_MAX + 1];
	s32 default_match_rssi = NL80211_SCAN_RSSI_THOLD_OFF;

	if (!(rdev->wiphy.flags & WIPHY_FLAG_SUPPORTS_SCHED_SCAN) ||
	    !rdev->ops->sched_scan_start)
		return -EOPNOTSUPP;

	if (!is_valid_ie_attr(info->attrs[NL80211_ATTR_IE]))
		return -EINVAL;

	if (!info->attrs[NL80211_ATTR_SCHED_SCAN_INTERVAL])
		return -EINVAL;

	interval = nla_get_u32(info->attrs[NL80211_ATTR_SCHED_SCAN_INTERVAL]);
	if (interval == 0)
		return -EINVAL;

	wiphy = &rdev->wiphy;

	if (info->attrs[NL80211_ATTR_SCAN_FREQUENCIES]) {
		n_channels = validate_scan_freqs(
				info->attrs[NL80211_ATTR_SCAN_FREQUENCIES]);
		if (!n_channels)
			return -EINVAL;
	} else {
		n_channels = ieee80211_get_num_supported_channels(wiphy);
	}

	if (info->attrs[NL80211_ATTR_SCAN_SSIDS])
		nla_for_each_nested(attr, info->attrs[NL80211_ATTR_SCAN_SSIDS],
				    tmp)
			n_ssids++;

	if (n_ssids > wiphy->max_sched_scan_ssids)
		return -EINVAL;

	/*
	 * First, count the number of 'real' matchsets. Due to an issue with
	 * the old implementation, matchsets containing only the RSSI attribute
	 * (NL80211_SCHED_SCAN_MATCH_ATTR_RSSI) are considered as the 'default'
	 * RSSI for all matchsets, rather than their own matchset for reporting
	 * all APs with a strong RSSI. This is needed to be compatible with
	 * older userspace that treated a matchset with only the RSSI as the
	 * global RSSI for all other matchsets - if there are other matchsets.
	 */
	if (info->attrs[NL80211_ATTR_SCHED_SCAN_MATCH]) {
		nla_for_each_nested(attr,
				    info->attrs[NL80211_ATTR_SCHED_SCAN_MATCH],
				    tmp) {
			struct nlattr *rssi;

			err = nla_parse(tb, NL80211_SCHED_SCAN_MATCH_ATTR_MAX,
					nla_data(attr), nla_len(attr),
					nl80211_match_policy);
			if (err)
				return err;
			/* add other standalone attributes here */
			if (tb[NL80211_SCHED_SCAN_MATCH_ATTR_SSID]) {
				n_match_sets++;
				continue;
			}
			rssi = tb[NL80211_SCHED_SCAN_MATCH_ATTR_RSSI];
			if (rssi)
				default_match_rssi = nla_get_s32(rssi);
		}
	}

	/* However, if there's no other matchset, add the RSSI one */
	if (!n_match_sets && default_match_rssi != NL80211_SCAN_RSSI_THOLD_OFF)
		n_match_sets = 1;

	if (n_match_sets > wiphy->max_match_sets)
		return -EINVAL;

	if (info->attrs[NL80211_ATTR_IE])
		ie_len = nla_len(info->attrs[NL80211_ATTR_IE]);
	else
		ie_len = 0;

	if (ie_len > wiphy->max_sched_scan_ie_len)
		return -EINVAL;

	if (rdev->sched_scan_req) {
		err = -EINPROGRESS;
		goto out;
	}

	request = kzalloc(sizeof(*request)
			+ sizeof(*request->ssids) * n_ssids
			+ sizeof(*request->match_sets) * n_match_sets
			+ sizeof(*request->channels) * n_channels
			+ ie_len, GFP_KERNEL);
	if (!request) {
		err = -ENOMEM;
		goto out;
	}

	if (n_ssids)
		request->ssids = (void *)&request->channels[n_channels];
	request->n_ssids = n_ssids;
	if (ie_len) {
		if (request->ssids)
			request->ie = (void *)(request->ssids + n_ssids);
		else
			request->ie = (void *)(request->channels + n_channels);
	}

	if (n_match_sets) {
		if (request->ie)
			request->match_sets = (void *)(request->ie + ie_len);
		else if (request->ssids)
			request->match_sets =
				(void *)(request->ssids + n_ssids);
		else
			request->match_sets =
				(void *)(request->channels + n_channels);
	}
	request->n_match_sets = n_match_sets;

	i = 0;
	if (info->attrs[NL80211_ATTR_SCAN_FREQUENCIES]) {
		/* user specified, bail out if channel not found */
		nla_for_each_nested(attr,
				    info->attrs[NL80211_ATTR_SCAN_FREQUENCIES],
				    tmp) {
			struct ieee80211_channel *chan;

			chan = ieee80211_get_channel(wiphy, nla_get_u32(attr));

			if (!chan) {
				err = -EINVAL;
				goto out_free;
			}

			/* ignore disabled channels */
			if (chan->flags & IEEE80211_CHAN_DISABLED)
				continue;

			request->channels[i] = chan;
			i++;
		}
	} else {
		/* all channels */
		for (band = 0; band < IEEE80211_NUM_BANDS; band++) {
			int j;
			if (!wiphy->bands[band])
				continue;
			for (j = 0; j < wiphy->bands[band]->n_channels; j++) {
				struct ieee80211_channel *chan;

				chan = &wiphy->bands[band]->channels[j];

				if (chan->flags & IEEE80211_CHAN_DISABLED)
					continue;

				request->channels[i] = chan;
				i++;
			}
		}
	}

	if (!i) {
		err = -EINVAL;
		goto out_free;
	}

	request->n_channels = i;

	i = 0;
	if (info->attrs[NL80211_ATTR_SCAN_SSIDS]) {
		nla_for_each_nested(attr, info->attrs[NL80211_ATTR_SCAN_SSIDS],
				    tmp) {
			if (nla_len(attr) > IEEE80211_MAX_SSID_LEN) {
				err = -EINVAL;
				goto out_free;
			}
			request->ssids[i].ssid_len = nla_len(attr);
			memcpy(request->ssids[i].ssid, nla_data(attr),
			       nla_len(attr));
			i++;
		}
	}

	i = 0;
	if (info->attrs[NL80211_ATTR_SCHED_SCAN_MATCH]) {
		nla_for_each_nested(attr,
				    info->attrs[NL80211_ATTR_SCHED_SCAN_MATCH],
				    tmp) {
			struct nlattr *ssid, *rssi;

			err = nla_parse(tb, NL80211_SCHED_SCAN_MATCH_ATTR_MAX,
					nla_data(attr), nla_len(attr),
					nl80211_match_policy);
			if (err)
				goto out_free;
			ssid = tb[NL80211_SCHED_SCAN_MATCH_ATTR_SSID];
			if (ssid) {
				if (WARN_ON(i >= n_match_sets)) {
					/* this indicates a programming error,
					 * the loop above should have verified
					 * things properly
					 */
					err = -EINVAL;
					goto out_free;
				}

				if (nla_len(ssid) > IEEE80211_MAX_SSID_LEN) {
					err = -EINVAL;
					goto out_free;
				}
				memcpy(request->match_sets[i].ssid.ssid,
				       nla_data(ssid), nla_len(ssid));
				request->match_sets[i].ssid.ssid_len =
					nla_len(ssid);
				/* special attribute - old implemenation w/a */
				request->match_sets[i].rssi_thold =
					default_match_rssi;
				rssi = tb[NL80211_SCHED_SCAN_MATCH_ATTR_RSSI];
				if (rssi)
					request->match_sets[i].rssi_thold =
						nla_get_s32(rssi);
			}
			i++;
		}

		/* there was no other matchset, so the RSSI one is alone */
		if (i == 0)
			request->match_sets[0].rssi_thold = default_match_rssi;

		request->min_rssi_thold = INT_MAX;
		for (i = 0; i < n_match_sets; i++)
			request->min_rssi_thold =
				min(request->match_sets[i].rssi_thold,
				    request->min_rssi_thold);
	} else {
		request->min_rssi_thold = NL80211_SCAN_RSSI_THOLD_OFF;
	}

	if (ie_len) {
		request->ie_len = ie_len;
		memcpy((void *)request->ie,
		       nla_data(info->attrs[NL80211_ATTR_IE]),
		       request->ie_len);
	}

	if (info->attrs[NL80211_ATTR_SCAN_FLAGS]) {
		request->flags = nla_get_u32(
			info->attrs[NL80211_ATTR_SCAN_FLAGS]);
		if ((request->flags & NL80211_SCAN_FLAG_LOW_PRIORITY) &&
		    !(wiphy->features & NL80211_FEATURE_LOW_PRIORITY_SCAN)) {
			err = -EOPNOTSUPP;
			goto out_free;
		}
	}

	request->dev = dev;
	request->wiphy = &rdev->wiphy;
	request->interval = interval;
	request->scan_start = jiffies;

	err = rdev_sched_scan_start(rdev, dev, request);
	if (!err) {
		rdev->sched_scan_req = request;
		nl80211_send_sched_scan(rdev, dev,
					NL80211_CMD_START_SCHED_SCAN);
		goto out;
	}

out_free:
	kfree(request);
out:
	return err;
}

static int nl80211_stop_sched_scan(struct sk_buff *skb,
				   struct genl_info *info)
{
	struct cfg80211_registered_device *rdev = info->user_ptr[0];

	if (!(rdev->wiphy.flags & WIPHY_FLAG_SUPPORTS_SCHED_SCAN) ||
	    !rdev->ops->sched_scan_stop)
		return -EOPNOTSUPP;

	return __cfg80211_stop_sched_scan(rdev, false);
}

static int nl80211_start_radar_detection(struct sk_buff *skb,
					 struct genl_info *info)
{
	struct cfg80211_registered_device *rdev = info->user_ptr[0];
	struct net_device *dev = info->user_ptr[1];
	struct wireless_dev *wdev = dev->ieee80211_ptr;
	struct cfg80211_chan_def chandef;
	enum nl80211_dfs_regions dfs_region;
	unsigned int cac_time_ms;
	int err;

	dfs_region = reg_get_dfs_region(wdev->wiphy);
	if (dfs_region == NL80211_DFS_UNSET)
		return -EINVAL;

	err = nl80211_parse_chandef(rdev, info, &chandef);
	if (err)
		return err;

	if (netif_carrier_ok(dev))
		return -EBUSY;

	if (wdev->cac_started)
		return -EBUSY;

	err = cfg80211_chandef_dfs_required(wdev->wiphy, &chandef,
<<<<<<< HEAD
					    NL80211_IFTYPE_UNSPECIFIED);
=======
					    wdev->iftype);
>>>>>>> a3b9d553
	if (err < 0)
		return err;

	if (err == 0)
		return -EINVAL;

	if (!cfg80211_chandef_dfs_usable(wdev->wiphy, &chandef))
		return -EINVAL;

	if (!rdev->ops->start_radar_detection)
		return -EOPNOTSUPP;

	cac_time_ms = cfg80211_chandef_dfs_cac_time(&rdev->wiphy, &chandef);
	if (WARN_ON(!cac_time_ms))
		cac_time_ms = IEEE80211_DFS_MIN_CAC_TIME_MS;

	err = rdev->ops->start_radar_detection(&rdev->wiphy, dev, &chandef,
					       cac_time_ms);
	if (!err) {
		wdev->chandef = chandef;
		wdev->cac_started = true;
		wdev->cac_start_time = jiffies;
		wdev->cac_time_ms = cac_time_ms;
	}
	return err;
}

static int nl80211_channel_switch(struct sk_buff *skb, struct genl_info *info)
{
	struct cfg80211_registered_device *rdev = info->user_ptr[0];
	struct net_device *dev = info->user_ptr[1];
	struct wireless_dev *wdev = dev->ieee80211_ptr;
	struct cfg80211_csa_settings params;
	/* csa_attrs is defined static to avoid waste of stack size - this
	 * function is called under RTNL lock, so this should not be a problem.
	 */
	static struct nlattr *csa_attrs[NL80211_ATTR_MAX+1];
	u8 radar_detect_width = 0;
	int err;
	bool need_new_beacon = false;
	int len, i;

	if (!rdev->ops->channel_switch ||
	    !(rdev->wiphy.flags & WIPHY_FLAG_HAS_CHANNEL_SWITCH))
		return -EOPNOTSUPP;

	switch (dev->ieee80211_ptr->iftype) {
	case NL80211_IFTYPE_AP:
	case NL80211_IFTYPE_P2P_GO:
		need_new_beacon = true;

		/* useless if AP is not running */
		if (!wdev->beacon_interval)
			return -ENOTCONN;
		break;
	case NL80211_IFTYPE_ADHOC:
		if (!wdev->ssid_len)
			return -ENOTCONN;
		break;
	case NL80211_IFTYPE_MESH_POINT:
		if (!wdev->mesh_id_len)
			return -ENOTCONN;
		break;
	default:
		return -EOPNOTSUPP;
	}

	memset(&params, 0, sizeof(params));

	if (!info->attrs[NL80211_ATTR_WIPHY_FREQ] ||
	    !info->attrs[NL80211_ATTR_CH_SWITCH_COUNT])
		return -EINVAL;

	/* only important for AP, IBSS and mesh create IEs internally */
	if (need_new_beacon && !info->attrs[NL80211_ATTR_CSA_IES])
		return -EINVAL;

	params.count = nla_get_u32(info->attrs[NL80211_ATTR_CH_SWITCH_COUNT]);

	if (!need_new_beacon)
		goto skip_beacons;

	err = nl80211_parse_beacon(info->attrs, &params.beacon_after);
	if (err)
		return err;

	err = nla_parse_nested(csa_attrs, NL80211_ATTR_MAX,
			       info->attrs[NL80211_ATTR_CSA_IES],
			       nl80211_policy);
	if (err)
		return err;

	err = nl80211_parse_beacon(csa_attrs, &params.beacon_csa);
	if (err)
		return err;

	if (!csa_attrs[NL80211_ATTR_CSA_C_OFF_BEACON])
		return -EINVAL;

	len = nla_len(csa_attrs[NL80211_ATTR_CSA_C_OFF_BEACON]);
	if (!len || (len % sizeof(u16)))
		return -EINVAL;

	params.n_counter_offsets_beacon = len / sizeof(u16);
	if (rdev->wiphy.max_num_csa_counters &&
	    (params.n_counter_offsets_beacon >
	     rdev->wiphy.max_num_csa_counters))
		return -EINVAL;

	params.counter_offsets_beacon =
		nla_data(csa_attrs[NL80211_ATTR_CSA_C_OFF_BEACON]);

	/* sanity checks - counters should fit and be the same */
	for (i = 0; i < params.n_counter_offsets_beacon; i++) {
		u16 offset = params.counter_offsets_beacon[i];

		if (offset >= params.beacon_csa.tail_len)
			return -EINVAL;

		if (params.beacon_csa.tail[offset] != params.count)
			return -EINVAL;
	}

	if (csa_attrs[NL80211_ATTR_CSA_C_OFF_PRESP]) {
		len = nla_len(csa_attrs[NL80211_ATTR_CSA_C_OFF_PRESP]);
		if (!len || (len % sizeof(u16)))
			return -EINVAL;

		params.n_counter_offsets_presp = len / sizeof(u16);
		if (rdev->wiphy.max_num_csa_counters &&
		    (params.n_counter_offsets_beacon >
		     rdev->wiphy.max_num_csa_counters))
			return -EINVAL;

		params.counter_offsets_presp =
			nla_data(csa_attrs[NL80211_ATTR_CSA_C_OFF_PRESP]);

		/* sanity checks - counters should fit and be the same */
		for (i = 0; i < params.n_counter_offsets_presp; i++) {
			u16 offset = params.counter_offsets_presp[i];

			if (offset >= params.beacon_csa.probe_resp_len)
				return -EINVAL;

			if (params.beacon_csa.probe_resp[offset] !=
			    params.count)
				return -EINVAL;
		}
	}

skip_beacons:
	err = nl80211_parse_chandef(rdev, info, &params.chandef);
	if (err)
		return err;

	if (!cfg80211_reg_can_beacon(&rdev->wiphy, &params.chandef,
				     wdev->iftype))
		return -EINVAL;

	err = cfg80211_chandef_dfs_required(wdev->wiphy,
					    &params.chandef,
					    wdev->iftype);
	if (err < 0)
		return err;

	if (err > 0) {
		radar_detect_width = BIT(params.chandef.width);
		params.radar_required = true;
	}

	/* TODO: I left this here for now.  With channel switch, the
	 * verification is a bit more complicated, because we only do
	 * it later when the channel switch really happens.
	 */
	err = cfg80211_can_use_iftype_chan(rdev, wdev, wdev->iftype,
					   params.chandef.chan,
					   CHAN_MODE_SHARED,
					   radar_detect_width);
	if (err)
		return err;

	if (info->attrs[NL80211_ATTR_CH_SWITCH_BLOCK_TX])
		params.block_tx = true;

	wdev_lock(wdev);
	err = rdev_channel_switch(rdev, dev, &params);
	wdev_unlock(wdev);

	return err;
}

static int nl80211_send_bss(struct sk_buff *msg, struct netlink_callback *cb,
			    u32 seq, int flags,
			    struct cfg80211_registered_device *rdev,
			    struct wireless_dev *wdev,
			    struct cfg80211_internal_bss *intbss)
{
	struct cfg80211_bss *res = &intbss->pub;
	const struct cfg80211_bss_ies *ies;
	void *hdr;
	struct nlattr *bss;
	bool tsf = false;

	ASSERT_WDEV_LOCK(wdev);

	hdr = nl80211hdr_put(msg, NETLINK_CB(cb->skb).portid, seq, flags,
			     NL80211_CMD_NEW_SCAN_RESULTS);
	if (!hdr)
		return -1;

	genl_dump_check_consistent(cb, hdr, &nl80211_fam);

	if (nla_put_u32(msg, NL80211_ATTR_GENERATION, rdev->bss_generation))
		goto nla_put_failure;
	if (wdev->netdev &&
	    nla_put_u32(msg, NL80211_ATTR_IFINDEX, wdev->netdev->ifindex))
		goto nla_put_failure;
	if (nla_put_u64(msg, NL80211_ATTR_WDEV, wdev_id(wdev)))
		goto nla_put_failure;

	bss = nla_nest_start(msg, NL80211_ATTR_BSS);
	if (!bss)
		goto nla_put_failure;
	if ((!is_zero_ether_addr(res->bssid) &&
	     nla_put(msg, NL80211_BSS_BSSID, ETH_ALEN, res->bssid)))
		goto nla_put_failure;

	rcu_read_lock();
	ies = rcu_dereference(res->ies);
	if (ies) {
		if (nla_put_u64(msg, NL80211_BSS_TSF, ies->tsf))
			goto fail_unlock_rcu;
		tsf = true;
		if (ies->len && nla_put(msg, NL80211_BSS_INFORMATION_ELEMENTS,
					ies->len, ies->data))
			goto fail_unlock_rcu;
	}
	ies = rcu_dereference(res->beacon_ies);
	if (ies) {
		if (!tsf && nla_put_u64(msg, NL80211_BSS_TSF, ies->tsf))
			goto fail_unlock_rcu;
		if (ies->len && nla_put(msg, NL80211_BSS_BEACON_IES,
					ies->len, ies->data))
			goto fail_unlock_rcu;
	}
	rcu_read_unlock();

	if (res->beacon_interval &&
	    nla_put_u16(msg, NL80211_BSS_BEACON_INTERVAL, res->beacon_interval))
		goto nla_put_failure;
	if (nla_put_u16(msg, NL80211_BSS_CAPABILITY, res->capability) ||
	    nla_put_u32(msg, NL80211_BSS_FREQUENCY, res->channel->center_freq) ||
	    nla_put_u32(msg, NL80211_BSS_CHAN_WIDTH, res->scan_width) ||
	    nla_put_u32(msg, NL80211_BSS_SEEN_MS_AGO,
			jiffies_to_msecs(jiffies - intbss->ts)))
		goto nla_put_failure;

	switch (rdev->wiphy.signal_type) {
	case CFG80211_SIGNAL_TYPE_MBM:
		if (nla_put_u32(msg, NL80211_BSS_SIGNAL_MBM, res->signal))
			goto nla_put_failure;
		break;
	case CFG80211_SIGNAL_TYPE_UNSPEC:
		if (nla_put_u8(msg, NL80211_BSS_SIGNAL_UNSPEC, res->signal))
			goto nla_put_failure;
		break;
	default:
		break;
	}

	switch (wdev->iftype) {
	case NL80211_IFTYPE_P2P_CLIENT:
	case NL80211_IFTYPE_STATION:
		if (intbss == wdev->current_bss &&
		    nla_put_u32(msg, NL80211_BSS_STATUS,
				NL80211_BSS_STATUS_ASSOCIATED))
			goto nla_put_failure;
		break;
	case NL80211_IFTYPE_ADHOC:
		if (intbss == wdev->current_bss &&
		    nla_put_u32(msg, NL80211_BSS_STATUS,
				NL80211_BSS_STATUS_IBSS_JOINED))
			goto nla_put_failure;
		break;
	default:
		break;
	}

	nla_nest_end(msg, bss);

	return genlmsg_end(msg, hdr);

 fail_unlock_rcu:
	rcu_read_unlock();
 nla_put_failure:
	genlmsg_cancel(msg, hdr);
	return -EMSGSIZE;
}

static int nl80211_dump_scan(struct sk_buff *skb, struct netlink_callback *cb)
{
	struct cfg80211_registered_device *rdev;
	struct cfg80211_internal_bss *scan;
	struct wireless_dev *wdev;
	int start = cb->args[2], idx = 0;
	int err;

	err = nl80211_prepare_wdev_dump(skb, cb, &rdev, &wdev);
	if (err)
		return err;

	wdev_lock(wdev);
	spin_lock_bh(&rdev->bss_lock);
	cfg80211_bss_expire(rdev);

	cb->seq = rdev->bss_generation;

	list_for_each_entry(scan, &rdev->bss_list, list) {
		if (++idx <= start)
			continue;
		if (nl80211_send_bss(skb, cb,
				cb->nlh->nlmsg_seq, NLM_F_MULTI,
				rdev, wdev, scan) < 0) {
			idx--;
			break;
		}
	}

	spin_unlock_bh(&rdev->bss_lock);
	wdev_unlock(wdev);

	cb->args[2] = idx;
	nl80211_finish_wdev_dump(rdev);

	return skb->len;
}

static int nl80211_send_survey(struct sk_buff *msg, u32 portid, u32 seq,
				int flags, struct net_device *dev,
				struct survey_info *survey)
{
	void *hdr;
	struct nlattr *infoattr;

	hdr = nl80211hdr_put(msg, portid, seq, flags,
			     NL80211_CMD_NEW_SURVEY_RESULTS);
	if (!hdr)
		return -ENOMEM;

	if (nla_put_u32(msg, NL80211_ATTR_IFINDEX, dev->ifindex))
		goto nla_put_failure;

	infoattr = nla_nest_start(msg, NL80211_ATTR_SURVEY_INFO);
	if (!infoattr)
		goto nla_put_failure;

	if (nla_put_u32(msg, NL80211_SURVEY_INFO_FREQUENCY,
			survey->channel->center_freq))
		goto nla_put_failure;

	if ((survey->filled & SURVEY_INFO_NOISE_DBM) &&
	    nla_put_u8(msg, NL80211_SURVEY_INFO_NOISE, survey->noise))
		goto nla_put_failure;
	if ((survey->filled & SURVEY_INFO_IN_USE) &&
	    nla_put_flag(msg, NL80211_SURVEY_INFO_IN_USE))
		goto nla_put_failure;
	if ((survey->filled & SURVEY_INFO_CHANNEL_TIME) &&
	    nla_put_u64(msg, NL80211_SURVEY_INFO_CHANNEL_TIME,
			survey->channel_time))
		goto nla_put_failure;
	if ((survey->filled & SURVEY_INFO_CHANNEL_TIME_BUSY) &&
	    nla_put_u64(msg, NL80211_SURVEY_INFO_CHANNEL_TIME_BUSY,
			survey->channel_time_busy))
		goto nla_put_failure;
	if ((survey->filled & SURVEY_INFO_CHANNEL_TIME_EXT_BUSY) &&
	    nla_put_u64(msg, NL80211_SURVEY_INFO_CHANNEL_TIME_EXT_BUSY,
			survey->channel_time_ext_busy))
		goto nla_put_failure;
	if ((survey->filled & SURVEY_INFO_CHANNEL_TIME_RX) &&
	    nla_put_u64(msg, NL80211_SURVEY_INFO_CHANNEL_TIME_RX,
			survey->channel_time_rx))
		goto nla_put_failure;
	if ((survey->filled & SURVEY_INFO_CHANNEL_TIME_TX) &&
	    nla_put_u64(msg, NL80211_SURVEY_INFO_CHANNEL_TIME_TX,
			survey->channel_time_tx))
		goto nla_put_failure;

	nla_nest_end(msg, infoattr);

	return genlmsg_end(msg, hdr);

 nla_put_failure:
	genlmsg_cancel(msg, hdr);
	return -EMSGSIZE;
}

static int nl80211_dump_survey(struct sk_buff *skb,
			struct netlink_callback *cb)
{
	struct survey_info survey;
	struct cfg80211_registered_device *rdev;
	struct wireless_dev *wdev;
	int survey_idx = cb->args[2];
	int res;

	res = nl80211_prepare_wdev_dump(skb, cb, &rdev, &wdev);
	if (res)
		return res;

	if (!wdev->netdev) {
		res = -EINVAL;
		goto out_err;
	}

	if (!rdev->ops->dump_survey) {
		res = -EOPNOTSUPP;
		goto out_err;
	}

	while (1) {
		struct ieee80211_channel *chan;

		res = rdev_dump_survey(rdev, wdev->netdev, survey_idx, &survey);
		if (res == -ENOENT)
			break;
		if (res)
			goto out_err;

		/* Survey without a channel doesn't make sense */
		if (!survey.channel) {
			res = -EINVAL;
			goto out;
		}

		chan = ieee80211_get_channel(&rdev->wiphy,
					     survey.channel->center_freq);
		if (!chan || chan->flags & IEEE80211_CHAN_DISABLED) {
			survey_idx++;
			continue;
		}

		if (nl80211_send_survey(skb,
				NETLINK_CB(cb->skb).portid,
				cb->nlh->nlmsg_seq, NLM_F_MULTI,
				wdev->netdev, &survey) < 0)
			goto out;
		survey_idx++;
	}

 out:
	cb->args[2] = survey_idx;
	res = skb->len;
 out_err:
	nl80211_finish_wdev_dump(rdev);
	return res;
}

static bool nl80211_valid_wpa_versions(u32 wpa_versions)
{
	return !(wpa_versions & ~(NL80211_WPA_VERSION_1 |
				  NL80211_WPA_VERSION_2));
}

static int nl80211_authenticate(struct sk_buff *skb, struct genl_info *info)
{
	struct cfg80211_registered_device *rdev = info->user_ptr[0];
	struct net_device *dev = info->user_ptr[1];
	struct ieee80211_channel *chan;
	const u8 *bssid, *ssid, *ie = NULL, *sae_data = NULL;
	int err, ssid_len, ie_len = 0, sae_data_len = 0;
	enum nl80211_auth_type auth_type;
	struct key_parse key;
	bool local_state_change;

	if (!is_valid_ie_attr(info->attrs[NL80211_ATTR_IE]))
		return -EINVAL;

	if (!info->attrs[NL80211_ATTR_MAC])
		return -EINVAL;

	if (!info->attrs[NL80211_ATTR_AUTH_TYPE])
		return -EINVAL;

	if (!info->attrs[NL80211_ATTR_SSID])
		return -EINVAL;

	if (!info->attrs[NL80211_ATTR_WIPHY_FREQ])
		return -EINVAL;

	err = nl80211_parse_key(info, &key);
	if (err)
		return err;

	if (key.idx >= 0) {
		if (key.type != -1 && key.type != NL80211_KEYTYPE_GROUP)
			return -EINVAL;
		if (!key.p.key || !key.p.key_len)
			return -EINVAL;
		if ((key.p.cipher != WLAN_CIPHER_SUITE_WEP40 ||
		     key.p.key_len != WLAN_KEY_LEN_WEP40) &&
		    (key.p.cipher != WLAN_CIPHER_SUITE_WEP104 ||
		     key.p.key_len != WLAN_KEY_LEN_WEP104))
			return -EINVAL;
		if (key.idx > 4)
			return -EINVAL;
	} else {
		key.p.key_len = 0;
		key.p.key = NULL;
	}

	if (key.idx >= 0) {
		int i;
		bool ok = false;
		for (i = 0; i < rdev->wiphy.n_cipher_suites; i++) {
			if (key.p.cipher == rdev->wiphy.cipher_suites[i]) {
				ok = true;
				break;
			}
		}
		if (!ok)
			return -EINVAL;
	}

	if (!rdev->ops->auth)
		return -EOPNOTSUPP;

	if (dev->ieee80211_ptr->iftype != NL80211_IFTYPE_STATION &&
	    dev->ieee80211_ptr->iftype != NL80211_IFTYPE_P2P_CLIENT)
		return -EOPNOTSUPP;

	bssid = nla_data(info->attrs[NL80211_ATTR_MAC]);
	chan = nl80211_get_valid_chan(&rdev->wiphy,
				      info->attrs[NL80211_ATTR_WIPHY_FREQ]);
	if (!chan)
		return -EINVAL;

	ssid = nla_data(info->attrs[NL80211_ATTR_SSID]);
	ssid_len = nla_len(info->attrs[NL80211_ATTR_SSID]);

	if (info->attrs[NL80211_ATTR_IE]) {
		ie = nla_data(info->attrs[NL80211_ATTR_IE]);
		ie_len = nla_len(info->attrs[NL80211_ATTR_IE]);
	}

	auth_type = nla_get_u32(info->attrs[NL80211_ATTR_AUTH_TYPE]);
	if (!nl80211_valid_auth_type(rdev, auth_type, NL80211_CMD_AUTHENTICATE))
		return -EINVAL;

	if (auth_type == NL80211_AUTHTYPE_SAE &&
	    !info->attrs[NL80211_ATTR_SAE_DATA])
		return -EINVAL;

	if (info->attrs[NL80211_ATTR_SAE_DATA]) {
		if (auth_type != NL80211_AUTHTYPE_SAE)
			return -EINVAL;
		sae_data = nla_data(info->attrs[NL80211_ATTR_SAE_DATA]);
		sae_data_len = nla_len(info->attrs[NL80211_ATTR_SAE_DATA]);
		/* need to include at least Auth Transaction and Status Code */
		if (sae_data_len < 4)
			return -EINVAL;
	}

	local_state_change = !!info->attrs[NL80211_ATTR_LOCAL_STATE_CHANGE];

	/*
	 * Since we no longer track auth state, ignore
	 * requests to only change local state.
	 */
	if (local_state_change)
		return 0;

	wdev_lock(dev->ieee80211_ptr);
	err = cfg80211_mlme_auth(rdev, dev, chan, auth_type, bssid,
				 ssid, ssid_len, ie, ie_len,
				 key.p.key, key.p.key_len, key.idx,
				 sae_data, sae_data_len);
	wdev_unlock(dev->ieee80211_ptr);
	return err;
}

static int nl80211_crypto_settings(struct cfg80211_registered_device *rdev,
				   struct genl_info *info,
				   struct cfg80211_crypto_settings *settings,
				   int cipher_limit)
{
	memset(settings, 0, sizeof(*settings));

	settings->control_port = info->attrs[NL80211_ATTR_CONTROL_PORT];

	if (info->attrs[NL80211_ATTR_CONTROL_PORT_ETHERTYPE]) {
		u16 proto;
		proto = nla_get_u16(
			info->attrs[NL80211_ATTR_CONTROL_PORT_ETHERTYPE]);
		settings->control_port_ethertype = cpu_to_be16(proto);
		if (!(rdev->wiphy.flags & WIPHY_FLAG_CONTROL_PORT_PROTOCOL) &&
		    proto != ETH_P_PAE)
			return -EINVAL;
		if (info->attrs[NL80211_ATTR_CONTROL_PORT_NO_ENCRYPT])
			settings->control_port_no_encrypt = true;
	} else
		settings->control_port_ethertype = cpu_to_be16(ETH_P_PAE);

	if (info->attrs[NL80211_ATTR_CIPHER_SUITES_PAIRWISE]) {
		void *data;
		int len, i;

		data = nla_data(info->attrs[NL80211_ATTR_CIPHER_SUITES_PAIRWISE]);
		len = nla_len(info->attrs[NL80211_ATTR_CIPHER_SUITES_PAIRWISE]);
		settings->n_ciphers_pairwise = len / sizeof(u32);

		if (len % sizeof(u32))
			return -EINVAL;

		if (settings->n_ciphers_pairwise > cipher_limit)
			return -EINVAL;

		memcpy(settings->ciphers_pairwise, data, len);

		for (i = 0; i < settings->n_ciphers_pairwise; i++)
			if (!cfg80211_supported_cipher_suite(
					&rdev->wiphy,
					settings->ciphers_pairwise[i]))
				return -EINVAL;
	}

	if (info->attrs[NL80211_ATTR_CIPHER_SUITE_GROUP]) {
		settings->cipher_group =
			nla_get_u32(info->attrs[NL80211_ATTR_CIPHER_SUITE_GROUP]);
		if (!cfg80211_supported_cipher_suite(&rdev->wiphy,
						     settings->cipher_group))
			return -EINVAL;
	}

	if (info->attrs[NL80211_ATTR_WPA_VERSIONS]) {
		settings->wpa_versions =
			nla_get_u32(info->attrs[NL80211_ATTR_WPA_VERSIONS]);
		if (!nl80211_valid_wpa_versions(settings->wpa_versions))
			return -EINVAL;
	}

	if (info->attrs[NL80211_ATTR_AKM_SUITES]) {
		void *data;
		int len;

		data = nla_data(info->attrs[NL80211_ATTR_AKM_SUITES]);
		len = nla_len(info->attrs[NL80211_ATTR_AKM_SUITES]);
		settings->n_akm_suites = len / sizeof(u32);

		if (len % sizeof(u32))
			return -EINVAL;

		if (settings->n_akm_suites > NL80211_MAX_NR_AKM_SUITES)
			return -EINVAL;

		memcpy(settings->akm_suites, data, len);
	}

	return 0;
}

static int nl80211_associate(struct sk_buff *skb, struct genl_info *info)
{
	struct cfg80211_registered_device *rdev = info->user_ptr[0];
	struct net_device *dev = info->user_ptr[1];
	struct ieee80211_channel *chan;
	struct cfg80211_assoc_request req = {};
	const u8 *bssid, *ssid;
	int err, ssid_len = 0;

	if (!is_valid_ie_attr(info->attrs[NL80211_ATTR_IE]))
		return -EINVAL;

	if (!info->attrs[NL80211_ATTR_MAC] ||
	    !info->attrs[NL80211_ATTR_SSID] ||
	    !info->attrs[NL80211_ATTR_WIPHY_FREQ])
		return -EINVAL;

	if (!rdev->ops->assoc)
		return -EOPNOTSUPP;

	if (dev->ieee80211_ptr->iftype != NL80211_IFTYPE_STATION &&
	    dev->ieee80211_ptr->iftype != NL80211_IFTYPE_P2P_CLIENT)
		return -EOPNOTSUPP;

	bssid = nla_data(info->attrs[NL80211_ATTR_MAC]);

	chan = nl80211_get_valid_chan(&rdev->wiphy,
				      info->attrs[NL80211_ATTR_WIPHY_FREQ]);
	if (!chan)
		return -EINVAL;

	ssid = nla_data(info->attrs[NL80211_ATTR_SSID]);
	ssid_len = nla_len(info->attrs[NL80211_ATTR_SSID]);

	if (info->attrs[NL80211_ATTR_IE]) {
		req.ie = nla_data(info->attrs[NL80211_ATTR_IE]);
		req.ie_len = nla_len(info->attrs[NL80211_ATTR_IE]);
	}

	if (info->attrs[NL80211_ATTR_USE_MFP]) {
		enum nl80211_mfp mfp =
			nla_get_u32(info->attrs[NL80211_ATTR_USE_MFP]);
		if (mfp == NL80211_MFP_REQUIRED)
			req.use_mfp = true;
		else if (mfp != NL80211_MFP_NO)
			return -EINVAL;
	}

	if (info->attrs[NL80211_ATTR_PREV_BSSID])
		req.prev_bssid = nla_data(info->attrs[NL80211_ATTR_PREV_BSSID]);

	if (nla_get_flag(info->attrs[NL80211_ATTR_DISABLE_HT]))
		req.flags |= ASSOC_REQ_DISABLE_HT;

	if (info->attrs[NL80211_ATTR_HT_CAPABILITY_MASK])
		memcpy(&req.ht_capa_mask,
		       nla_data(info->attrs[NL80211_ATTR_HT_CAPABILITY_MASK]),
		       sizeof(req.ht_capa_mask));

	if (info->attrs[NL80211_ATTR_HT_CAPABILITY]) {
		if (!info->attrs[NL80211_ATTR_HT_CAPABILITY_MASK])
			return -EINVAL;
		memcpy(&req.ht_capa,
		       nla_data(info->attrs[NL80211_ATTR_HT_CAPABILITY]),
		       sizeof(req.ht_capa));
	}

	if (nla_get_flag(info->attrs[NL80211_ATTR_DISABLE_VHT]))
		req.flags |= ASSOC_REQ_DISABLE_VHT;

	if (info->attrs[NL80211_ATTR_VHT_CAPABILITY_MASK])
		memcpy(&req.vht_capa_mask,
		       nla_data(info->attrs[NL80211_ATTR_VHT_CAPABILITY_MASK]),
		       sizeof(req.vht_capa_mask));

	if (info->attrs[NL80211_ATTR_VHT_CAPABILITY]) {
		if (!info->attrs[NL80211_ATTR_VHT_CAPABILITY_MASK])
			return -EINVAL;
		memcpy(&req.vht_capa,
		       nla_data(info->attrs[NL80211_ATTR_VHT_CAPABILITY]),
		       sizeof(req.vht_capa));
	}

	err = nl80211_crypto_settings(rdev, info, &req.crypto, 1);
	if (!err) {
		wdev_lock(dev->ieee80211_ptr);
		err = cfg80211_mlme_assoc(rdev, dev, chan, bssid,
					  ssid, ssid_len, &req);
		wdev_unlock(dev->ieee80211_ptr);
	}

	return err;
}

static int nl80211_deauthenticate(struct sk_buff *skb, struct genl_info *info)
{
	struct cfg80211_registered_device *rdev = info->user_ptr[0];
	struct net_device *dev = info->user_ptr[1];
	const u8 *ie = NULL, *bssid;
	int ie_len = 0, err;
	u16 reason_code;
	bool local_state_change;

	if (!is_valid_ie_attr(info->attrs[NL80211_ATTR_IE]))
		return -EINVAL;

	if (!info->attrs[NL80211_ATTR_MAC])
		return -EINVAL;

	if (!info->attrs[NL80211_ATTR_REASON_CODE])
		return -EINVAL;

	if (!rdev->ops->deauth)
		return -EOPNOTSUPP;

	if (dev->ieee80211_ptr->iftype != NL80211_IFTYPE_STATION &&
	    dev->ieee80211_ptr->iftype != NL80211_IFTYPE_P2P_CLIENT)
		return -EOPNOTSUPP;

	bssid = nla_data(info->attrs[NL80211_ATTR_MAC]);

	reason_code = nla_get_u16(info->attrs[NL80211_ATTR_REASON_CODE]);
	if (reason_code == 0) {
		/* Reason Code 0 is reserved */
		return -EINVAL;
	}

	if (info->attrs[NL80211_ATTR_IE]) {
		ie = nla_data(info->attrs[NL80211_ATTR_IE]);
		ie_len = nla_len(info->attrs[NL80211_ATTR_IE]);
	}

	local_state_change = !!info->attrs[NL80211_ATTR_LOCAL_STATE_CHANGE];

	wdev_lock(dev->ieee80211_ptr);
	err = cfg80211_mlme_deauth(rdev, dev, bssid, ie, ie_len, reason_code,
				   local_state_change);
	wdev_unlock(dev->ieee80211_ptr);
	return err;
}

static int nl80211_disassociate(struct sk_buff *skb, struct genl_info *info)
{
	struct cfg80211_registered_device *rdev = info->user_ptr[0];
	struct net_device *dev = info->user_ptr[1];
	const u8 *ie = NULL, *bssid;
	int ie_len = 0, err;
	u16 reason_code;
	bool local_state_change;

	if (!is_valid_ie_attr(info->attrs[NL80211_ATTR_IE]))
		return -EINVAL;

	if (!info->attrs[NL80211_ATTR_MAC])
		return -EINVAL;

	if (!info->attrs[NL80211_ATTR_REASON_CODE])
		return -EINVAL;

	if (!rdev->ops->disassoc)
		return -EOPNOTSUPP;

	if (dev->ieee80211_ptr->iftype != NL80211_IFTYPE_STATION &&
	    dev->ieee80211_ptr->iftype != NL80211_IFTYPE_P2P_CLIENT)
		return -EOPNOTSUPP;

	bssid = nla_data(info->attrs[NL80211_ATTR_MAC]);

	reason_code = nla_get_u16(info->attrs[NL80211_ATTR_REASON_CODE]);
	if (reason_code == 0) {
		/* Reason Code 0 is reserved */
		return -EINVAL;
	}

	if (info->attrs[NL80211_ATTR_IE]) {
		ie = nla_data(info->attrs[NL80211_ATTR_IE]);
		ie_len = nla_len(info->attrs[NL80211_ATTR_IE]);
	}

	local_state_change = !!info->attrs[NL80211_ATTR_LOCAL_STATE_CHANGE];

	wdev_lock(dev->ieee80211_ptr);
	err = cfg80211_mlme_disassoc(rdev, dev, bssid, ie, ie_len, reason_code,
				     local_state_change);
	wdev_unlock(dev->ieee80211_ptr);
	return err;
}

static bool
nl80211_parse_mcast_rate(struct cfg80211_registered_device *rdev,
			 int mcast_rate[IEEE80211_NUM_BANDS],
			 int rateval)
{
	struct wiphy *wiphy = &rdev->wiphy;
	bool found = false;
	int band, i;

	for (band = 0; band < IEEE80211_NUM_BANDS; band++) {
		struct ieee80211_supported_band *sband;

		sband = wiphy->bands[band];
		if (!sband)
			continue;

		for (i = 0; i < sband->n_bitrates; i++) {
			if (sband->bitrates[i].bitrate == rateval) {
				mcast_rate[band] = i + 1;
				found = true;
				break;
			}
		}
	}

	return found;
}

static int nl80211_join_ibss(struct sk_buff *skb, struct genl_info *info)
{
	struct cfg80211_registered_device *rdev = info->user_ptr[0];
	struct net_device *dev = info->user_ptr[1];
	struct cfg80211_ibss_params ibss;
	struct wiphy *wiphy;
	struct cfg80211_cached_keys *connkeys = NULL;
	int err;

	memset(&ibss, 0, sizeof(ibss));

	if (!is_valid_ie_attr(info->attrs[NL80211_ATTR_IE]))
		return -EINVAL;

	if (!info->attrs[NL80211_ATTR_SSID] ||
	    !nla_len(info->attrs[NL80211_ATTR_SSID]))
		return -EINVAL;

	ibss.beacon_interval = 100;

	if (info->attrs[NL80211_ATTR_BEACON_INTERVAL]) {
		ibss.beacon_interval =
			nla_get_u32(info->attrs[NL80211_ATTR_BEACON_INTERVAL]);
		if (ibss.beacon_interval < 1 || ibss.beacon_interval > 10000)
			return -EINVAL;
	}

	if (!rdev->ops->join_ibss)
		return -EOPNOTSUPP;

	if (dev->ieee80211_ptr->iftype != NL80211_IFTYPE_ADHOC)
		return -EOPNOTSUPP;

	wiphy = &rdev->wiphy;

	if (info->attrs[NL80211_ATTR_MAC]) {
		ibss.bssid = nla_data(info->attrs[NL80211_ATTR_MAC]);

		if (!is_valid_ether_addr(ibss.bssid))
			return -EINVAL;
	}
	ibss.ssid = nla_data(info->attrs[NL80211_ATTR_SSID]);
	ibss.ssid_len = nla_len(info->attrs[NL80211_ATTR_SSID]);

	if (info->attrs[NL80211_ATTR_IE]) {
		ibss.ie = nla_data(info->attrs[NL80211_ATTR_IE]);
		ibss.ie_len = nla_len(info->attrs[NL80211_ATTR_IE]);
	}

	err = nl80211_parse_chandef(rdev, info, &ibss.chandef);
	if (err)
		return err;

	if (!cfg80211_reg_can_beacon(&rdev->wiphy, &ibss.chandef,
				     NL80211_IFTYPE_ADHOC))
		return -EINVAL;

	switch (ibss.chandef.width) {
	case NL80211_CHAN_WIDTH_5:
	case NL80211_CHAN_WIDTH_10:
	case NL80211_CHAN_WIDTH_20_NOHT:
		break;
	case NL80211_CHAN_WIDTH_20:
	case NL80211_CHAN_WIDTH_40:
		if (rdev->wiphy.features & NL80211_FEATURE_HT_IBSS)
			break;
	default:
		return -EINVAL;
	}

	ibss.channel_fixed = !!info->attrs[NL80211_ATTR_FREQ_FIXED];
	ibss.privacy = !!info->attrs[NL80211_ATTR_PRIVACY];

	if (info->attrs[NL80211_ATTR_BSS_BASIC_RATES]) {
		u8 *rates =
			nla_data(info->attrs[NL80211_ATTR_BSS_BASIC_RATES]);
		int n_rates =
			nla_len(info->attrs[NL80211_ATTR_BSS_BASIC_RATES]);
		struct ieee80211_supported_band *sband =
			wiphy->bands[ibss.chandef.chan->band];

		err = ieee80211_get_ratemask(sband, rates, n_rates,
					     &ibss.basic_rates);
		if (err)
			return err;
	}

	if (info->attrs[NL80211_ATTR_HT_CAPABILITY_MASK])
		memcpy(&ibss.ht_capa_mask,
		       nla_data(info->attrs[NL80211_ATTR_HT_CAPABILITY_MASK]),
		       sizeof(ibss.ht_capa_mask));

	if (info->attrs[NL80211_ATTR_HT_CAPABILITY]) {
		if (!info->attrs[NL80211_ATTR_HT_CAPABILITY_MASK])
			return -EINVAL;
		memcpy(&ibss.ht_capa,
		       nla_data(info->attrs[NL80211_ATTR_HT_CAPABILITY]),
		       sizeof(ibss.ht_capa));
	}

	if (info->attrs[NL80211_ATTR_MCAST_RATE] &&
	    !nl80211_parse_mcast_rate(rdev, ibss.mcast_rate,
			nla_get_u32(info->attrs[NL80211_ATTR_MCAST_RATE])))
		return -EINVAL;

	if (ibss.privacy && info->attrs[NL80211_ATTR_KEYS]) {
		bool no_ht = false;

		connkeys = nl80211_parse_connkeys(rdev,
					  info->attrs[NL80211_ATTR_KEYS],
					  &no_ht);
		if (IS_ERR(connkeys))
			return PTR_ERR(connkeys);

		if ((ibss.chandef.width != NL80211_CHAN_WIDTH_20_NOHT) &&
		    no_ht) {
			kfree(connkeys);
			return -EINVAL;
		}
	}

	ibss.control_port =
		nla_get_flag(info->attrs[NL80211_ATTR_CONTROL_PORT]);

	ibss.userspace_handles_dfs =
		nla_get_flag(info->attrs[NL80211_ATTR_HANDLE_DFS]);

	err = cfg80211_join_ibss(rdev, dev, &ibss, connkeys);
	if (err)
		kfree(connkeys);
	return err;
}

static int nl80211_leave_ibss(struct sk_buff *skb, struct genl_info *info)
{
	struct cfg80211_registered_device *rdev = info->user_ptr[0];
	struct net_device *dev = info->user_ptr[1];

	if (!rdev->ops->leave_ibss)
		return -EOPNOTSUPP;

	if (dev->ieee80211_ptr->iftype != NL80211_IFTYPE_ADHOC)
		return -EOPNOTSUPP;

	return cfg80211_leave_ibss(rdev, dev, false);
}

static int nl80211_set_mcast_rate(struct sk_buff *skb, struct genl_info *info)
{
	struct cfg80211_registered_device *rdev = info->user_ptr[0];
	struct net_device *dev = info->user_ptr[1];
	int mcast_rate[IEEE80211_NUM_BANDS];
	u32 nla_rate;
	int err;

	if (dev->ieee80211_ptr->iftype != NL80211_IFTYPE_ADHOC &&
	    dev->ieee80211_ptr->iftype != NL80211_IFTYPE_MESH_POINT)
		return -EOPNOTSUPP;

	if (!rdev->ops->set_mcast_rate)
		return -EOPNOTSUPP;

	memset(mcast_rate, 0, sizeof(mcast_rate));

	if (!info->attrs[NL80211_ATTR_MCAST_RATE])
		return -EINVAL;

	nla_rate = nla_get_u32(info->attrs[NL80211_ATTR_MCAST_RATE]);
	if (!nl80211_parse_mcast_rate(rdev, mcast_rate, nla_rate))
		return -EINVAL;

	err = rdev->ops->set_mcast_rate(&rdev->wiphy, dev, mcast_rate);

	return err;
}

static struct sk_buff *
__cfg80211_alloc_vendor_skb(struct cfg80211_registered_device *rdev,
			    int approxlen, u32 portid, u32 seq,
			    enum nl80211_commands cmd,
			    enum nl80211_attrs attr,
			    const struct nl80211_vendor_cmd_info *info,
			    gfp_t gfp)
{
	struct sk_buff *skb;
	void *hdr;
	struct nlattr *data;

	skb = nlmsg_new(approxlen + 100, gfp);
	if (!skb)
		return NULL;

	hdr = nl80211hdr_put(skb, portid, seq, 0, cmd);
	if (!hdr) {
		kfree_skb(skb);
		return NULL;
	}

	if (nla_put_u32(skb, NL80211_ATTR_WIPHY, rdev->wiphy_idx))
		goto nla_put_failure;

	if (info) {
		if (nla_put_u32(skb, NL80211_ATTR_VENDOR_ID,
				info->vendor_id))
			goto nla_put_failure;
		if (nla_put_u32(skb, NL80211_ATTR_VENDOR_SUBCMD,
				info->subcmd))
			goto nla_put_failure;
	}

	data = nla_nest_start(skb, attr);

	((void **)skb->cb)[0] = rdev;
	((void **)skb->cb)[1] = hdr;
	((void **)skb->cb)[2] = data;

	return skb;

 nla_put_failure:
	kfree_skb(skb);
	return NULL;
}

struct sk_buff *__cfg80211_alloc_event_skb(struct wiphy *wiphy,
					   enum nl80211_commands cmd,
					   enum nl80211_attrs attr,
					   int vendor_event_idx,
					   int approxlen, gfp_t gfp)
{
	struct cfg80211_registered_device *rdev = wiphy_to_rdev(wiphy);
	const struct nl80211_vendor_cmd_info *info;

	switch (cmd) {
	case NL80211_CMD_TESTMODE:
		if (WARN_ON(vendor_event_idx != -1))
			return NULL;
		info = NULL;
		break;
	case NL80211_CMD_VENDOR:
		if (WARN_ON(vendor_event_idx < 0 ||
			    vendor_event_idx >= wiphy->n_vendor_events))
			return NULL;
		info = &wiphy->vendor_events[vendor_event_idx];
		break;
	default:
		WARN_ON(1);
		return NULL;
	}

	return __cfg80211_alloc_vendor_skb(rdev, approxlen, 0, 0,
					   cmd, attr, info, gfp);
}
EXPORT_SYMBOL(__cfg80211_alloc_event_skb);

void __cfg80211_send_event_skb(struct sk_buff *skb, gfp_t gfp)
{
	struct cfg80211_registered_device *rdev = ((void **)skb->cb)[0];
	void *hdr = ((void **)skb->cb)[1];
	struct nlattr *data = ((void **)skb->cb)[2];
	enum nl80211_multicast_groups mcgrp = NL80211_MCGRP_TESTMODE;

	nla_nest_end(skb, data);
	genlmsg_end(skb, hdr);

	if (data->nla_type == NL80211_ATTR_VENDOR_DATA)
		mcgrp = NL80211_MCGRP_VENDOR;

	genlmsg_multicast_netns(&nl80211_fam, wiphy_net(&rdev->wiphy), skb, 0,
				mcgrp, gfp);
}
EXPORT_SYMBOL(__cfg80211_send_event_skb);

#ifdef CONFIG_NL80211_TESTMODE
static int nl80211_testmode_do(struct sk_buff *skb, struct genl_info *info)
{
	struct cfg80211_registered_device *rdev = info->user_ptr[0];
	struct wireless_dev *wdev =
		__cfg80211_wdev_from_attrs(genl_info_net(info), info->attrs);
	int err;

	if (!rdev->ops->testmode_cmd)
		return -EOPNOTSUPP;

	if (IS_ERR(wdev)) {
		err = PTR_ERR(wdev);
		if (err != -EINVAL)
			return err;
		wdev = NULL;
	} else if (wdev->wiphy != &rdev->wiphy) {
		return -EINVAL;
	}

	if (!info->attrs[NL80211_ATTR_TESTDATA])
		return -EINVAL;

	rdev->cur_cmd_info = info;
	err = rdev_testmode_cmd(rdev, wdev,
				nla_data(info->attrs[NL80211_ATTR_TESTDATA]),
				nla_len(info->attrs[NL80211_ATTR_TESTDATA]));
	rdev->cur_cmd_info = NULL;

	return err;
}

static int nl80211_testmode_dump(struct sk_buff *skb,
				 struct netlink_callback *cb)
{
	struct cfg80211_registered_device *rdev;
	int err;
	long phy_idx;
	void *data = NULL;
	int data_len = 0;

	rtnl_lock();

	if (cb->args[0]) {
		/*
		 * 0 is a valid index, but not valid for args[0],
		 * so we need to offset by 1.
		 */
		phy_idx = cb->args[0] - 1;
	} else {
		err = nlmsg_parse(cb->nlh, GENL_HDRLEN + nl80211_fam.hdrsize,
				  nl80211_fam.attrbuf, nl80211_fam.maxattr,
				  nl80211_policy);
		if (err)
			goto out_err;

		rdev = __cfg80211_rdev_from_attrs(sock_net(skb->sk),
						  nl80211_fam.attrbuf);
		if (IS_ERR(rdev)) {
			err = PTR_ERR(rdev);
			goto out_err;
		}
		phy_idx = rdev->wiphy_idx;
		rdev = NULL;

		if (nl80211_fam.attrbuf[NL80211_ATTR_TESTDATA])
			cb->args[1] =
				(long)nl80211_fam.attrbuf[NL80211_ATTR_TESTDATA];
	}

	if (cb->args[1]) {
		data = nla_data((void *)cb->args[1]);
		data_len = nla_len((void *)cb->args[1]);
	}

	rdev = cfg80211_rdev_by_wiphy_idx(phy_idx);
	if (!rdev) {
		err = -ENOENT;
		goto out_err;
	}

	if (!rdev->ops->testmode_dump) {
		err = -EOPNOTSUPP;
		goto out_err;
	}

	while (1) {
		void *hdr = nl80211hdr_put(skb, NETLINK_CB(cb->skb).portid,
					   cb->nlh->nlmsg_seq, NLM_F_MULTI,
					   NL80211_CMD_TESTMODE);
		struct nlattr *tmdata;

		if (!hdr)
			break;

		if (nla_put_u32(skb, NL80211_ATTR_WIPHY, phy_idx)) {
			genlmsg_cancel(skb, hdr);
			break;
		}

		tmdata = nla_nest_start(skb, NL80211_ATTR_TESTDATA);
		if (!tmdata) {
			genlmsg_cancel(skb, hdr);
			break;
		}
		err = rdev_testmode_dump(rdev, skb, cb, data, data_len);
		nla_nest_end(skb, tmdata);

		if (err == -ENOBUFS || err == -ENOENT) {
			genlmsg_cancel(skb, hdr);
			break;
		} else if (err) {
			genlmsg_cancel(skb, hdr);
			goto out_err;
		}

		genlmsg_end(skb, hdr);
	}

	err = skb->len;
	/* see above */
	cb->args[0] = phy_idx + 1;
 out_err:
	rtnl_unlock();
	return err;
}
#endif

static int nl80211_connect(struct sk_buff *skb, struct genl_info *info)
{
	struct cfg80211_registered_device *rdev = info->user_ptr[0];
	struct net_device *dev = info->user_ptr[1];
	struct cfg80211_connect_params connect;
	struct wiphy *wiphy;
	struct cfg80211_cached_keys *connkeys = NULL;
	int err;

	memset(&connect, 0, sizeof(connect));

	if (!is_valid_ie_attr(info->attrs[NL80211_ATTR_IE]))
		return -EINVAL;

	if (!info->attrs[NL80211_ATTR_SSID] ||
	    !nla_len(info->attrs[NL80211_ATTR_SSID]))
		return -EINVAL;

	if (info->attrs[NL80211_ATTR_AUTH_TYPE]) {
		connect.auth_type =
			nla_get_u32(info->attrs[NL80211_ATTR_AUTH_TYPE]);
		if (!nl80211_valid_auth_type(rdev, connect.auth_type,
					     NL80211_CMD_CONNECT))
			return -EINVAL;
	} else
		connect.auth_type = NL80211_AUTHTYPE_AUTOMATIC;

	connect.privacy = info->attrs[NL80211_ATTR_PRIVACY];

	err = nl80211_crypto_settings(rdev, info, &connect.crypto,
				      NL80211_MAX_NR_CIPHER_SUITES);
	if (err)
		return err;

	if (dev->ieee80211_ptr->iftype != NL80211_IFTYPE_STATION &&
	    dev->ieee80211_ptr->iftype != NL80211_IFTYPE_P2P_CLIENT)
		return -EOPNOTSUPP;

	wiphy = &rdev->wiphy;

	connect.bg_scan_period = -1;
	if (info->attrs[NL80211_ATTR_BG_SCAN_PERIOD] &&
		(wiphy->flags & WIPHY_FLAG_SUPPORTS_FW_ROAM)) {
		connect.bg_scan_period =
			nla_get_u16(info->attrs[NL80211_ATTR_BG_SCAN_PERIOD]);
	}

	if (info->attrs[NL80211_ATTR_MAC])
		connect.bssid = nla_data(info->attrs[NL80211_ATTR_MAC]);
	else if (info->attrs[NL80211_ATTR_MAC_HINT])
		connect.bssid_hint =
			nla_data(info->attrs[NL80211_ATTR_MAC_HINT]);
	connect.ssid = nla_data(info->attrs[NL80211_ATTR_SSID]);
	connect.ssid_len = nla_len(info->attrs[NL80211_ATTR_SSID]);

	if (info->attrs[NL80211_ATTR_IE]) {
		connect.ie = nla_data(info->attrs[NL80211_ATTR_IE]);
		connect.ie_len = nla_len(info->attrs[NL80211_ATTR_IE]);
	}

	if (info->attrs[NL80211_ATTR_USE_MFP]) {
		connect.mfp = nla_get_u32(info->attrs[NL80211_ATTR_USE_MFP]);
		if (connect.mfp != NL80211_MFP_REQUIRED &&
		    connect.mfp != NL80211_MFP_NO)
			return -EINVAL;
	} else {
		connect.mfp = NL80211_MFP_NO;
	}

	if (info->attrs[NL80211_ATTR_WIPHY_FREQ]) {
		connect.channel = nl80211_get_valid_chan(
			wiphy, info->attrs[NL80211_ATTR_WIPHY_FREQ]);
		if (!connect.channel)
			return -EINVAL;
	} else if (info->attrs[NL80211_ATTR_WIPHY_FREQ_HINT]) {
		connect.channel_hint = nl80211_get_valid_chan(
			wiphy, info->attrs[NL80211_ATTR_WIPHY_FREQ_HINT]);
		if (!connect.channel_hint)
			return -EINVAL;
	}

	if (connect.privacy && info->attrs[NL80211_ATTR_KEYS]) {
		connkeys = nl80211_parse_connkeys(rdev,
					  info->attrs[NL80211_ATTR_KEYS], NULL);
		if (IS_ERR(connkeys))
			return PTR_ERR(connkeys);
	}

	if (nla_get_flag(info->attrs[NL80211_ATTR_DISABLE_HT]))
		connect.flags |= ASSOC_REQ_DISABLE_HT;

	if (info->attrs[NL80211_ATTR_HT_CAPABILITY_MASK])
		memcpy(&connect.ht_capa_mask,
		       nla_data(info->attrs[NL80211_ATTR_HT_CAPABILITY_MASK]),
		       sizeof(connect.ht_capa_mask));

	if (info->attrs[NL80211_ATTR_HT_CAPABILITY]) {
		if (!info->attrs[NL80211_ATTR_HT_CAPABILITY_MASK]) {
			kfree(connkeys);
			return -EINVAL;
		}
		memcpy(&connect.ht_capa,
		       nla_data(info->attrs[NL80211_ATTR_HT_CAPABILITY]),
		       sizeof(connect.ht_capa));
	}

	if (nla_get_flag(info->attrs[NL80211_ATTR_DISABLE_VHT]))
		connect.flags |= ASSOC_REQ_DISABLE_VHT;

	if (info->attrs[NL80211_ATTR_VHT_CAPABILITY_MASK])
		memcpy(&connect.vht_capa_mask,
		       nla_data(info->attrs[NL80211_ATTR_VHT_CAPABILITY_MASK]),
		       sizeof(connect.vht_capa_mask));

	if (info->attrs[NL80211_ATTR_VHT_CAPABILITY]) {
		if (!info->attrs[NL80211_ATTR_VHT_CAPABILITY_MASK]) {
			kfree(connkeys);
			return -EINVAL;
		}
		memcpy(&connect.vht_capa,
		       nla_data(info->attrs[NL80211_ATTR_VHT_CAPABILITY]),
		       sizeof(connect.vht_capa));
	}

	wdev_lock(dev->ieee80211_ptr);
	err = cfg80211_connect(rdev, dev, &connect, connkeys, NULL);
	wdev_unlock(dev->ieee80211_ptr);
	if (err)
		kfree(connkeys);
	return err;
}

static int nl80211_disconnect(struct sk_buff *skb, struct genl_info *info)
{
	struct cfg80211_registered_device *rdev = info->user_ptr[0];
	struct net_device *dev = info->user_ptr[1];
	u16 reason;
	int ret;

	if (!info->attrs[NL80211_ATTR_REASON_CODE])
		reason = WLAN_REASON_DEAUTH_LEAVING;
	else
		reason = nla_get_u16(info->attrs[NL80211_ATTR_REASON_CODE]);

	if (reason == 0)
		return -EINVAL;

	if (dev->ieee80211_ptr->iftype != NL80211_IFTYPE_STATION &&
	    dev->ieee80211_ptr->iftype != NL80211_IFTYPE_P2P_CLIENT)
		return -EOPNOTSUPP;

	wdev_lock(dev->ieee80211_ptr);
	ret = cfg80211_disconnect(rdev, dev, reason, true);
	wdev_unlock(dev->ieee80211_ptr);
	return ret;
}

static int nl80211_wiphy_netns(struct sk_buff *skb, struct genl_info *info)
{
	struct cfg80211_registered_device *rdev = info->user_ptr[0];
	struct net *net;
	int err;
	u32 pid;

	if (!info->attrs[NL80211_ATTR_PID])
		return -EINVAL;

	pid = nla_get_u32(info->attrs[NL80211_ATTR_PID]);

	net = get_net_ns_by_pid(pid);
	if (IS_ERR(net))
		return PTR_ERR(net);

	err = 0;

	/* check if anything to do */
	if (!net_eq(wiphy_net(&rdev->wiphy), net))
		err = cfg80211_switch_netns(rdev, net);

	put_net(net);
	return err;
}

static int nl80211_setdel_pmksa(struct sk_buff *skb, struct genl_info *info)
{
	struct cfg80211_registered_device *rdev = info->user_ptr[0];
	int (*rdev_ops)(struct wiphy *wiphy, struct net_device *dev,
			struct cfg80211_pmksa *pmksa) = NULL;
	struct net_device *dev = info->user_ptr[1];
	struct cfg80211_pmksa pmksa;

	memset(&pmksa, 0, sizeof(struct cfg80211_pmksa));

	if (!info->attrs[NL80211_ATTR_MAC])
		return -EINVAL;

	if (!info->attrs[NL80211_ATTR_PMKID])
		return -EINVAL;

	pmksa.pmkid = nla_data(info->attrs[NL80211_ATTR_PMKID]);
	pmksa.bssid = nla_data(info->attrs[NL80211_ATTR_MAC]);

	if (dev->ieee80211_ptr->iftype != NL80211_IFTYPE_STATION &&
	    dev->ieee80211_ptr->iftype != NL80211_IFTYPE_P2P_CLIENT)
		return -EOPNOTSUPP;

	switch (info->genlhdr->cmd) {
	case NL80211_CMD_SET_PMKSA:
		rdev_ops = rdev->ops->set_pmksa;
		break;
	case NL80211_CMD_DEL_PMKSA:
		rdev_ops = rdev->ops->del_pmksa;
		break;
	default:
		WARN_ON(1);
		break;
	}

	if (!rdev_ops)
		return -EOPNOTSUPP;

	return rdev_ops(&rdev->wiphy, dev, &pmksa);
}

static int nl80211_flush_pmksa(struct sk_buff *skb, struct genl_info *info)
{
	struct cfg80211_registered_device *rdev = info->user_ptr[0];
	struct net_device *dev = info->user_ptr[1];

	if (dev->ieee80211_ptr->iftype != NL80211_IFTYPE_STATION &&
	    dev->ieee80211_ptr->iftype != NL80211_IFTYPE_P2P_CLIENT)
		return -EOPNOTSUPP;

	if (!rdev->ops->flush_pmksa)
		return -EOPNOTSUPP;

	return rdev_flush_pmksa(rdev, dev);
}

static int nl80211_tdls_mgmt(struct sk_buff *skb, struct genl_info *info)
{
	struct cfg80211_registered_device *rdev = info->user_ptr[0];
	struct net_device *dev = info->user_ptr[1];
	u8 action_code, dialog_token;
	u32 peer_capability = 0;
	u16 status_code;
	u8 *peer;

	if (!(rdev->wiphy.flags & WIPHY_FLAG_SUPPORTS_TDLS) ||
	    !rdev->ops->tdls_mgmt)
		return -EOPNOTSUPP;

	if (!info->attrs[NL80211_ATTR_TDLS_ACTION] ||
	    !info->attrs[NL80211_ATTR_STATUS_CODE] ||
	    !info->attrs[NL80211_ATTR_TDLS_DIALOG_TOKEN] ||
	    !info->attrs[NL80211_ATTR_IE] ||
	    !info->attrs[NL80211_ATTR_MAC])
		return -EINVAL;

	peer = nla_data(info->attrs[NL80211_ATTR_MAC]);
	action_code = nla_get_u8(info->attrs[NL80211_ATTR_TDLS_ACTION]);
	status_code = nla_get_u16(info->attrs[NL80211_ATTR_STATUS_CODE]);
	dialog_token = nla_get_u8(info->attrs[NL80211_ATTR_TDLS_DIALOG_TOKEN]);
	if (info->attrs[NL80211_ATTR_TDLS_PEER_CAPABILITY])
		peer_capability =
			nla_get_u32(info->attrs[NL80211_ATTR_TDLS_PEER_CAPABILITY]);

	return rdev_tdls_mgmt(rdev, dev, peer, action_code,
			      dialog_token, status_code, peer_capability,
			      nla_data(info->attrs[NL80211_ATTR_IE]),
			      nla_len(info->attrs[NL80211_ATTR_IE]));
}

static int nl80211_tdls_oper(struct sk_buff *skb, struct genl_info *info)
{
	struct cfg80211_registered_device *rdev = info->user_ptr[0];
	struct net_device *dev = info->user_ptr[1];
	enum nl80211_tdls_operation operation;
	u8 *peer;

	if (!(rdev->wiphy.flags & WIPHY_FLAG_SUPPORTS_TDLS) ||
	    !rdev->ops->tdls_oper)
		return -EOPNOTSUPP;

	if (!info->attrs[NL80211_ATTR_TDLS_OPERATION] ||
	    !info->attrs[NL80211_ATTR_MAC])
		return -EINVAL;

	operation = nla_get_u8(info->attrs[NL80211_ATTR_TDLS_OPERATION]);
	peer = nla_data(info->attrs[NL80211_ATTR_MAC]);

	return rdev_tdls_oper(rdev, dev, peer, operation);
}

static int nl80211_remain_on_channel(struct sk_buff *skb,
				     struct genl_info *info)
{
	struct cfg80211_registered_device *rdev = info->user_ptr[0];
	struct wireless_dev *wdev = info->user_ptr[1];
	struct cfg80211_chan_def chandef;
	struct sk_buff *msg;
	void *hdr;
	u64 cookie;
	u32 duration;
	int err;

	if (!info->attrs[NL80211_ATTR_WIPHY_FREQ] ||
	    !info->attrs[NL80211_ATTR_DURATION])
		return -EINVAL;

	duration = nla_get_u32(info->attrs[NL80211_ATTR_DURATION]);

	if (!rdev->ops->remain_on_channel ||
	    !(rdev->wiphy.flags & WIPHY_FLAG_HAS_REMAIN_ON_CHANNEL))
		return -EOPNOTSUPP;

	/*
	 * We should be on that channel for at least a minimum amount of
	 * time (10ms) but no longer than the driver supports.
	 */
	if (duration < NL80211_MIN_REMAIN_ON_CHANNEL_TIME ||
	    duration > rdev->wiphy.max_remain_on_channel_duration)
		return -EINVAL;

	err = nl80211_parse_chandef(rdev, info, &chandef);
	if (err)
		return err;

	msg = nlmsg_new(NLMSG_DEFAULT_SIZE, GFP_KERNEL);
	if (!msg)
		return -ENOMEM;

	hdr = nl80211hdr_put(msg, info->snd_portid, info->snd_seq, 0,
			     NL80211_CMD_REMAIN_ON_CHANNEL);
	if (!hdr) {
		err = -ENOBUFS;
		goto free_msg;
	}

	err = rdev_remain_on_channel(rdev, wdev, chandef.chan,
				     duration, &cookie);

	if (err)
		goto free_msg;

	if (nla_put_u64(msg, NL80211_ATTR_COOKIE, cookie))
		goto nla_put_failure;

	genlmsg_end(msg, hdr);

	return genlmsg_reply(msg, info);

 nla_put_failure:
	err = -ENOBUFS;
 free_msg:
	nlmsg_free(msg);
	return err;
}

static int nl80211_cancel_remain_on_channel(struct sk_buff *skb,
					    struct genl_info *info)
{
	struct cfg80211_registered_device *rdev = info->user_ptr[0];
	struct wireless_dev *wdev = info->user_ptr[1];
	u64 cookie;

	if (!info->attrs[NL80211_ATTR_COOKIE])
		return -EINVAL;

	if (!rdev->ops->cancel_remain_on_channel)
		return -EOPNOTSUPP;

	cookie = nla_get_u64(info->attrs[NL80211_ATTR_COOKIE]);

	return rdev_cancel_remain_on_channel(rdev, wdev, cookie);
}

static u32 rateset_to_mask(struct ieee80211_supported_band *sband,
			   u8 *rates, u8 rates_len)
{
	u8 i;
	u32 mask = 0;

	for (i = 0; i < rates_len; i++) {
		int rate = (rates[i] & 0x7f) * 5;
		int ridx;
		for (ridx = 0; ridx < sband->n_bitrates; ridx++) {
			struct ieee80211_rate *srate =
				&sband->bitrates[ridx];
			if (rate == srate->bitrate) {
				mask |= 1 << ridx;
				break;
			}
		}
		if (ridx == sband->n_bitrates)
			return 0; /* rate not found */
	}

	return mask;
}

static bool ht_rateset_to_mask(struct ieee80211_supported_band *sband,
			       u8 *rates, u8 rates_len,
			       u8 mcs[IEEE80211_HT_MCS_MASK_LEN])
{
	u8 i;

	memset(mcs, 0, IEEE80211_HT_MCS_MASK_LEN);

	for (i = 0; i < rates_len; i++) {
		int ridx, rbit;

		ridx = rates[i] / 8;
		rbit = BIT(rates[i] % 8);

		/* check validity */
		if ((ridx < 0) || (ridx >= IEEE80211_HT_MCS_MASK_LEN))
			return false;

		/* check availability */
		if (sband->ht_cap.mcs.rx_mask[ridx] & rbit)
			mcs[ridx] |= rbit;
		else
			return false;
	}

	return true;
}

static u16 vht_mcs_map_to_mcs_mask(u8 vht_mcs_map)
{
	u16 mcs_mask = 0;

	switch (vht_mcs_map) {
	case IEEE80211_VHT_MCS_NOT_SUPPORTED:
		break;
	case IEEE80211_VHT_MCS_SUPPORT_0_7:
		mcs_mask = 0x00FF;
		break;
	case IEEE80211_VHT_MCS_SUPPORT_0_8:
		mcs_mask = 0x01FF;
		break;
	case IEEE80211_VHT_MCS_SUPPORT_0_9:
		mcs_mask = 0x03FF;
		break;
	default:
		break;
	}

	return mcs_mask;
}

static void vht_build_mcs_mask(u16 vht_mcs_map,
			       u16 vht_mcs_mask[NL80211_VHT_NSS_MAX])
{
	u8 nss;

	for (nss = 0; nss < NL80211_VHT_NSS_MAX; nss++) {
		vht_mcs_mask[nss] = vht_mcs_map_to_mcs_mask(vht_mcs_map & 0x03);
		vht_mcs_map >>= 2;
	}
}

static bool vht_set_mcs_mask(struct ieee80211_supported_band *sband,
			     struct nl80211_txrate_vht *txrate,
			     u16 mcs[NL80211_VHT_NSS_MAX])
{
	u16 tx_mcs_map = le16_to_cpu(sband->vht_cap.vht_mcs.tx_mcs_map);
	u16 tx_mcs_mask[NL80211_VHT_NSS_MAX] = {};
	u8 i;

	if (!sband->vht_cap.vht_supported)
		return false;

	memset(mcs, 0, sizeof(u16) * NL80211_VHT_NSS_MAX);

	/* Build vht_mcs_mask from VHT capabilities */
	vht_build_mcs_mask(tx_mcs_map, tx_mcs_mask);

	for (i = 0; i < NL80211_VHT_NSS_MAX; i++) {
		if ((tx_mcs_mask[i] & txrate->mcs[i]) == txrate->mcs[i])
			mcs[i] = txrate->mcs[i];
		else
			return false;
	}

	return true;
}

static const struct nla_policy nl80211_txattr_policy[NL80211_TXRATE_MAX + 1] = {
	[NL80211_TXRATE_LEGACY] = { .type = NLA_BINARY,
				    .len = NL80211_MAX_SUPP_RATES },
	[NL80211_TXRATE_HT] = { .type = NLA_BINARY,
				.len = NL80211_MAX_SUPP_HT_RATES },
	[NL80211_TXRATE_VHT] = { .len = sizeof(struct nl80211_txrate_vht)},
	[NL80211_TXRATE_GI] = { .type = NLA_U8 },
};

static int nl80211_set_tx_bitrate_mask(struct sk_buff *skb,
				       struct genl_info *info)
{
	struct nlattr *tb[NL80211_TXRATE_MAX + 1];
	struct cfg80211_registered_device *rdev = info->user_ptr[0];
	struct cfg80211_bitrate_mask mask;
	int rem, i;
	struct net_device *dev = info->user_ptr[1];
	struct nlattr *tx_rates;
	struct ieee80211_supported_band *sband;
	u16 vht_tx_mcs_map;

	if (!rdev->ops->set_bitrate_mask)
		return -EOPNOTSUPP;

	memset(&mask, 0, sizeof(mask));
	/* Default to all rates enabled */
	for (i = 0; i < IEEE80211_NUM_BANDS; i++) {
		sband = rdev->wiphy.bands[i];

		if (!sband)
			continue;

		mask.control[i].legacy = (1 << sband->n_bitrates) - 1;
		memcpy(mask.control[i].ht_mcs,
		       sband->ht_cap.mcs.rx_mask,
		       sizeof(mask.control[i].ht_mcs));

		if (!sband->vht_cap.vht_supported)
			continue;

		vht_tx_mcs_map = le16_to_cpu(sband->vht_cap.vht_mcs.tx_mcs_map);
		vht_build_mcs_mask(vht_tx_mcs_map, mask.control[i].vht_mcs);
	}

	/* if no rates are given set it back to the defaults */
	if (!info->attrs[NL80211_ATTR_TX_RATES])
		goto out;

	/*
	 * The nested attribute uses enum nl80211_band as the index. This maps
	 * directly to the enum ieee80211_band values used in cfg80211.
	 */
	BUILD_BUG_ON(NL80211_MAX_SUPP_HT_RATES > IEEE80211_HT_MCS_MASK_LEN * 8);
	nla_for_each_nested(tx_rates, info->attrs[NL80211_ATTR_TX_RATES], rem) {
		enum ieee80211_band band = nla_type(tx_rates);
		int err;

		if (band < 0 || band >= IEEE80211_NUM_BANDS)
			return -EINVAL;
		sband = rdev->wiphy.bands[band];
		if (sband == NULL)
			return -EINVAL;
		err = nla_parse(tb, NL80211_TXRATE_MAX, nla_data(tx_rates),
				nla_len(tx_rates), nl80211_txattr_policy);
		if (err)
			return err;
		if (tb[NL80211_TXRATE_LEGACY]) {
			mask.control[band].legacy = rateset_to_mask(
				sband,
				nla_data(tb[NL80211_TXRATE_LEGACY]),
				nla_len(tb[NL80211_TXRATE_LEGACY]));
			if ((mask.control[band].legacy == 0) &&
			    nla_len(tb[NL80211_TXRATE_LEGACY]))
				return -EINVAL;
		}
		if (tb[NL80211_TXRATE_HT]) {
			if (!ht_rateset_to_mask(
					sband,
					nla_data(tb[NL80211_TXRATE_HT]),
					nla_len(tb[NL80211_TXRATE_HT]),
					mask.control[band].ht_mcs))
				return -EINVAL;
		}
		if (tb[NL80211_TXRATE_VHT]) {
			if (!vht_set_mcs_mask(
					sband,
					nla_data(tb[NL80211_TXRATE_VHT]),
					mask.control[band].vht_mcs))
				return -EINVAL;
		}
		if (tb[NL80211_TXRATE_GI]) {
			mask.control[band].gi =
				nla_get_u8(tb[NL80211_TXRATE_GI]);
			if (mask.control[band].gi > NL80211_TXRATE_FORCE_LGI)
				return -EINVAL;
		}

		if (mask.control[band].legacy == 0) {
			/* don't allow empty legacy rates if HT or VHT
			 * are not even supported.
			 */
			if (!(rdev->wiphy.bands[band]->ht_cap.ht_supported ||
			      rdev->wiphy.bands[band]->vht_cap.vht_supported))
				return -EINVAL;

			for (i = 0; i < IEEE80211_HT_MCS_MASK_LEN; i++)
				if (mask.control[band].ht_mcs[i])
					goto out;

			for (i = 0; i < NL80211_VHT_NSS_MAX; i++)
				if (mask.control[band].vht_mcs[i])
					goto out;

			/* legacy and mcs rates may not be both empty */
			return -EINVAL;
		}
	}

out:
	return rdev_set_bitrate_mask(rdev, dev, NULL, &mask);
}

static int nl80211_register_mgmt(struct sk_buff *skb, struct genl_info *info)
{
	struct cfg80211_registered_device *rdev = info->user_ptr[0];
	struct wireless_dev *wdev = info->user_ptr[1];
	u16 frame_type = IEEE80211_FTYPE_MGMT | IEEE80211_STYPE_ACTION;

	if (!info->attrs[NL80211_ATTR_FRAME_MATCH])
		return -EINVAL;

	if (info->attrs[NL80211_ATTR_FRAME_TYPE])
		frame_type = nla_get_u16(info->attrs[NL80211_ATTR_FRAME_TYPE]);

	switch (wdev->iftype) {
	case NL80211_IFTYPE_STATION:
	case NL80211_IFTYPE_ADHOC:
	case NL80211_IFTYPE_P2P_CLIENT:
	case NL80211_IFTYPE_AP:
	case NL80211_IFTYPE_AP_VLAN:
	case NL80211_IFTYPE_MESH_POINT:
	case NL80211_IFTYPE_P2P_GO:
	case NL80211_IFTYPE_P2P_DEVICE:
		break;
	default:
		return -EOPNOTSUPP;
	}

	/* not much point in registering if we can't reply */
	if (!rdev->ops->mgmt_tx)
		return -EOPNOTSUPP;

	return cfg80211_mlme_register_mgmt(wdev, info->snd_portid, frame_type,
			nla_data(info->attrs[NL80211_ATTR_FRAME_MATCH]),
			nla_len(info->attrs[NL80211_ATTR_FRAME_MATCH]));
}

static int nl80211_tx_mgmt(struct sk_buff *skb, struct genl_info *info)
{
	struct cfg80211_registered_device *rdev = info->user_ptr[0];
	struct wireless_dev *wdev = info->user_ptr[1];
	struct cfg80211_chan_def chandef;
	int err;
	void *hdr = NULL;
	u64 cookie;
	struct sk_buff *msg = NULL;
	struct cfg80211_mgmt_tx_params params = {
		.dont_wait_for_ack =
			info->attrs[NL80211_ATTR_DONT_WAIT_FOR_ACK],
	};

	if (!info->attrs[NL80211_ATTR_FRAME])
		return -EINVAL;

	if (!rdev->ops->mgmt_tx)
		return -EOPNOTSUPP;

	switch (wdev->iftype) {
	case NL80211_IFTYPE_P2P_DEVICE:
		if (!info->attrs[NL80211_ATTR_WIPHY_FREQ])
			return -EINVAL;
	case NL80211_IFTYPE_STATION:
	case NL80211_IFTYPE_ADHOC:
	case NL80211_IFTYPE_P2P_CLIENT:
	case NL80211_IFTYPE_AP:
	case NL80211_IFTYPE_AP_VLAN:
	case NL80211_IFTYPE_MESH_POINT:
	case NL80211_IFTYPE_P2P_GO:
		break;
	default:
		return -EOPNOTSUPP;
	}

	if (info->attrs[NL80211_ATTR_DURATION]) {
		if (!(rdev->wiphy.flags & WIPHY_FLAG_OFFCHAN_TX))
			return -EINVAL;
		params.wait = nla_get_u32(info->attrs[NL80211_ATTR_DURATION]);

		/*
		 * We should wait on the channel for at least a minimum amount
		 * of time (10ms) but no longer than the driver supports.
		 */
		if (params.wait < NL80211_MIN_REMAIN_ON_CHANNEL_TIME ||
		    params.wait > rdev->wiphy.max_remain_on_channel_duration)
			return -EINVAL;

	}

	params.offchan = info->attrs[NL80211_ATTR_OFFCHANNEL_TX_OK];

	if (params.offchan && !(rdev->wiphy.flags & WIPHY_FLAG_OFFCHAN_TX))
		return -EINVAL;

	params.no_cck = nla_get_flag(info->attrs[NL80211_ATTR_TX_NO_CCK_RATE]);

	/* get the channel if any has been specified, otherwise pass NULL to
	 * the driver. The latter will use the current one
	 */
	chandef.chan = NULL;
	if (info->attrs[NL80211_ATTR_WIPHY_FREQ]) {
		err = nl80211_parse_chandef(rdev, info, &chandef);
		if (err)
			return err;
	}

	if (!chandef.chan && params.offchan)
		return -EINVAL;

	params.buf = nla_data(info->attrs[NL80211_ATTR_FRAME]);
	params.len = nla_len(info->attrs[NL80211_ATTR_FRAME]);

	if (info->attrs[NL80211_ATTR_CSA_C_OFFSETS_TX]) {
		int len = nla_len(info->attrs[NL80211_ATTR_CSA_C_OFFSETS_TX]);
		int i;

		if (len % sizeof(u16))
			return -EINVAL;

		params.n_csa_offsets = len / sizeof(u16);
		params.csa_offsets =
			nla_data(info->attrs[NL80211_ATTR_CSA_C_OFFSETS_TX]);

		/* check that all the offsets fit the frame */
		for (i = 0; i < params.n_csa_offsets; i++) {
			if (params.csa_offsets[i] >= params.len)
				return -EINVAL;
		}
	}

	if (!params.dont_wait_for_ack) {
		msg = nlmsg_new(NLMSG_DEFAULT_SIZE, GFP_KERNEL);
		if (!msg)
			return -ENOMEM;

		hdr = nl80211hdr_put(msg, info->snd_portid, info->snd_seq, 0,
				     NL80211_CMD_FRAME);
		if (!hdr) {
			err = -ENOBUFS;
			goto free_msg;
		}
	}

	params.chan = chandef.chan;
	err = cfg80211_mlme_mgmt_tx(rdev, wdev, &params, &cookie);
	if (err)
		goto free_msg;

	if (msg) {
		if (nla_put_u64(msg, NL80211_ATTR_COOKIE, cookie))
			goto nla_put_failure;

		genlmsg_end(msg, hdr);
		return genlmsg_reply(msg, info);
	}

	return 0;

 nla_put_failure:
	err = -ENOBUFS;
 free_msg:
	nlmsg_free(msg);
	return err;
}

static int nl80211_tx_mgmt_cancel_wait(struct sk_buff *skb, struct genl_info *info)
{
	struct cfg80211_registered_device *rdev = info->user_ptr[0];
	struct wireless_dev *wdev = info->user_ptr[1];
	u64 cookie;

	if (!info->attrs[NL80211_ATTR_COOKIE])
		return -EINVAL;

	if (!rdev->ops->mgmt_tx_cancel_wait)
		return -EOPNOTSUPP;

	switch (wdev->iftype) {
	case NL80211_IFTYPE_STATION:
	case NL80211_IFTYPE_ADHOC:
	case NL80211_IFTYPE_P2P_CLIENT:
	case NL80211_IFTYPE_AP:
	case NL80211_IFTYPE_AP_VLAN:
	case NL80211_IFTYPE_P2P_GO:
	case NL80211_IFTYPE_P2P_DEVICE:
		break;
	default:
		return -EOPNOTSUPP;
	}

	cookie = nla_get_u64(info->attrs[NL80211_ATTR_COOKIE]);

	return rdev_mgmt_tx_cancel_wait(rdev, wdev, cookie);
}

static int nl80211_set_power_save(struct sk_buff *skb, struct genl_info *info)
{
	struct cfg80211_registered_device *rdev = info->user_ptr[0];
	struct wireless_dev *wdev;
	struct net_device *dev = info->user_ptr[1];
	u8 ps_state;
	bool state;
	int err;

	if (!info->attrs[NL80211_ATTR_PS_STATE])
		return -EINVAL;

	ps_state = nla_get_u32(info->attrs[NL80211_ATTR_PS_STATE]);

	if (ps_state != NL80211_PS_DISABLED && ps_state != NL80211_PS_ENABLED)
		return -EINVAL;

	wdev = dev->ieee80211_ptr;

	if (!rdev->ops->set_power_mgmt)
		return -EOPNOTSUPP;

	state = (ps_state == NL80211_PS_ENABLED) ? true : false;

	if (state == wdev->ps)
		return 0;

	err = rdev_set_power_mgmt(rdev, dev, state, wdev->ps_timeout);
	if (!err)
		wdev->ps = state;
	return err;
}

static int nl80211_get_power_save(struct sk_buff *skb, struct genl_info *info)
{
	struct cfg80211_registered_device *rdev = info->user_ptr[0];
	enum nl80211_ps_state ps_state;
	struct wireless_dev *wdev;
	struct net_device *dev = info->user_ptr[1];
	struct sk_buff *msg;
	void *hdr;
	int err;

	wdev = dev->ieee80211_ptr;

	if (!rdev->ops->set_power_mgmt)
		return -EOPNOTSUPP;

	msg = nlmsg_new(NLMSG_DEFAULT_SIZE, GFP_KERNEL);
	if (!msg)
		return -ENOMEM;

	hdr = nl80211hdr_put(msg, info->snd_portid, info->snd_seq, 0,
			     NL80211_CMD_GET_POWER_SAVE);
	if (!hdr) {
		err = -ENOBUFS;
		goto free_msg;
	}

	if (wdev->ps)
		ps_state = NL80211_PS_ENABLED;
	else
		ps_state = NL80211_PS_DISABLED;

	if (nla_put_u32(msg, NL80211_ATTR_PS_STATE, ps_state))
		goto nla_put_failure;

	genlmsg_end(msg, hdr);
	return genlmsg_reply(msg, info);

 nla_put_failure:
	err = -ENOBUFS;
 free_msg:
	nlmsg_free(msg);
	return err;
}

static const struct nla_policy
nl80211_attr_cqm_policy[NL80211_ATTR_CQM_MAX + 1] = {
	[NL80211_ATTR_CQM_RSSI_THOLD] = { .type = NLA_U32 },
	[NL80211_ATTR_CQM_RSSI_HYST] = { .type = NLA_U32 },
	[NL80211_ATTR_CQM_RSSI_THRESHOLD_EVENT] = { .type = NLA_U32 },
	[NL80211_ATTR_CQM_TXE_RATE] = { .type = NLA_U32 },
	[NL80211_ATTR_CQM_TXE_PKTS] = { .type = NLA_U32 },
	[NL80211_ATTR_CQM_TXE_INTVL] = { .type = NLA_U32 },
};

static int nl80211_set_cqm_txe(struct genl_info *info,
			       u32 rate, u32 pkts, u32 intvl)
{
	struct cfg80211_registered_device *rdev = info->user_ptr[0];
	struct net_device *dev = info->user_ptr[1];
	struct wireless_dev *wdev = dev->ieee80211_ptr;

	if (rate > 100 || intvl > NL80211_CQM_TXE_MAX_INTVL)
		return -EINVAL;

	if (!rdev->ops->set_cqm_txe_config)
		return -EOPNOTSUPP;

	if (wdev->iftype != NL80211_IFTYPE_STATION &&
	    wdev->iftype != NL80211_IFTYPE_P2P_CLIENT)
		return -EOPNOTSUPP;

	return rdev_set_cqm_txe_config(rdev, dev, rate, pkts, intvl);
}

static int nl80211_set_cqm_rssi(struct genl_info *info,
				s32 threshold, u32 hysteresis)
{
	struct cfg80211_registered_device *rdev = info->user_ptr[0];
	struct net_device *dev = info->user_ptr[1];
	struct wireless_dev *wdev = dev->ieee80211_ptr;

	if (threshold > 0)
		return -EINVAL;

	/* disabling - hysteresis should also be zero then */
	if (threshold == 0)
		hysteresis = 0;

	if (!rdev->ops->set_cqm_rssi_config)
		return -EOPNOTSUPP;

	if (wdev->iftype != NL80211_IFTYPE_STATION &&
	    wdev->iftype != NL80211_IFTYPE_P2P_CLIENT)
		return -EOPNOTSUPP;

	return rdev_set_cqm_rssi_config(rdev, dev, threshold, hysteresis);
}

static int nl80211_set_cqm(struct sk_buff *skb, struct genl_info *info)
{
	struct nlattr *attrs[NL80211_ATTR_CQM_MAX + 1];
	struct nlattr *cqm;
	int err;

	cqm = info->attrs[NL80211_ATTR_CQM];
	if (!cqm)
		return -EINVAL;

	err = nla_parse_nested(attrs, NL80211_ATTR_CQM_MAX, cqm,
			       nl80211_attr_cqm_policy);
	if (err)
		return err;

	if (attrs[NL80211_ATTR_CQM_RSSI_THOLD] &&
	    attrs[NL80211_ATTR_CQM_RSSI_HYST]) {
		s32 threshold = nla_get_s32(attrs[NL80211_ATTR_CQM_RSSI_THOLD]);
		u32 hysteresis = nla_get_u32(attrs[NL80211_ATTR_CQM_RSSI_HYST]);

		return nl80211_set_cqm_rssi(info, threshold, hysteresis);
	}

	if (attrs[NL80211_ATTR_CQM_TXE_RATE] &&
	    attrs[NL80211_ATTR_CQM_TXE_PKTS] &&
	    attrs[NL80211_ATTR_CQM_TXE_INTVL]) {
		u32 rate = nla_get_u32(attrs[NL80211_ATTR_CQM_TXE_RATE]);
		u32 pkts = nla_get_u32(attrs[NL80211_ATTR_CQM_TXE_PKTS]);
		u32 intvl = nla_get_u32(attrs[NL80211_ATTR_CQM_TXE_INTVL]);

		return nl80211_set_cqm_txe(info, rate, pkts, intvl);
	}

	return -EINVAL;
}

static int nl80211_join_mesh(struct sk_buff *skb, struct genl_info *info)
{
	struct cfg80211_registered_device *rdev = info->user_ptr[0];
	struct net_device *dev = info->user_ptr[1];
	struct mesh_config cfg;
	struct mesh_setup setup;
	int err;

	/* start with default */
	memcpy(&cfg, &default_mesh_config, sizeof(cfg));
	memcpy(&setup, &default_mesh_setup, sizeof(setup));

	if (info->attrs[NL80211_ATTR_MESH_CONFIG]) {
		/* and parse parameters if given */
		err = nl80211_parse_mesh_config(info, &cfg, NULL);
		if (err)
			return err;
	}

	if (!info->attrs[NL80211_ATTR_MESH_ID] ||
	    !nla_len(info->attrs[NL80211_ATTR_MESH_ID]))
		return -EINVAL;

	setup.mesh_id = nla_data(info->attrs[NL80211_ATTR_MESH_ID]);
	setup.mesh_id_len = nla_len(info->attrs[NL80211_ATTR_MESH_ID]);

	if (info->attrs[NL80211_ATTR_MCAST_RATE] &&
	    !nl80211_parse_mcast_rate(rdev, setup.mcast_rate,
			    nla_get_u32(info->attrs[NL80211_ATTR_MCAST_RATE])))
			return -EINVAL;

	if (info->attrs[NL80211_ATTR_BEACON_INTERVAL]) {
		setup.beacon_interval =
			nla_get_u32(info->attrs[NL80211_ATTR_BEACON_INTERVAL]);
		if (setup.beacon_interval < 10 ||
		    setup.beacon_interval > 10000)
			return -EINVAL;
	}

	if (info->attrs[NL80211_ATTR_DTIM_PERIOD]) {
		setup.dtim_period =
			nla_get_u32(info->attrs[NL80211_ATTR_DTIM_PERIOD]);
		if (setup.dtim_period < 1 || setup.dtim_period > 100)
			return -EINVAL;
	}

	if (info->attrs[NL80211_ATTR_MESH_SETUP]) {
		/* parse additional setup parameters if given */
		err = nl80211_parse_mesh_setup(info, &setup);
		if (err)
			return err;
	}

	if (setup.user_mpm)
		cfg.auto_open_plinks = false;

	if (info->attrs[NL80211_ATTR_WIPHY_FREQ]) {
		err = nl80211_parse_chandef(rdev, info, &setup.chandef);
		if (err)
			return err;
	} else {
		/* cfg80211_join_mesh() will sort it out */
		setup.chandef.chan = NULL;
	}

	if (info->attrs[NL80211_ATTR_BSS_BASIC_RATES]) {
		u8 *rates = nla_data(info->attrs[NL80211_ATTR_BSS_BASIC_RATES]);
		int n_rates =
			nla_len(info->attrs[NL80211_ATTR_BSS_BASIC_RATES]);
		struct ieee80211_supported_band *sband;

		if (!setup.chandef.chan)
			return -EINVAL;

		sband = rdev->wiphy.bands[setup.chandef.chan->band];

		err = ieee80211_get_ratemask(sband, rates, n_rates,
					     &setup.basic_rates);
		if (err)
			return err;
	}

	return cfg80211_join_mesh(rdev, dev, &setup, &cfg);
}

static int nl80211_leave_mesh(struct sk_buff *skb, struct genl_info *info)
{
	struct cfg80211_registered_device *rdev = info->user_ptr[0];
	struct net_device *dev = info->user_ptr[1];

	return cfg80211_leave_mesh(rdev, dev);
}

#ifdef CONFIG_PM
static int nl80211_send_wowlan_patterns(struct sk_buff *msg,
					struct cfg80211_registered_device *rdev)
{
	struct cfg80211_wowlan *wowlan = rdev->wiphy.wowlan_config;
	struct nlattr *nl_pats, *nl_pat;
	int i, pat_len;

	if (!wowlan->n_patterns)
		return 0;

	nl_pats = nla_nest_start(msg, NL80211_WOWLAN_TRIG_PKT_PATTERN);
	if (!nl_pats)
		return -ENOBUFS;

	for (i = 0; i < wowlan->n_patterns; i++) {
		nl_pat = nla_nest_start(msg, i + 1);
		if (!nl_pat)
			return -ENOBUFS;
		pat_len = wowlan->patterns[i].pattern_len;
		if (nla_put(msg, NL80211_PKTPAT_MASK, DIV_ROUND_UP(pat_len, 8),
			    wowlan->patterns[i].mask) ||
		    nla_put(msg, NL80211_PKTPAT_PATTERN, pat_len,
			    wowlan->patterns[i].pattern) ||
		    nla_put_u32(msg, NL80211_PKTPAT_OFFSET,
				wowlan->patterns[i].pkt_offset))
			return -ENOBUFS;
		nla_nest_end(msg, nl_pat);
	}
	nla_nest_end(msg, nl_pats);

	return 0;
}

static int nl80211_send_wowlan_tcp(struct sk_buff *msg,
				   struct cfg80211_wowlan_tcp *tcp)
{
	struct nlattr *nl_tcp;

	if (!tcp)
		return 0;

	nl_tcp = nla_nest_start(msg, NL80211_WOWLAN_TRIG_TCP_CONNECTION);
	if (!nl_tcp)
		return -ENOBUFS;

	if (nla_put_be32(msg, NL80211_WOWLAN_TCP_SRC_IPV4, tcp->src) ||
	    nla_put_be32(msg, NL80211_WOWLAN_TCP_DST_IPV4, tcp->dst) ||
	    nla_put(msg, NL80211_WOWLAN_TCP_DST_MAC, ETH_ALEN, tcp->dst_mac) ||
	    nla_put_u16(msg, NL80211_WOWLAN_TCP_SRC_PORT, tcp->src_port) ||
	    nla_put_u16(msg, NL80211_WOWLAN_TCP_DST_PORT, tcp->dst_port) ||
	    nla_put(msg, NL80211_WOWLAN_TCP_DATA_PAYLOAD,
		    tcp->payload_len, tcp->payload) ||
	    nla_put_u32(msg, NL80211_WOWLAN_TCP_DATA_INTERVAL,
			tcp->data_interval) ||
	    nla_put(msg, NL80211_WOWLAN_TCP_WAKE_PAYLOAD,
		    tcp->wake_len, tcp->wake_data) ||
	    nla_put(msg, NL80211_WOWLAN_TCP_WAKE_MASK,
		    DIV_ROUND_UP(tcp->wake_len, 8), tcp->wake_mask))
		return -ENOBUFS;

	if (tcp->payload_seq.len &&
	    nla_put(msg, NL80211_WOWLAN_TCP_DATA_PAYLOAD_SEQ,
		    sizeof(tcp->payload_seq), &tcp->payload_seq))
		return -ENOBUFS;

	if (tcp->payload_tok.len &&
	    nla_put(msg, NL80211_WOWLAN_TCP_DATA_PAYLOAD_TOKEN,
		    sizeof(tcp->payload_tok) + tcp->tokens_size,
		    &tcp->payload_tok))
		return -ENOBUFS;

	nla_nest_end(msg, nl_tcp);

	return 0;
}

static int nl80211_get_wowlan(struct sk_buff *skb, struct genl_info *info)
{
	struct cfg80211_registered_device *rdev = info->user_ptr[0];
	struct sk_buff *msg;
	void *hdr;
	u32 size = NLMSG_DEFAULT_SIZE;

	if (!rdev->wiphy.wowlan)
		return -EOPNOTSUPP;

	if (rdev->wiphy.wowlan_config && rdev->wiphy.wowlan_config->tcp) {
		/* adjust size to have room for all the data */
		size += rdev->wiphy.wowlan_config->tcp->tokens_size +
			rdev->wiphy.wowlan_config->tcp->payload_len +
			rdev->wiphy.wowlan_config->tcp->wake_len +
			rdev->wiphy.wowlan_config->tcp->wake_len / 8;
	}

	msg = nlmsg_new(size, GFP_KERNEL);
	if (!msg)
		return -ENOMEM;

	hdr = nl80211hdr_put(msg, info->snd_portid, info->snd_seq, 0,
			     NL80211_CMD_GET_WOWLAN);
	if (!hdr)
		goto nla_put_failure;

	if (rdev->wiphy.wowlan_config) {
		struct nlattr *nl_wowlan;

		nl_wowlan = nla_nest_start(msg, NL80211_ATTR_WOWLAN_TRIGGERS);
		if (!nl_wowlan)
			goto nla_put_failure;

		if ((rdev->wiphy.wowlan_config->any &&
		     nla_put_flag(msg, NL80211_WOWLAN_TRIG_ANY)) ||
		    (rdev->wiphy.wowlan_config->disconnect &&
		     nla_put_flag(msg, NL80211_WOWLAN_TRIG_DISCONNECT)) ||
		    (rdev->wiphy.wowlan_config->magic_pkt &&
		     nla_put_flag(msg, NL80211_WOWLAN_TRIG_MAGIC_PKT)) ||
		    (rdev->wiphy.wowlan_config->gtk_rekey_failure &&
		     nla_put_flag(msg, NL80211_WOWLAN_TRIG_GTK_REKEY_FAILURE)) ||
		    (rdev->wiphy.wowlan_config->eap_identity_req &&
		     nla_put_flag(msg, NL80211_WOWLAN_TRIG_EAP_IDENT_REQUEST)) ||
		    (rdev->wiphy.wowlan_config->four_way_handshake &&
		     nla_put_flag(msg, NL80211_WOWLAN_TRIG_4WAY_HANDSHAKE)) ||
		    (rdev->wiphy.wowlan_config->rfkill_release &&
		     nla_put_flag(msg, NL80211_WOWLAN_TRIG_RFKILL_RELEASE)))
			goto nla_put_failure;

		if (nl80211_send_wowlan_patterns(msg, rdev))
			goto nla_put_failure;

		if (nl80211_send_wowlan_tcp(msg,
					    rdev->wiphy.wowlan_config->tcp))
			goto nla_put_failure;

		nla_nest_end(msg, nl_wowlan);
	}

	genlmsg_end(msg, hdr);
	return genlmsg_reply(msg, info);

nla_put_failure:
	nlmsg_free(msg);
	return -ENOBUFS;
}

static int nl80211_parse_wowlan_tcp(struct cfg80211_registered_device *rdev,
				    struct nlattr *attr,
				    struct cfg80211_wowlan *trig)
{
	struct nlattr *tb[NUM_NL80211_WOWLAN_TCP];
	struct cfg80211_wowlan_tcp *cfg;
	struct nl80211_wowlan_tcp_data_token *tok = NULL;
	struct nl80211_wowlan_tcp_data_seq *seq = NULL;
	u32 size;
	u32 data_size, wake_size, tokens_size = 0, wake_mask_size;
	int err, port;

	if (!rdev->wiphy.wowlan->tcp)
		return -EINVAL;

	err = nla_parse(tb, MAX_NL80211_WOWLAN_TCP,
			nla_data(attr), nla_len(attr),
			nl80211_wowlan_tcp_policy);
	if (err)
		return err;

	if (!tb[NL80211_WOWLAN_TCP_SRC_IPV4] ||
	    !tb[NL80211_WOWLAN_TCP_DST_IPV4] ||
	    !tb[NL80211_WOWLAN_TCP_DST_MAC] ||
	    !tb[NL80211_WOWLAN_TCP_DST_PORT] ||
	    !tb[NL80211_WOWLAN_TCP_DATA_PAYLOAD] ||
	    !tb[NL80211_WOWLAN_TCP_DATA_INTERVAL] ||
	    !tb[NL80211_WOWLAN_TCP_WAKE_PAYLOAD] ||
	    !tb[NL80211_WOWLAN_TCP_WAKE_MASK])
		return -EINVAL;

	data_size = nla_len(tb[NL80211_WOWLAN_TCP_DATA_PAYLOAD]);
	if (data_size > rdev->wiphy.wowlan->tcp->data_payload_max)
		return -EINVAL;

	if (nla_get_u32(tb[NL80211_WOWLAN_TCP_DATA_INTERVAL]) >
			rdev->wiphy.wowlan->tcp->data_interval_max ||
	    nla_get_u32(tb[NL80211_WOWLAN_TCP_DATA_INTERVAL]) == 0)
		return -EINVAL;

	wake_size = nla_len(tb[NL80211_WOWLAN_TCP_WAKE_PAYLOAD]);
	if (wake_size > rdev->wiphy.wowlan->tcp->wake_payload_max)
		return -EINVAL;

	wake_mask_size = nla_len(tb[NL80211_WOWLAN_TCP_WAKE_MASK]);
	if (wake_mask_size != DIV_ROUND_UP(wake_size, 8))
		return -EINVAL;

	if (tb[NL80211_WOWLAN_TCP_DATA_PAYLOAD_TOKEN]) {
		u32 tokln = nla_len(tb[NL80211_WOWLAN_TCP_DATA_PAYLOAD_TOKEN]);

		tok = nla_data(tb[NL80211_WOWLAN_TCP_DATA_PAYLOAD_TOKEN]);
		tokens_size = tokln - sizeof(*tok);

		if (!tok->len || tokens_size % tok->len)
			return -EINVAL;
		if (!rdev->wiphy.wowlan->tcp->tok)
			return -EINVAL;
		if (tok->len > rdev->wiphy.wowlan->tcp->tok->max_len)
			return -EINVAL;
		if (tok->len < rdev->wiphy.wowlan->tcp->tok->min_len)
			return -EINVAL;
		if (tokens_size > rdev->wiphy.wowlan->tcp->tok->bufsize)
			return -EINVAL;
		if (tok->offset + tok->len > data_size)
			return -EINVAL;
	}

	if (tb[NL80211_WOWLAN_TCP_DATA_PAYLOAD_SEQ]) {
		seq = nla_data(tb[NL80211_WOWLAN_TCP_DATA_PAYLOAD_SEQ]);
		if (!rdev->wiphy.wowlan->tcp->seq)
			return -EINVAL;
		if (seq->len == 0 || seq->len > 4)
			return -EINVAL;
		if (seq->len + seq->offset > data_size)
			return -EINVAL;
	}

	size = sizeof(*cfg);
	size += data_size;
	size += wake_size + wake_mask_size;
	size += tokens_size;

	cfg = kzalloc(size, GFP_KERNEL);
	if (!cfg)
		return -ENOMEM;
	cfg->src = nla_get_be32(tb[NL80211_WOWLAN_TCP_SRC_IPV4]);
	cfg->dst = nla_get_be32(tb[NL80211_WOWLAN_TCP_DST_IPV4]);
	memcpy(cfg->dst_mac, nla_data(tb[NL80211_WOWLAN_TCP_DST_MAC]),
	       ETH_ALEN);
	if (tb[NL80211_WOWLAN_TCP_SRC_PORT])
		port = nla_get_u16(tb[NL80211_WOWLAN_TCP_SRC_PORT]);
	else
		port = 0;
#ifdef CONFIG_INET
	/* allocate a socket and port for it and use it */
	err = __sock_create(wiphy_net(&rdev->wiphy), PF_INET, SOCK_STREAM,
			    IPPROTO_TCP, &cfg->sock, 1);
	if (err) {
		kfree(cfg);
		return err;
	}
	if (inet_csk_get_port(cfg->sock->sk, port)) {
		sock_release(cfg->sock);
		kfree(cfg);
		return -EADDRINUSE;
	}
	cfg->src_port = inet_sk(cfg->sock->sk)->inet_num;
#else
	if (!port) {
		kfree(cfg);
		return -EINVAL;
	}
	cfg->src_port = port;
#endif

	cfg->dst_port = nla_get_u16(tb[NL80211_WOWLAN_TCP_DST_PORT]);
	cfg->payload_len = data_size;
	cfg->payload = (u8 *)cfg + sizeof(*cfg) + tokens_size;
	memcpy((void *)cfg->payload,
	       nla_data(tb[NL80211_WOWLAN_TCP_DATA_PAYLOAD]),
	       data_size);
	if (seq)
		cfg->payload_seq = *seq;
	cfg->data_interval = nla_get_u32(tb[NL80211_WOWLAN_TCP_DATA_INTERVAL]);
	cfg->wake_len = wake_size;
	cfg->wake_data = (u8 *)cfg + sizeof(*cfg) + tokens_size + data_size;
	memcpy((void *)cfg->wake_data,
	       nla_data(tb[NL80211_WOWLAN_TCP_WAKE_PAYLOAD]),
	       wake_size);
	cfg->wake_mask = (u8 *)cfg + sizeof(*cfg) + tokens_size +
			 data_size + wake_size;
	memcpy((void *)cfg->wake_mask,
	       nla_data(tb[NL80211_WOWLAN_TCP_WAKE_MASK]),
	       wake_mask_size);
	if (tok) {
		cfg->tokens_size = tokens_size;
		memcpy(&cfg->payload_tok, tok, sizeof(*tok) + tokens_size);
	}

	trig->tcp = cfg;

	return 0;
}

static int nl80211_set_wowlan(struct sk_buff *skb, struct genl_info *info)
{
	struct cfg80211_registered_device *rdev = info->user_ptr[0];
	struct nlattr *tb[NUM_NL80211_WOWLAN_TRIG];
	struct cfg80211_wowlan new_triggers = {};
	struct cfg80211_wowlan *ntrig;
	const struct wiphy_wowlan_support *wowlan = rdev->wiphy.wowlan;
	int err, i;
	bool prev_enabled = rdev->wiphy.wowlan_config;

	if (!wowlan)
		return -EOPNOTSUPP;

	if (!info->attrs[NL80211_ATTR_WOWLAN_TRIGGERS]) {
		cfg80211_rdev_free_wowlan(rdev);
		rdev->wiphy.wowlan_config = NULL;
		goto set_wakeup;
	}

	err = nla_parse(tb, MAX_NL80211_WOWLAN_TRIG,
			nla_data(info->attrs[NL80211_ATTR_WOWLAN_TRIGGERS]),
			nla_len(info->attrs[NL80211_ATTR_WOWLAN_TRIGGERS]),
			nl80211_wowlan_policy);
	if (err)
		return err;

	if (tb[NL80211_WOWLAN_TRIG_ANY]) {
		if (!(wowlan->flags & WIPHY_WOWLAN_ANY))
			return -EINVAL;
		new_triggers.any = true;
	}

	if (tb[NL80211_WOWLAN_TRIG_DISCONNECT]) {
		if (!(wowlan->flags & WIPHY_WOWLAN_DISCONNECT))
			return -EINVAL;
		new_triggers.disconnect = true;
	}

	if (tb[NL80211_WOWLAN_TRIG_MAGIC_PKT]) {
		if (!(wowlan->flags & WIPHY_WOWLAN_MAGIC_PKT))
			return -EINVAL;
		new_triggers.magic_pkt = true;
	}

	if (tb[NL80211_WOWLAN_TRIG_GTK_REKEY_SUPPORTED])
		return -EINVAL;

	if (tb[NL80211_WOWLAN_TRIG_GTK_REKEY_FAILURE]) {
		if (!(wowlan->flags & WIPHY_WOWLAN_GTK_REKEY_FAILURE))
			return -EINVAL;
		new_triggers.gtk_rekey_failure = true;
	}

	if (tb[NL80211_WOWLAN_TRIG_EAP_IDENT_REQUEST]) {
		if (!(wowlan->flags & WIPHY_WOWLAN_EAP_IDENTITY_REQ))
			return -EINVAL;
		new_triggers.eap_identity_req = true;
	}

	if (tb[NL80211_WOWLAN_TRIG_4WAY_HANDSHAKE]) {
		if (!(wowlan->flags & WIPHY_WOWLAN_4WAY_HANDSHAKE))
			return -EINVAL;
		new_triggers.four_way_handshake = true;
	}

	if (tb[NL80211_WOWLAN_TRIG_RFKILL_RELEASE]) {
		if (!(wowlan->flags & WIPHY_WOWLAN_RFKILL_RELEASE))
			return -EINVAL;
		new_triggers.rfkill_release = true;
	}

	if (tb[NL80211_WOWLAN_TRIG_PKT_PATTERN]) {
		struct nlattr *pat;
		int n_patterns = 0;
		int rem, pat_len, mask_len, pkt_offset;
		struct nlattr *pat_tb[NUM_NL80211_PKTPAT];

		nla_for_each_nested(pat, tb[NL80211_WOWLAN_TRIG_PKT_PATTERN],
				    rem)
			n_patterns++;
		if (n_patterns > wowlan->n_patterns)
			return -EINVAL;

		new_triggers.patterns = kcalloc(n_patterns,
						sizeof(new_triggers.patterns[0]),
						GFP_KERNEL);
		if (!new_triggers.patterns)
			return -ENOMEM;

		new_triggers.n_patterns = n_patterns;
		i = 0;

		nla_for_each_nested(pat, tb[NL80211_WOWLAN_TRIG_PKT_PATTERN],
				    rem) {
			u8 *mask_pat;

			nla_parse(pat_tb, MAX_NL80211_PKTPAT, nla_data(pat),
				  nla_len(pat), NULL);
			err = -EINVAL;
			if (!pat_tb[NL80211_PKTPAT_MASK] ||
			    !pat_tb[NL80211_PKTPAT_PATTERN])
				goto error;
			pat_len = nla_len(pat_tb[NL80211_PKTPAT_PATTERN]);
			mask_len = DIV_ROUND_UP(pat_len, 8);
			if (nla_len(pat_tb[NL80211_PKTPAT_MASK]) != mask_len)
				goto error;
			if (pat_len > wowlan->pattern_max_len ||
			    pat_len < wowlan->pattern_min_len)
				goto error;

			if (!pat_tb[NL80211_PKTPAT_OFFSET])
				pkt_offset = 0;
			else
				pkt_offset = nla_get_u32(
					pat_tb[NL80211_PKTPAT_OFFSET]);
			if (pkt_offset > wowlan->max_pkt_offset)
				goto error;
			new_triggers.patterns[i].pkt_offset = pkt_offset;

			mask_pat = kmalloc(mask_len + pat_len, GFP_KERNEL);
			if (!mask_pat) {
				err = -ENOMEM;
				goto error;
			}
			new_triggers.patterns[i].mask = mask_pat;
			memcpy(mask_pat, nla_data(pat_tb[NL80211_PKTPAT_MASK]),
			       mask_len);
			mask_pat += mask_len;
			new_triggers.patterns[i].pattern = mask_pat;
			new_triggers.patterns[i].pattern_len = pat_len;
			memcpy(mask_pat,
			       nla_data(pat_tb[NL80211_PKTPAT_PATTERN]),
			       pat_len);
			i++;
		}
	}

	if (tb[NL80211_WOWLAN_TRIG_TCP_CONNECTION]) {
		err = nl80211_parse_wowlan_tcp(
			rdev, tb[NL80211_WOWLAN_TRIG_TCP_CONNECTION],
			&new_triggers);
		if (err)
			goto error;
	}

	ntrig = kmemdup(&new_triggers, sizeof(new_triggers), GFP_KERNEL);
	if (!ntrig) {
		err = -ENOMEM;
		goto error;
	}
	cfg80211_rdev_free_wowlan(rdev);
	rdev->wiphy.wowlan_config = ntrig;

 set_wakeup:
	if (rdev->ops->set_wakeup &&
	    prev_enabled != !!rdev->wiphy.wowlan_config)
		rdev_set_wakeup(rdev, rdev->wiphy.wowlan_config);

	return 0;
 error:
	for (i = 0; i < new_triggers.n_patterns; i++)
		kfree(new_triggers.patterns[i].mask);
	kfree(new_triggers.patterns);
	if (new_triggers.tcp && new_triggers.tcp->sock)
		sock_release(new_triggers.tcp->sock);
	kfree(new_triggers.tcp);
	return err;
}
#endif

static int nl80211_send_coalesce_rules(struct sk_buff *msg,
				       struct cfg80211_registered_device *rdev)
{
	struct nlattr *nl_pats, *nl_pat, *nl_rule, *nl_rules;
	int i, j, pat_len;
	struct cfg80211_coalesce_rules *rule;

	if (!rdev->coalesce->n_rules)
		return 0;

	nl_rules = nla_nest_start(msg, NL80211_ATTR_COALESCE_RULE);
	if (!nl_rules)
		return -ENOBUFS;

	for (i = 0; i < rdev->coalesce->n_rules; i++) {
		nl_rule = nla_nest_start(msg, i + 1);
		if (!nl_rule)
			return -ENOBUFS;

		rule = &rdev->coalesce->rules[i];
		if (nla_put_u32(msg, NL80211_ATTR_COALESCE_RULE_DELAY,
				rule->delay))
			return -ENOBUFS;

		if (nla_put_u32(msg, NL80211_ATTR_COALESCE_RULE_CONDITION,
				rule->condition))
			return -ENOBUFS;

		nl_pats = nla_nest_start(msg,
				NL80211_ATTR_COALESCE_RULE_PKT_PATTERN);
		if (!nl_pats)
			return -ENOBUFS;

		for (j = 0; j < rule->n_patterns; j++) {
			nl_pat = nla_nest_start(msg, j + 1);
			if (!nl_pat)
				return -ENOBUFS;
			pat_len = rule->patterns[j].pattern_len;
			if (nla_put(msg, NL80211_PKTPAT_MASK,
				    DIV_ROUND_UP(pat_len, 8),
				    rule->patterns[j].mask) ||
			    nla_put(msg, NL80211_PKTPAT_PATTERN, pat_len,
				    rule->patterns[j].pattern) ||
			    nla_put_u32(msg, NL80211_PKTPAT_OFFSET,
					rule->patterns[j].pkt_offset))
				return -ENOBUFS;
			nla_nest_end(msg, nl_pat);
		}
		nla_nest_end(msg, nl_pats);
		nla_nest_end(msg, nl_rule);
	}
	nla_nest_end(msg, nl_rules);

	return 0;
}

static int nl80211_get_coalesce(struct sk_buff *skb, struct genl_info *info)
{
	struct cfg80211_registered_device *rdev = info->user_ptr[0];
	struct sk_buff *msg;
	void *hdr;

	if (!rdev->wiphy.coalesce)
		return -EOPNOTSUPP;

	msg = nlmsg_new(NLMSG_DEFAULT_SIZE, GFP_KERNEL);
	if (!msg)
		return -ENOMEM;

	hdr = nl80211hdr_put(msg, info->snd_portid, info->snd_seq, 0,
			     NL80211_CMD_GET_COALESCE);
	if (!hdr)
		goto nla_put_failure;

	if (rdev->coalesce && nl80211_send_coalesce_rules(msg, rdev))
		goto nla_put_failure;

	genlmsg_end(msg, hdr);
	return genlmsg_reply(msg, info);

nla_put_failure:
	nlmsg_free(msg);
	return -ENOBUFS;
}

void cfg80211_rdev_free_coalesce(struct cfg80211_registered_device *rdev)
{
	struct cfg80211_coalesce *coalesce = rdev->coalesce;
	int i, j;
	struct cfg80211_coalesce_rules *rule;

	if (!coalesce)
		return;

	for (i = 0; i < coalesce->n_rules; i++) {
		rule = &coalesce->rules[i];
		for (j = 0; j < rule->n_patterns; j++)
			kfree(rule->patterns[j].mask);
		kfree(rule->patterns);
	}
	kfree(coalesce->rules);
	kfree(coalesce);
	rdev->coalesce = NULL;
}

static int nl80211_parse_coalesce_rule(struct cfg80211_registered_device *rdev,
				       struct nlattr *rule,
				       struct cfg80211_coalesce_rules *new_rule)
{
	int err, i;
	const struct wiphy_coalesce_support *coalesce = rdev->wiphy.coalesce;
	struct nlattr *tb[NUM_NL80211_ATTR_COALESCE_RULE], *pat;
	int rem, pat_len, mask_len, pkt_offset, n_patterns = 0;
	struct nlattr *pat_tb[NUM_NL80211_PKTPAT];

	err = nla_parse(tb, NL80211_ATTR_COALESCE_RULE_MAX, nla_data(rule),
			nla_len(rule), nl80211_coalesce_policy);
	if (err)
		return err;

	if (tb[NL80211_ATTR_COALESCE_RULE_DELAY])
		new_rule->delay =
			nla_get_u32(tb[NL80211_ATTR_COALESCE_RULE_DELAY]);
	if (new_rule->delay > coalesce->max_delay)
		return -EINVAL;

	if (tb[NL80211_ATTR_COALESCE_RULE_CONDITION])
		new_rule->condition =
			nla_get_u32(tb[NL80211_ATTR_COALESCE_RULE_CONDITION]);
	if (new_rule->condition != NL80211_COALESCE_CONDITION_MATCH &&
	    new_rule->condition != NL80211_COALESCE_CONDITION_NO_MATCH)
		return -EINVAL;

	if (!tb[NL80211_ATTR_COALESCE_RULE_PKT_PATTERN])
		return -EINVAL;

	nla_for_each_nested(pat, tb[NL80211_ATTR_COALESCE_RULE_PKT_PATTERN],
			    rem)
		n_patterns++;
	if (n_patterns > coalesce->n_patterns)
		return -EINVAL;

	new_rule->patterns = kcalloc(n_patterns, sizeof(new_rule->patterns[0]),
				     GFP_KERNEL);
	if (!new_rule->patterns)
		return -ENOMEM;

	new_rule->n_patterns = n_patterns;
	i = 0;

	nla_for_each_nested(pat, tb[NL80211_ATTR_COALESCE_RULE_PKT_PATTERN],
			    rem) {
		u8 *mask_pat;

		nla_parse(pat_tb, MAX_NL80211_PKTPAT, nla_data(pat),
			  nla_len(pat), NULL);
		if (!pat_tb[NL80211_PKTPAT_MASK] ||
		    !pat_tb[NL80211_PKTPAT_PATTERN])
			return -EINVAL;
		pat_len = nla_len(pat_tb[NL80211_PKTPAT_PATTERN]);
		mask_len = DIV_ROUND_UP(pat_len, 8);
		if (nla_len(pat_tb[NL80211_PKTPAT_MASK]) != mask_len)
			return -EINVAL;
		if (pat_len > coalesce->pattern_max_len ||
		    pat_len < coalesce->pattern_min_len)
			return -EINVAL;

		if (!pat_tb[NL80211_PKTPAT_OFFSET])
			pkt_offset = 0;
		else
			pkt_offset = nla_get_u32(pat_tb[NL80211_PKTPAT_OFFSET]);
		if (pkt_offset > coalesce->max_pkt_offset)
			return -EINVAL;
		new_rule->patterns[i].pkt_offset = pkt_offset;

		mask_pat = kmalloc(mask_len + pat_len, GFP_KERNEL);
		if (!mask_pat)
			return -ENOMEM;

		new_rule->patterns[i].mask = mask_pat;
		memcpy(mask_pat, nla_data(pat_tb[NL80211_PKTPAT_MASK]),
		       mask_len);

		mask_pat += mask_len;
		new_rule->patterns[i].pattern = mask_pat;
		new_rule->patterns[i].pattern_len = pat_len;
		memcpy(mask_pat, nla_data(pat_tb[NL80211_PKTPAT_PATTERN]),
		       pat_len);
		i++;
	}

	return 0;
}

static int nl80211_set_coalesce(struct sk_buff *skb, struct genl_info *info)
{
	struct cfg80211_registered_device *rdev = info->user_ptr[0];
	const struct wiphy_coalesce_support *coalesce = rdev->wiphy.coalesce;
	struct cfg80211_coalesce new_coalesce = {};
	struct cfg80211_coalesce *n_coalesce;
	int err, rem_rule, n_rules = 0, i, j;
	struct nlattr *rule;
	struct cfg80211_coalesce_rules *tmp_rule;

	if (!rdev->wiphy.coalesce || !rdev->ops->set_coalesce)
		return -EOPNOTSUPP;

	if (!info->attrs[NL80211_ATTR_COALESCE_RULE]) {
		cfg80211_rdev_free_coalesce(rdev);
		rdev->ops->set_coalesce(&rdev->wiphy, NULL);
		return 0;
	}

	nla_for_each_nested(rule, info->attrs[NL80211_ATTR_COALESCE_RULE],
			    rem_rule)
		n_rules++;
	if (n_rules > coalesce->n_rules)
		return -EINVAL;

	new_coalesce.rules = kcalloc(n_rules, sizeof(new_coalesce.rules[0]),
				     GFP_KERNEL);
	if (!new_coalesce.rules)
		return -ENOMEM;

	new_coalesce.n_rules = n_rules;
	i = 0;

	nla_for_each_nested(rule, info->attrs[NL80211_ATTR_COALESCE_RULE],
			    rem_rule) {
		err = nl80211_parse_coalesce_rule(rdev, rule,
						  &new_coalesce.rules[i]);
		if (err)
			goto error;

		i++;
	}

	err = rdev->ops->set_coalesce(&rdev->wiphy, &new_coalesce);
	if (err)
		goto error;

	n_coalesce = kmemdup(&new_coalesce, sizeof(new_coalesce), GFP_KERNEL);
	if (!n_coalesce) {
		err = -ENOMEM;
		goto error;
	}
	cfg80211_rdev_free_coalesce(rdev);
	rdev->coalesce = n_coalesce;

	return 0;
error:
	for (i = 0; i < new_coalesce.n_rules; i++) {
		tmp_rule = &new_coalesce.rules[i];
		for (j = 0; j < tmp_rule->n_patterns; j++)
			kfree(tmp_rule->patterns[j].mask);
		kfree(tmp_rule->patterns);
	}
	kfree(new_coalesce.rules);

	return err;
}

static int nl80211_set_rekey_data(struct sk_buff *skb, struct genl_info *info)
{
	struct cfg80211_registered_device *rdev = info->user_ptr[0];
	struct net_device *dev = info->user_ptr[1];
	struct wireless_dev *wdev = dev->ieee80211_ptr;
	struct nlattr *tb[NUM_NL80211_REKEY_DATA];
	struct cfg80211_gtk_rekey_data rekey_data;
	int err;

	if (!info->attrs[NL80211_ATTR_REKEY_DATA])
		return -EINVAL;

	err = nla_parse(tb, MAX_NL80211_REKEY_DATA,
			nla_data(info->attrs[NL80211_ATTR_REKEY_DATA]),
			nla_len(info->attrs[NL80211_ATTR_REKEY_DATA]),
			nl80211_rekey_policy);
	if (err)
		return err;

	if (nla_len(tb[NL80211_REKEY_DATA_REPLAY_CTR]) != NL80211_REPLAY_CTR_LEN)
		return -ERANGE;
	if (nla_len(tb[NL80211_REKEY_DATA_KEK]) != NL80211_KEK_LEN)
		return -ERANGE;
	if (nla_len(tb[NL80211_REKEY_DATA_KCK]) != NL80211_KCK_LEN)
		return -ERANGE;

	memcpy(rekey_data.kek, nla_data(tb[NL80211_REKEY_DATA_KEK]),
	       NL80211_KEK_LEN);
	memcpy(rekey_data.kck, nla_data(tb[NL80211_REKEY_DATA_KCK]),
	       NL80211_KCK_LEN);
	memcpy(rekey_data.replay_ctr,
	       nla_data(tb[NL80211_REKEY_DATA_REPLAY_CTR]),
	       NL80211_REPLAY_CTR_LEN);

	wdev_lock(wdev);
	if (!wdev->current_bss) {
		err = -ENOTCONN;
		goto out;
	}

	if (!rdev->ops->set_rekey_data) {
		err = -EOPNOTSUPP;
		goto out;
	}

	err = rdev_set_rekey_data(rdev, dev, &rekey_data);
 out:
	wdev_unlock(wdev);
	return err;
}

static int nl80211_register_unexpected_frame(struct sk_buff *skb,
					     struct genl_info *info)
{
	struct net_device *dev = info->user_ptr[1];
	struct wireless_dev *wdev = dev->ieee80211_ptr;

	if (wdev->iftype != NL80211_IFTYPE_AP &&
	    wdev->iftype != NL80211_IFTYPE_P2P_GO)
		return -EINVAL;

	if (wdev->ap_unexpected_nlportid)
		return -EBUSY;

	wdev->ap_unexpected_nlportid = info->snd_portid;
	return 0;
}

static int nl80211_probe_client(struct sk_buff *skb,
				struct genl_info *info)
{
	struct cfg80211_registered_device *rdev = info->user_ptr[0];
	struct net_device *dev = info->user_ptr[1];
	struct wireless_dev *wdev = dev->ieee80211_ptr;
	struct sk_buff *msg;
	void *hdr;
	const u8 *addr;
	u64 cookie;
	int err;

	if (wdev->iftype != NL80211_IFTYPE_AP &&
	    wdev->iftype != NL80211_IFTYPE_P2P_GO)
		return -EOPNOTSUPP;

	if (!info->attrs[NL80211_ATTR_MAC])
		return -EINVAL;

	if (!rdev->ops->probe_client)
		return -EOPNOTSUPP;

	msg = nlmsg_new(NLMSG_DEFAULT_SIZE, GFP_KERNEL);
	if (!msg)
		return -ENOMEM;

	hdr = nl80211hdr_put(msg, info->snd_portid, info->snd_seq, 0,
			     NL80211_CMD_PROBE_CLIENT);
	if (!hdr) {
		err = -ENOBUFS;
		goto free_msg;
	}

	addr = nla_data(info->attrs[NL80211_ATTR_MAC]);

	err = rdev_probe_client(rdev, dev, addr, &cookie);
	if (err)
		goto free_msg;

	if (nla_put_u64(msg, NL80211_ATTR_COOKIE, cookie))
		goto nla_put_failure;

	genlmsg_end(msg, hdr);

	return genlmsg_reply(msg, info);

 nla_put_failure:
	err = -ENOBUFS;
 free_msg:
	nlmsg_free(msg);
	return err;
}

static int nl80211_register_beacons(struct sk_buff *skb, struct genl_info *info)
{
	struct cfg80211_registered_device *rdev = info->user_ptr[0];
	struct cfg80211_beacon_registration *reg, *nreg;
	int rv;

	if (!(rdev->wiphy.flags & WIPHY_FLAG_REPORTS_OBSS))
		return -EOPNOTSUPP;

	nreg = kzalloc(sizeof(*nreg), GFP_KERNEL);
	if (!nreg)
		return -ENOMEM;

	/* First, check if already registered. */
	spin_lock_bh(&rdev->beacon_registrations_lock);
	list_for_each_entry(reg, &rdev->beacon_registrations, list) {
		if (reg->nlportid == info->snd_portid) {
			rv = -EALREADY;
			goto out_err;
		}
	}
	/* Add it to the list */
	nreg->nlportid = info->snd_portid;
	list_add(&nreg->list, &rdev->beacon_registrations);

	spin_unlock_bh(&rdev->beacon_registrations_lock);

	return 0;
out_err:
	spin_unlock_bh(&rdev->beacon_registrations_lock);
	kfree(nreg);
	return rv;
}

static int nl80211_start_p2p_device(struct sk_buff *skb, struct genl_info *info)
{
	struct cfg80211_registered_device *rdev = info->user_ptr[0];
	struct wireless_dev *wdev = info->user_ptr[1];
	int err;

	if (!rdev->ops->start_p2p_device)
		return -EOPNOTSUPP;

	if (wdev->iftype != NL80211_IFTYPE_P2P_DEVICE)
		return -EOPNOTSUPP;

	if (wdev->p2p_started)
		return 0;

	if (rfkill_blocked(rdev->rfkill))
		return -ERFKILL;

	err = rdev_start_p2p_device(rdev, wdev);
	if (err)
		return err;

	wdev->p2p_started = true;
	rdev->opencount++;

	return 0;
}

static int nl80211_stop_p2p_device(struct sk_buff *skb, struct genl_info *info)
{
	struct cfg80211_registered_device *rdev = info->user_ptr[0];
	struct wireless_dev *wdev = info->user_ptr[1];

	if (wdev->iftype != NL80211_IFTYPE_P2P_DEVICE)
		return -EOPNOTSUPP;

	if (!rdev->ops->stop_p2p_device)
		return -EOPNOTSUPP;

	cfg80211_stop_p2p_device(rdev, wdev);

	return 0;
}

static int nl80211_get_protocol_features(struct sk_buff *skb,
					 struct genl_info *info)
{
	void *hdr;
	struct sk_buff *msg;

	msg = nlmsg_new(NLMSG_DEFAULT_SIZE, GFP_KERNEL);
	if (!msg)
		return -ENOMEM;

	hdr = nl80211hdr_put(msg, info->snd_portid, info->snd_seq, 0,
			     NL80211_CMD_GET_PROTOCOL_FEATURES);
	if (!hdr)
		goto nla_put_failure;

	if (nla_put_u32(msg, NL80211_ATTR_PROTOCOL_FEATURES,
			NL80211_PROTOCOL_FEATURE_SPLIT_WIPHY_DUMP))
		goto nla_put_failure;

	genlmsg_end(msg, hdr);
	return genlmsg_reply(msg, info);

 nla_put_failure:
	kfree_skb(msg);
	return -ENOBUFS;
}

static int nl80211_update_ft_ies(struct sk_buff *skb, struct genl_info *info)
{
	struct cfg80211_registered_device *rdev = info->user_ptr[0];
	struct cfg80211_update_ft_ies_params ft_params;
	struct net_device *dev = info->user_ptr[1];

	if (!rdev->ops->update_ft_ies)
		return -EOPNOTSUPP;

	if (!info->attrs[NL80211_ATTR_MDID] ||
	    !is_valid_ie_attr(info->attrs[NL80211_ATTR_IE]))
		return -EINVAL;

	memset(&ft_params, 0, sizeof(ft_params));
	ft_params.md = nla_get_u16(info->attrs[NL80211_ATTR_MDID]);
	ft_params.ie = nla_data(info->attrs[NL80211_ATTR_IE]);
	ft_params.ie_len = nla_len(info->attrs[NL80211_ATTR_IE]);

	return rdev_update_ft_ies(rdev, dev, &ft_params);
}

static int nl80211_crit_protocol_start(struct sk_buff *skb,
				       struct genl_info *info)
{
	struct cfg80211_registered_device *rdev = info->user_ptr[0];
	struct wireless_dev *wdev = info->user_ptr[1];
	enum nl80211_crit_proto_id proto = NL80211_CRIT_PROTO_UNSPEC;
	u16 duration;
	int ret;

	if (!rdev->ops->crit_proto_start)
		return -EOPNOTSUPP;

	if (WARN_ON(!rdev->ops->crit_proto_stop))
		return -EINVAL;

	if (rdev->crit_proto_nlportid)
		return -EBUSY;

	/* determine protocol if provided */
	if (info->attrs[NL80211_ATTR_CRIT_PROT_ID])
		proto = nla_get_u16(info->attrs[NL80211_ATTR_CRIT_PROT_ID]);

	if (proto >= NUM_NL80211_CRIT_PROTO)
		return -EINVAL;

	/* timeout must be provided */
	if (!info->attrs[NL80211_ATTR_MAX_CRIT_PROT_DURATION])
		return -EINVAL;

	duration =
		nla_get_u16(info->attrs[NL80211_ATTR_MAX_CRIT_PROT_DURATION]);

	if (duration > NL80211_CRIT_PROTO_MAX_DURATION)
		return -ERANGE;

	ret = rdev_crit_proto_start(rdev, wdev, proto, duration);
	if (!ret)
		rdev->crit_proto_nlportid = info->snd_portid;

	return ret;
}

static int nl80211_crit_protocol_stop(struct sk_buff *skb,
				      struct genl_info *info)
{
	struct cfg80211_registered_device *rdev = info->user_ptr[0];
	struct wireless_dev *wdev = info->user_ptr[1];

	if (!rdev->ops->crit_proto_stop)
		return -EOPNOTSUPP;

	if (rdev->crit_proto_nlportid) {
		rdev->crit_proto_nlportid = 0;
		rdev_crit_proto_stop(rdev, wdev);
	}
	return 0;
}

static int nl80211_vendor_cmd(struct sk_buff *skb, struct genl_info *info)
{
	struct cfg80211_registered_device *rdev = info->user_ptr[0];
	struct wireless_dev *wdev =
		__cfg80211_wdev_from_attrs(genl_info_net(info), info->attrs);
	int i, err;
	u32 vid, subcmd;

	if (!rdev->wiphy.vendor_commands)
		return -EOPNOTSUPP;

	if (IS_ERR(wdev)) {
		err = PTR_ERR(wdev);
		if (err != -EINVAL)
			return err;
		wdev = NULL;
	} else if (wdev->wiphy != &rdev->wiphy) {
		return -EINVAL;
	}

	if (!info->attrs[NL80211_ATTR_VENDOR_ID] ||
	    !info->attrs[NL80211_ATTR_VENDOR_SUBCMD])
		return -EINVAL;

	vid = nla_get_u32(info->attrs[NL80211_ATTR_VENDOR_ID]);
	subcmd = nla_get_u32(info->attrs[NL80211_ATTR_VENDOR_SUBCMD]);
	for (i = 0; i < rdev->wiphy.n_vendor_commands; i++) {
		const struct wiphy_vendor_command *vcmd;
		void *data = NULL;
		int len = 0;

		vcmd = &rdev->wiphy.vendor_commands[i];

		if (vcmd->info.vendor_id != vid || vcmd->info.subcmd != subcmd)
			continue;

		if (vcmd->flags & (WIPHY_VENDOR_CMD_NEED_WDEV |
				   WIPHY_VENDOR_CMD_NEED_NETDEV)) {
			if (!wdev)
				return -EINVAL;
			if (vcmd->flags & WIPHY_VENDOR_CMD_NEED_NETDEV &&
			    !wdev->netdev)
				return -EINVAL;

			if (vcmd->flags & WIPHY_VENDOR_CMD_NEED_RUNNING) {
				if (wdev->netdev &&
				    !netif_running(wdev->netdev))
					return -ENETDOWN;
				if (!wdev->netdev && !wdev->p2p_started)
					return -ENETDOWN;
			}
		} else {
			wdev = NULL;
		}

		if (info->attrs[NL80211_ATTR_VENDOR_DATA]) {
			data = nla_data(info->attrs[NL80211_ATTR_VENDOR_DATA]);
			len = nla_len(info->attrs[NL80211_ATTR_VENDOR_DATA]);
		}

		rdev->cur_cmd_info = info;
		err = rdev->wiphy.vendor_commands[i].doit(&rdev->wiphy, wdev,
							  data, len);
		rdev->cur_cmd_info = NULL;
		return err;
	}

	return -EOPNOTSUPP;
}

struct sk_buff *__cfg80211_alloc_reply_skb(struct wiphy *wiphy,
					   enum nl80211_commands cmd,
					   enum nl80211_attrs attr,
					   int approxlen)
{
	struct cfg80211_registered_device *rdev = wiphy_to_rdev(wiphy);

	if (WARN_ON(!rdev->cur_cmd_info))
		return NULL;

	return __cfg80211_alloc_vendor_skb(rdev, approxlen,
					   rdev->cur_cmd_info->snd_portid,
					   rdev->cur_cmd_info->snd_seq,
					   cmd, attr, NULL, GFP_KERNEL);
}
EXPORT_SYMBOL(__cfg80211_alloc_reply_skb);

int cfg80211_vendor_cmd_reply(struct sk_buff *skb)
{
	struct cfg80211_registered_device *rdev = ((void **)skb->cb)[0];
	void *hdr = ((void **)skb->cb)[1];
	struct nlattr *data = ((void **)skb->cb)[2];

	if (WARN_ON(!rdev->cur_cmd_info)) {
		kfree_skb(skb);
		return -EINVAL;
	}

	nla_nest_end(skb, data);
	genlmsg_end(skb, hdr);
	return genlmsg_reply(skb, rdev->cur_cmd_info);
}
EXPORT_SYMBOL_GPL(cfg80211_vendor_cmd_reply);


static int nl80211_set_qos_map(struct sk_buff *skb,
			       struct genl_info *info)
{
	struct cfg80211_registered_device *rdev = info->user_ptr[0];
	struct cfg80211_qos_map *qos_map = NULL;
	struct net_device *dev = info->user_ptr[1];
	u8 *pos, len, num_des, des_len, des;
	int ret;

	if (!rdev->ops->set_qos_map)
		return -EOPNOTSUPP;

	if (info->attrs[NL80211_ATTR_QOS_MAP]) {
		pos = nla_data(info->attrs[NL80211_ATTR_QOS_MAP]);
		len = nla_len(info->attrs[NL80211_ATTR_QOS_MAP]);

		if (len % 2 || len < IEEE80211_QOS_MAP_LEN_MIN ||
		    len > IEEE80211_QOS_MAP_LEN_MAX)
			return -EINVAL;

		qos_map = kzalloc(sizeof(struct cfg80211_qos_map), GFP_KERNEL);
		if (!qos_map)
			return -ENOMEM;

		num_des = (len - IEEE80211_QOS_MAP_LEN_MIN) >> 1;
		if (num_des) {
			des_len = num_des *
				sizeof(struct cfg80211_dscp_exception);
			memcpy(qos_map->dscp_exception, pos, des_len);
			qos_map->num_des = num_des;
			for (des = 0; des < num_des; des++) {
				if (qos_map->dscp_exception[des].up > 7) {
					kfree(qos_map);
					return -EINVAL;
				}
			}
			pos += des_len;
		}
		memcpy(qos_map->up, pos, IEEE80211_QOS_MAP_LEN_MIN);
	}

	wdev_lock(dev->ieee80211_ptr);
	ret = nl80211_key_allowed(dev->ieee80211_ptr);
	if (!ret)
		ret = rdev_set_qos_map(rdev, dev, qos_map);
	wdev_unlock(dev->ieee80211_ptr);

	kfree(qos_map);
	return ret;
}

#define NL80211_FLAG_NEED_WIPHY		0x01
#define NL80211_FLAG_NEED_NETDEV	0x02
#define NL80211_FLAG_NEED_RTNL		0x04
#define NL80211_FLAG_CHECK_NETDEV_UP	0x08
#define NL80211_FLAG_NEED_NETDEV_UP	(NL80211_FLAG_NEED_NETDEV |\
					 NL80211_FLAG_CHECK_NETDEV_UP)
#define NL80211_FLAG_NEED_WDEV		0x10
/* If a netdev is associated, it must be UP, P2P must be started */
#define NL80211_FLAG_NEED_WDEV_UP	(NL80211_FLAG_NEED_WDEV |\
					 NL80211_FLAG_CHECK_NETDEV_UP)

static int nl80211_pre_doit(const struct genl_ops *ops, struct sk_buff *skb,
			    struct genl_info *info)
{
	struct cfg80211_registered_device *rdev;
	struct wireless_dev *wdev;
	struct net_device *dev;
	bool rtnl = ops->internal_flags & NL80211_FLAG_NEED_RTNL;

	if (rtnl)
		rtnl_lock();

	if (ops->internal_flags & NL80211_FLAG_NEED_WIPHY) {
		rdev = cfg80211_get_dev_from_info(genl_info_net(info), info);
		if (IS_ERR(rdev)) {
			if (rtnl)
				rtnl_unlock();
			return PTR_ERR(rdev);
		}
		info->user_ptr[0] = rdev;
	} else if (ops->internal_flags & NL80211_FLAG_NEED_NETDEV ||
		   ops->internal_flags & NL80211_FLAG_NEED_WDEV) {
		ASSERT_RTNL();

		wdev = __cfg80211_wdev_from_attrs(genl_info_net(info),
						  info->attrs);
		if (IS_ERR(wdev)) {
			if (rtnl)
				rtnl_unlock();
			return PTR_ERR(wdev);
		}

		dev = wdev->netdev;
		rdev = wiphy_to_rdev(wdev->wiphy);

		if (ops->internal_flags & NL80211_FLAG_NEED_NETDEV) {
			if (!dev) {
				if (rtnl)
					rtnl_unlock();
				return -EINVAL;
			}

			info->user_ptr[1] = dev;
		} else {
			info->user_ptr[1] = wdev;
		}

		if (dev) {
			if (ops->internal_flags & NL80211_FLAG_CHECK_NETDEV_UP &&
			    !netif_running(dev)) {
				if (rtnl)
					rtnl_unlock();
				return -ENETDOWN;
			}

			dev_hold(dev);
		} else if (ops->internal_flags & NL80211_FLAG_CHECK_NETDEV_UP) {
			if (!wdev->p2p_started) {
				if (rtnl)
					rtnl_unlock();
				return -ENETDOWN;
			}
		}

		info->user_ptr[0] = rdev;
	}

	return 0;
}

static void nl80211_post_doit(const struct genl_ops *ops, struct sk_buff *skb,
			      struct genl_info *info)
{
	if (info->user_ptr[1]) {
		if (ops->internal_flags & NL80211_FLAG_NEED_WDEV) {
			struct wireless_dev *wdev = info->user_ptr[1];

			if (wdev->netdev)
				dev_put(wdev->netdev);
		} else {
			dev_put(info->user_ptr[1]);
		}
	}
	if (ops->internal_flags & NL80211_FLAG_NEED_RTNL)
		rtnl_unlock();
}

static const struct genl_ops nl80211_ops[] = {
	{
		.cmd = NL80211_CMD_GET_WIPHY,
		.doit = nl80211_get_wiphy,
		.dumpit = nl80211_dump_wiphy,
		.done = nl80211_dump_wiphy_done,
		.policy = nl80211_policy,
		/* can be retrieved by unprivileged users */
		.internal_flags = NL80211_FLAG_NEED_WIPHY |
				  NL80211_FLAG_NEED_RTNL,
	},
	{
		.cmd = NL80211_CMD_SET_WIPHY,
		.doit = nl80211_set_wiphy,
		.policy = nl80211_policy,
		.flags = GENL_ADMIN_PERM,
		.internal_flags = NL80211_FLAG_NEED_RTNL,
	},
	{
		.cmd = NL80211_CMD_GET_INTERFACE,
		.doit = nl80211_get_interface,
		.dumpit = nl80211_dump_interface,
		.policy = nl80211_policy,
		/* can be retrieved by unprivileged users */
		.internal_flags = NL80211_FLAG_NEED_WDEV |
				  NL80211_FLAG_NEED_RTNL,
	},
	{
		.cmd = NL80211_CMD_SET_INTERFACE,
		.doit = nl80211_set_interface,
		.policy = nl80211_policy,
		.flags = GENL_ADMIN_PERM,
		.internal_flags = NL80211_FLAG_NEED_NETDEV |
				  NL80211_FLAG_NEED_RTNL,
	},
	{
		.cmd = NL80211_CMD_NEW_INTERFACE,
		.doit = nl80211_new_interface,
		.policy = nl80211_policy,
		.flags = GENL_ADMIN_PERM,
		.internal_flags = NL80211_FLAG_NEED_WIPHY |
				  NL80211_FLAG_NEED_RTNL,
	},
	{
		.cmd = NL80211_CMD_DEL_INTERFACE,
		.doit = nl80211_del_interface,
		.policy = nl80211_policy,
		.flags = GENL_ADMIN_PERM,
		.internal_flags = NL80211_FLAG_NEED_WDEV |
				  NL80211_FLAG_NEED_RTNL,
	},
	{
		.cmd = NL80211_CMD_GET_KEY,
		.doit = nl80211_get_key,
		.policy = nl80211_policy,
		.flags = GENL_ADMIN_PERM,
		.internal_flags = NL80211_FLAG_NEED_NETDEV_UP |
				  NL80211_FLAG_NEED_RTNL,
	},
	{
		.cmd = NL80211_CMD_SET_KEY,
		.doit = nl80211_set_key,
		.policy = nl80211_policy,
		.flags = GENL_ADMIN_PERM,
		.internal_flags = NL80211_FLAG_NEED_NETDEV_UP |
				  NL80211_FLAG_NEED_RTNL,
	},
	{
		.cmd = NL80211_CMD_NEW_KEY,
		.doit = nl80211_new_key,
		.policy = nl80211_policy,
		.flags = GENL_ADMIN_PERM,
		.internal_flags = NL80211_FLAG_NEED_NETDEV_UP |
				  NL80211_FLAG_NEED_RTNL,
	},
	{
		.cmd = NL80211_CMD_DEL_KEY,
		.doit = nl80211_del_key,
		.policy = nl80211_policy,
		.flags = GENL_ADMIN_PERM,
		.internal_flags = NL80211_FLAG_NEED_NETDEV_UP |
				  NL80211_FLAG_NEED_RTNL,
	},
	{
		.cmd = NL80211_CMD_SET_BEACON,
		.policy = nl80211_policy,
		.flags = GENL_ADMIN_PERM,
		.doit = nl80211_set_beacon,
		.internal_flags = NL80211_FLAG_NEED_NETDEV_UP |
				  NL80211_FLAG_NEED_RTNL,
	},
	{
		.cmd = NL80211_CMD_START_AP,
		.policy = nl80211_policy,
		.flags = GENL_ADMIN_PERM,
		.doit = nl80211_start_ap,
		.internal_flags = NL80211_FLAG_NEED_NETDEV_UP |
				  NL80211_FLAG_NEED_RTNL,
	},
	{
		.cmd = NL80211_CMD_STOP_AP,
		.policy = nl80211_policy,
		.flags = GENL_ADMIN_PERM,
		.doit = nl80211_stop_ap,
		.internal_flags = NL80211_FLAG_NEED_NETDEV_UP |
				  NL80211_FLAG_NEED_RTNL,
	},
	{
		.cmd = NL80211_CMD_GET_STATION,
		.doit = nl80211_get_station,
		.dumpit = nl80211_dump_station,
		.policy = nl80211_policy,
		.internal_flags = NL80211_FLAG_NEED_NETDEV |
				  NL80211_FLAG_NEED_RTNL,
	},
	{
		.cmd = NL80211_CMD_SET_STATION,
		.doit = nl80211_set_station,
		.policy = nl80211_policy,
		.flags = GENL_ADMIN_PERM,
		.internal_flags = NL80211_FLAG_NEED_NETDEV_UP |
				  NL80211_FLAG_NEED_RTNL,
	},
	{
		.cmd = NL80211_CMD_NEW_STATION,
		.doit = nl80211_new_station,
		.policy = nl80211_policy,
		.flags = GENL_ADMIN_PERM,
		.internal_flags = NL80211_FLAG_NEED_NETDEV_UP |
				  NL80211_FLAG_NEED_RTNL,
	},
	{
		.cmd = NL80211_CMD_DEL_STATION,
		.doit = nl80211_del_station,
		.policy = nl80211_policy,
		.flags = GENL_ADMIN_PERM,
		.internal_flags = NL80211_FLAG_NEED_NETDEV_UP |
				  NL80211_FLAG_NEED_RTNL,
	},
	{
		.cmd = NL80211_CMD_GET_MPATH,
		.doit = nl80211_get_mpath,
		.dumpit = nl80211_dump_mpath,
		.policy = nl80211_policy,
		.flags = GENL_ADMIN_PERM,
		.internal_flags = NL80211_FLAG_NEED_NETDEV_UP |
				  NL80211_FLAG_NEED_RTNL,
	},
	{
		.cmd = NL80211_CMD_SET_MPATH,
		.doit = nl80211_set_mpath,
		.policy = nl80211_policy,
		.flags = GENL_ADMIN_PERM,
		.internal_flags = NL80211_FLAG_NEED_NETDEV_UP |
				  NL80211_FLAG_NEED_RTNL,
	},
	{
		.cmd = NL80211_CMD_NEW_MPATH,
		.doit = nl80211_new_mpath,
		.policy = nl80211_policy,
		.flags = GENL_ADMIN_PERM,
		.internal_flags = NL80211_FLAG_NEED_NETDEV_UP |
				  NL80211_FLAG_NEED_RTNL,
	},
	{
		.cmd = NL80211_CMD_DEL_MPATH,
		.doit = nl80211_del_mpath,
		.policy = nl80211_policy,
		.flags = GENL_ADMIN_PERM,
		.internal_flags = NL80211_FLAG_NEED_NETDEV_UP |
				  NL80211_FLAG_NEED_RTNL,
	},
	{
		.cmd = NL80211_CMD_SET_BSS,
		.doit = nl80211_set_bss,
		.policy = nl80211_policy,
		.flags = GENL_ADMIN_PERM,
		.internal_flags = NL80211_FLAG_NEED_NETDEV_UP |
				  NL80211_FLAG_NEED_RTNL,
	},
	{
		.cmd = NL80211_CMD_GET_REG,
		.doit = nl80211_get_reg,
		.policy = nl80211_policy,
		.internal_flags = NL80211_FLAG_NEED_RTNL,
		/* can be retrieved by unprivileged users */
	},
	{
		.cmd = NL80211_CMD_SET_REG,
		.doit = nl80211_set_reg,
		.policy = nl80211_policy,
		.flags = GENL_ADMIN_PERM,
		.internal_flags = NL80211_FLAG_NEED_RTNL,
	},
	{
		.cmd = NL80211_CMD_REQ_SET_REG,
		.doit = nl80211_req_set_reg,
		.policy = nl80211_policy,
		.flags = GENL_ADMIN_PERM,
	},
	{
		.cmd = NL80211_CMD_GET_MESH_CONFIG,
		.doit = nl80211_get_mesh_config,
		.policy = nl80211_policy,
		/* can be retrieved by unprivileged users */
		.internal_flags = NL80211_FLAG_NEED_NETDEV_UP |
				  NL80211_FLAG_NEED_RTNL,
	},
	{
		.cmd = NL80211_CMD_SET_MESH_CONFIG,
		.doit = nl80211_update_mesh_config,
		.policy = nl80211_policy,
		.flags = GENL_ADMIN_PERM,
		.internal_flags = NL80211_FLAG_NEED_NETDEV_UP |
				  NL80211_FLAG_NEED_RTNL,
	},
	{
		.cmd = NL80211_CMD_TRIGGER_SCAN,
		.doit = nl80211_trigger_scan,
		.policy = nl80211_policy,
		.flags = GENL_ADMIN_PERM,
		.internal_flags = NL80211_FLAG_NEED_WDEV_UP |
				  NL80211_FLAG_NEED_RTNL,
	},
	{
		.cmd = NL80211_CMD_GET_SCAN,
		.policy = nl80211_policy,
		.dumpit = nl80211_dump_scan,
	},
	{
		.cmd = NL80211_CMD_START_SCHED_SCAN,
		.doit = nl80211_start_sched_scan,
		.policy = nl80211_policy,
		.flags = GENL_ADMIN_PERM,
		.internal_flags = NL80211_FLAG_NEED_NETDEV_UP |
				  NL80211_FLAG_NEED_RTNL,
	},
	{
		.cmd = NL80211_CMD_STOP_SCHED_SCAN,
		.doit = nl80211_stop_sched_scan,
		.policy = nl80211_policy,
		.flags = GENL_ADMIN_PERM,
		.internal_flags = NL80211_FLAG_NEED_NETDEV_UP |
				  NL80211_FLAG_NEED_RTNL,
	},
	{
		.cmd = NL80211_CMD_AUTHENTICATE,
		.doit = nl80211_authenticate,
		.policy = nl80211_policy,
		.flags = GENL_ADMIN_PERM,
		.internal_flags = NL80211_FLAG_NEED_NETDEV_UP |
				  NL80211_FLAG_NEED_RTNL,
	},
	{
		.cmd = NL80211_CMD_ASSOCIATE,
		.doit = nl80211_associate,
		.policy = nl80211_policy,
		.flags = GENL_ADMIN_PERM,
		.internal_flags = NL80211_FLAG_NEED_NETDEV_UP |
				  NL80211_FLAG_NEED_RTNL,
	},
	{
		.cmd = NL80211_CMD_DEAUTHENTICATE,
		.doit = nl80211_deauthenticate,
		.policy = nl80211_policy,
		.flags = GENL_ADMIN_PERM,
		.internal_flags = NL80211_FLAG_NEED_NETDEV_UP |
				  NL80211_FLAG_NEED_RTNL,
	},
	{
		.cmd = NL80211_CMD_DISASSOCIATE,
		.doit = nl80211_disassociate,
		.policy = nl80211_policy,
		.flags = GENL_ADMIN_PERM,
		.internal_flags = NL80211_FLAG_NEED_NETDEV_UP |
				  NL80211_FLAG_NEED_RTNL,
	},
	{
		.cmd = NL80211_CMD_JOIN_IBSS,
		.doit = nl80211_join_ibss,
		.policy = nl80211_policy,
		.flags = GENL_ADMIN_PERM,
		.internal_flags = NL80211_FLAG_NEED_NETDEV_UP |
				  NL80211_FLAG_NEED_RTNL,
	},
	{
		.cmd = NL80211_CMD_LEAVE_IBSS,
		.doit = nl80211_leave_ibss,
		.policy = nl80211_policy,
		.flags = GENL_ADMIN_PERM,
		.internal_flags = NL80211_FLAG_NEED_NETDEV_UP |
				  NL80211_FLAG_NEED_RTNL,
	},
#ifdef CONFIG_NL80211_TESTMODE
	{
		.cmd = NL80211_CMD_TESTMODE,
		.doit = nl80211_testmode_do,
		.dumpit = nl80211_testmode_dump,
		.policy = nl80211_policy,
		.flags = GENL_ADMIN_PERM,
		.internal_flags = NL80211_FLAG_NEED_WIPHY |
				  NL80211_FLAG_NEED_RTNL,
	},
#endif
	{
		.cmd = NL80211_CMD_CONNECT,
		.doit = nl80211_connect,
		.policy = nl80211_policy,
		.flags = GENL_ADMIN_PERM,
		.internal_flags = NL80211_FLAG_NEED_NETDEV_UP |
				  NL80211_FLAG_NEED_RTNL,
	},
	{
		.cmd = NL80211_CMD_DISCONNECT,
		.doit = nl80211_disconnect,
		.policy = nl80211_policy,
		.flags = GENL_ADMIN_PERM,
		.internal_flags = NL80211_FLAG_NEED_NETDEV_UP |
				  NL80211_FLAG_NEED_RTNL,
	},
	{
		.cmd = NL80211_CMD_SET_WIPHY_NETNS,
		.doit = nl80211_wiphy_netns,
		.policy = nl80211_policy,
		.flags = GENL_ADMIN_PERM,
		.internal_flags = NL80211_FLAG_NEED_WIPHY |
				  NL80211_FLAG_NEED_RTNL,
	},
	{
		.cmd = NL80211_CMD_GET_SURVEY,
		.policy = nl80211_policy,
		.dumpit = nl80211_dump_survey,
	},
	{
		.cmd = NL80211_CMD_SET_PMKSA,
		.doit = nl80211_setdel_pmksa,
		.policy = nl80211_policy,
		.flags = GENL_ADMIN_PERM,
		.internal_flags = NL80211_FLAG_NEED_NETDEV_UP |
				  NL80211_FLAG_NEED_RTNL,
	},
	{
		.cmd = NL80211_CMD_DEL_PMKSA,
		.doit = nl80211_setdel_pmksa,
		.policy = nl80211_policy,
		.flags = GENL_ADMIN_PERM,
		.internal_flags = NL80211_FLAG_NEED_NETDEV_UP |
				  NL80211_FLAG_NEED_RTNL,
	},
	{
		.cmd = NL80211_CMD_FLUSH_PMKSA,
		.doit = nl80211_flush_pmksa,
		.policy = nl80211_policy,
		.flags = GENL_ADMIN_PERM,
		.internal_flags = NL80211_FLAG_NEED_NETDEV_UP |
				  NL80211_FLAG_NEED_RTNL,
	},
	{
		.cmd = NL80211_CMD_REMAIN_ON_CHANNEL,
		.doit = nl80211_remain_on_channel,
		.policy = nl80211_policy,
		.flags = GENL_ADMIN_PERM,
		.internal_flags = NL80211_FLAG_NEED_WDEV_UP |
				  NL80211_FLAG_NEED_RTNL,
	},
	{
		.cmd = NL80211_CMD_CANCEL_REMAIN_ON_CHANNEL,
		.doit = nl80211_cancel_remain_on_channel,
		.policy = nl80211_policy,
		.flags = GENL_ADMIN_PERM,
		.internal_flags = NL80211_FLAG_NEED_WDEV_UP |
				  NL80211_FLAG_NEED_RTNL,
	},
	{
		.cmd = NL80211_CMD_SET_TX_BITRATE_MASK,
		.doit = nl80211_set_tx_bitrate_mask,
		.policy = nl80211_policy,
		.flags = GENL_ADMIN_PERM,
		.internal_flags = NL80211_FLAG_NEED_NETDEV |
				  NL80211_FLAG_NEED_RTNL,
	},
	{
		.cmd = NL80211_CMD_REGISTER_FRAME,
		.doit = nl80211_register_mgmt,
		.policy = nl80211_policy,
		.flags = GENL_ADMIN_PERM,
		.internal_flags = NL80211_FLAG_NEED_WDEV |
				  NL80211_FLAG_NEED_RTNL,
	},
	{
		.cmd = NL80211_CMD_FRAME,
		.doit = nl80211_tx_mgmt,
		.policy = nl80211_policy,
		.flags = GENL_ADMIN_PERM,
		.internal_flags = NL80211_FLAG_NEED_WDEV_UP |
				  NL80211_FLAG_NEED_RTNL,
	},
	{
		.cmd = NL80211_CMD_FRAME_WAIT_CANCEL,
		.doit = nl80211_tx_mgmt_cancel_wait,
		.policy = nl80211_policy,
		.flags = GENL_ADMIN_PERM,
		.internal_flags = NL80211_FLAG_NEED_WDEV_UP |
				  NL80211_FLAG_NEED_RTNL,
	},
	{
		.cmd = NL80211_CMD_SET_POWER_SAVE,
		.doit = nl80211_set_power_save,
		.policy = nl80211_policy,
		.flags = GENL_ADMIN_PERM,
		.internal_flags = NL80211_FLAG_NEED_NETDEV |
				  NL80211_FLAG_NEED_RTNL,
	},
	{
		.cmd = NL80211_CMD_GET_POWER_SAVE,
		.doit = nl80211_get_power_save,
		.policy = nl80211_policy,
		/* can be retrieved by unprivileged users */
		.internal_flags = NL80211_FLAG_NEED_NETDEV |
				  NL80211_FLAG_NEED_RTNL,
	},
	{
		.cmd = NL80211_CMD_SET_CQM,
		.doit = nl80211_set_cqm,
		.policy = nl80211_policy,
		.flags = GENL_ADMIN_PERM,
		.internal_flags = NL80211_FLAG_NEED_NETDEV |
				  NL80211_FLAG_NEED_RTNL,
	},
	{
		.cmd = NL80211_CMD_SET_CHANNEL,
		.doit = nl80211_set_channel,
		.policy = nl80211_policy,
		.flags = GENL_ADMIN_PERM,
		.internal_flags = NL80211_FLAG_NEED_NETDEV |
				  NL80211_FLAG_NEED_RTNL,
	},
	{
		.cmd = NL80211_CMD_SET_WDS_PEER,
		.doit = nl80211_set_wds_peer,
		.policy = nl80211_policy,
		.flags = GENL_ADMIN_PERM,
		.internal_flags = NL80211_FLAG_NEED_NETDEV |
				  NL80211_FLAG_NEED_RTNL,
	},
	{
		.cmd = NL80211_CMD_JOIN_MESH,
		.doit = nl80211_join_mesh,
		.policy = nl80211_policy,
		.flags = GENL_ADMIN_PERM,
		.internal_flags = NL80211_FLAG_NEED_NETDEV_UP |
				  NL80211_FLAG_NEED_RTNL,
	},
	{
		.cmd = NL80211_CMD_LEAVE_MESH,
		.doit = nl80211_leave_mesh,
		.policy = nl80211_policy,
		.flags = GENL_ADMIN_PERM,
		.internal_flags = NL80211_FLAG_NEED_NETDEV_UP |
				  NL80211_FLAG_NEED_RTNL,
	},
#ifdef CONFIG_PM
	{
		.cmd = NL80211_CMD_GET_WOWLAN,
		.doit = nl80211_get_wowlan,
		.policy = nl80211_policy,
		/* can be retrieved by unprivileged users */
		.internal_flags = NL80211_FLAG_NEED_WIPHY |
				  NL80211_FLAG_NEED_RTNL,
	},
	{
		.cmd = NL80211_CMD_SET_WOWLAN,
		.doit = nl80211_set_wowlan,
		.policy = nl80211_policy,
		.flags = GENL_ADMIN_PERM,
		.internal_flags = NL80211_FLAG_NEED_WIPHY |
				  NL80211_FLAG_NEED_RTNL,
	},
#endif
	{
		.cmd = NL80211_CMD_SET_REKEY_OFFLOAD,
		.doit = nl80211_set_rekey_data,
		.policy = nl80211_policy,
		.flags = GENL_ADMIN_PERM,
		.internal_flags = NL80211_FLAG_NEED_NETDEV_UP |
				  NL80211_FLAG_NEED_RTNL,
	},
	{
		.cmd = NL80211_CMD_TDLS_MGMT,
		.doit = nl80211_tdls_mgmt,
		.policy = nl80211_policy,
		.flags = GENL_ADMIN_PERM,
		.internal_flags = NL80211_FLAG_NEED_NETDEV_UP |
				  NL80211_FLAG_NEED_RTNL,
	},
	{
		.cmd = NL80211_CMD_TDLS_OPER,
		.doit = nl80211_tdls_oper,
		.policy = nl80211_policy,
		.flags = GENL_ADMIN_PERM,
		.internal_flags = NL80211_FLAG_NEED_NETDEV_UP |
				  NL80211_FLAG_NEED_RTNL,
	},
	{
		.cmd = NL80211_CMD_UNEXPECTED_FRAME,
		.doit = nl80211_register_unexpected_frame,
		.policy = nl80211_policy,
		.flags = GENL_ADMIN_PERM,
		.internal_flags = NL80211_FLAG_NEED_NETDEV |
				  NL80211_FLAG_NEED_RTNL,
	},
	{
		.cmd = NL80211_CMD_PROBE_CLIENT,
		.doit = nl80211_probe_client,
		.policy = nl80211_policy,
		.flags = GENL_ADMIN_PERM,
		.internal_flags = NL80211_FLAG_NEED_NETDEV_UP |
				  NL80211_FLAG_NEED_RTNL,
	},
	{
		.cmd = NL80211_CMD_REGISTER_BEACONS,
		.doit = nl80211_register_beacons,
		.policy = nl80211_policy,
		.flags = GENL_ADMIN_PERM,
		.internal_flags = NL80211_FLAG_NEED_WIPHY |
				  NL80211_FLAG_NEED_RTNL,
	},
	{
		.cmd = NL80211_CMD_SET_NOACK_MAP,
		.doit = nl80211_set_noack_map,
		.policy = nl80211_policy,
		.flags = GENL_ADMIN_PERM,
		.internal_flags = NL80211_FLAG_NEED_NETDEV |
				  NL80211_FLAG_NEED_RTNL,
	},
	{
		.cmd = NL80211_CMD_START_P2P_DEVICE,
		.doit = nl80211_start_p2p_device,
		.policy = nl80211_policy,
		.flags = GENL_ADMIN_PERM,
		.internal_flags = NL80211_FLAG_NEED_WDEV |
				  NL80211_FLAG_NEED_RTNL,
	},
	{
		.cmd = NL80211_CMD_STOP_P2P_DEVICE,
		.doit = nl80211_stop_p2p_device,
		.policy = nl80211_policy,
		.flags = GENL_ADMIN_PERM,
		.internal_flags = NL80211_FLAG_NEED_WDEV_UP |
				  NL80211_FLAG_NEED_RTNL,
	},
	{
		.cmd = NL80211_CMD_SET_MCAST_RATE,
		.doit = nl80211_set_mcast_rate,
		.policy = nl80211_policy,
		.flags = GENL_ADMIN_PERM,
		.internal_flags = NL80211_FLAG_NEED_NETDEV |
				  NL80211_FLAG_NEED_RTNL,
	},
	{
		.cmd = NL80211_CMD_SET_MAC_ACL,
		.doit = nl80211_set_mac_acl,
		.policy = nl80211_policy,
		.flags = GENL_ADMIN_PERM,
		.internal_flags = NL80211_FLAG_NEED_NETDEV |
				  NL80211_FLAG_NEED_RTNL,
	},
	{
		.cmd = NL80211_CMD_RADAR_DETECT,
		.doit = nl80211_start_radar_detection,
		.policy = nl80211_policy,
		.flags = GENL_ADMIN_PERM,
		.internal_flags = NL80211_FLAG_NEED_NETDEV_UP |
				  NL80211_FLAG_NEED_RTNL,
	},
	{
		.cmd = NL80211_CMD_GET_PROTOCOL_FEATURES,
		.doit = nl80211_get_protocol_features,
		.policy = nl80211_policy,
	},
	{
		.cmd = NL80211_CMD_UPDATE_FT_IES,
		.doit = nl80211_update_ft_ies,
		.policy = nl80211_policy,
		.flags = GENL_ADMIN_PERM,
		.internal_flags = NL80211_FLAG_NEED_NETDEV_UP |
				  NL80211_FLAG_NEED_RTNL,
	},
	{
		.cmd = NL80211_CMD_CRIT_PROTOCOL_START,
		.doit = nl80211_crit_protocol_start,
		.policy = nl80211_policy,
		.flags = GENL_ADMIN_PERM,
		.internal_flags = NL80211_FLAG_NEED_WDEV_UP |
				  NL80211_FLAG_NEED_RTNL,
	},
	{
		.cmd = NL80211_CMD_CRIT_PROTOCOL_STOP,
		.doit = nl80211_crit_protocol_stop,
		.policy = nl80211_policy,
		.flags = GENL_ADMIN_PERM,
		.internal_flags = NL80211_FLAG_NEED_WDEV_UP |
				  NL80211_FLAG_NEED_RTNL,
	},
	{
		.cmd = NL80211_CMD_GET_COALESCE,
		.doit = nl80211_get_coalesce,
		.policy = nl80211_policy,
		.internal_flags = NL80211_FLAG_NEED_WIPHY |
				  NL80211_FLAG_NEED_RTNL,
	},
	{
		.cmd = NL80211_CMD_SET_COALESCE,
		.doit = nl80211_set_coalesce,
		.policy = nl80211_policy,
		.flags = GENL_ADMIN_PERM,
		.internal_flags = NL80211_FLAG_NEED_WIPHY |
				  NL80211_FLAG_NEED_RTNL,
	},
	{
		.cmd = NL80211_CMD_CHANNEL_SWITCH,
		.doit = nl80211_channel_switch,
		.policy = nl80211_policy,
		.flags = GENL_ADMIN_PERM,
		.internal_flags = NL80211_FLAG_NEED_NETDEV_UP |
				  NL80211_FLAG_NEED_RTNL,
	},
	{
		.cmd = NL80211_CMD_VENDOR,
		.doit = nl80211_vendor_cmd,
		.policy = nl80211_policy,
		.flags = GENL_ADMIN_PERM,
		.internal_flags = NL80211_FLAG_NEED_WIPHY |
				  NL80211_FLAG_NEED_RTNL,
	},
	{
		.cmd = NL80211_CMD_SET_QOS_MAP,
		.doit = nl80211_set_qos_map,
		.policy = nl80211_policy,
		.flags = GENL_ADMIN_PERM,
		.internal_flags = NL80211_FLAG_NEED_NETDEV_UP |
				  NL80211_FLAG_NEED_RTNL,
	},
};

/* notification functions */

void nl80211_notify_wiphy(struct cfg80211_registered_device *rdev,
			  enum nl80211_commands cmd)
{
	struct sk_buff *msg;
	struct nl80211_dump_wiphy_state state = {};

	WARN_ON(cmd != NL80211_CMD_NEW_WIPHY &&
		cmd != NL80211_CMD_DEL_WIPHY);

	msg = nlmsg_new(NLMSG_DEFAULT_SIZE, GFP_KERNEL);
	if (!msg)
		return;

	if (nl80211_send_wiphy(rdev, cmd, msg, 0, 0, 0, &state) < 0) {
		nlmsg_free(msg);
		return;
	}

	genlmsg_multicast_netns(&nl80211_fam, wiphy_net(&rdev->wiphy), msg, 0,
				NL80211_MCGRP_CONFIG, GFP_KERNEL);
}

static int nl80211_add_scan_req(struct sk_buff *msg,
				struct cfg80211_registered_device *rdev)
{
	struct cfg80211_scan_request *req = rdev->scan_req;
	struct nlattr *nest;
	int i;

	if (WARN_ON(!req))
		return 0;

	nest = nla_nest_start(msg, NL80211_ATTR_SCAN_SSIDS);
	if (!nest)
		goto nla_put_failure;
	for (i = 0; i < req->n_ssids; i++) {
		if (nla_put(msg, i, req->ssids[i].ssid_len, req->ssids[i].ssid))
			goto nla_put_failure;
	}
	nla_nest_end(msg, nest);

	nest = nla_nest_start(msg, NL80211_ATTR_SCAN_FREQUENCIES);
	if (!nest)
		goto nla_put_failure;
	for (i = 0; i < req->n_channels; i++) {
		if (nla_put_u32(msg, i, req->channels[i]->center_freq))
			goto nla_put_failure;
	}
	nla_nest_end(msg, nest);

	if (req->ie &&
	    nla_put(msg, NL80211_ATTR_IE, req->ie_len, req->ie))
		goto nla_put_failure;

	if (req->flags &&
	    nla_put_u32(msg, NL80211_ATTR_SCAN_FLAGS, req->flags))
		goto nla_put_failure;

	return 0;
 nla_put_failure:
	return -ENOBUFS;
}

static int nl80211_send_scan_msg(struct sk_buff *msg,
				 struct cfg80211_registered_device *rdev,
				 struct wireless_dev *wdev,
				 u32 portid, u32 seq, int flags,
				 u32 cmd)
{
	void *hdr;

	hdr = nl80211hdr_put(msg, portid, seq, flags, cmd);
	if (!hdr)
		return -1;

	if (nla_put_u32(msg, NL80211_ATTR_WIPHY, rdev->wiphy_idx) ||
	    (wdev->netdev && nla_put_u32(msg, NL80211_ATTR_IFINDEX,
					 wdev->netdev->ifindex)) ||
	    nla_put_u64(msg, NL80211_ATTR_WDEV, wdev_id(wdev)))
		goto nla_put_failure;

	/* ignore errors and send incomplete event anyway */
	nl80211_add_scan_req(msg, rdev);

	return genlmsg_end(msg, hdr);

 nla_put_failure:
	genlmsg_cancel(msg, hdr);
	return -EMSGSIZE;
}

static int
nl80211_send_sched_scan_msg(struct sk_buff *msg,
			    struct cfg80211_registered_device *rdev,
			    struct net_device *netdev,
			    u32 portid, u32 seq, int flags, u32 cmd)
{
	void *hdr;

	hdr = nl80211hdr_put(msg, portid, seq, flags, cmd);
	if (!hdr)
		return -1;

	if (nla_put_u32(msg, NL80211_ATTR_WIPHY, rdev->wiphy_idx) ||
	    nla_put_u32(msg, NL80211_ATTR_IFINDEX, netdev->ifindex))
		goto nla_put_failure;

	return genlmsg_end(msg, hdr);

 nla_put_failure:
	genlmsg_cancel(msg, hdr);
	return -EMSGSIZE;
}

void nl80211_send_scan_start(struct cfg80211_registered_device *rdev,
			     struct wireless_dev *wdev)
{
	struct sk_buff *msg;

	msg = nlmsg_new(NLMSG_DEFAULT_SIZE, GFP_KERNEL);
	if (!msg)
		return;

	if (nl80211_send_scan_msg(msg, rdev, wdev, 0, 0, 0,
				  NL80211_CMD_TRIGGER_SCAN) < 0) {
		nlmsg_free(msg);
		return;
	}

	genlmsg_multicast_netns(&nl80211_fam, wiphy_net(&rdev->wiphy), msg, 0,
				NL80211_MCGRP_SCAN, GFP_KERNEL);
}

struct sk_buff *nl80211_build_scan_msg(struct cfg80211_registered_device *rdev,
				       struct wireless_dev *wdev, bool aborted)
{
	struct sk_buff *msg;

	msg = nlmsg_new(NLMSG_DEFAULT_SIZE, GFP_KERNEL);
	if (!msg)
		return NULL;

	if (nl80211_send_scan_msg(msg, rdev, wdev, 0, 0, 0,
				  aborted ? NL80211_CMD_SCAN_ABORTED :
					    NL80211_CMD_NEW_SCAN_RESULTS) < 0) {
		nlmsg_free(msg);
		return NULL;
	}

	return msg;
}

void nl80211_send_scan_result(struct cfg80211_registered_device *rdev,
			      struct sk_buff *msg)
{
	if (!msg)
		return;

	genlmsg_multicast_netns(&nl80211_fam, wiphy_net(&rdev->wiphy), msg, 0,
				NL80211_MCGRP_SCAN, GFP_KERNEL);
}

void nl80211_send_sched_scan_results(struct cfg80211_registered_device *rdev,
				     struct net_device *netdev)
{
	struct sk_buff *msg;

	msg = nlmsg_new(NLMSG_DEFAULT_SIZE, GFP_KERNEL);
	if (!msg)
		return;

	if (nl80211_send_sched_scan_msg(msg, rdev, netdev, 0, 0, 0,
					NL80211_CMD_SCHED_SCAN_RESULTS) < 0) {
		nlmsg_free(msg);
		return;
	}

	genlmsg_multicast_netns(&nl80211_fam, wiphy_net(&rdev->wiphy), msg, 0,
				NL80211_MCGRP_SCAN, GFP_KERNEL);
}

void nl80211_send_sched_scan(struct cfg80211_registered_device *rdev,
			     struct net_device *netdev, u32 cmd)
{
	struct sk_buff *msg;

	msg = nlmsg_new(NLMSG_DEFAULT_SIZE, GFP_KERNEL);
	if (!msg)
		return;

	if (nl80211_send_sched_scan_msg(msg, rdev, netdev, 0, 0, 0, cmd) < 0) {
		nlmsg_free(msg);
		return;
	}

	genlmsg_multicast_netns(&nl80211_fam, wiphy_net(&rdev->wiphy), msg, 0,
				NL80211_MCGRP_SCAN, GFP_KERNEL);
}

/*
 * This can happen on global regulatory changes or device specific settings
 * based on custom world regulatory domains.
 */
void nl80211_send_reg_change_event(struct regulatory_request *request)
{
	struct sk_buff *msg;
	void *hdr;

	msg = nlmsg_new(NLMSG_DEFAULT_SIZE, GFP_KERNEL);
	if (!msg)
		return;

	hdr = nl80211hdr_put(msg, 0, 0, 0, NL80211_CMD_REG_CHANGE);
	if (!hdr) {
		nlmsg_free(msg);
		return;
	}

	/* Userspace can always count this one always being set */
	if (nla_put_u8(msg, NL80211_ATTR_REG_INITIATOR, request->initiator))
		goto nla_put_failure;

	if (request->alpha2[0] == '0' && request->alpha2[1] == '0') {
		if (nla_put_u8(msg, NL80211_ATTR_REG_TYPE,
			       NL80211_REGDOM_TYPE_WORLD))
			goto nla_put_failure;
	} else if (request->alpha2[0] == '9' && request->alpha2[1] == '9') {
		if (nla_put_u8(msg, NL80211_ATTR_REG_TYPE,
			       NL80211_REGDOM_TYPE_CUSTOM_WORLD))
			goto nla_put_failure;
	} else if ((request->alpha2[0] == '9' && request->alpha2[1] == '8') ||
		   request->intersect) {
		if (nla_put_u8(msg, NL80211_ATTR_REG_TYPE,
			       NL80211_REGDOM_TYPE_INTERSECTION))
			goto nla_put_failure;
	} else {
		if (nla_put_u8(msg, NL80211_ATTR_REG_TYPE,
			       NL80211_REGDOM_TYPE_COUNTRY) ||
		    nla_put_string(msg, NL80211_ATTR_REG_ALPHA2,
				   request->alpha2))
			goto nla_put_failure;
	}

	if (request->wiphy_idx != WIPHY_IDX_INVALID &&
	    nla_put_u32(msg, NL80211_ATTR_WIPHY, request->wiphy_idx))
		goto nla_put_failure;

	genlmsg_end(msg, hdr);

	rcu_read_lock();
	genlmsg_multicast_allns(&nl80211_fam, msg, 0,
				NL80211_MCGRP_REGULATORY, GFP_ATOMIC);
	rcu_read_unlock();

	return;

nla_put_failure:
	genlmsg_cancel(msg, hdr);
	nlmsg_free(msg);
}

static void nl80211_send_mlme_event(struct cfg80211_registered_device *rdev,
				    struct net_device *netdev,
				    const u8 *buf, size_t len,
				    enum nl80211_commands cmd, gfp_t gfp)
{
	struct sk_buff *msg;
	void *hdr;

	msg = nlmsg_new(NLMSG_DEFAULT_SIZE, gfp);
	if (!msg)
		return;

	hdr = nl80211hdr_put(msg, 0, 0, 0, cmd);
	if (!hdr) {
		nlmsg_free(msg);
		return;
	}

	if (nla_put_u32(msg, NL80211_ATTR_WIPHY, rdev->wiphy_idx) ||
	    nla_put_u32(msg, NL80211_ATTR_IFINDEX, netdev->ifindex) ||
	    nla_put(msg, NL80211_ATTR_FRAME, len, buf))
		goto nla_put_failure;

	genlmsg_end(msg, hdr);

	genlmsg_multicast_netns(&nl80211_fam, wiphy_net(&rdev->wiphy), msg, 0,
				NL80211_MCGRP_MLME, gfp);
	return;

 nla_put_failure:
	genlmsg_cancel(msg, hdr);
	nlmsg_free(msg);
}

void nl80211_send_rx_auth(struct cfg80211_registered_device *rdev,
			  struct net_device *netdev, const u8 *buf,
			  size_t len, gfp_t gfp)
{
	nl80211_send_mlme_event(rdev, netdev, buf, len,
				NL80211_CMD_AUTHENTICATE, gfp);
}

void nl80211_send_rx_assoc(struct cfg80211_registered_device *rdev,
			   struct net_device *netdev, const u8 *buf,
			   size_t len, gfp_t gfp)
{
	nl80211_send_mlme_event(rdev, netdev, buf, len,
				NL80211_CMD_ASSOCIATE, gfp);
}

void nl80211_send_deauth(struct cfg80211_registered_device *rdev,
			 struct net_device *netdev, const u8 *buf,
			 size_t len, gfp_t gfp)
{
	nl80211_send_mlme_event(rdev, netdev, buf, len,
				NL80211_CMD_DEAUTHENTICATE, gfp);
}

void nl80211_send_disassoc(struct cfg80211_registered_device *rdev,
			   struct net_device *netdev, const u8 *buf,
			   size_t len, gfp_t gfp)
{
	nl80211_send_mlme_event(rdev, netdev, buf, len,
				NL80211_CMD_DISASSOCIATE, gfp);
}

void cfg80211_rx_unprot_mlme_mgmt(struct net_device *dev, const u8 *buf,
				  size_t len)
{
	struct wireless_dev *wdev = dev->ieee80211_ptr;
	struct wiphy *wiphy = wdev->wiphy;
	struct cfg80211_registered_device *rdev = wiphy_to_rdev(wiphy);
	const struct ieee80211_mgmt *mgmt = (void *)buf;
	u32 cmd;

	if (WARN_ON(len < 2))
		return;

	if (ieee80211_is_deauth(mgmt->frame_control))
		cmd = NL80211_CMD_UNPROT_DEAUTHENTICATE;
	else
		cmd = NL80211_CMD_UNPROT_DISASSOCIATE;

	trace_cfg80211_rx_unprot_mlme_mgmt(dev, buf, len);
	nl80211_send_mlme_event(rdev, dev, buf, len, cmd, GFP_ATOMIC);
}
EXPORT_SYMBOL(cfg80211_rx_unprot_mlme_mgmt);

static void nl80211_send_mlme_timeout(struct cfg80211_registered_device *rdev,
				      struct net_device *netdev, int cmd,
				      const u8 *addr, gfp_t gfp)
{
	struct sk_buff *msg;
	void *hdr;

	msg = nlmsg_new(NLMSG_DEFAULT_SIZE, gfp);
	if (!msg)
		return;

	hdr = nl80211hdr_put(msg, 0, 0, 0, cmd);
	if (!hdr) {
		nlmsg_free(msg);
		return;
	}

	if (nla_put_u32(msg, NL80211_ATTR_WIPHY, rdev->wiphy_idx) ||
	    nla_put_u32(msg, NL80211_ATTR_IFINDEX, netdev->ifindex) ||
	    nla_put_flag(msg, NL80211_ATTR_TIMED_OUT) ||
	    nla_put(msg, NL80211_ATTR_MAC, ETH_ALEN, addr))
		goto nla_put_failure;

	genlmsg_end(msg, hdr);

	genlmsg_multicast_netns(&nl80211_fam, wiphy_net(&rdev->wiphy), msg, 0,
				NL80211_MCGRP_MLME, gfp);
	return;

 nla_put_failure:
	genlmsg_cancel(msg, hdr);
	nlmsg_free(msg);
}

void nl80211_send_auth_timeout(struct cfg80211_registered_device *rdev,
			       struct net_device *netdev, const u8 *addr,
			       gfp_t gfp)
{
	nl80211_send_mlme_timeout(rdev, netdev, NL80211_CMD_AUTHENTICATE,
				  addr, gfp);
}

void nl80211_send_assoc_timeout(struct cfg80211_registered_device *rdev,
				struct net_device *netdev, const u8 *addr,
				gfp_t gfp)
{
	nl80211_send_mlme_timeout(rdev, netdev, NL80211_CMD_ASSOCIATE,
				  addr, gfp);
}

void nl80211_send_connect_result(struct cfg80211_registered_device *rdev,
				 struct net_device *netdev, const u8 *bssid,
				 const u8 *req_ie, size_t req_ie_len,
				 const u8 *resp_ie, size_t resp_ie_len,
				 u16 status, gfp_t gfp)
{
	struct sk_buff *msg;
	void *hdr;

	msg = nlmsg_new(NLMSG_DEFAULT_SIZE, gfp);
	if (!msg)
		return;

	hdr = nl80211hdr_put(msg, 0, 0, 0, NL80211_CMD_CONNECT);
	if (!hdr) {
		nlmsg_free(msg);
		return;
	}

	if (nla_put_u32(msg, NL80211_ATTR_WIPHY, rdev->wiphy_idx) ||
	    nla_put_u32(msg, NL80211_ATTR_IFINDEX, netdev->ifindex) ||
	    (bssid && nla_put(msg, NL80211_ATTR_MAC, ETH_ALEN, bssid)) ||
	    nla_put_u16(msg, NL80211_ATTR_STATUS_CODE, status) ||
	    (req_ie &&
	     nla_put(msg, NL80211_ATTR_REQ_IE, req_ie_len, req_ie)) ||
	    (resp_ie &&
	     nla_put(msg, NL80211_ATTR_RESP_IE, resp_ie_len, resp_ie)))
		goto nla_put_failure;

	genlmsg_end(msg, hdr);

	genlmsg_multicast_netns(&nl80211_fam, wiphy_net(&rdev->wiphy), msg, 0,
				NL80211_MCGRP_MLME, gfp);
	return;

 nla_put_failure:
	genlmsg_cancel(msg, hdr);
	nlmsg_free(msg);

}

void nl80211_send_roamed(struct cfg80211_registered_device *rdev,
			 struct net_device *netdev, const u8 *bssid,
			 const u8 *req_ie, size_t req_ie_len,
			 const u8 *resp_ie, size_t resp_ie_len, gfp_t gfp)
{
	struct sk_buff *msg;
	void *hdr;

	msg = nlmsg_new(NLMSG_DEFAULT_SIZE, gfp);
	if (!msg)
		return;

	hdr = nl80211hdr_put(msg, 0, 0, 0, NL80211_CMD_ROAM);
	if (!hdr) {
		nlmsg_free(msg);
		return;
	}

	if (nla_put_u32(msg, NL80211_ATTR_WIPHY, rdev->wiphy_idx) ||
	    nla_put_u32(msg, NL80211_ATTR_IFINDEX, netdev->ifindex) ||
	    nla_put(msg, NL80211_ATTR_MAC, ETH_ALEN, bssid) ||
	    (req_ie &&
	     nla_put(msg, NL80211_ATTR_REQ_IE, req_ie_len, req_ie)) ||
	    (resp_ie &&
	     nla_put(msg, NL80211_ATTR_RESP_IE, resp_ie_len, resp_ie)))
		goto nla_put_failure;

	genlmsg_end(msg, hdr);

	genlmsg_multicast_netns(&nl80211_fam, wiphy_net(&rdev->wiphy), msg, 0,
				NL80211_MCGRP_MLME, gfp);
	return;

 nla_put_failure:
	genlmsg_cancel(msg, hdr);
	nlmsg_free(msg);

}

void nl80211_send_disconnected(struct cfg80211_registered_device *rdev,
			       struct net_device *netdev, u16 reason,
			       const u8 *ie, size_t ie_len, bool from_ap)
{
	struct sk_buff *msg;
	void *hdr;

	msg = nlmsg_new(NLMSG_DEFAULT_SIZE, GFP_KERNEL);
	if (!msg)
		return;

	hdr = nl80211hdr_put(msg, 0, 0, 0, NL80211_CMD_DISCONNECT);
	if (!hdr) {
		nlmsg_free(msg);
		return;
	}

	if (nla_put_u32(msg, NL80211_ATTR_WIPHY, rdev->wiphy_idx) ||
	    nla_put_u32(msg, NL80211_ATTR_IFINDEX, netdev->ifindex) ||
	    (from_ap && reason &&
	     nla_put_u16(msg, NL80211_ATTR_REASON_CODE, reason)) ||
	    (from_ap &&
	     nla_put_flag(msg, NL80211_ATTR_DISCONNECTED_BY_AP)) ||
	    (ie && nla_put(msg, NL80211_ATTR_IE, ie_len, ie)))
		goto nla_put_failure;

	genlmsg_end(msg, hdr);

	genlmsg_multicast_netns(&nl80211_fam, wiphy_net(&rdev->wiphy), msg, 0,
				NL80211_MCGRP_MLME, GFP_KERNEL);
	return;

 nla_put_failure:
	genlmsg_cancel(msg, hdr);
	nlmsg_free(msg);

}

void nl80211_send_ibss_bssid(struct cfg80211_registered_device *rdev,
			     struct net_device *netdev, const u8 *bssid,
			     gfp_t gfp)
{
	struct sk_buff *msg;
	void *hdr;

	msg = nlmsg_new(NLMSG_DEFAULT_SIZE, gfp);
	if (!msg)
		return;

	hdr = nl80211hdr_put(msg, 0, 0, 0, NL80211_CMD_JOIN_IBSS);
	if (!hdr) {
		nlmsg_free(msg);
		return;
	}

	if (nla_put_u32(msg, NL80211_ATTR_WIPHY, rdev->wiphy_idx) ||
	    nla_put_u32(msg, NL80211_ATTR_IFINDEX, netdev->ifindex) ||
	    nla_put(msg, NL80211_ATTR_MAC, ETH_ALEN, bssid))
		goto nla_put_failure;

	genlmsg_end(msg, hdr);

	genlmsg_multicast_netns(&nl80211_fam, wiphy_net(&rdev->wiphy), msg, 0,
				NL80211_MCGRP_MLME, gfp);
	return;

 nla_put_failure:
	genlmsg_cancel(msg, hdr);
	nlmsg_free(msg);
}

void cfg80211_notify_new_peer_candidate(struct net_device *dev, const u8 *addr,
					const u8* ie, u8 ie_len, gfp_t gfp)
{
	struct wireless_dev *wdev = dev->ieee80211_ptr;
	struct cfg80211_registered_device *rdev = wiphy_to_rdev(wdev->wiphy);
	struct sk_buff *msg;
	void *hdr;

	if (WARN_ON(wdev->iftype != NL80211_IFTYPE_MESH_POINT))
		return;

	trace_cfg80211_notify_new_peer_candidate(dev, addr);

	msg = nlmsg_new(NLMSG_DEFAULT_SIZE, gfp);
	if (!msg)
		return;

	hdr = nl80211hdr_put(msg, 0, 0, 0, NL80211_CMD_NEW_PEER_CANDIDATE);
	if (!hdr) {
		nlmsg_free(msg);
		return;
	}

	if (nla_put_u32(msg, NL80211_ATTR_WIPHY, rdev->wiphy_idx) ||
	    nla_put_u32(msg, NL80211_ATTR_IFINDEX, dev->ifindex) ||
	    nla_put(msg, NL80211_ATTR_MAC, ETH_ALEN, addr) ||
	    (ie_len && ie &&
	     nla_put(msg, NL80211_ATTR_IE, ie_len , ie)))
		goto nla_put_failure;

	genlmsg_end(msg, hdr);

	genlmsg_multicast_netns(&nl80211_fam, wiphy_net(&rdev->wiphy), msg, 0,
				NL80211_MCGRP_MLME, gfp);
	return;

 nla_put_failure:
	genlmsg_cancel(msg, hdr);
	nlmsg_free(msg);
}
EXPORT_SYMBOL(cfg80211_notify_new_peer_candidate);

void nl80211_michael_mic_failure(struct cfg80211_registered_device *rdev,
				 struct net_device *netdev, const u8 *addr,
				 enum nl80211_key_type key_type, int key_id,
				 const u8 *tsc, gfp_t gfp)
{
	struct sk_buff *msg;
	void *hdr;

	msg = nlmsg_new(NLMSG_DEFAULT_SIZE, gfp);
	if (!msg)
		return;

	hdr = nl80211hdr_put(msg, 0, 0, 0, NL80211_CMD_MICHAEL_MIC_FAILURE);
	if (!hdr) {
		nlmsg_free(msg);
		return;
	}

	if (nla_put_u32(msg, NL80211_ATTR_WIPHY, rdev->wiphy_idx) ||
	    nla_put_u32(msg, NL80211_ATTR_IFINDEX, netdev->ifindex) ||
	    (addr && nla_put(msg, NL80211_ATTR_MAC, ETH_ALEN, addr)) ||
	    nla_put_u32(msg, NL80211_ATTR_KEY_TYPE, key_type) ||
	    (key_id != -1 &&
	     nla_put_u8(msg, NL80211_ATTR_KEY_IDX, key_id)) ||
	    (tsc && nla_put(msg, NL80211_ATTR_KEY_SEQ, 6, tsc)))
		goto nla_put_failure;

	genlmsg_end(msg, hdr);

	genlmsg_multicast_netns(&nl80211_fam, wiphy_net(&rdev->wiphy), msg, 0,
				NL80211_MCGRP_MLME, gfp);
	return;

 nla_put_failure:
	genlmsg_cancel(msg, hdr);
	nlmsg_free(msg);
}

void nl80211_send_beacon_hint_event(struct wiphy *wiphy,
				    struct ieee80211_channel *channel_before,
				    struct ieee80211_channel *channel_after)
{
	struct sk_buff *msg;
	void *hdr;
	struct nlattr *nl_freq;

	msg = nlmsg_new(NLMSG_DEFAULT_SIZE, GFP_ATOMIC);
	if (!msg)
		return;

	hdr = nl80211hdr_put(msg, 0, 0, 0, NL80211_CMD_REG_BEACON_HINT);
	if (!hdr) {
		nlmsg_free(msg);
		return;
	}

	/*
	 * Since we are applying the beacon hint to a wiphy we know its
	 * wiphy_idx is valid
	 */
	if (nla_put_u32(msg, NL80211_ATTR_WIPHY, get_wiphy_idx(wiphy)))
		goto nla_put_failure;

	/* Before */
	nl_freq = nla_nest_start(msg, NL80211_ATTR_FREQ_BEFORE);
	if (!nl_freq)
		goto nla_put_failure;
	if (nl80211_msg_put_channel(msg, channel_before, false))
		goto nla_put_failure;
	nla_nest_end(msg, nl_freq);

	/* After */
	nl_freq = nla_nest_start(msg, NL80211_ATTR_FREQ_AFTER);
	if (!nl_freq)
		goto nla_put_failure;
	if (nl80211_msg_put_channel(msg, channel_after, false))
		goto nla_put_failure;
	nla_nest_end(msg, nl_freq);

	genlmsg_end(msg, hdr);

	rcu_read_lock();
	genlmsg_multicast_allns(&nl80211_fam, msg, 0,
				NL80211_MCGRP_REGULATORY, GFP_ATOMIC);
	rcu_read_unlock();

	return;

nla_put_failure:
	genlmsg_cancel(msg, hdr);
	nlmsg_free(msg);
}

static void nl80211_send_remain_on_chan_event(
	int cmd, struct cfg80211_registered_device *rdev,
	struct wireless_dev *wdev, u64 cookie,
	struct ieee80211_channel *chan,
	unsigned int duration, gfp_t gfp)
{
	struct sk_buff *msg;
	void *hdr;

	msg = nlmsg_new(NLMSG_DEFAULT_SIZE, gfp);
	if (!msg)
		return;

	hdr = nl80211hdr_put(msg, 0, 0, 0, cmd);
	if (!hdr) {
		nlmsg_free(msg);
		return;
	}

	if (nla_put_u32(msg, NL80211_ATTR_WIPHY, rdev->wiphy_idx) ||
	    (wdev->netdev && nla_put_u32(msg, NL80211_ATTR_IFINDEX,
					 wdev->netdev->ifindex)) ||
	    nla_put_u64(msg, NL80211_ATTR_WDEV, wdev_id(wdev)) ||
	    nla_put_u32(msg, NL80211_ATTR_WIPHY_FREQ, chan->center_freq) ||
	    nla_put_u32(msg, NL80211_ATTR_WIPHY_CHANNEL_TYPE,
			NL80211_CHAN_NO_HT) ||
	    nla_put_u64(msg, NL80211_ATTR_COOKIE, cookie))
		goto nla_put_failure;

	if (cmd == NL80211_CMD_REMAIN_ON_CHANNEL &&
	    nla_put_u32(msg, NL80211_ATTR_DURATION, duration))
		goto nla_put_failure;

	genlmsg_end(msg, hdr);

	genlmsg_multicast_netns(&nl80211_fam, wiphy_net(&rdev->wiphy), msg, 0,
				NL80211_MCGRP_MLME, gfp);
	return;

 nla_put_failure:
	genlmsg_cancel(msg, hdr);
	nlmsg_free(msg);
}

void cfg80211_ready_on_channel(struct wireless_dev *wdev, u64 cookie,
			       struct ieee80211_channel *chan,
			       unsigned int duration, gfp_t gfp)
{
	struct wiphy *wiphy = wdev->wiphy;
	struct cfg80211_registered_device *rdev = wiphy_to_rdev(wiphy);

	trace_cfg80211_ready_on_channel(wdev, cookie, chan, duration);
	nl80211_send_remain_on_chan_event(NL80211_CMD_REMAIN_ON_CHANNEL,
					  rdev, wdev, cookie, chan,
					  duration, gfp);
}
EXPORT_SYMBOL(cfg80211_ready_on_channel);

void cfg80211_remain_on_channel_expired(struct wireless_dev *wdev, u64 cookie,
					struct ieee80211_channel *chan,
					gfp_t gfp)
{
	struct wiphy *wiphy = wdev->wiphy;
	struct cfg80211_registered_device *rdev = wiphy_to_rdev(wiphy);

	trace_cfg80211_ready_on_channel_expired(wdev, cookie, chan);
	nl80211_send_remain_on_chan_event(NL80211_CMD_CANCEL_REMAIN_ON_CHANNEL,
					  rdev, wdev, cookie, chan, 0, gfp);
}
EXPORT_SYMBOL(cfg80211_remain_on_channel_expired);

void cfg80211_new_sta(struct net_device *dev, const u8 *mac_addr,
		      struct station_info *sinfo, gfp_t gfp)
{
	struct wiphy *wiphy = dev->ieee80211_ptr->wiphy;
	struct cfg80211_registered_device *rdev = wiphy_to_rdev(wiphy);
	struct sk_buff *msg;

	trace_cfg80211_new_sta(dev, mac_addr, sinfo);

	msg = nlmsg_new(NLMSG_DEFAULT_SIZE, gfp);
	if (!msg)
		return;

	if (nl80211_send_station(msg, 0, 0, 0,
				 rdev, dev, mac_addr, sinfo) < 0) {
		nlmsg_free(msg);
		return;
	}

	genlmsg_multicast_netns(&nl80211_fam, wiphy_net(&rdev->wiphy), msg, 0,
				NL80211_MCGRP_MLME, gfp);
}
EXPORT_SYMBOL(cfg80211_new_sta);

void cfg80211_del_sta(struct net_device *dev, const u8 *mac_addr, gfp_t gfp)
{
	struct wiphy *wiphy = dev->ieee80211_ptr->wiphy;
	struct cfg80211_registered_device *rdev = wiphy_to_rdev(wiphy);
	struct sk_buff *msg;
	void *hdr;

	trace_cfg80211_del_sta(dev, mac_addr);

	msg = nlmsg_new(NLMSG_DEFAULT_SIZE, gfp);
	if (!msg)
		return;

	hdr = nl80211hdr_put(msg, 0, 0, 0, NL80211_CMD_DEL_STATION);
	if (!hdr) {
		nlmsg_free(msg);
		return;
	}

	if (nla_put_u32(msg, NL80211_ATTR_IFINDEX, dev->ifindex) ||
	    nla_put(msg, NL80211_ATTR_MAC, ETH_ALEN, mac_addr))
		goto nla_put_failure;

	genlmsg_end(msg, hdr);

	genlmsg_multicast_netns(&nl80211_fam, wiphy_net(&rdev->wiphy), msg, 0,
				NL80211_MCGRP_MLME, gfp);
	return;

 nla_put_failure:
	genlmsg_cancel(msg, hdr);
	nlmsg_free(msg);
}
EXPORT_SYMBOL(cfg80211_del_sta);

void cfg80211_conn_failed(struct net_device *dev, const u8 *mac_addr,
			  enum nl80211_connect_failed_reason reason,
			  gfp_t gfp)
{
	struct wiphy *wiphy = dev->ieee80211_ptr->wiphy;
	struct cfg80211_registered_device *rdev = wiphy_to_rdev(wiphy);
	struct sk_buff *msg;
	void *hdr;

	msg = nlmsg_new(NLMSG_GOODSIZE, gfp);
	if (!msg)
		return;

	hdr = nl80211hdr_put(msg, 0, 0, 0, NL80211_CMD_CONN_FAILED);
	if (!hdr) {
		nlmsg_free(msg);
		return;
	}

	if (nla_put_u32(msg, NL80211_ATTR_IFINDEX, dev->ifindex) ||
	    nla_put(msg, NL80211_ATTR_MAC, ETH_ALEN, mac_addr) ||
	    nla_put_u32(msg, NL80211_ATTR_CONN_FAILED_REASON, reason))
		goto nla_put_failure;

	genlmsg_end(msg, hdr);

	genlmsg_multicast_netns(&nl80211_fam, wiphy_net(&rdev->wiphy), msg, 0,
				NL80211_MCGRP_MLME, gfp);
	return;

 nla_put_failure:
	genlmsg_cancel(msg, hdr);
	nlmsg_free(msg);
}
EXPORT_SYMBOL(cfg80211_conn_failed);

static bool __nl80211_unexpected_frame(struct net_device *dev, u8 cmd,
				       const u8 *addr, gfp_t gfp)
{
	struct wireless_dev *wdev = dev->ieee80211_ptr;
	struct cfg80211_registered_device *rdev = wiphy_to_rdev(wdev->wiphy);
	struct sk_buff *msg;
	void *hdr;
	u32 nlportid = ACCESS_ONCE(wdev->ap_unexpected_nlportid);

	if (!nlportid)
		return false;

	msg = nlmsg_new(100, gfp);
	if (!msg)
		return true;

	hdr = nl80211hdr_put(msg, 0, 0, 0, cmd);
	if (!hdr) {
		nlmsg_free(msg);
		return true;
	}

	if (nla_put_u32(msg, NL80211_ATTR_WIPHY, rdev->wiphy_idx) ||
	    nla_put_u32(msg, NL80211_ATTR_IFINDEX, dev->ifindex) ||
	    nla_put(msg, NL80211_ATTR_MAC, ETH_ALEN, addr))
		goto nla_put_failure;

	genlmsg_end(msg, hdr);
	genlmsg_unicast(wiphy_net(&rdev->wiphy), msg, nlportid);
	return true;

 nla_put_failure:
	genlmsg_cancel(msg, hdr);
	nlmsg_free(msg);
	return true;
}

bool cfg80211_rx_spurious_frame(struct net_device *dev,
				const u8 *addr, gfp_t gfp)
{
	struct wireless_dev *wdev = dev->ieee80211_ptr;
	bool ret;

	trace_cfg80211_rx_spurious_frame(dev, addr);

	if (WARN_ON(wdev->iftype != NL80211_IFTYPE_AP &&
		    wdev->iftype != NL80211_IFTYPE_P2P_GO)) {
		trace_cfg80211_return_bool(false);
		return false;
	}
	ret = __nl80211_unexpected_frame(dev, NL80211_CMD_UNEXPECTED_FRAME,
					 addr, gfp);
	trace_cfg80211_return_bool(ret);
	return ret;
}
EXPORT_SYMBOL(cfg80211_rx_spurious_frame);

bool cfg80211_rx_unexpected_4addr_frame(struct net_device *dev,
					const u8 *addr, gfp_t gfp)
{
	struct wireless_dev *wdev = dev->ieee80211_ptr;
	bool ret;

	trace_cfg80211_rx_unexpected_4addr_frame(dev, addr);

	if (WARN_ON(wdev->iftype != NL80211_IFTYPE_AP &&
		    wdev->iftype != NL80211_IFTYPE_P2P_GO &&
		    wdev->iftype != NL80211_IFTYPE_AP_VLAN)) {
		trace_cfg80211_return_bool(false);
		return false;
	}
	ret = __nl80211_unexpected_frame(dev,
					 NL80211_CMD_UNEXPECTED_4ADDR_FRAME,
					 addr, gfp);
	trace_cfg80211_return_bool(ret);
	return ret;
}
EXPORT_SYMBOL(cfg80211_rx_unexpected_4addr_frame);

int nl80211_send_mgmt(struct cfg80211_registered_device *rdev,
		      struct wireless_dev *wdev, u32 nlportid,
		      int freq, int sig_dbm,
		      const u8 *buf, size_t len, u32 flags, gfp_t gfp)
{
	struct net_device *netdev = wdev->netdev;
	struct sk_buff *msg;
	void *hdr;

	msg = nlmsg_new(NLMSG_DEFAULT_SIZE, gfp);
	if (!msg)
		return -ENOMEM;

	hdr = nl80211hdr_put(msg, 0, 0, 0, NL80211_CMD_FRAME);
	if (!hdr) {
		nlmsg_free(msg);
		return -ENOMEM;
	}

	if (nla_put_u32(msg, NL80211_ATTR_WIPHY, rdev->wiphy_idx) ||
	    (netdev && nla_put_u32(msg, NL80211_ATTR_IFINDEX,
					netdev->ifindex)) ||
	    nla_put_u64(msg, NL80211_ATTR_WDEV, wdev_id(wdev)) ||
	    nla_put_u32(msg, NL80211_ATTR_WIPHY_FREQ, freq) ||
	    (sig_dbm &&
	     nla_put_u32(msg, NL80211_ATTR_RX_SIGNAL_DBM, sig_dbm)) ||
	    nla_put(msg, NL80211_ATTR_FRAME, len, buf) ||
	    (flags &&
	     nla_put_u32(msg, NL80211_ATTR_RXMGMT_FLAGS, flags)))
		goto nla_put_failure;

	genlmsg_end(msg, hdr);

	return genlmsg_unicast(wiphy_net(&rdev->wiphy), msg, nlportid);

 nla_put_failure:
	genlmsg_cancel(msg, hdr);
	nlmsg_free(msg);
	return -ENOBUFS;
}

void cfg80211_mgmt_tx_status(struct wireless_dev *wdev, u64 cookie,
			     const u8 *buf, size_t len, bool ack, gfp_t gfp)
{
	struct wiphy *wiphy = wdev->wiphy;
	struct cfg80211_registered_device *rdev = wiphy_to_rdev(wiphy);
	struct net_device *netdev = wdev->netdev;
	struct sk_buff *msg;
	void *hdr;

	trace_cfg80211_mgmt_tx_status(wdev, cookie, ack);

	msg = nlmsg_new(NLMSG_DEFAULT_SIZE, gfp);
	if (!msg)
		return;

	hdr = nl80211hdr_put(msg, 0, 0, 0, NL80211_CMD_FRAME_TX_STATUS);
	if (!hdr) {
		nlmsg_free(msg);
		return;
	}

	if (nla_put_u32(msg, NL80211_ATTR_WIPHY, rdev->wiphy_idx) ||
	    (netdev && nla_put_u32(msg, NL80211_ATTR_IFINDEX,
				   netdev->ifindex)) ||
	    nla_put_u64(msg, NL80211_ATTR_WDEV, wdev_id(wdev)) ||
	    nla_put(msg, NL80211_ATTR_FRAME, len, buf) ||
	    nla_put_u64(msg, NL80211_ATTR_COOKIE, cookie) ||
	    (ack && nla_put_flag(msg, NL80211_ATTR_ACK)))
		goto nla_put_failure;

	genlmsg_end(msg, hdr);

	genlmsg_multicast_netns(&nl80211_fam, wiphy_net(&rdev->wiphy), msg, 0,
				NL80211_MCGRP_MLME, gfp);
	return;

 nla_put_failure:
	genlmsg_cancel(msg, hdr);
	nlmsg_free(msg);
}
EXPORT_SYMBOL(cfg80211_mgmt_tx_status);

void cfg80211_cqm_rssi_notify(struct net_device *dev,
			      enum nl80211_cqm_rssi_threshold_event rssi_event,
			      gfp_t gfp)
{
	struct wireless_dev *wdev = dev->ieee80211_ptr;
	struct wiphy *wiphy = wdev->wiphy;
	struct cfg80211_registered_device *rdev = wiphy_to_rdev(wiphy);
	struct sk_buff *msg;
	struct nlattr *pinfoattr;
	void *hdr;

	trace_cfg80211_cqm_rssi_notify(dev, rssi_event);

	msg = nlmsg_new(NLMSG_DEFAULT_SIZE, gfp);
	if (!msg)
		return;

	hdr = nl80211hdr_put(msg, 0, 0, 0, NL80211_CMD_NOTIFY_CQM);
	if (!hdr) {
		nlmsg_free(msg);
		return;
	}

	if (nla_put_u32(msg, NL80211_ATTR_WIPHY, rdev->wiphy_idx) ||
	    nla_put_u32(msg, NL80211_ATTR_IFINDEX, dev->ifindex))
		goto nla_put_failure;

	pinfoattr = nla_nest_start(msg, NL80211_ATTR_CQM);
	if (!pinfoattr)
		goto nla_put_failure;

	if (nla_put_u32(msg, NL80211_ATTR_CQM_RSSI_THRESHOLD_EVENT,
			rssi_event))
		goto nla_put_failure;

	nla_nest_end(msg, pinfoattr);

	genlmsg_end(msg, hdr);

	genlmsg_multicast_netns(&nl80211_fam, wiphy_net(&rdev->wiphy), msg, 0,
				NL80211_MCGRP_MLME, gfp);
	return;

 nla_put_failure:
	genlmsg_cancel(msg, hdr);
	nlmsg_free(msg);
}
EXPORT_SYMBOL(cfg80211_cqm_rssi_notify);

static void nl80211_gtk_rekey_notify(struct cfg80211_registered_device *rdev,
				     struct net_device *netdev, const u8 *bssid,
				     const u8 *replay_ctr, gfp_t gfp)
{
	struct sk_buff *msg;
	struct nlattr *rekey_attr;
	void *hdr;

	msg = nlmsg_new(NLMSG_DEFAULT_SIZE, gfp);
	if (!msg)
		return;

	hdr = nl80211hdr_put(msg, 0, 0, 0, NL80211_CMD_SET_REKEY_OFFLOAD);
	if (!hdr) {
		nlmsg_free(msg);
		return;
	}

	if (nla_put_u32(msg, NL80211_ATTR_WIPHY, rdev->wiphy_idx) ||
	    nla_put_u32(msg, NL80211_ATTR_IFINDEX, netdev->ifindex) ||
	    nla_put(msg, NL80211_ATTR_MAC, ETH_ALEN, bssid))
		goto nla_put_failure;

	rekey_attr = nla_nest_start(msg, NL80211_ATTR_REKEY_DATA);
	if (!rekey_attr)
		goto nla_put_failure;

	if (nla_put(msg, NL80211_REKEY_DATA_REPLAY_CTR,
		    NL80211_REPLAY_CTR_LEN, replay_ctr))
		goto nla_put_failure;

	nla_nest_end(msg, rekey_attr);

	genlmsg_end(msg, hdr);

	genlmsg_multicast_netns(&nl80211_fam, wiphy_net(&rdev->wiphy), msg, 0,
				NL80211_MCGRP_MLME, gfp);
	return;

 nla_put_failure:
	genlmsg_cancel(msg, hdr);
	nlmsg_free(msg);
}

void cfg80211_gtk_rekey_notify(struct net_device *dev, const u8 *bssid,
			       const u8 *replay_ctr, gfp_t gfp)
{
	struct wireless_dev *wdev = dev->ieee80211_ptr;
	struct wiphy *wiphy = wdev->wiphy;
	struct cfg80211_registered_device *rdev = wiphy_to_rdev(wiphy);

	trace_cfg80211_gtk_rekey_notify(dev, bssid);
	nl80211_gtk_rekey_notify(rdev, dev, bssid, replay_ctr, gfp);
}
EXPORT_SYMBOL(cfg80211_gtk_rekey_notify);

static void
nl80211_pmksa_candidate_notify(struct cfg80211_registered_device *rdev,
			       struct net_device *netdev, int index,
			       const u8 *bssid, bool preauth, gfp_t gfp)
{
	struct sk_buff *msg;
	struct nlattr *attr;
	void *hdr;

	msg = nlmsg_new(NLMSG_DEFAULT_SIZE, gfp);
	if (!msg)
		return;

	hdr = nl80211hdr_put(msg, 0, 0, 0, NL80211_CMD_PMKSA_CANDIDATE);
	if (!hdr) {
		nlmsg_free(msg);
		return;
	}

	if (nla_put_u32(msg, NL80211_ATTR_WIPHY, rdev->wiphy_idx) ||
	    nla_put_u32(msg, NL80211_ATTR_IFINDEX, netdev->ifindex))
		goto nla_put_failure;

	attr = nla_nest_start(msg, NL80211_ATTR_PMKSA_CANDIDATE);
	if (!attr)
		goto nla_put_failure;

	if (nla_put_u32(msg, NL80211_PMKSA_CANDIDATE_INDEX, index) ||
	    nla_put(msg, NL80211_PMKSA_CANDIDATE_BSSID, ETH_ALEN, bssid) ||
	    (preauth &&
	     nla_put_flag(msg, NL80211_PMKSA_CANDIDATE_PREAUTH)))
		goto nla_put_failure;

	nla_nest_end(msg, attr);

	genlmsg_end(msg, hdr);

	genlmsg_multicast_netns(&nl80211_fam, wiphy_net(&rdev->wiphy), msg, 0,
				NL80211_MCGRP_MLME, gfp);
	return;

 nla_put_failure:
	genlmsg_cancel(msg, hdr);
	nlmsg_free(msg);
}

void cfg80211_pmksa_candidate_notify(struct net_device *dev, int index,
				     const u8 *bssid, bool preauth, gfp_t gfp)
{
	struct wireless_dev *wdev = dev->ieee80211_ptr;
	struct wiphy *wiphy = wdev->wiphy;
	struct cfg80211_registered_device *rdev = wiphy_to_rdev(wiphy);

	trace_cfg80211_pmksa_candidate_notify(dev, index, bssid, preauth);
	nl80211_pmksa_candidate_notify(rdev, dev, index, bssid, preauth, gfp);
}
EXPORT_SYMBOL(cfg80211_pmksa_candidate_notify);

static void nl80211_ch_switch_notify(struct cfg80211_registered_device *rdev,
				     struct net_device *netdev,
				     struct cfg80211_chan_def *chandef,
				     gfp_t gfp)
{
	struct sk_buff *msg;
	void *hdr;

	msg = nlmsg_new(NLMSG_DEFAULT_SIZE, gfp);
	if (!msg)
		return;

	hdr = nl80211hdr_put(msg, 0, 0, 0, NL80211_CMD_CH_SWITCH_NOTIFY);
	if (!hdr) {
		nlmsg_free(msg);
		return;
	}

	if (nla_put_u32(msg, NL80211_ATTR_IFINDEX, netdev->ifindex))
		goto nla_put_failure;

	if (nl80211_send_chandef(msg, chandef))
		goto nla_put_failure;

	genlmsg_end(msg, hdr);

	genlmsg_multicast_netns(&nl80211_fam, wiphy_net(&rdev->wiphy), msg, 0,
				NL80211_MCGRP_MLME, gfp);
	return;

 nla_put_failure:
	genlmsg_cancel(msg, hdr);
	nlmsg_free(msg);
}

void cfg80211_ch_switch_notify(struct net_device *dev,
			       struct cfg80211_chan_def *chandef)
{
	struct wireless_dev *wdev = dev->ieee80211_ptr;
	struct wiphy *wiphy = wdev->wiphy;
	struct cfg80211_registered_device *rdev = wiphy_to_rdev(wiphy);

	ASSERT_WDEV_LOCK(wdev);

	trace_cfg80211_ch_switch_notify(dev, chandef);

	if (WARN_ON(wdev->iftype != NL80211_IFTYPE_AP &&
		    wdev->iftype != NL80211_IFTYPE_P2P_GO &&
		    wdev->iftype != NL80211_IFTYPE_ADHOC &&
		    wdev->iftype != NL80211_IFTYPE_MESH_POINT))
		return;

	wdev->chandef = *chandef;
	wdev->preset_chandef = *chandef;
	nl80211_ch_switch_notify(rdev, dev, chandef, GFP_KERNEL);
}
EXPORT_SYMBOL(cfg80211_ch_switch_notify);

void cfg80211_cqm_txe_notify(struct net_device *dev,
			     const u8 *peer, u32 num_packets,
			     u32 rate, u32 intvl, gfp_t gfp)
{
	struct wireless_dev *wdev = dev->ieee80211_ptr;
	struct wiphy *wiphy = wdev->wiphy;
	struct cfg80211_registered_device *rdev = wiphy_to_rdev(wiphy);
	struct sk_buff *msg;
	struct nlattr *pinfoattr;
	void *hdr;

	msg = nlmsg_new(NLMSG_GOODSIZE, gfp);
	if (!msg)
		return;

	hdr = nl80211hdr_put(msg, 0, 0, 0, NL80211_CMD_NOTIFY_CQM);
	if (!hdr) {
		nlmsg_free(msg);
		return;
	}

	if (nla_put_u32(msg, NL80211_ATTR_WIPHY, rdev->wiphy_idx) ||
	    nla_put_u32(msg, NL80211_ATTR_IFINDEX, dev->ifindex) ||
	    nla_put(msg, NL80211_ATTR_MAC, ETH_ALEN, peer))
		goto nla_put_failure;

	pinfoattr = nla_nest_start(msg, NL80211_ATTR_CQM);
	if (!pinfoattr)
		goto nla_put_failure;

	if (nla_put_u32(msg, NL80211_ATTR_CQM_TXE_PKTS, num_packets))
		goto nla_put_failure;

	if (nla_put_u32(msg, NL80211_ATTR_CQM_TXE_RATE, rate))
		goto nla_put_failure;

	if (nla_put_u32(msg, NL80211_ATTR_CQM_TXE_INTVL, intvl))
		goto nla_put_failure;

	nla_nest_end(msg, pinfoattr);

	genlmsg_end(msg, hdr);

	genlmsg_multicast_netns(&nl80211_fam, wiphy_net(&rdev->wiphy), msg, 0,
				NL80211_MCGRP_MLME, gfp);
	return;

 nla_put_failure:
	genlmsg_cancel(msg, hdr);
	nlmsg_free(msg);
}
EXPORT_SYMBOL(cfg80211_cqm_txe_notify);

void
nl80211_radar_notify(struct cfg80211_registered_device *rdev,
		     const struct cfg80211_chan_def *chandef,
		     enum nl80211_radar_event event,
		     struct net_device *netdev, gfp_t gfp)
{
	struct sk_buff *msg;
	void *hdr;

	msg = nlmsg_new(NLMSG_DEFAULT_SIZE, gfp);
	if (!msg)
		return;

	hdr = nl80211hdr_put(msg, 0, 0, 0, NL80211_CMD_RADAR_DETECT);
	if (!hdr) {
		nlmsg_free(msg);
		return;
	}

	if (nla_put_u32(msg, NL80211_ATTR_WIPHY, rdev->wiphy_idx))
		goto nla_put_failure;

	/* NOP and radar events don't need a netdev parameter */
	if (netdev) {
		struct wireless_dev *wdev = netdev->ieee80211_ptr;

		if (nla_put_u32(msg, NL80211_ATTR_IFINDEX, netdev->ifindex) ||
		    nla_put_u64(msg, NL80211_ATTR_WDEV, wdev_id(wdev)))
			goto nla_put_failure;
	}

	if (nla_put_u32(msg, NL80211_ATTR_RADAR_EVENT, event))
		goto nla_put_failure;

	if (nl80211_send_chandef(msg, chandef))
		goto nla_put_failure;

	genlmsg_end(msg, hdr);

	genlmsg_multicast_netns(&nl80211_fam, wiphy_net(&rdev->wiphy), msg, 0,
				NL80211_MCGRP_MLME, gfp);
	return;

 nla_put_failure:
	genlmsg_cancel(msg, hdr);
	nlmsg_free(msg);
}

void cfg80211_cqm_pktloss_notify(struct net_device *dev,
				 const u8 *peer, u32 num_packets, gfp_t gfp)
{
	struct wireless_dev *wdev = dev->ieee80211_ptr;
	struct wiphy *wiphy = wdev->wiphy;
	struct cfg80211_registered_device *rdev = wiphy_to_rdev(wiphy);
	struct sk_buff *msg;
	struct nlattr *pinfoattr;
	void *hdr;

	trace_cfg80211_cqm_pktloss_notify(dev, peer, num_packets);

	msg = nlmsg_new(NLMSG_DEFAULT_SIZE, gfp);
	if (!msg)
		return;

	hdr = nl80211hdr_put(msg, 0, 0, 0, NL80211_CMD_NOTIFY_CQM);
	if (!hdr) {
		nlmsg_free(msg);
		return;
	}

	if (nla_put_u32(msg, NL80211_ATTR_WIPHY, rdev->wiphy_idx) ||
	    nla_put_u32(msg, NL80211_ATTR_IFINDEX, dev->ifindex) ||
	    nla_put(msg, NL80211_ATTR_MAC, ETH_ALEN, peer))
		goto nla_put_failure;

	pinfoattr = nla_nest_start(msg, NL80211_ATTR_CQM);
	if (!pinfoattr)
		goto nla_put_failure;

	if (nla_put_u32(msg, NL80211_ATTR_CQM_PKT_LOSS_EVENT, num_packets))
		goto nla_put_failure;

	nla_nest_end(msg, pinfoattr);

	genlmsg_end(msg, hdr);

	genlmsg_multicast_netns(&nl80211_fam, wiphy_net(&rdev->wiphy), msg, 0,
				NL80211_MCGRP_MLME, gfp);
	return;

 nla_put_failure:
	genlmsg_cancel(msg, hdr);
	nlmsg_free(msg);
}
EXPORT_SYMBOL(cfg80211_cqm_pktloss_notify);

void cfg80211_probe_status(struct net_device *dev, const u8 *addr,
			   u64 cookie, bool acked, gfp_t gfp)
{
	struct wireless_dev *wdev = dev->ieee80211_ptr;
	struct cfg80211_registered_device *rdev = wiphy_to_rdev(wdev->wiphy);
	struct sk_buff *msg;
	void *hdr;

	trace_cfg80211_probe_status(dev, addr, cookie, acked);

	msg = nlmsg_new(NLMSG_DEFAULT_SIZE, gfp);

	if (!msg)
		return;

	hdr = nl80211hdr_put(msg, 0, 0, 0, NL80211_CMD_PROBE_CLIENT);
	if (!hdr) {
		nlmsg_free(msg);
		return;
	}

	if (nla_put_u32(msg, NL80211_ATTR_WIPHY, rdev->wiphy_idx) ||
	    nla_put_u32(msg, NL80211_ATTR_IFINDEX, dev->ifindex) ||
	    nla_put(msg, NL80211_ATTR_MAC, ETH_ALEN, addr) ||
	    nla_put_u64(msg, NL80211_ATTR_COOKIE, cookie) ||
	    (acked && nla_put_flag(msg, NL80211_ATTR_ACK)))
		goto nla_put_failure;

	genlmsg_end(msg, hdr);

	genlmsg_multicast_netns(&nl80211_fam, wiphy_net(&rdev->wiphy), msg, 0,
				NL80211_MCGRP_MLME, gfp);
	return;

 nla_put_failure:
	genlmsg_cancel(msg, hdr);
	nlmsg_free(msg);
}
EXPORT_SYMBOL(cfg80211_probe_status);

void cfg80211_report_obss_beacon(struct wiphy *wiphy,
				 const u8 *frame, size_t len,
				 int freq, int sig_dbm)
{
	struct cfg80211_registered_device *rdev = wiphy_to_rdev(wiphy);
	struct sk_buff *msg;
	void *hdr;
	struct cfg80211_beacon_registration *reg;

	trace_cfg80211_report_obss_beacon(wiphy, frame, len, freq, sig_dbm);

	spin_lock_bh(&rdev->beacon_registrations_lock);
	list_for_each_entry(reg, &rdev->beacon_registrations, list) {
		msg = nlmsg_new(len + 100, GFP_ATOMIC);
		if (!msg) {
			spin_unlock_bh(&rdev->beacon_registrations_lock);
			return;
		}

		hdr = nl80211hdr_put(msg, 0, 0, 0, NL80211_CMD_FRAME);
		if (!hdr)
			goto nla_put_failure;

		if (nla_put_u32(msg, NL80211_ATTR_WIPHY, rdev->wiphy_idx) ||
		    (freq &&
		     nla_put_u32(msg, NL80211_ATTR_WIPHY_FREQ, freq)) ||
		    (sig_dbm &&
		     nla_put_u32(msg, NL80211_ATTR_RX_SIGNAL_DBM, sig_dbm)) ||
		    nla_put(msg, NL80211_ATTR_FRAME, len, frame))
			goto nla_put_failure;

		genlmsg_end(msg, hdr);

		genlmsg_unicast(wiphy_net(&rdev->wiphy), msg, reg->nlportid);
	}
	spin_unlock_bh(&rdev->beacon_registrations_lock);
	return;

 nla_put_failure:
	spin_unlock_bh(&rdev->beacon_registrations_lock);
	if (hdr)
		genlmsg_cancel(msg, hdr);
	nlmsg_free(msg);
}
EXPORT_SYMBOL(cfg80211_report_obss_beacon);

#ifdef CONFIG_PM
void cfg80211_report_wowlan_wakeup(struct wireless_dev *wdev,
				   struct cfg80211_wowlan_wakeup *wakeup,
				   gfp_t gfp)
{
	struct cfg80211_registered_device *rdev = wiphy_to_rdev(wdev->wiphy);
	struct sk_buff *msg;
	void *hdr;
	int size = 200;

	trace_cfg80211_report_wowlan_wakeup(wdev->wiphy, wdev, wakeup);

	if (wakeup)
		size += wakeup->packet_present_len;

	msg = nlmsg_new(size, gfp);
	if (!msg)
		return;

	hdr = nl80211hdr_put(msg, 0, 0, 0, NL80211_CMD_SET_WOWLAN);
	if (!hdr)
		goto free_msg;

	if (nla_put_u32(msg, NL80211_ATTR_WIPHY, rdev->wiphy_idx) ||
	    nla_put_u64(msg, NL80211_ATTR_WDEV, wdev_id(wdev)))
		goto free_msg;

	if (wdev->netdev && nla_put_u32(msg, NL80211_ATTR_IFINDEX,
					wdev->netdev->ifindex))
		goto free_msg;

	if (wakeup) {
		struct nlattr *reasons;

		reasons = nla_nest_start(msg, NL80211_ATTR_WOWLAN_TRIGGERS);
		if (!reasons)
			goto free_msg;

		if (wakeup->disconnect &&
		    nla_put_flag(msg, NL80211_WOWLAN_TRIG_DISCONNECT))
			goto free_msg;
		if (wakeup->magic_pkt &&
		    nla_put_flag(msg, NL80211_WOWLAN_TRIG_MAGIC_PKT))
			goto free_msg;
		if (wakeup->gtk_rekey_failure &&
		    nla_put_flag(msg, NL80211_WOWLAN_TRIG_GTK_REKEY_FAILURE))
			goto free_msg;
		if (wakeup->eap_identity_req &&
		    nla_put_flag(msg, NL80211_WOWLAN_TRIG_EAP_IDENT_REQUEST))
			goto free_msg;
		if (wakeup->four_way_handshake &&
		    nla_put_flag(msg, NL80211_WOWLAN_TRIG_4WAY_HANDSHAKE))
			goto free_msg;
		if (wakeup->rfkill_release &&
		    nla_put_flag(msg, NL80211_WOWLAN_TRIG_RFKILL_RELEASE))
			goto free_msg;

		if (wakeup->pattern_idx >= 0 &&
		    nla_put_u32(msg, NL80211_WOWLAN_TRIG_PKT_PATTERN,
				wakeup->pattern_idx))
			goto free_msg;

		if (wakeup->tcp_match &&
		    nla_put_flag(msg, NL80211_WOWLAN_TRIG_WAKEUP_TCP_MATCH))
			goto free_msg;

		if (wakeup->tcp_connlost &&
		    nla_put_flag(msg, NL80211_WOWLAN_TRIG_WAKEUP_TCP_CONNLOST))
			goto free_msg;

		if (wakeup->tcp_nomoretokens &&
		    nla_put_flag(msg,
				 NL80211_WOWLAN_TRIG_WAKEUP_TCP_NOMORETOKENS))
			goto free_msg;

		if (wakeup->packet) {
			u32 pkt_attr = NL80211_WOWLAN_TRIG_WAKEUP_PKT_80211;
			u32 len_attr = NL80211_WOWLAN_TRIG_WAKEUP_PKT_80211_LEN;

			if (!wakeup->packet_80211) {
				pkt_attr =
					NL80211_WOWLAN_TRIG_WAKEUP_PKT_8023;
				len_attr =
					NL80211_WOWLAN_TRIG_WAKEUP_PKT_8023_LEN;
			}

			if (wakeup->packet_len &&
			    nla_put_u32(msg, len_attr, wakeup->packet_len))
				goto free_msg;

			if (nla_put(msg, pkt_attr, wakeup->packet_present_len,
				    wakeup->packet))
				goto free_msg;
		}

		nla_nest_end(msg, reasons);
	}

	genlmsg_end(msg, hdr);

	genlmsg_multicast_netns(&nl80211_fam, wiphy_net(&rdev->wiphy), msg, 0,
				NL80211_MCGRP_MLME, gfp);
	return;

 free_msg:
	nlmsg_free(msg);
}
EXPORT_SYMBOL(cfg80211_report_wowlan_wakeup);
#endif

void cfg80211_tdls_oper_request(struct net_device *dev, const u8 *peer,
				enum nl80211_tdls_operation oper,
				u16 reason_code, gfp_t gfp)
{
	struct wireless_dev *wdev = dev->ieee80211_ptr;
	struct cfg80211_registered_device *rdev = wiphy_to_rdev(wdev->wiphy);
	struct sk_buff *msg;
	void *hdr;

	trace_cfg80211_tdls_oper_request(wdev->wiphy, dev, peer, oper,
					 reason_code);

	msg = nlmsg_new(NLMSG_DEFAULT_SIZE, gfp);
	if (!msg)
		return;

	hdr = nl80211hdr_put(msg, 0, 0, 0, NL80211_CMD_TDLS_OPER);
	if (!hdr) {
		nlmsg_free(msg);
		return;
	}

	if (nla_put_u32(msg, NL80211_ATTR_WIPHY, rdev->wiphy_idx) ||
	    nla_put_u32(msg, NL80211_ATTR_IFINDEX, dev->ifindex) ||
	    nla_put_u8(msg, NL80211_ATTR_TDLS_OPERATION, oper) ||
	    nla_put(msg, NL80211_ATTR_MAC, ETH_ALEN, peer) ||
	    (reason_code > 0 &&
	     nla_put_u16(msg, NL80211_ATTR_REASON_CODE, reason_code)))
		goto nla_put_failure;

	genlmsg_end(msg, hdr);

	genlmsg_multicast_netns(&nl80211_fam, wiphy_net(&rdev->wiphy), msg, 0,
				NL80211_MCGRP_MLME, gfp);
	return;

 nla_put_failure:
	genlmsg_cancel(msg, hdr);
	nlmsg_free(msg);
}
EXPORT_SYMBOL(cfg80211_tdls_oper_request);

static int nl80211_netlink_notify(struct notifier_block * nb,
				  unsigned long state,
				  void *_notify)
{
	struct netlink_notify *notify = _notify;
	struct cfg80211_registered_device *rdev;
	struct wireless_dev *wdev;
	struct cfg80211_beacon_registration *reg, *tmp;

	if (state != NETLINK_URELEASE)
		return NOTIFY_DONE;

	rcu_read_lock();

	list_for_each_entry_rcu(rdev, &cfg80211_rdev_list, list) {
		bool schedule_destroy_work = false;

		list_for_each_entry_rcu(wdev, &rdev->wdev_list, list) {
			cfg80211_mlme_unregister_socket(wdev, notify->portid);

			if (wdev->owner_nlportid == notify->portid)
				schedule_destroy_work = true;
		}

		spin_lock_bh(&rdev->beacon_registrations_lock);
		list_for_each_entry_safe(reg, tmp, &rdev->beacon_registrations,
					 list) {
			if (reg->nlportid == notify->portid) {
				list_del(&reg->list);
				kfree(reg);
				break;
			}
		}
		spin_unlock_bh(&rdev->beacon_registrations_lock);

		if (schedule_destroy_work) {
			struct cfg80211_iface_destroy *destroy;

			destroy = kzalloc(sizeof(*destroy), GFP_ATOMIC);
			if (destroy) {
				destroy->nlportid = notify->portid;
				spin_lock(&rdev->destroy_list_lock);
				list_add(&destroy->list, &rdev->destroy_list);
				spin_unlock(&rdev->destroy_list_lock);
				schedule_work(&rdev->destroy_work);
			}
		}
	}

	rcu_read_unlock();

	return NOTIFY_OK;
}

static struct notifier_block nl80211_netlink_notifier = {
	.notifier_call = nl80211_netlink_notify,
};

void cfg80211_ft_event(struct net_device *netdev,
		       struct cfg80211_ft_event_params *ft_event)
{
	struct wiphy *wiphy = netdev->ieee80211_ptr->wiphy;
	struct cfg80211_registered_device *rdev = wiphy_to_rdev(wiphy);
	struct sk_buff *msg;
	void *hdr;

	trace_cfg80211_ft_event(wiphy, netdev, ft_event);

	if (!ft_event->target_ap)
		return;

	msg = nlmsg_new(NLMSG_DEFAULT_SIZE, GFP_KERNEL);
	if (!msg)
		return;

	hdr = nl80211hdr_put(msg, 0, 0, 0, NL80211_CMD_FT_EVENT);
	if (!hdr)
		goto out;

	if (nla_put_u32(msg, NL80211_ATTR_WIPHY, rdev->wiphy_idx) ||
	    nla_put_u32(msg, NL80211_ATTR_IFINDEX, netdev->ifindex) ||
	    nla_put(msg, NL80211_ATTR_MAC, ETH_ALEN, ft_event->target_ap))
		goto out;

	if (ft_event->ies &&
	    nla_put(msg, NL80211_ATTR_IE, ft_event->ies_len, ft_event->ies))
		goto out;
	if (ft_event->ric_ies &&
	    nla_put(msg, NL80211_ATTR_IE_RIC, ft_event->ric_ies_len,
		    ft_event->ric_ies))
		goto out;

	genlmsg_end(msg, hdr);

	genlmsg_multicast_netns(&nl80211_fam, wiphy_net(&rdev->wiphy), msg, 0,
				NL80211_MCGRP_MLME, GFP_KERNEL);
	return;
 out:
	nlmsg_free(msg);
}
EXPORT_SYMBOL(cfg80211_ft_event);

void cfg80211_crit_proto_stopped(struct wireless_dev *wdev, gfp_t gfp)
{
	struct cfg80211_registered_device *rdev;
	struct sk_buff *msg;
	void *hdr;
	u32 nlportid;

	rdev = wiphy_to_rdev(wdev->wiphy);
	if (!rdev->crit_proto_nlportid)
		return;

	nlportid = rdev->crit_proto_nlportid;
	rdev->crit_proto_nlportid = 0;

	msg = nlmsg_new(NLMSG_DEFAULT_SIZE, gfp);
	if (!msg)
		return;

	hdr = nl80211hdr_put(msg, 0, 0, 0, NL80211_CMD_CRIT_PROTOCOL_STOP);
	if (!hdr)
		goto nla_put_failure;

	if (nla_put_u32(msg, NL80211_ATTR_WIPHY, rdev->wiphy_idx) ||
	    nla_put_u64(msg, NL80211_ATTR_WDEV, wdev_id(wdev)))
		goto nla_put_failure;

	genlmsg_end(msg, hdr);

	genlmsg_unicast(wiphy_net(&rdev->wiphy), msg, nlportid);
	return;

 nla_put_failure:
	if (hdr)
		genlmsg_cancel(msg, hdr);
	nlmsg_free(msg);

}
EXPORT_SYMBOL(cfg80211_crit_proto_stopped);

void nl80211_send_ap_stopped(struct wireless_dev *wdev)
{
	struct wiphy *wiphy = wdev->wiphy;
	struct cfg80211_registered_device *rdev = wiphy_to_rdev(wiphy);
	struct sk_buff *msg;
	void *hdr;

	msg = nlmsg_new(NLMSG_DEFAULT_SIZE, GFP_KERNEL);
	if (!msg)
		return;

	hdr = nl80211hdr_put(msg, 0, 0, 0, NL80211_CMD_STOP_AP);
	if (!hdr)
		goto out;

	if (nla_put_u32(msg, NL80211_ATTR_WIPHY, rdev->wiphy_idx) ||
	    nla_put_u32(msg, NL80211_ATTR_IFINDEX, wdev->netdev->ifindex) ||
	    nla_put_u64(msg, NL80211_ATTR_WDEV, wdev_id(wdev)))
		goto out;

	genlmsg_end(msg, hdr);

	genlmsg_multicast_netns(&nl80211_fam, wiphy_net(wiphy), msg, 0,
				NL80211_MCGRP_MLME, GFP_KERNEL);
	return;
 out:
	nlmsg_free(msg);
}

/* initialisation/exit functions */

int nl80211_init(void)
{
	int err;

	err = genl_register_family_with_ops_groups(&nl80211_fam, nl80211_ops,
						   nl80211_mcgrps);
	if (err)
		return err;

	err = netlink_register_notifier(&nl80211_netlink_notifier);
	if (err)
		goto err_out;

	return 0;
 err_out:
	genl_unregister_family(&nl80211_fam);
	return err;
}

void nl80211_exit(void)
{
	netlink_unregister_notifier(&nl80211_netlink_notifier);
	genl_unregister_family(&nl80211_fam);
}<|MERGE_RESOLUTION|>--- conflicted
+++ resolved
@@ -386,10 +386,7 @@
 	[NL80211_ATTR_WIPHY_FREQ_HINT] = { .type = NLA_U32 },
 	[NL80211_ATTR_TDLS_PEER_CAPABILITY] = { .type = NLA_U32 },
 	[NL80211_ATTR_IFACE_SOCKET_OWNER] = { .type = NLA_FLAG },
-<<<<<<< HEAD
-=======
 	[NL80211_ATTR_CSA_C_OFFSETS_TX] = { .type = NLA_BINARY },
->>>>>>> a3b9d553
 };
 
 /* policy for the key attributes */
@@ -1229,10 +1226,7 @@
 };
 
 static int nl80211_send_wiphy(struct cfg80211_registered_device *rdev,
-<<<<<<< HEAD
-=======
 			      enum nl80211_commands cmd,
->>>>>>> a3b9d553
 			      struct sk_buff *msg, u32 portid, u32 seq,
 			      int flags, struct nl80211_dump_wiphy_state *state)
 {
@@ -1767,12 +1761,8 @@
 			continue;
 		/* attempt to fit multiple wiphy data chunks into the skb */
 		do {
-<<<<<<< HEAD
-			ret = nl80211_send_wiphy(rdev, skb,
-=======
 			ret = nl80211_send_wiphy(rdev, NL80211_CMD_NEW_WIPHY,
 						 skb,
->>>>>>> a3b9d553
 						 NETLINK_CB(cb->skb).portid,
 						 cb->nlh->nlmsg_seq,
 						 NLM_F_MULTI, state);
@@ -1827,12 +1817,8 @@
 	if (!msg)
 		return -ENOMEM;
 
-<<<<<<< HEAD
-	if (nl80211_send_wiphy(rdev, msg, info->snd_portid, info->snd_seq, 0,
-=======
 	if (nl80211_send_wiphy(rdev, NL80211_CMD_NEW_WIPHY, msg,
 			       info->snd_portid, info->snd_seq, 0,
->>>>>>> a3b9d553
 			       &state) < 0) {
 		nlmsg_free(msg);
 		return -ENOBUFS;
@@ -5855,11 +5841,7 @@
 		return -EBUSY;
 
 	err = cfg80211_chandef_dfs_required(wdev->wiphy, &chandef,
-<<<<<<< HEAD
-					    NL80211_IFTYPE_UNSPECIFIED);
-=======
 					    wdev->iftype);
->>>>>>> a3b9d553
 	if (err < 0)
 		return err;
 
