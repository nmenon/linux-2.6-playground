<<<<<<< HEAD
/* SPDX-License-Identifier: GPL-2.0 OR BSD-3-Clause */
=======
/* SPDX-License-Identifier: ((GPL-2.0 WITH Linux-syscall-note) OR BSD-3-Clause) */
>>>>>>> 7e364e56
/* Do not edit directly, auto-generated from: */
/*	Documentation/netlink/specs/netdev.yaml */
/* YNL-GEN kernel header */

#ifndef _LINUX_NETDEV_GEN_H
#define _LINUX_NETDEV_GEN_H

#include <net/netlink.h>
#include <net/genetlink.h>

#include <linux/netdev.h>

int netdev_nl_dev_get_doit(struct sk_buff *skb, struct genl_info *info);
int netdev_nl_dev_get_dumpit(struct sk_buff *skb, struct netlink_callback *cb);

enum {
	NETDEV_NLGRP_MGMT,
};

extern struct genl_family netdev_nl_family;

#endif /* _LINUX_NETDEV_GEN_H */<|MERGE_RESOLUTION|>--- conflicted
+++ resolved
@@ -1,8 +1,4 @@
-<<<<<<< HEAD
-/* SPDX-License-Identifier: GPL-2.0 OR BSD-3-Clause */
-=======
 /* SPDX-License-Identifier: ((GPL-2.0 WITH Linux-syscall-note) OR BSD-3-Clause) */
->>>>>>> 7e364e56
 /* Do not edit directly, auto-generated from: */
 /*	Documentation/netlink/specs/netdev.yaml */
 /* YNL-GEN kernel header */
