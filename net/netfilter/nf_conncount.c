/*
 * count the number of connections matching an arbitrary key.
 *
 * (C) 2017 Red Hat GmbH
 * Author: Florian Westphal <fw@strlen.de>
 *
 * split from xt_connlimit.c:
 *   (c) 2000 Gerd Knorr <kraxel@bytesex.org>
 *   Nov 2002: Martin Bene <martin.bene@icomedias.com>:
 *		only ignore TIME_WAIT or gone connections
 *   (C) CC Computer Consultants GmbH, 2007
 */
#define pr_fmt(fmt) KBUILD_MODNAME ": " fmt
#include <linux/in.h>
#include <linux/in6.h>
#include <linux/ip.h>
#include <linux/ipv6.h>
#include <linux/jhash.h>
#include <linux/slab.h>
#include <linux/list.h>
#include <linux/rbtree.h>
#include <linux/module.h>
#include <linux/random.h>
#include <linux/skbuff.h>
#include <linux/spinlock.h>
#include <linux/netfilter/nf_conntrack_tcp.h>
#include <linux/netfilter/x_tables.h>
#include <net/netfilter/nf_conntrack.h>
#include <net/netfilter/nf_conntrack_count.h>
#include <net/netfilter/nf_conntrack_core.h>
#include <net/netfilter/nf_conntrack_tuple.h>
#include <net/netfilter/nf_conntrack_zones.h>

#define CONNCOUNT_SLOTS		256U

#define CONNCOUNT_GC_MAX_NODES	8
#define MAX_KEYLEN		5

/* we will save the tuples of all connections we care about */
struct nf_conncount_tuple {
	struct list_head		node;
	struct nf_conntrack_tuple	tuple;
	struct nf_conntrack_zone	zone;
	int				cpu;
	u32				jiffies32;
<<<<<<< HEAD
	bool				dead;
	struct rcu_head			rcu_head;
=======
>>>>>>> cf26057a
};

struct nf_conncount_rb {
	struct rb_node node;
	struct nf_conncount_list list;
	u32 key[MAX_KEYLEN];
	struct rcu_head rcu_head;
};

static spinlock_t nf_conncount_locks[CONNCOUNT_SLOTS] __cacheline_aligned_in_smp;

struct nf_conncount_data {
	unsigned int keylen;
	struct rb_root root[CONNCOUNT_SLOTS];
	struct net *net;
	struct work_struct gc_work;
	unsigned long pending_trees[BITS_TO_LONGS(CONNCOUNT_SLOTS)];
	unsigned int gc_tree;
};

static u_int32_t conncount_rnd __read_mostly;
static struct kmem_cache *conncount_rb_cachep __read_mostly;
static struct kmem_cache *conncount_conn_cachep __read_mostly;

static inline bool already_closed(const struct nf_conn *conn)
{
	if (nf_ct_protonum(conn) == IPPROTO_TCP)
		return conn->proto.tcp.state == TCP_CONNTRACK_TIME_WAIT ||
		       conn->proto.tcp.state == TCP_CONNTRACK_CLOSE;
	else
		return false;
}

static int key_diff(const u32 *a, const u32 *b, unsigned int klen)
{
	return memcmp(a, b, klen * sizeof(u32));
}

<<<<<<< HEAD
enum nf_conncount_list_add
nf_conncount_add(struct nf_conncount_list *list,
		 const struct nf_conntrack_tuple *tuple,
		 const struct nf_conntrack_zone *zone)
{
	struct nf_conncount_tuple *conn;

	if (WARN_ON_ONCE(list->count > INT_MAX))
		return NF_CONNCOUNT_ERR;

	conn = kmem_cache_alloc(conncount_conn_cachep, GFP_ATOMIC);
	if (conn == NULL)
		return NF_CONNCOUNT_ERR;

	conn->tuple = *tuple;
	conn->zone = *zone;
	conn->cpu = raw_smp_processor_id();
	conn->jiffies32 = (u32)jiffies;
	conn->dead = false;
	spin_lock_bh(&list->list_lock);
	if (list->dead == true) {
		kmem_cache_free(conncount_conn_cachep, conn);
		spin_unlock_bh(&list->list_lock);
		return NF_CONNCOUNT_SKIP;
	}
	list_add_tail(&conn->node, &list->head);
	list->count++;
	spin_unlock_bh(&list->list_lock);
	return NF_CONNCOUNT_ADDED;
}
EXPORT_SYMBOL_GPL(nf_conncount_add);

static void __conn_free(struct rcu_head *h)
{
	struct nf_conncount_tuple *conn;

	conn = container_of(h, struct nf_conncount_tuple, rcu_head);
	kmem_cache_free(conncount_conn_cachep, conn);
}

static bool conn_free(struct nf_conncount_list *list,
		      struct nf_conncount_tuple *conn)
{
	bool free_entry = false;

	spin_lock_bh(&list->list_lock);

	if (conn->dead) {
		spin_unlock_bh(&list->list_lock);
		return free_entry;
	}

	list->count--;
	conn->dead = true;
	list_del_rcu(&conn->node);
	if (list->count == 0) {
		list->dead = true;
		free_entry = true;
	}

	spin_unlock_bh(&list->list_lock);
	call_rcu(&conn->rcu_head, __conn_free);
	return free_entry;
=======
static void conn_free(struct nf_conncount_list *list,
		      struct nf_conncount_tuple *conn)
{
	lockdep_assert_held(&list->list_lock);

	list->count--;
	list_del(&conn->node);

	kmem_cache_free(conncount_conn_cachep, conn);
>>>>>>> cf26057a
}

static const struct nf_conntrack_tuple_hash *
find_or_evict(struct net *net, struct nf_conncount_list *list,
	      struct nf_conncount_tuple *conn)
{
	const struct nf_conntrack_tuple_hash *found;
	unsigned long a, b;
	int cpu = raw_smp_processor_id();
	u32 age;

	found = nf_conntrack_find_get(net, &conn->zone, &conn->tuple);
	if (found)
		return found;
	b = conn->jiffies32;
	a = (u32)jiffies;

	/* conn might have been added just before by another cpu and
	 * might still be unconfirmed.  In this case, nf_conntrack_find()
	 * returns no result.  Thus only evict if this cpu added the
	 * stale entry or if the entry is older than two jiffies.
	 */
	age = a - b;
	if (conn->cpu == cpu || age >= 2) {
		conn_free(list, conn);
		return ERR_PTR(-ENOENT);
	}

	return ERR_PTR(-EAGAIN);
}

static int __nf_conncount_add(struct net *net,
			      struct nf_conncount_list *list,
			      const struct nf_conntrack_tuple *tuple,
			      const struct nf_conntrack_zone *zone)
{
	const struct nf_conntrack_tuple_hash *found;
	struct nf_conncount_tuple *conn, *conn_n;
	struct nf_conn *found_ct;
	unsigned int collect = 0;

	/* check the saved connections */
	list_for_each_entry_safe(conn, conn_n, &list->head, node) {
		if (collect > CONNCOUNT_GC_MAX_NODES)
			break;

		found = find_or_evict(net, list, conn);
		if (IS_ERR(found)) {
			/* Not found, but might be about to be confirmed */
			if (PTR_ERR(found) == -EAGAIN) {
				if (nf_ct_tuple_equal(&conn->tuple, tuple) &&
				    nf_ct_zone_id(&conn->zone, conn->zone.dir) ==
				    nf_ct_zone_id(zone, zone->dir))
					return 0; /* already exists */
			} else {
				collect++;
			}
			continue;
		}

		found_ct = nf_ct_tuplehash_to_ctrack(found);

		if (nf_ct_tuple_equal(&conn->tuple, tuple) &&
		    nf_ct_zone_equal(found_ct, zone, zone->dir)) {
			/*
			 * We should not see tuples twice unless someone hooks
			 * this into a table without "-p tcp --syn".
			 *
			 * Attempt to avoid a re-add in this case.
			 */
			nf_ct_put(found_ct);
			return 0;
		} else if (already_closed(found_ct)) {
			/*
			 * we do not care about connections which are
			 * closed already -> ditch it
			 */
			nf_ct_put(found_ct);
			conn_free(list, conn);
			collect++;
			continue;
		}

		nf_ct_put(found_ct);
	}

	if (WARN_ON_ONCE(list->count > INT_MAX))
		return -EOVERFLOW;

	conn = kmem_cache_alloc(conncount_conn_cachep, GFP_ATOMIC);
	if (conn == NULL)
		return -ENOMEM;

	conn->tuple = *tuple;
	conn->zone = *zone;
	conn->cpu = raw_smp_processor_id();
	conn->jiffies32 = (u32)jiffies;
	list_add_tail(&conn->node, &list->head);
	list->count++;
	return 0;
}

int nf_conncount_add(struct net *net,
		     struct nf_conncount_list *list,
		     const struct nf_conntrack_tuple *tuple,
		     const struct nf_conntrack_zone *zone)
{
	int ret;

	/* check the saved connections */
	spin_lock_bh(&list->list_lock);
	ret = __nf_conncount_add(net, list, tuple, zone);
	spin_unlock_bh(&list->list_lock);

	return ret;
}
EXPORT_SYMBOL_GPL(nf_conncount_add);

void nf_conncount_list_init(struct nf_conncount_list *list)
{
	spin_lock_init(&list->list_lock);
	INIT_LIST_HEAD(&list->head);
	list->count = 0;
<<<<<<< HEAD
	list->dead = false;
=======
>>>>>>> cf26057a
}
EXPORT_SYMBOL_GPL(nf_conncount_list_init);

/* Return true if the list is empty. Must be called with BH disabled. */
bool nf_conncount_gc_list(struct net *net,
			  struct nf_conncount_list *list)
{
	const struct nf_conntrack_tuple_hash *found;
	struct nf_conncount_tuple *conn, *conn_n;
	struct nf_conn *found_ct;
	unsigned int collected = 0;
<<<<<<< HEAD
	bool free_entry = false;
	bool ret = false;
=======
	bool ret = false;

	/* don't bother if other cpu is already doing GC */
	if (!spin_trylock(&list->list_lock))
		return false;
>>>>>>> cf26057a

	list_for_each_entry_safe(conn, conn_n, &list->head, node) {
		found = find_or_evict(net, list, conn);
		if (IS_ERR(found)) {
			if (PTR_ERR(found) == -ENOENT)
				collected++;
			continue;
		}

		found_ct = nf_ct_tuplehash_to_ctrack(found);
		if (already_closed(found_ct)) {
			/*
			 * we do not care about connections which are
			 * closed already -> ditch it
			 */
			nf_ct_put(found_ct);
			conn_free(list, conn);
			collected++;
			continue;
		}

		nf_ct_put(found_ct);
		if (collected > CONNCOUNT_GC_MAX_NODES)
			break;
	}

<<<<<<< HEAD
	spin_lock_bh(&list->list_lock);
	if (!list->count) {
		list->dead = true;
		ret = true;
	}
	spin_unlock_bh(&list->list_lock);
=======
	if (!list->count)
		ret = true;
	spin_unlock(&list->list_lock);
>>>>>>> cf26057a

	return ret;
}
EXPORT_SYMBOL_GPL(nf_conncount_gc_list);

static void __tree_nodes_free(struct rcu_head *h)
{
	struct nf_conncount_rb *rbconn;

	rbconn = container_of(h, struct nf_conncount_rb, rcu_head);
	kmem_cache_free(conncount_rb_cachep, rbconn);
}

/* caller must hold tree nf_conncount_locks[] lock */
static void tree_nodes_free(struct rb_root *root,
			    struct nf_conncount_rb *gc_nodes[],
			    unsigned int gc_count)
{
	struct nf_conncount_rb *rbconn;

	while (gc_count) {
		rbconn = gc_nodes[--gc_count];
		spin_lock(&rbconn->list.list_lock);
<<<<<<< HEAD
		rb_erase(&rbconn->node, root);
		call_rcu(&rbconn->rcu_head, __tree_nodes_free);
=======
		if (!rbconn->list.count) {
			rb_erase(&rbconn->node, root);
			call_rcu(&rbconn->rcu_head, __tree_nodes_free);
		}
>>>>>>> cf26057a
		spin_unlock(&rbconn->list.list_lock);
	}
}

static void schedule_gc_worker(struct nf_conncount_data *data, int tree)
{
	set_bit(tree, data->pending_trees);
	schedule_work(&data->gc_work);
}

static unsigned int
insert_tree(struct net *net,
	    struct nf_conncount_data *data,
	    struct rb_root *root,
	    unsigned int hash,
	    const u32 *key,
	    const struct nf_conntrack_tuple *tuple,
	    const struct nf_conntrack_zone *zone)
{
	struct nf_conncount_rb *gc_nodes[CONNCOUNT_GC_MAX_NODES];
	struct rb_node **rbnode, *parent;
	struct nf_conncount_rb *rbconn;
	struct nf_conncount_tuple *conn;
	unsigned int count = 0, gc_count = 0;
	u8 keylen = data->keylen;
	bool do_gc = true;

	spin_lock_bh(&nf_conncount_locks[hash]);
restart:
	parent = NULL;
	rbnode = &(root->rb_node);
	while (*rbnode) {
		int diff;
		rbconn = rb_entry(*rbnode, struct nf_conncount_rb, node);

		parent = *rbnode;
		diff = key_diff(key, rbconn->key, keylen);
		if (diff < 0) {
			rbnode = &((*rbnode)->rb_left);
		} else if (diff > 0) {
			rbnode = &((*rbnode)->rb_right);
		} else {
			int ret;

			ret = nf_conncount_add(net, &rbconn->list, tuple, zone);
			if (ret)
				count = 0; /* hotdrop */
			else
				count = rbconn->list.count;
			tree_nodes_free(root, gc_nodes, gc_count);
			goto out_unlock;
		}

		if (gc_count >= ARRAY_SIZE(gc_nodes))
			continue;

		if (do_gc && nf_conncount_gc_list(net, &rbconn->list))
			gc_nodes[gc_count++] = rbconn;
	}

	if (gc_count) {
		tree_nodes_free(root, gc_nodes, gc_count);
		schedule_gc_worker(data, hash);
		gc_count = 0;
		do_gc = false;
		goto restart;
	}

	/* expected case: match, insert new node */
	rbconn = kmem_cache_alloc(conncount_rb_cachep, GFP_ATOMIC);
	if (rbconn == NULL)
		goto out_unlock;

	conn = kmem_cache_alloc(conncount_conn_cachep, GFP_ATOMIC);
	if (conn == NULL) {
		kmem_cache_free(conncount_rb_cachep, rbconn);
		goto out_unlock;
	}

	conn->tuple = *tuple;
	conn->zone = *zone;
	memcpy(rbconn->key, key, sizeof(u32) * keylen);

	nf_conncount_list_init(&rbconn->list);
	list_add(&conn->node, &rbconn->list.head);
	count = 1;
	rbconn->list.count = count;

	rb_link_node_rcu(&rbconn->node, parent, rbnode);
	rb_insert_color(&rbconn->node, root);
out_unlock:
	spin_unlock_bh(&nf_conncount_locks[hash]);
	return count;
}

static unsigned int
count_tree(struct net *net,
	   struct nf_conncount_data *data,
	   const u32 *key,
	   const struct nf_conntrack_tuple *tuple,
	   const struct nf_conntrack_zone *zone)
{
	struct rb_root *root;
	struct rb_node *parent;
	struct nf_conncount_rb *rbconn;
	unsigned int hash;
	u8 keylen = data->keylen;

	hash = jhash2(key, data->keylen, conncount_rnd) % CONNCOUNT_SLOTS;
	root = &data->root[hash];

	parent = rcu_dereference_raw(root->rb_node);
	while (parent) {
		int diff;

		rbconn = rb_entry(parent, struct nf_conncount_rb, node);

		diff = key_diff(key, rbconn->key, keylen);
		if (diff < 0) {
			parent = rcu_dereference_raw(parent->rb_left);
		} else if (diff > 0) {
			parent = rcu_dereference_raw(parent->rb_right);
		} else {
			int ret;

			if (!tuple) {
				nf_conncount_gc_list(net, &rbconn->list);
				return rbconn->list.count;
			}

			spin_lock_bh(&rbconn->list.list_lock);
			/* Node might be about to be free'd.
			 * We need to defer to insert_tree() in this case.
			 */
			if (rbconn->list.count == 0) {
				spin_unlock_bh(&rbconn->list.list_lock);
				break;
			}

			/* same source network -> be counted! */
			ret = __nf_conncount_add(net, &rbconn->list, tuple, zone);
			spin_unlock_bh(&rbconn->list.list_lock);
			if (ret)
				return 0; /* hotdrop */
			else
				return rbconn->list.count;
		}
	}

	if (!tuple)
		return 0;

	return insert_tree(net, data, root, hash, key, tuple, zone);
}

static void tree_gc_worker(struct work_struct *work)
{
	struct nf_conncount_data *data = container_of(work, struct nf_conncount_data, gc_work);
	struct nf_conncount_rb *gc_nodes[CONNCOUNT_GC_MAX_NODES], *rbconn;
	struct rb_root *root;
	struct rb_node *node;
	unsigned int tree, next_tree, gc_count = 0;

	tree = data->gc_tree % CONNCOUNT_SLOTS;
	root = &data->root[tree];

	local_bh_disable();
	rcu_read_lock();
	for (node = rb_first(root); node != NULL; node = rb_next(node)) {
		rbconn = rb_entry(node, struct nf_conncount_rb, node);
		if (nf_conncount_gc_list(data->net, &rbconn->list))
			gc_count++;
	}
	rcu_read_unlock();
	local_bh_enable();

	cond_resched();

	spin_lock_bh(&nf_conncount_locks[tree]);
	if (gc_count < ARRAY_SIZE(gc_nodes))
		goto next; /* do not bother */

	gc_count = 0;
	node = rb_first(root);
	while (node != NULL) {
		rbconn = rb_entry(node, struct nf_conncount_rb, node);
		node = rb_next(node);

		if (rbconn->list.count > 0)
			continue;

		gc_nodes[gc_count++] = rbconn;
		if (gc_count >= ARRAY_SIZE(gc_nodes)) {
			tree_nodes_free(root, gc_nodes, gc_count);
			gc_count = 0;
		}
	}

	tree_nodes_free(root, gc_nodes, gc_count);
next:
	clear_bit(tree, data->pending_trees);

	next_tree = (tree + 1) % CONNCOUNT_SLOTS;
	next_tree = find_next_bit(data->pending_trees, CONNCOUNT_SLOTS, next_tree);

	if (next_tree < CONNCOUNT_SLOTS) {
		data->gc_tree = next_tree;
		schedule_work(work);
	}

	spin_unlock_bh(&nf_conncount_locks[tree]);
}

/* Count and return number of conntrack entries in 'net' with particular 'key'.
 * If 'tuple' is not null, insert it into the accounting data structure.
 * Call with RCU read lock.
 */
unsigned int nf_conncount_count(struct net *net,
				struct nf_conncount_data *data,
				const u32 *key,
				const struct nf_conntrack_tuple *tuple,
				const struct nf_conntrack_zone *zone)
{
	return count_tree(net, data, key, tuple, zone);
}
EXPORT_SYMBOL_GPL(nf_conncount_count);

struct nf_conncount_data *nf_conncount_init(struct net *net, unsigned int family,
					    unsigned int keylen)
{
	struct nf_conncount_data *data;
	int ret, i;

	if (keylen % sizeof(u32) ||
	    keylen / sizeof(u32) > MAX_KEYLEN ||
	    keylen == 0)
		return ERR_PTR(-EINVAL);

	net_get_random_once(&conncount_rnd, sizeof(conncount_rnd));

	data = kmalloc(sizeof(*data), GFP_KERNEL);
	if (!data)
		return ERR_PTR(-ENOMEM);

	ret = nf_ct_netns_get(net, family);
	if (ret < 0) {
		kfree(data);
		return ERR_PTR(ret);
	}

	for (i = 0; i < ARRAY_SIZE(data->root); ++i)
		data->root[i] = RB_ROOT;

	data->keylen = keylen / sizeof(u32);
	data->net = net;
	INIT_WORK(&data->gc_work, tree_gc_worker);

	return data;
}
EXPORT_SYMBOL_GPL(nf_conncount_init);

void nf_conncount_cache_free(struct nf_conncount_list *list)
{
	struct nf_conncount_tuple *conn, *conn_n;

	list_for_each_entry_safe(conn, conn_n, &list->head, node)
		kmem_cache_free(conncount_conn_cachep, conn);
}
EXPORT_SYMBOL_GPL(nf_conncount_cache_free);

static void destroy_tree(struct rb_root *r)
{
	struct nf_conncount_rb *rbconn;
	struct rb_node *node;

	while ((node = rb_first(r)) != NULL) {
		rbconn = rb_entry(node, struct nf_conncount_rb, node);

		rb_erase(node, r);

		nf_conncount_cache_free(&rbconn->list);

		kmem_cache_free(conncount_rb_cachep, rbconn);
	}
}

void nf_conncount_destroy(struct net *net, unsigned int family,
			  struct nf_conncount_data *data)
{
	unsigned int i;

	cancel_work_sync(&data->gc_work);
	nf_ct_netns_put(net, family);

	for (i = 0; i < ARRAY_SIZE(data->root); ++i)
		destroy_tree(&data->root[i]);

	kfree(data);
}
EXPORT_SYMBOL_GPL(nf_conncount_destroy);

static int __init nf_conncount_modinit(void)
{
	int i;

	for (i = 0; i < CONNCOUNT_SLOTS; ++i)
		spin_lock_init(&nf_conncount_locks[i]);

	conncount_conn_cachep = kmem_cache_create("nf_conncount_tuple",
					   sizeof(struct nf_conncount_tuple),
					   0, 0, NULL);
	if (!conncount_conn_cachep)
		return -ENOMEM;

	conncount_rb_cachep = kmem_cache_create("nf_conncount_rb",
					   sizeof(struct nf_conncount_rb),
					   0, 0, NULL);
	if (!conncount_rb_cachep) {
		kmem_cache_destroy(conncount_conn_cachep);
		return -ENOMEM;
	}

	return 0;
}

static void __exit nf_conncount_modexit(void)
{
	kmem_cache_destroy(conncount_conn_cachep);
	kmem_cache_destroy(conncount_rb_cachep);
}

module_init(nf_conncount_modinit);
module_exit(nf_conncount_modexit);
MODULE_AUTHOR("Jan Engelhardt <jengelh@medozas.de>");
MODULE_AUTHOR("Florian Westphal <fw@strlen.de>");
MODULE_DESCRIPTION("netfilter: count number of connections matching a key");
MODULE_LICENSE("GPL");<|MERGE_RESOLUTION|>--- conflicted
+++ resolved
@@ -43,11 +43,6 @@
 	struct nf_conntrack_zone	zone;
 	int				cpu;
 	u32				jiffies32;
-<<<<<<< HEAD
-	bool				dead;
-	struct rcu_head			rcu_head;
-=======
->>>>>>> cf26057a
 };
 
 struct nf_conncount_rb {
@@ -86,71 +81,6 @@
 	return memcmp(a, b, klen * sizeof(u32));
 }
 
-<<<<<<< HEAD
-enum nf_conncount_list_add
-nf_conncount_add(struct nf_conncount_list *list,
-		 const struct nf_conntrack_tuple *tuple,
-		 const struct nf_conntrack_zone *zone)
-{
-	struct nf_conncount_tuple *conn;
-
-	if (WARN_ON_ONCE(list->count > INT_MAX))
-		return NF_CONNCOUNT_ERR;
-
-	conn = kmem_cache_alloc(conncount_conn_cachep, GFP_ATOMIC);
-	if (conn == NULL)
-		return NF_CONNCOUNT_ERR;
-
-	conn->tuple = *tuple;
-	conn->zone = *zone;
-	conn->cpu = raw_smp_processor_id();
-	conn->jiffies32 = (u32)jiffies;
-	conn->dead = false;
-	spin_lock_bh(&list->list_lock);
-	if (list->dead == true) {
-		kmem_cache_free(conncount_conn_cachep, conn);
-		spin_unlock_bh(&list->list_lock);
-		return NF_CONNCOUNT_SKIP;
-	}
-	list_add_tail(&conn->node, &list->head);
-	list->count++;
-	spin_unlock_bh(&list->list_lock);
-	return NF_CONNCOUNT_ADDED;
-}
-EXPORT_SYMBOL_GPL(nf_conncount_add);
-
-static void __conn_free(struct rcu_head *h)
-{
-	struct nf_conncount_tuple *conn;
-
-	conn = container_of(h, struct nf_conncount_tuple, rcu_head);
-	kmem_cache_free(conncount_conn_cachep, conn);
-}
-
-static bool conn_free(struct nf_conncount_list *list,
-		      struct nf_conncount_tuple *conn)
-{
-	bool free_entry = false;
-
-	spin_lock_bh(&list->list_lock);
-
-	if (conn->dead) {
-		spin_unlock_bh(&list->list_lock);
-		return free_entry;
-	}
-
-	list->count--;
-	conn->dead = true;
-	list_del_rcu(&conn->node);
-	if (list->count == 0) {
-		list->dead = true;
-		free_entry = true;
-	}
-
-	spin_unlock_bh(&list->list_lock);
-	call_rcu(&conn->rcu_head, __conn_free);
-	return free_entry;
-=======
 static void conn_free(struct nf_conncount_list *list,
 		      struct nf_conncount_tuple *conn)
 {
@@ -160,7 +90,6 @@
 	list_del(&conn->node);
 
 	kmem_cache_free(conncount_conn_cachep, conn);
->>>>>>> cf26057a
 }
 
 static const struct nf_conntrack_tuple_hash *
@@ -284,10 +213,6 @@
 	spin_lock_init(&list->list_lock);
 	INIT_LIST_HEAD(&list->head);
 	list->count = 0;
-<<<<<<< HEAD
-	list->dead = false;
-=======
->>>>>>> cf26057a
 }
 EXPORT_SYMBOL_GPL(nf_conncount_list_init);
 
@@ -299,16 +224,11 @@
 	struct nf_conncount_tuple *conn, *conn_n;
 	struct nf_conn *found_ct;
 	unsigned int collected = 0;
-<<<<<<< HEAD
-	bool free_entry = false;
-	bool ret = false;
-=======
 	bool ret = false;
 
 	/* don't bother if other cpu is already doing GC */
 	if (!spin_trylock(&list->list_lock))
 		return false;
->>>>>>> cf26057a
 
 	list_for_each_entry_safe(conn, conn_n, &list->head, node) {
 		found = find_or_evict(net, list, conn);
@@ -335,18 +255,9 @@
 			break;
 	}
 
-<<<<<<< HEAD
-	spin_lock_bh(&list->list_lock);
-	if (!list->count) {
-		list->dead = true;
-		ret = true;
-	}
-	spin_unlock_bh(&list->list_lock);
-=======
 	if (!list->count)
 		ret = true;
 	spin_unlock(&list->list_lock);
->>>>>>> cf26057a
 
 	return ret;
 }
@@ -370,15 +281,10 @@
 	while (gc_count) {
 		rbconn = gc_nodes[--gc_count];
 		spin_lock(&rbconn->list.list_lock);
-<<<<<<< HEAD
-		rb_erase(&rbconn->node, root);
-		call_rcu(&rbconn->rcu_head, __tree_nodes_free);
-=======
 		if (!rbconn->list.count) {
 			rb_erase(&rbconn->node, root);
 			call_rcu(&rbconn->rcu_head, __tree_nodes_free);
 		}
->>>>>>> cf26057a
 		spin_unlock(&rbconn->list.list_lock);
 	}
 }
