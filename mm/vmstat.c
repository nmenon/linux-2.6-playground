--- conflicted
+++ resolved
@@ -924,22 +924,6 @@
 #endif
 
 #ifdef CONFIG_PROC_FS
-<<<<<<< HEAD
-static char * const migratetype_names[MIGRATE_TYPES] = {
-	"Unmovable",
-	"Movable",
-	"Reclaimable",
-	"HighAtomic",
-#ifdef CONFIG_CMA
-	"CMA",
-#endif
-#ifdef CONFIG_MEMORY_ISOLATION
-	"Isolate",
-#endif
-};
-
-=======
->>>>>>> 27e5f5f5
 static void frag_show_print(struct seq_file *m, pg_data_t *pgdat,
 						struct zone *zone)
 {
