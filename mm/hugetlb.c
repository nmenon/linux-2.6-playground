--- conflicted
+++ resolved
@@ -6178,11 +6178,7 @@
 			     unsigned long dst_addr,
 			     unsigned long src_addr,
 			     uffd_flags_t flags,
-<<<<<<< HEAD
-			     struct page **pagep)
-=======
 			     struct folio **foliop)
->>>>>>> f07833a4
 {
 	struct mm_struct *dst_mm = dst_vma->vm_mm;
 	bool is_continue = uffd_flags_mode_is(flags, MFILL_ATOMIC_CONTINUE);
