--- conflicted
+++ resolved
@@ -76,13 +76,8 @@
 	if (page_in_cache && !vm_shared)
 		writable = false;
 	if (writable)
-<<<<<<< HEAD
-		_dst_pte = pte_mkwrite(_dst_pte);
+		_dst_pte = pte_mkwrite(_dst_pte, dst_vma);
 	if (flags & MFILL_ATOMIC_WP)
-=======
-		_dst_pte = pte_mkwrite(_dst_pte, dst_vma);
-	if (wp_copy)
->>>>>>> 89302648
 		_dst_pte = pte_mkuffd_wp(_dst_pte);
 
 	dst_pte = pte_offset_map_lock(dst_mm, dst_pmd, dst_addr, &ptl);
