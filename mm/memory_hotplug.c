--- conflicted
+++ resolved
@@ -605,9 +605,6 @@
 	 * this and the first chunk to online will be pageblock_nr_pages.
 	 */
 	for (pfn = start_pfn; pfn < end_pfn;) {
-<<<<<<< HEAD
-		int order = min_t(int, MAX_ORDER, __ffs(pfn));
-=======
 		int order;
 
 		/*
@@ -620,7 +617,6 @@
 			order = min_t(int, MAX_ORDER, __ffs(pfn));
 		else
 			order = MAX_ORDER;
->>>>>>> f07833a4
 
 		(*online_page_callback)(pfn_to_page(pfn), order);
 		pfn += (1UL << order);
